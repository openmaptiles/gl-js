--- conflicted
+++ resolved
@@ -18,10 +18,7 @@
 import type {WorkerGlobalScopeInterface} from '../util/web_worker';
 import type {LayerSpecification} from '@maplibre/maplibre-gl-style-spec';
 import {
-<<<<<<< HEAD
-=======
     MessageType,
->>>>>>> 17548991
     type ClusterIDAndSource,
     type GetClusterLeavesParams,
     type RemoveSourceParams,
