import {Actor, ActorTarget} from '../util/actor';
import {StyleLayerIndex} from '../style/style_layer_index';
import {VectorTileWorkerSource} from './vector_tile_worker_source';
import {RasterDEMTileWorkerSource} from './raster_dem_tile_worker_source';
<<<<<<< HEAD
import {GeoJSONWorkerSource} from './geojson_worker_source';
import {rtlWorkerPlugin as globalRTLTextPlugin} from './rtl_text_plugin';
=======
import {GeoJSONWorkerSource, LoadGeoJSONParameters} from './geojson_worker_source';
import {plugin as globalRTLTextPlugin} from './rtl_text_plugin';
>>>>>>> 9da9f6f9
import {isWorker} from '../util/util';

import type {
    WorkerSource,
    WorkerSourceConstructor,
    WorkerTileParameters,
    WorkerDEMTileParameters,
    TileParameters
} from '../source/worker_source';

import type {WorkerGlobalScopeInterface} from '../util/web_worker';
import type {LayerSpecification} from '@maplibre/maplibre-gl-style-spec';
<<<<<<< HEAD
import type {PluginState} from './rtl_plugin_status';
=======
import type {PluginState} from './rtl_text_plugin';
import type {ClusterIDAndSource, GetClusterLeavesParams, RemoveSourceParams, UpdateLayersParamaeters} from '../util/actor_messages';
>>>>>>> 9da9f6f9

/**
 * The Worker class responsidble for background thread related execution
 */
export default class Worker {
    self: WorkerGlobalScopeInterface & ActorTarget;
    actor: Actor;
    layerIndexes: {[_: string]: StyleLayerIndex};
    availableImages: {[_: string]: Array<string>};
    externalWorkerSourceTypes: { [_: string]: WorkerSourceConstructor };
    /**
     * This holds a cache for the already created worker source instances.
     * The cache is build with the following hierarchy:
     * [mapId][sourceType][sourceName]: worker source instance
     * sourceType can be 'vector' for example
     */
    workerSources: {
        [_: string]: {
            [_: string]: {
                [_: string]: WorkerSource;
            };
        };
    };
    /**
     * This holds a cache for the already created DEM worker source instances.
     * The cache is build with the following hierarchy:
     * [mapId][sourceType]: DEM worker source instance
     * sourceType can be 'raster-dem' for example
     */
    demWorkerSources: {
        [_: string]: {
            [_: string]: RasterDEMTileWorkerSource;
        };
    };
    referrer: string;

    constructor(self: WorkerGlobalScopeInterface & ActorTarget) {
        this.self = self;
        this.actor = new Actor(self);

        this.layerIndexes = {};
        this.availableImages = {};

        this.workerSources = {};
        this.demWorkerSources = {};
        this.externalWorkerSourceTypes = {};

        this.self.registerWorkerSource = (name: string, WorkerSource: WorkerSourceConstructor) => {
            if (this.externalWorkerSourceTypes[name]) {
                throw new Error(`Worker source with name "${name}" already registered.`);
            }
            this.externalWorkerSourceTypes[name] = WorkerSource;
        };

        // This is invoked by the RTL text plugin when the download via the `importScripts` call has finished, and the code has been parsed.
        this.self.registerRTLTextPlugin = (rtlTextPlugin: {
            applyArabicShaping: typeof globalRTLTextPlugin.applyArabicShaping;
            processBidirectionalText: typeof globalRTLTextPlugin.processBidirectionalText;
            processStyledBidirectionalText?: typeof globalRTLTextPlugin.processStyledBidirectionalText;
        }) => {
            if (globalRTLTextPlugin.isParsed()) {
                throw new Error('RTL text plugin already registered.');
            }
            globalRTLTextPlugin.applyArabicShaping = rtlTextPlugin.applyArabicShaping;
            globalRTLTextPlugin.processBidirectionalText = rtlTextPlugin.processBidirectionalText;
            globalRTLTextPlugin.processStyledBidirectionalText = rtlTextPlugin.processStyledBidirectionalText;
        };

        this.actor.registerMessageHandler('loadDEMTile', (mapId: string, params: WorkerDEMTileParameters) => {
            return this._getDEMWorkerSource(mapId, params.source).loadTile(params);
        });

        this.actor.registerMessageHandler('removeDEMTile', async (mapId: string, params: TileParameters) => {
            this._getDEMWorkerSource(mapId, params.source).removeTile(params);
        });

        this.actor.registerMessageHandler('getClusterExpansionZoom', async (mapId: string, params: ClusterIDAndSource) => {
            return (this._getWorkerSource(mapId, params.type, params.source) as GeoJSONWorkerSource).getClusterExpansionZoom(params);
        });

        this.actor.registerMessageHandler('getClusterChildren', async (mapId: string, params: ClusterIDAndSource) => {
            return (this._getWorkerSource(mapId, params.type, params.source) as GeoJSONWorkerSource).getClusterChildren(params);
        });

        this.actor.registerMessageHandler('getClusterLeaves', async (mapId: string, params: GetClusterLeavesParams) => {
            return (this._getWorkerSource(mapId, params.type, params.source) as GeoJSONWorkerSource).getClusterLeaves(params);
        });

        this.actor.registerMessageHandler('loadData', (mapId: string, params: LoadGeoJSONParameters) => {
            return (this._getWorkerSource(mapId, params.type, params.source) as GeoJSONWorkerSource).loadData(params);
        });

        this.actor.registerMessageHandler('loadTile', (mapId: string, params: WorkerTileParameters) => {
            return this._getWorkerSource(mapId, params.type, params.source).loadTile(params);
        });

        this.actor.registerMessageHandler('reloadTile', (mapId: string, params: WorkerTileParameters) => {
            return this._getWorkerSource(mapId, params.type, params.source).reloadTile(params);
        });

        this.actor.registerMessageHandler('abortTile', (mapId: string, params: TileParameters) => {
            return this._getWorkerSource(mapId, params.type, params.source).abortTile(params);
        });

        this.actor.registerMessageHandler('removeTile', (mapId: string, params: TileParameters) => {
            return this._getWorkerSource(mapId, params.type, params.source).removeTile(params);
        });

        this.actor.registerMessageHandler('removeSource', async (mapId: string, params: RemoveSourceParams) => {
            if (!this.workerSources[mapId] ||
                !this.workerSources[mapId][params.type] ||
                !this.workerSources[mapId][params.type][params.source]) {
                return;
            }

            const worker = this.workerSources[mapId][params.type][params.source];
            delete this.workerSources[mapId][params.type][params.source];

            if (worker.removeSource !== undefined) {
                worker.removeSource(params);
            }
        });

        this.actor.registerMessageHandler('setReferrer', async (_mapId: string, params: string) => {
            this.referrer = params;
        });

        this.actor.registerMessageHandler('syncRTLPluginState', (mapId: string, params: PluginState) => {
            return this._syncRTLPluginState(mapId, params);
        });

        this.actor.registerMessageHandler('loadWorkerSource', async (_mapId: string, params: string) => {
            try {
                this.self.importScripts(params);
            } catch (ex) {
                // This is done since some error messages are not serializable
                throw ex.toString();
            }
        });

        this.actor.registerMessageHandler('setImages', (mapId: string, params: string[]) => {
            return this._setImages(mapId, params);
        });

        this.actor.registerMessageHandler('updateLayers', async (mapId: string, params: UpdateLayersParamaeters) => {
            this._getLayerIndex(mapId).update(params.layers, params.removedIds);
        });

        this.actor.registerMessageHandler('setLayers', async (mapId: string, params: Array<LayerSpecification>) => {
            this._getLayerIndex(mapId).replace(params);
        });
    }

    private async _setImages(mapId: string, images: Array<string>): Promise<void> {
        this.availableImages[mapId] = images;
        for (const workerSource in this.workerSources[mapId]) {
            const ws = this.workerSources[mapId][workerSource];
            for (const source in ws) {
                ws[source].availableImages = images;
            }
        }
    }

    private async _syncRTLPluginState(map: string, state: PluginState): Promise<boolean> {
        try {
            globalRTLTextPlugin.setState(state);
            const pluginURL = globalRTLTextPlugin.getPluginURL();
<<<<<<< HEAD
            if (state.pluginStatus == "loaded" && !globalRTLTextPlugin.isParsed() && pluginURL != null) {
=======
            if (
                globalRTLTextPlugin.isLoaded() &&
                    !globalRTLTextPlugin.isParsed() &&
                    pluginURL != null // Not possible when `isLoaded` is true, but keeps flow happy
            ) {
>>>>>>> 9da9f6f9
                this.self.importScripts(pluginURL);
                const complete = globalRTLTextPlugin.isParsed();
                if (complete) {
                    return complete;
                }
                throw new Error(`RTL Text Plugin failed to import scripts from ${pluginURL}`);
            }
            return false;
        } catch (ex) {
            // This is done since some error messages are not serializable
            throw ex.toString();

        }
    }

    private _getAvailableImages(mapId: string) {
        let availableImages = this.availableImages[mapId];

        if (!availableImages) {
            availableImages = [];
        }

        return availableImages;
    }

    private _getLayerIndex(mapId: string) {
        let layerIndexes = this.layerIndexes[mapId];
        if (!layerIndexes) {
            layerIndexes = this.layerIndexes[mapId] = new StyleLayerIndex();
        }
        return layerIndexes;
    }

    /**
     * This is basically a lazy initialization of a worker per mapId and sourceType and sourceName
     * @param mapId - the mapId
     * @param sourceType - the source type - 'vector' for example
     * @param sourceName - the source name - 'osm' for example
     * @returns a new instance or a cached one
     */
    private _getWorkerSource(mapId: string, sourceType: string, sourceName: string): WorkerSource {
        if (!this.workerSources[mapId])
            this.workerSources[mapId] = {};
        if (!this.workerSources[mapId][sourceType])
            this.workerSources[mapId][sourceType] = {};

        if (!this.workerSources[mapId][sourceType][sourceName]) {
            // use a wrapped actor so that we can attach a target mapId param
            // to any messages invoked by the WorkerSource, this is very important when there are multiple maps
            const actor = {
                sendAsync: (message, abortController) => {
                    message.targetMapId = mapId;
                    return this.actor.sendAsync(message, abortController);
                }
            };
            switch (sourceType) {
                case 'vector':
                    this.workerSources[mapId][sourceType][sourceName] = new VectorTileWorkerSource(actor, this._getLayerIndex(mapId), this._getAvailableImages(mapId));
                    break;
                case 'geojson':
                    this.workerSources[mapId][sourceType][sourceName] = new GeoJSONWorkerSource(actor, this._getLayerIndex(mapId), this._getAvailableImages(mapId));
                    break;
                default:
                    this.workerSources[mapId][sourceType][sourceName] = new (this.externalWorkerSourceTypes[sourceType])(actor, this._getLayerIndex(mapId), this._getAvailableImages(mapId));
                    break;
            }
        }

        return this.workerSources[mapId][sourceType][sourceName];
    }

    /**
     * This is basically a lazy initialization of a worker per mapId and source
     * @param mapId - the mapId
     * @param sourceType - the source type - 'raster-dem' for example
     * @returns a new instance or a cached one
     */
    private _getDEMWorkerSource(mapId: string, sourceType: string) {
        if (!this.demWorkerSources[mapId])
            this.demWorkerSources[mapId] = {};

        if (!this.demWorkerSources[mapId][sourceType]) {
            this.demWorkerSources[mapId][sourceType] = new RasterDEMTileWorkerSource();
        }

        return this.demWorkerSources[mapId][sourceType];
    }
}

if (isWorker(self)) {
    self.worker = new Worker(self);
}<|MERGE_RESOLUTION|>--- conflicted
+++ resolved
@@ -2,13 +2,8 @@
 import {StyleLayerIndex} from '../style/style_layer_index';
 import {VectorTileWorkerSource} from './vector_tile_worker_source';
 import {RasterDEMTileWorkerSource} from './raster_dem_tile_worker_source';
-<<<<<<< HEAD
-import {GeoJSONWorkerSource} from './geojson_worker_source';
 import {rtlWorkerPlugin as globalRTLTextPlugin} from './rtl_text_plugin';
-=======
 import {GeoJSONWorkerSource, LoadGeoJSONParameters} from './geojson_worker_source';
-import {plugin as globalRTLTextPlugin} from './rtl_text_plugin';
->>>>>>> 9da9f6f9
 import {isWorker} from '../util/util';
 
 import type {
@@ -21,12 +16,8 @@
 
 import type {WorkerGlobalScopeInterface} from '../util/web_worker';
 import type {LayerSpecification} from '@maplibre/maplibre-gl-style-spec';
-<<<<<<< HEAD
 import type {PluginState} from './rtl_plugin_status';
-=======
-import type {PluginState} from './rtl_text_plugin';
 import type {ClusterIDAndSource, GetClusterLeavesParams, RemoveSourceParams, UpdateLayersParamaeters} from '../util/actor_messages';
->>>>>>> 9da9f6f9
 
 /**
  * The Worker class responsidble for background thread related execution
@@ -194,15 +185,7 @@
         try {
             globalRTLTextPlugin.setState(state);
             const pluginURL = globalRTLTextPlugin.getPluginURL();
-<<<<<<< HEAD
             if (state.pluginStatus == "loaded" && !globalRTLTextPlugin.isParsed() && pluginURL != null) {
-=======
-            if (
-                globalRTLTextPlugin.isLoaded() &&
-                    !globalRTLTextPlugin.isParsed() &&
-                    pluginURL != null // Not possible when `isLoaded` is true, but keeps flow happy
-            ) {
->>>>>>> 9da9f6f9
                 this.self.importScripts(pluginURL);
                 const complete = globalRTLTextPlugin.isParsed();
                 if (complete) {
