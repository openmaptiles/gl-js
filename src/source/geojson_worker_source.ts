--- conflicted
+++ resolved
@@ -250,50 +250,20 @@
         }
     }
 
-<<<<<<< HEAD
     getClusterExpansionZoom(params: ClusterIDAndSource): number {
-        return this._geoJSONIndex.getClusterExpansionZoom(params.clusterId);
+        return (this._geoJSONIndex as Supercluster).getClusterExpansionZoom(params.clusterId);
     }
 
     getClusterChildren(params: ClusterIDAndSource): Array<GeoJSON.Feature> {
-        return this._geoJSONIndex.getChildren(params.clusterId);
-=======
-    getClusterExpansionZoom(params: {
-        clusterId: number;
-    }, callback: Callback<number>) {
-        try {
-            callback(null, (this._geoJSONIndex as Supercluster).getClusterExpansionZoom(params.clusterId));
-        } catch (e) {
-            callback(e);
-        }
-    }
-
-    getClusterChildren(params: {
-        clusterId: number;
-    }, callback: Callback<Array<GeoJSON.Feature>>) {
-        try {
-            callback(null, (this._geoJSONIndex as Supercluster).getChildren(params.clusterId));
-        } catch (e) {
-            callback(e);
-        }
->>>>>>> 76164a89
+        return (this._geoJSONIndex as Supercluster).getChildren(params.clusterId);
     }
 
     getClusterLeaves(params: {
         clusterId: number;
         limit: number;
         offset: number;
-<<<<<<< HEAD
     }): Array<GeoJSON.Feature> {
-        return this._geoJSONIndex.getLeaves(params.clusterId, params.limit, params.offset);
-=======
-    }, callback: Callback<Array<GeoJSON.Feature>>) {
-        try {
-            callback(null, (this._geoJSONIndex as Supercluster).getLeaves(params.clusterId, params.limit, params.offset));
-        } catch (e) {
-            callback(e);
-        }
->>>>>>> 76164a89
+        return (this._geoJSONIndex as Supercluster).getLeaves(params.clusterId, params.limit, params.offset);
     }
 }
 
