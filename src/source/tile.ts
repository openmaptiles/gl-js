import {uniqueId, parseCacheControl} from '../util/util';
import {deserialize as deserializeBucket} from '../data/bucket';
import '../data/feature_index';
import type FeatureIndex from '../data/feature_index';
import GeoJSONFeature from '../util/vectortile_to_geojson';
import featureFilter from '../style-spec/feature_filter';
import SymbolBucket from '../data/bucket/symbol_bucket';
import {CollisionBoxArray} from '../data/array_types';
import Texture from '../render/texture';
import browser from '../util/browser';
import toEvaluationFeature from '../data/evaluation_feature';
import EvaluationParameters from '../style/evaluation_parameters';
import SourceFeatureState from '../source/source_state';
import {lazyLoadRTLTextPlugin} from './rtl_text_plugin';

const CLOCK_SKEW_RETRY_TIMEOUT = 30000;

import type {Bucket} from '../data/bucket';
import type StyleLayer from '../style/style_layer';
import type {WorkerTileResult} from './worker_source';
import type Actor from '../util/actor';
import type DEMData from '../data/dem_data';
import type {AlphaImage} from '../util/image';
import type ImageAtlas from '../render/image_atlas';
import type ImageManager from '../render/image_manager';
import type Context from '../gl/context';
import type {OverscaledTileID} from './tile_id';
import type Framebuffer from '../gl/framebuffer';
import type Transform from '../geo/transform';
import type {LayerFeatureStates} from './source_state';
import type {Cancelable} from '../types/cancelable';
import type {FilterSpecification} from '../style-spec/types';
import type Point from '../util/point';
import {mat4} from 'gl-matrix';
import VertexBuffer from '../gl/vertex_buffer';

export type TileState = // Tile data is in the process of loading.
'loading' | // Tile data has been loaded. Tile can be rendered.
'loaded' | // Tile data has been loaded and is being updated. Tile can be rendered.
'reloading' | // Tile data has been deleted.
'unloaded' | // Tile data was not loaded because of an error.
'errored' | 'expired';  /* Tile data was previously loaded, but has expired per its
                   * HTTP headers and is in the process of refreshing. */

/**
 * A tile object is the combination of a Coordinate, which defines
 * its place, as well as a unique ID and data tracking for its content
 *
 * @private
 */
class Tile {
    tileID: OverscaledTileID;
    uid: number;
    uses: number;
    tileSize: number;
    buckets: {[_: string]: Bucket};
    latestFeatureIndex: FeatureIndex;
    latestRawTileData: ArrayBuffer;
    imageAtlas: ImageAtlas;
    imageAtlasTexture: Texture;
    glyphAtlasImage: AlphaImage;
    glyphAtlasTexture: Texture;
    expirationTime: any;
    expiredRequestCount: number;
    state: TileState;
    timeAdded: any;
    timeLoaded: any;
    fadeEndTime: any;
    collisionBoxArray: CollisionBoxArray;
    redoWhenDone: boolean;
    showCollisionBoxes: boolean;
    placementSource: any;
    actor: Actor;
    vtLayers: {[_: string]: VectorTileLayer};

    neighboringTiles: any;
<<<<<<< HEAD
    dem: DEMData | undefined | null;
    demMatrix: mat4;
    aborted: boolean | undefined | null;
    needsHillshadePrepare: boolean | undefined | null;
    request: Cancelable | undefined | null;
=======
    dem: DEMData;
    aborted: boolean;
    needsHillshadePrepare: boolean;
    request: Cancelable;
>>>>>>> ec7aad14
    texture: any;
    fbo: Framebuffer;
    demTexture: Texture;
    refreshedUponExpiration: boolean;
    reloadCallback: any;
    resourceTiming: Array<PerformanceResourceTiming>;
    queryPadding: number;
    rerender: boolean;

    symbolFadeHoldUntil: number;
    hasSymbolBuckets: boolean;
    hasRTLText: boolean;
    dependencies: any;
    elevation: any;
    elevationMin: number;
    elevationMax: number;
    textures: Array<Texture>;

    /**
     * @param {OverscaledTileID} tileID
     * @param size
     * @private
     */
    constructor(tileID: OverscaledTileID, size: number) {
        this.tileID = tileID;
        this.uid = uniqueId();
        this.uses = 0;
        this.tileSize = size;
        this.buckets = {};
        this.expirationTime = null;
        this.queryPadding = 0;
        this.hasSymbolBuckets = false;
        this.hasRTLText = false;
        this.dependencies = {};
        this.elevation = {};
        this.elevationMin = 0;
        this.elevationMax = 0;
        this.rerender = false;
        this.textures = [];

        // Counts the number of times a response was already expired when
        // received. We're using this to add a delay when making a new request
        // so we don't have to keep retrying immediately in case of a server
        // serving expired tiles.
        this.expiredRequestCount = 0;

        this.state = 'loading';
    }

    registerFadeDuration(duration: number) {
        const fadeEndTime = duration + this.timeAdded;
        if (fadeEndTime < browser.now()) return;
        if (this.fadeEndTime && fadeEndTime < this.fadeEndTime) return;

        this.fadeEndTime = fadeEndTime;
    }

    wasRequested() {
        return this.state === 'errored' || this.state === 'loaded' || this.state === 'reloading';
    }

    /**
     * Given a data object with a 'buffers' property, load it into
     * this tile's elementGroups and buffers properties and set loaded
     * to true. If the data is null, like in the case of an empty
     * GeoJSON tile, no-op but still set loaded to true.
     * @param {Object} data
     * @param painter
     * @returns {undefined}
     * @private
     */
    loadVectorData(data: WorkerTileResult, painter: any, justReloaded?: boolean | null) {
        if (this.hasData()) {
            this.unloadVectorData();
        }

        this.state = 'loaded';

        // empty GeoJSON tile
        if (!data) {
            this.collisionBoxArray = new CollisionBoxArray();
            return;
        }

        if (data.featureIndex) {
            this.latestFeatureIndex = data.featureIndex;
            if (data.rawTileData) {
                // Only vector tiles have rawTileData, and they won't update it for
                // 'reloadTile'
                this.latestRawTileData = data.rawTileData;
                this.latestFeatureIndex.rawTileData = data.rawTileData;
            } else if (this.latestRawTileData) {
                // If rawTileData hasn't updated, hold onto a pointer to the last
                // one we received
                this.latestFeatureIndex.rawTileData = this.latestRawTileData;
            }
        }
        this.collisionBoxArray = data.collisionBoxArray;
        this.buckets = deserializeBucket(data.buckets, painter.style);

        this.hasSymbolBuckets = false;
        for (const id in this.buckets) {
            const bucket = this.buckets[id];
            if (bucket instanceof SymbolBucket) {
                this.hasSymbolBuckets = true;
                if (justReloaded) {
                    bucket.justReloaded = true;
                } else {
                    break;
                }
            }
        }

        this.hasRTLText = false;
        if (this.hasSymbolBuckets) {
            for (const id in this.buckets) {
                const bucket = this.buckets[id];
                if (bucket instanceof SymbolBucket) {
                    if (bucket.hasRTLText) {
                        this.hasRTLText = true;
                        lazyLoadRTLTextPlugin();
                        break;
                    }
                }
            }
        }

        this.queryPadding = 0;
        for (const id in this.buckets) {
            const bucket = this.buckets[id];
            this.queryPadding = Math.max(this.queryPadding, painter.style.getLayer(id).queryRadius(bucket));
        }

        if (data.imageAtlas) {
            this.imageAtlas = data.imageAtlas;
        }
        if (data.glyphAtlasImage) {
            this.glyphAtlasImage = data.glyphAtlasImage;
        }
    }

    /**
     * Release any data or WebGL resources referenced by this tile.
     * @returns {undefined}
     * @private
     */
    unloadVectorData() {
        for (const id in this.buckets) {
            this.buckets[id].destroy();
        }
        this.buckets = {};

        if (this.imageAtlasTexture) {
            this.imageAtlasTexture.destroy();
        }

        if (this.imageAtlas) {
            this.imageAtlas = null;
        }

        if (this.glyphAtlasTexture) {
            this.glyphAtlasTexture.destroy();
        }

        this.latestFeatureIndex = null;
        this.state = 'unloaded';
    }

    getBucket(layer: StyleLayer) {
        return this.buckets[layer.id];
    }

    upload(context: Context) {
        for (const id in this.buckets) {
            const bucket = this.buckets[id];
            if (bucket.uploadPending()) {
                bucket.upload(context);
            }
        }

        const gl = context.gl;
        if (this.imageAtlas && !this.imageAtlas.uploaded) {
            this.imageAtlasTexture = new Texture(context, this.imageAtlas.image, gl.RGBA);
            this.imageAtlas.uploaded = true;
        }

        if (this.glyphAtlasImage) {
            this.glyphAtlasTexture = new Texture(context, this.glyphAtlasImage, gl.ALPHA);
            this.glyphAtlasImage = null;
        }
    }

    prepare(imageManager: ImageManager) {
        if (this.imageAtlas) {
            this.imageAtlas.patchUpdatedImages(imageManager, this.imageAtlasTexture);
        }
    }

    // Queries non-symbol features rendered for this tile.
    // Symbol features are queried globally
    queryRenderedFeatures(
      layers: {[_: string]: StyleLayer},
      serializedLayers: {[_: string]: any},
      sourceFeatureState: SourceFeatureState,
      queryGeometry: Array<Point>,
      cameraQueryGeometry: Array<Point>,
      scale: number,
      params: {
        filter: FilterSpecification;
        layers: Array<string>;
        availableImages: Array<string>;
      },
      transform: Transform,
      maxPitchScaleFactor: number,
      pixelPosMatrix: mat4
    ): {[_: string]: Array<{featureIndex: number; feature: GeoJSONFeature}>} {
        if (!this.latestFeatureIndex || !this.latestFeatureIndex.rawTileData)
            return {};

        return this.latestFeatureIndex.query({
            queryGeometry,
            cameraQueryGeometry,
            scale,
            tileSize: this.tileSize,
            pixelPosMatrix,
            transform,
            params,
            queryPadding: this.queryPadding * maxPitchScaleFactor
        }, layers, serializedLayers, sourceFeatureState);
    }

    querySourceFeatures(result: Array<GeoJSONFeature>, params: any) {
        const featureIndex = this.latestFeatureIndex;
        if (!featureIndex || !featureIndex.rawTileData) return;

        const vtLayers = featureIndex.loadVTLayers();

        const sourceLayer = params ? params.sourceLayer : '';
        const layer = vtLayers._geojsonTileLayer || vtLayers[sourceLayer];

        if (!layer) return;

        const filter = featureFilter(params && params.filter);
        const {z, x, y} = this.tileID.canonical;
        const coord = {z, x, y};

        for (let i = 0; i < layer.length; i++) {
            const feature = layer.feature(i);
            if (filter.needGeometry) {
                const evaluationFeature = toEvaluationFeature(feature, true);
                if (!filter.filter(new EvaluationParameters(this.tileID.overscaledZ), evaluationFeature, this.tileID.canonical)) continue;
            } else if (!filter.filter(new EvaluationParameters(this.tileID.overscaledZ), feature)) {
                continue;
            }
            const id = featureIndex.getId(feature, sourceLayer);
            const geojsonFeature = new GeoJSONFeature(feature, z, x, y, id);
            (geojsonFeature as any).tile = coord;
            result.push(geojsonFeature);
        }
    }

    hasData() {
        return this.state === 'loaded' || this.state === 'reloading' || this.state === 'expired';
    }

    patternsLoaded() {
        return this.imageAtlas && !!Object.keys(this.imageAtlas.patternPositions).length;
    }

    setExpiryData(data: any) {
        const prior = this.expirationTime;

        if (data.cacheControl) {
            const parsedCC = parseCacheControl(data.cacheControl);
            if (parsedCC['max-age']) this.expirationTime = Date.now() + parsedCC['max-age'] * 1000;
        } else if (data.expires) {
            this.expirationTime = new Date(data.expires).getTime();
        }

        if (this.expirationTime) {
            const now = Date.now();
            let isExpired = false;

            if (this.expirationTime > now) {
                isExpired = false;
            } else if (!prior) {
                isExpired = true;
            } else if (this.expirationTime < prior) {
                // Expiring date is going backwards:
                // fall back to exponential backoff
                isExpired = true;

            } else {
                const delta = this.expirationTime - prior;

                if (!delta) {
                    // Server is serving the same expired resource over and over: fall
                    // back to exponential backoff.
                    isExpired = true;

                } else {
                    // Assume that either the client or the server clock is wrong and
                    // try to interpolate a valid expiration date (from the client POV)
                    // observing a minimum timeout.
                    this.expirationTime = now + Math.max(delta, CLOCK_SKEW_RETRY_TIMEOUT);

                }
            }

            if (isExpired) {
                this.expiredRequestCount++;
                this.state = 'expired';
            } else {
                this.expiredRequestCount = 0;
            }
        }
    }

    getExpiryTimeout() {
        if (this.expirationTime) {
            if (this.expiredRequestCount) {
                return 1000 * (1 << Math.min(this.expiredRequestCount - 1, 31));
            } else {
                // Max value for `setTimeout` implementations is a 32 bit integer; cap this accordingly
                return Math.min(this.expirationTime - new Date().getTime(), Math.pow(2, 31) - 1);
            }
        }
    }

    setFeatureState(states: LayerFeatureStates, painter: any) {
        if (!this.latestFeatureIndex ||
            !this.latestFeatureIndex.rawTileData ||
            Object.keys(states).length === 0) {
            return;
        }

        const vtLayers = this.latestFeatureIndex.loadVTLayers();

        for (const id in this.buckets) {
            if (!painter.style.hasLayer(id)) continue;

            const bucket = this.buckets[id];
            // Buckets are grouped by common source-layer
            const sourceLayerId = bucket.layers[0]['sourceLayer'] || '_geojsonTileLayer';
            const sourceLayer = vtLayers[sourceLayerId];
            const sourceLayerStates = states[sourceLayerId];
            if (!sourceLayer || !sourceLayerStates || Object.keys(sourceLayerStates).length === 0) continue;

            bucket.update(sourceLayerStates, sourceLayer, this.imageAtlas && this.imageAtlas.patternPositions || {});
            const layer = painter && painter.style && painter.style.getLayer(id);
            if (layer) {
                this.queryPadding = Math.max(this.queryPadding, layer.queryRadius(bucket));
            }
        }
    }

    holdingForFade(): boolean {
        return this.symbolFadeHoldUntil !== undefined;
    }

    symbolFadeFinished(): boolean {
        return !this.symbolFadeHoldUntil || this.symbolFadeHoldUntil < browser.now();
    }

    clearFadeHold() {
        this.symbolFadeHoldUntil = undefined;
    }

    setHoldDuration(duration: number) {
        this.symbolFadeHoldUntil = browser.now() + duration;
    }

    setDependencies(namespace: string, dependencies: Array<string>) {
        const index = {};
        for (const dep of dependencies) {
            index[dep] = true;
        }
        this.dependencies[namespace] = index;
    }

    hasDependency(namespaces: Array<string>, keys: Array<string>) {
        for (const namespace of namespaces) {
            const dependencies = this.dependencies[namespace];
            if (dependencies) {
                for (const key of keys) {
                    if (dependencies[key]) {
                        return true;
                    }
                }
            }
        }
        return false;
    }
}

export default Tile;<|MERGE_RESOLUTION|>--- conflicted
+++ resolved
@@ -74,18 +74,11 @@
     vtLayers: {[_: string]: VectorTileLayer};
 
     neighboringTiles: any;
-<<<<<<< HEAD
-    dem: DEMData | undefined | null;
+    dem: DEMData;
     demMatrix: mat4;
-    aborted: boolean | undefined | null;
-    needsHillshadePrepare: boolean | undefined | null;
-    request: Cancelable | undefined | null;
-=======
-    dem: DEMData;
     aborted: boolean;
     needsHillshadePrepare: boolean;
     request: Cancelable;
->>>>>>> ec7aad14
     texture: any;
     fbo: Framebuffer;
     demTexture: Texture;
