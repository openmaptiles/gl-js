import {extend, pick} from '../util/util';

<<<<<<< HEAD
import ImageRequest from '../util/imageRequest';
=======
import {getImage} from '../util/ajax';
>>>>>>> 62d7d646
import {ResourceType} from '../util/request_manager';
import {Event, ErrorEvent, Evented} from '../util/evented';
import loadTileJSON from './load_tilejson';
import TileBounds from './tile_bounds';
import Texture from '../render/texture';

import type {Source} from './source';
import type {OverscaledTileID} from './tile_id';
import type Map from '../ui/map';
import type Dispatcher from '../util/dispatcher';
import type Tile from './tile';
import type {Callback} from '../types/callback';
import type {Cancelable} from '../types/cancelable';
import type {
    RasterSourceSpecification,
    RasterDEMSourceSpecification
} from '../style-spec/types.g';

class RasterTileSource extends Evented implements Source {
    type: 'raster' | 'raster-dem';
    id: string;
    minzoom: number;
    maxzoom: number;
    url: string;
    scheme: string;
    tileSize: number;

    bounds: [number, number, number, number];
    tileBounds: TileBounds;
    roundZoom: boolean;
    dispatcher: Dispatcher;
    map: Map;
    tiles: Array<string>;

    _loaded: boolean;
    _options: RasterSourceSpecification | RasterDEMSourceSpecification;
    _tileJSONRequest: Cancelable;

    constructor(id: string, options: RasterSourceSpecification | RasterDEMSourceSpecification, dispatcher: Dispatcher, eventedParent: Evented) {
        super();
        this.id = id;
        this.dispatcher = dispatcher;
        this.setEventedParent(eventedParent);

        this.type = 'raster';
        this.minzoom = 0;
        this.maxzoom = 22;
        this.roundZoom = true;
        this.scheme = 'xyz';
        this.tileSize = 512;
        this._loaded = false;

        this._options = extend({type: 'raster'}, options);
        extend(this, pick(options, ['url', 'scheme', 'tileSize']));
    }

    load() {
        this._loaded = false;
        this.fire(new Event('dataloading', {dataType: 'source'}));
        this._tileJSONRequest = loadTileJSON(this._options, this.map._requestManager, (err, tileJSON) => {
            this._tileJSONRequest = null;
            this._loaded = true;
            if (err) {
                this.fire(new ErrorEvent(err));
            } else if (tileJSON) {
                extend(this, tileJSON);
                if (tileJSON.bounds) this.tileBounds = new TileBounds(tileJSON.bounds, this.minzoom, this.maxzoom);

                // `content` is included here to prevent a race condition where `Style#_updateSources` is called
                // before the TileJSON arrives. this makes sure the tiles needed are loaded once TileJSON arrives
                // ref: https://github.com/mapbox/mapbox-gl-js/pull/4347#discussion_r104418088
                this.fire(new Event('data', {dataType: 'source', sourceDataType: 'metadata'}));
                this.fire(new Event('data', {dataType: 'source', sourceDataType: 'content'}));
            }
        });
    }

    loaded(): boolean {
        return this._loaded;
    }

    onAdd(map: Map) {
        this.map = map;
        this.load();
    }

    onRemove() {
        if (this._tileJSONRequest) {
            this._tileJSONRequest.cancel();
            this._tileJSONRequest = null;
        }
    }

    serialize() {
        return extend({}, this._options);
    }

    hasTile(tileID: OverscaledTileID) {
        return !this.tileBounds || this.tileBounds.contains(tileID.canonical);
    }

    loadTile(tile: Tile, callback: Callback<void>) {
        const url = tile.tileID.canonical.url(this.tiles, this.map.getPixelRatio(), this.scheme);
        tile.request = ImageRequest.getImage(this.map._requestManager.transformRequest(url, ResourceType.Tile), (err, img, expiry) => {
            delete tile.request;

            if (tile.aborted) {
                tile.state = 'unloaded';
                callback(null);
            } else if (err) {
                tile.state = 'errored';
                callback(err);
            } else if (img) {
                if (this.map._refreshExpiredTiles) tile.setExpiryData(expiry);

                const context = this.map.painter.context;
                const gl = context.gl;
                tile.texture = this.map.painter.getTileTexture(img.width);
                if (tile.texture) {
                    tile.texture.update(img, {useMipmap: true});
                } else {
                    tile.texture = new Texture(context, img, gl.RGBA, {useMipmap: true});
                    tile.texture.bind(gl.LINEAR, gl.CLAMP_TO_EDGE, gl.LINEAR_MIPMAP_NEAREST);

                    if (context.extTextureFilterAnisotropic) {
                        gl.texParameterf(gl.TEXTURE_2D, context.extTextureFilterAnisotropic.TEXTURE_MAX_ANISOTROPY_EXT, context.extTextureFilterAnisotropicMax);
                    }
                }

                tile.state = 'loaded';

                callback(null);
            }
        });
    }

    abortTile(tile: Tile, callback: Callback<void>) {
        if (tile.request) {
            tile.request.cancel();
            delete tile.request;
        }
        callback();
    }

    unloadTile(tile: Tile, callback: Callback<void>) {
        if (tile.texture) this.map.painter.saveTileTexture(tile.texture);
        callback();
    }

    hasTransition() {
        return false;
    }
}

export default RasterTileSource;<|MERGE_RESOLUTION|>--- conflicted
+++ resolved
@@ -1,10 +1,7 @@
 import {extend, pick} from '../util/util';
 
-<<<<<<< HEAD
 import ImageRequest from '../util/imageRequest';
-=======
-import {getImage} from '../util/ajax';
->>>>>>> 62d7d646
+
 import {ResourceType} from '../util/request_manager';
 import {Event, ErrorEvent, Evented} from '../util/evented';
 import loadTileJSON from './load_tilejson';
