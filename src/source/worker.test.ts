import {fakeServer} from 'nise';
import Worker from './worker';
import {LayerSpecification} from '@maplibre/maplibre-gl-style-spec';
import {WorkerGlobalScopeInterface} from '../util/web_worker';
import {CanonicalTileID, OverscaledTileID} from './tile_id';
import {WorkerSource, WorkerTileParameters, WorkerTileResult} from './worker_source';
import {rtlWorkerPlugin} from './rtl_text_plugin_worker';
import {ActorTarget, IActor} from '../util/actor';
import {PluginState} from './rtl_text_plugin_status';
<<<<<<< HEAD
=======
import {MessageType} from '../util/actor_messages';
>>>>>>> 17548991

class WorkerSourceMock implements WorkerSource {
    availableImages: string[];
    constructor(private actor: IActor) {}
    loadTile(_: WorkerTileParameters): Promise<WorkerTileResult> {
        return this.actor.sendAsync({type: MessageType.loadTile, data: {} as any}, new AbortController());
    }
    reloadTile(_: WorkerTileParameters): Promise<WorkerTileResult> {
        throw new Error('Method not implemented.');
    }
    abortTile(_: WorkerTileParameters): Promise<void> {
        throw new Error('Method not implemented.');
    }
    removeTile(_: WorkerTileParameters): Promise<void> {
        throw new Error('Method not implemented.');
    }
}

describe('Worker RTLTextPlugin', () => {
    let worker: Worker;
    let _self: WorkerGlobalScopeInterface & ActorTarget;

    beforeEach(() => {
        _self = {
            addEventListener() {},
            importScripts() {}
        } as any;
        worker = new Worker(_self);
        global.fetch = null;
        rtlWorkerPlugin.setMethods({
            applyArabicShaping: null,
            processBidirectionalText: null,
            processStyledBidirectionalText: null
        });
        jest.spyOn(rtlWorkerPlugin, 'isParsed').mockImplementation(() => {
            return false;
        });
    });

    test('should not throw and set values in plugin', () => {
        const rtlTextPlugin = {
            applyArabicShaping: 'test',
            processBidirectionalText: 'test',
            processStyledBidirectionalText: 'test',
        };

        _self.registerRTLTextPlugin(rtlTextPlugin);
        expect(rtlWorkerPlugin.applyArabicShaping).toBe('test');
        expect(rtlWorkerPlugin.processBidirectionalText).toBe('test');
        expect(rtlWorkerPlugin.processStyledBidirectionalText).toBe('test');
    });

    test('should throw if already parsed', () => {
        jest.spyOn(rtlWorkerPlugin, 'isParsed').mockImplementation(() => {
            return true;
        });

        const rtlTextPlugin = {
            applyArabicShaping: jest.fn(),
            processBidirectionalText: jest.fn(),
            processStyledBidirectionalText: jest.fn(),
        };

        expect(() => {
            _self.registerRTLTextPlugin(rtlTextPlugin);
        }).toThrow('RTL text plugin already registered.');
    });

    test('should move RTL plugin from unavailable to deferred', async () => {
        rtlWorkerPlugin.setState({
            pluginURL: '',
            pluginStatus: 'unavailable'
        }
        );
        const mockMessage: PluginState = {
            pluginURL: 'https://somehost/somescript',
            pluginStatus: 'deferred'
        };

<<<<<<< HEAD
        await worker.actor.messageHandlers['syncRTLPluginState']('', mockMessage);
=======
        await worker.actor.messageHandlers[MessageType.syncRTLPluginState]('', mockMessage);
>>>>>>> 17548991
        expect(rtlWorkerPlugin.getRTLTextPluginStatus()).toBe('deferred');
    });

    test('should download RTL plugin when "loading" message is received', async () => {
        rtlWorkerPlugin.setState({
            pluginURL: '',
            pluginStatus: 'deferred'
        });

        const mockURL = 'https://somehost/somescript';
        const mockMessage: PluginState = {
            pluginURL: mockURL,
            pluginStatus: 'loading'
        };

        const importSpy = jest.spyOn(worker.self, 'importScripts').mockImplementation(() => {
            // after importing isParse() to return true
            jest.spyOn(rtlWorkerPlugin, 'isParsed').mockImplementation(() => {
                return true;
            });
        });

<<<<<<< HEAD
        const syncResult: PluginState = await worker.actor.messageHandlers['syncRTLPluginState']('', mockMessage) as any;
=======
        const syncResult: PluginState = await worker.actor.messageHandlers[MessageType.syncRTLPluginState]('', mockMessage) as any;
>>>>>>> 17548991
        expect(rtlWorkerPlugin.getRTLTextPluginStatus()).toBe('loaded');
        expect(importSpy).toHaveBeenCalledWith(mockURL);

        expect(syncResult.pluginURL).toBe(mockURL);
        expect(syncResult.pluginStatus).toBe('loaded');
    });

    test('should not change RTL plugin status if already parsed', async () => {
        const originalUrl = 'https://somehost/somescript1';
        rtlWorkerPlugin.setState({
            pluginURL: originalUrl,
            pluginStatus: 'loaded'
        });

        jest.spyOn(rtlWorkerPlugin, 'isParsed').mockImplementation(() => {
            return true;
        });
        const mockMessage: PluginState = {
            pluginURL: 'https://somehost/somescript2',
            pluginStatus: 'loading'
        };

<<<<<<< HEAD
        const workerResult: PluginState = await worker.actor.messageHandlers['syncRTLPluginState']('', mockMessage) as any;
=======
        const workerResult: PluginState = await worker.actor.messageHandlers[MessageType.syncRTLPluginState]('', mockMessage) as any;
>>>>>>> 17548991
        expect(rtlWorkerPlugin.getRTLTextPluginStatus()).toBe('loaded');
        expect(rtlWorkerPlugin.getPluginURL()).toBe(originalUrl);

        expect(workerResult.pluginStatus).toBe('loaded');
        expect(workerResult.pluginURL).toBe(originalUrl);
    });
});

describe('Worker generic testing', () => {
    let worker: Worker;
    let _self: WorkerGlobalScopeInterface & ActorTarget;

    beforeEach(() => {
        _self = {
            addEventListener() {}
        } as any;
        worker = new Worker(_self);
        global.fetch = null;
    });

    test('should validate handlers execution in worker for load tile', done => {
        const server = fakeServer.create();
        worker.actor.messageHandlers[MessageType.loadTile]('0', {
            type: 'vector',
            source: 'source',
            uid: '0',
            tileID: {overscaledZ: 0, wrap: 0, canonical: {x: 0, y: 0, z: 0} as CanonicalTileID} as any as OverscaledTileID,
            request: {url: '/error'}// Sinon fake server gives 404 responses by default
        } as WorkerTileParameters).catch((err) => {
            expect(err).toBeTruthy();
            server.restore();
            done();
        });
        server.respond();
    });

    test('isolates different instances\' data', () => {
        worker.actor.messageHandlers[MessageType.setLayers]('0', [
            {id: 'one', type: 'circle'} as LayerSpecification
        ]);

        worker.actor.messageHandlers[MessageType.setLayers]('1', [
            {id: 'one', type: 'circle'} as LayerSpecification,
            {id: 'two', type: 'circle'} as LayerSpecification,
        ]);

        expect(worker.layerIndexes[0]).not.toBe(worker.layerIndexes[1]);
    });

    test('worker source messages dispatched to the correct map instance', done => {
        const extenalSourceName = 'test';

        worker.actor.sendAsync = (message, abortController) => {
            expect(message.type).toBe(MessageType.loadTile);
            expect(message.targetMapId).toBe('999');
            expect(abortController).toBeDefined();
            done();
            return Promise.resolve({} as any);
        };

        _self.registerWorkerSource(extenalSourceName, WorkerSourceMock);

        expect(() => {
            _self.registerWorkerSource(extenalSourceName, WorkerSourceMock);
        }).toThrow(`Worker source with name "${extenalSourceName}" already registered.`);

<<<<<<< HEAD
        worker.actor.messageHandlers['loadTile']('999', {type: extenalSourceName} as WorkerTileParameters);
=======
        worker.actor.messageHandlers[MessageType.loadTile]('999', {type: extenalSourceName} as WorkerTileParameters);
>>>>>>> 17548991
    });

    test('Referrer is set', () => {
        worker.actor.messageHandlers[MessageType.setReferrer]('fakeId', 'myMap');
        expect(worker.referrer).toBe('myMap');
    });

    test('calls callback on error', done => {
        const server = fakeServer.create();
        worker.actor.messageHandlers[MessageType.importScript]('0', '/error').catch((err) => {
            expect(err).toBeTruthy();
            server.restore();
            done();
        });
        server.respond();
    });

    test('set images', () => {
        expect(worker.availableImages['0']).toBeUndefined();
        worker.actor.messageHandlers[MessageType.setImages]('0', ['availableImages']);
        expect(worker.availableImages['0']).toEqual(['availableImages']);
    });

    test('clears resources when map is removed', () => {
        worker.actor.messageHandlers[MessageType.setLayers]('0', []);
        expect(worker.layerIndexes['0']).toBeDefined();
        worker.actor.messageHandlers[MessageType.removeMap]('0', undefined);
        expect(worker.layerIndexes['0']).toBeUndefined();
    });
});<|MERGE_RESOLUTION|>--- conflicted
+++ resolved
@@ -7,10 +7,7 @@
 import {rtlWorkerPlugin} from './rtl_text_plugin_worker';
 import {ActorTarget, IActor} from '../util/actor';
 import {PluginState} from './rtl_text_plugin_status';
-<<<<<<< HEAD
-=======
 import {MessageType} from '../util/actor_messages';
->>>>>>> 17548991
 
 class WorkerSourceMock implements WorkerSource {
     availableImages: string[];
@@ -90,11 +87,7 @@
             pluginStatus: 'deferred'
         };
 
-<<<<<<< HEAD
-        await worker.actor.messageHandlers['syncRTLPluginState']('', mockMessage);
-=======
         await worker.actor.messageHandlers[MessageType.syncRTLPluginState]('', mockMessage);
->>>>>>> 17548991
         expect(rtlWorkerPlugin.getRTLTextPluginStatus()).toBe('deferred');
     });
 
@@ -117,11 +110,7 @@
             });
         });
 
-<<<<<<< HEAD
-        const syncResult: PluginState = await worker.actor.messageHandlers['syncRTLPluginState']('', mockMessage) as any;
-=======
         const syncResult: PluginState = await worker.actor.messageHandlers[MessageType.syncRTLPluginState]('', mockMessage) as any;
->>>>>>> 17548991
         expect(rtlWorkerPlugin.getRTLTextPluginStatus()).toBe('loaded');
         expect(importSpy).toHaveBeenCalledWith(mockURL);
 
@@ -144,11 +133,7 @@
             pluginStatus: 'loading'
         };
 
-<<<<<<< HEAD
-        const workerResult: PluginState = await worker.actor.messageHandlers['syncRTLPluginState']('', mockMessage) as any;
-=======
         const workerResult: PluginState = await worker.actor.messageHandlers[MessageType.syncRTLPluginState]('', mockMessage) as any;
->>>>>>> 17548991
         expect(rtlWorkerPlugin.getRTLTextPluginStatus()).toBe('loaded');
         expect(rtlWorkerPlugin.getPluginURL()).toBe(originalUrl);
 
@@ -215,11 +200,7 @@
             _self.registerWorkerSource(extenalSourceName, WorkerSourceMock);
         }).toThrow(`Worker source with name "${extenalSourceName}" already registered.`);
 
-<<<<<<< HEAD
-        worker.actor.messageHandlers['loadTile']('999', {type: extenalSourceName} as WorkerTileParameters);
-=======
         worker.actor.messageHandlers[MessageType.loadTile]('999', {type: extenalSourceName} as WorkerTileParameters);
->>>>>>> 17548991
     });
 
     test('Referrer is set', () => {
