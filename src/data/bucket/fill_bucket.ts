import {FillLayoutArray} from '../array_types.g';

import {layout} from './fill_attributes';
import {SegmentVector} from '../segment';
import {ProgramConfigurationSet} from '../program_configuration';
import {LineIndexArray, TriangleIndexArray} from '../index_array_type';
import {classifyRings} from '../../util/classify_rings';
const EARCUT_MAX_RINGS = 500;
import {register} from '../../util/web_worker_transfer';
import {hasPattern, addPatternDependencies} from './pattern_bucket_features';
import {loadGeometry} from '../load_geometry';
import {toEvaluationFeature} from '../evaluation_feature';
import {EvaluationParameters} from '../../style/evaluation_parameters';

import type {CanonicalTileID} from '../../source/tile_id';
import type {
    Bucket,
    BucketParameters,
    BucketFeature,
    IndexedFeature,
    PopulateParameters
} from '../bucket';
import type {FillStyleLayer} from '../../style/style_layer/fill_style_layer';
import type {Context} from '../../gl/context';
import type {IndexBuffer} from '../../gl/index_buffer';
import type {VertexBuffer} from '../../gl/vertex_buffer';
import type Point from '@mapbox/point-geometry';
import type {FeatureStates} from '../../source/source_state';
import type {ImagePosition} from '../../render/image_atlas';
import type {VectorTileLayer} from '@mapbox/vector-tile';
import {SubdivisionGranularitySetting, subdivideFill} from '../../render/subdivision';
<<<<<<< HEAD
import {StructArray} from '../../util/struct_array';
=======
import {fillArrays} from '../../render/fill_arrays';
>>>>>>> d05de9fc

export class FillBucket implements Bucket {
    index: number;
    zoom: number;
    overscaling: number;
    layers: Array<FillStyleLayer>;
    layerIds: Array<string>;
    stateDependentLayers: Array<FillStyleLayer>;
    stateDependentLayerIds: Array<string>;
    patternFeatures: Array<BucketFeature>;

    layoutVertexArray: FillLayoutArray;
    layoutVertexBuffer: VertexBuffer;

    indexArray: TriangleIndexArray;
    indexBuffer: IndexBuffer;

    indexArray2: LineIndexArray;
    indexBuffer2: IndexBuffer;

    hasPattern: boolean;
    programConfigurations: ProgramConfigurationSet<FillStyleLayer>;
    segments: SegmentVector;
    segments2: SegmentVector;
    uploaded: boolean;

    constructor(options: BucketParameters<FillStyleLayer>) {
        this.zoom = options.zoom;
        this.overscaling = options.overscaling;
        this.layers = options.layers;
        this.layerIds = this.layers.map(layer => layer.id);
        this.index = options.index;
        this.hasPattern = false;
        this.patternFeatures = [];

        this.layoutVertexArray = new FillLayoutArray();
        this.indexArray = new TriangleIndexArray();
        this.indexArray2 = new LineIndexArray();
        this.programConfigurations = new ProgramConfigurationSet(options.layers, options.zoom);
        this.segments = new SegmentVector();
        this.segments2 = new SegmentVector();
        this.stateDependentLayerIds = this.layers.filter((l) => l.isStateDependent()).map((l) => l.id);
    }

    populate(features: Array<IndexedFeature>, options: PopulateParameters, canonical: CanonicalTileID) {
        this.hasPattern = hasPattern('fill', this.layers, options);
        const fillSortKey = this.layers[0].layout.get('fill-sort-key');
        const sortFeaturesByKey = !fillSortKey.isConstant();
        const bucketFeatures: BucketFeature[] = [];

        for (const {feature, id, index, sourceLayerIndex} of features) {
            const needGeometry = this.layers[0]._featureFilter.needGeometry;
            const evaluationFeature = toEvaluationFeature(feature, needGeometry);

            if (!this.layers[0]._featureFilter.filter(new EvaluationParameters(this.zoom), evaluationFeature, canonical)) continue;

            const sortKey = sortFeaturesByKey ?
                fillSortKey.evaluate(evaluationFeature, {}, canonical, options.availableImages) :
                undefined;

            const bucketFeature: BucketFeature = {
                id,
                properties: feature.properties,
                type: feature.type,
                sourceLayerIndex,
                index,
                geometry: needGeometry ? evaluationFeature.geometry : loadGeometry(feature),
                patterns: {},
                sortKey
            };

            bucketFeatures.push(bucketFeature);
        }

        if (sortFeaturesByKey) {
            bucketFeatures.sort((a, b) => a.sortKey - b.sortKey);
        }

        for (const bucketFeature of bucketFeatures) {
            const {geometry, index, sourceLayerIndex} = bucketFeature;

            if (this.hasPattern) {
                const patternFeature = addPatternDependencies('fill', this.layers, bucketFeature, this.zoom, options);
                // pattern features are added only once the pattern is loaded into the image atlas
                // so are stored during populate until later updated with positions by tile worker in addFeatures
                this.patternFeatures.push(patternFeature);
            } else {
                this.addFeature(bucketFeature, geometry, index, canonical, {}, options.subdivisionGranularity);
            }

            const feature = features[index].feature;
            options.featureIndex.insert(feature, geometry, index, sourceLayerIndex, this.index);
        }
    }

    update(states: FeatureStates, vtLayer: VectorTileLayer, imagePositions: {
        [_: string]: ImagePosition;
    }) {
        if (!this.stateDependentLayers.length) return;
        this.programConfigurations.updatePaintArrays(states, vtLayer, this.stateDependentLayers, imagePositions);
    }

    addFeatures(options: PopulateParameters, canonical: CanonicalTileID, imagePositions: {
        [_: string]: ImagePosition;
    }) {
        for (const feature of this.patternFeatures) {
            this.addFeature(feature, feature.geometry, feature.index, canonical, imagePositions, options.subdivisionGranularity);
        }
    }

    isEmpty() {
        return this.layoutVertexArray.length === 0;
    }

    uploadPending(): boolean {
        return !this.uploaded || this.programConfigurations.needsUpload;
    }
    upload(context: Context) {
        if (!this.uploaded) {
            this.layoutVertexBuffer = context.createVertexBuffer(this.layoutVertexArray, layout.members);
            this.indexBuffer = context.createIndexBuffer(this.indexArray);
            this.indexBuffer2 = context.createIndexBuffer(this.indexArray2);
        }
        this.programConfigurations.upload(context);
        this.uploaded = true;
    }

    destroy() {
        if (!this.layoutVertexBuffer) return;
        this.layoutVertexBuffer.destroy();
        this.indexBuffer.destroy();
        this.indexBuffer2.destroy();
        this.programConfigurations.destroy();
        this.segments.destroy();
        this.segments2.destroy();
    }

    addFeature(feature: BucketFeature, geometry: Array<Array<Point>>, index: number, canonical: CanonicalTileID, imagePositions: {
        [_: string]: ImagePosition;
    }, subdivisionGranularity: SubdivisionGranularitySetting) {
        for (const polygon of classifyRings(geometry, EARCUT_MAX_RINGS)) {
            const subdivided = subdivideFill(polygon, canonical, subdivisionGranularity.fill.getGranularityForZoomLevel(canonical.z));

            const vertexArray = this.layoutVertexArray;

            fillArrays(
                this.segments,
                this.segments2,
                this.layoutVertexArray,
                this.indexArray,
                this.indexArray2,
                subdivided.verticesFlattened,
                subdivided.indicesTriangles,
                subdivided.indicesLineList,
                (x, y) => {
                    vertexArray.emplaceBack(x, y);
                }
            );
<<<<<<< HEAD
        }
        this.programConfigurations.populatePaintArrays(this.layoutVertexArray.length, feature, index, imagePositions, canonical);
    }
}

register('FillBucket', FillBucket, {omit: ['layers', 'patternFeatures']});

/**
 * This function will take any "mesh" and fill in into vertex buffers, breaking it up into multiple drawcalls as needed
 * if too many vertices are used.
 * Sometimes subdivision might generate more vertices than what fits into 16 bit indices (\>65535).
 */
export function fillArrays(
    segmentsTriangles: SegmentVector,
    segmentsLines: SegmentVector,
    vertexArray: StructArray,
    triangleIndexArray: TriangleIndexArray,
    lineIndexArray: LineIndexArray,
    flattened: Array<number>,
    triangleIndices: Array<number>,
    lineList: Array<Array<number>>,
    addVertex: (x: number, y: number) => void) {

    const numVertices = flattened.length / 2;

    if (numVertices < SegmentVector.MAX_VERTEX_ARRAY_LENGTH) {
        // The fast path - no segmentation needed
        const triangleSegment = segmentsTriangles.prepareSegment(numVertices, vertexArray, triangleIndexArray);
        const triangleIndex = triangleSegment.vertexLength;

        for (let i = 0; i < triangleIndices.length; i += 3) {
            triangleIndexArray.emplaceBack(
                triangleIndex + triangleIndices[i],
                triangleIndex + triangleIndices[i + 1],
                triangleIndex + triangleIndices[i + 2]);
        }

        triangleSegment.vertexLength += numVertices;
        triangleSegment.primitiveLength += triangleIndices.length / 3;

        let lineIndicesStart;
        let lineSegment;

        if (segmentsLines && lineIndexArray) {
            // Note that segment creation must happen before we add vertices into the vertex buffer
            lineSegment = segmentsLines.prepareSegment(numVertices, vertexArray, lineIndexArray);
            lineIndicesStart = lineSegment.vertexLength;
            lineSegment.vertexLength += numVertices;
        }

        // Add vertices into vertex buffer
        for (let i = 0; i < flattened.length; i += 2) {
            addVertex(flattened[i], flattened[i + 1]);
        }

        if (segmentsLines && lineIndexArray) {
            for (let listIndex = 0; listIndex < lineList.length; listIndex++) {
                const lineIndices = lineList[listIndex];

                for (let i = 1; i < lineIndices.length; i += 2) {
                    lineIndexArray.emplaceBack(
                        lineIndicesStart + lineIndices[i - 1],
                        lineIndicesStart + lineIndices[i]);
                }

                lineSegment.primitiveLength += lineIndices.length / 2;
            }
        }
    } else {
        // Assumption: the incoming triangle indices use vertices in roughly linear order,
        // for example a grid of quads where both vertices and quads are created row by row would satisfy this.
        // Some completely random arbitrary vertex/triangle order would not.
        // Thus, if we encounter a vertex that doesn't fit into MAX_VERTEX_ARRAY_LENGTH,
        // we can just stop appending into the old segment and start a new segment and only append to the new segment,
        // copying vertices that are already present in the old segment into the new segment if needed,
        // because there will not be too many of such vertices.

        // Normally, (out)lines share the same vertex buffer as triangles, but since we need to somehow split it into several drawcalls,
        // it is easier to just consider (out)lines separately and duplicate their vertices.

        fillSegmentsTriangles(segmentsTriangles, vertexArray, triangleIndexArray, flattened, triangleIndices, addVertex);
        if (segmentsLines && lineIndexArray) {
            fillSegmentsLines(segmentsLines, vertexArray, lineIndexArray, flattened, lineList, addVertex);
        }
        // Triangles and lines share vertex buffer, but we increment vertex counts of their segments by different amounts.
        // This can cause incorrect indices to be used if we reuse those segments, so we force the segment vector
        // to create new segments on the next `prepareSegment` call.
        segmentsTriangles.invalidateLast();
        segmentsLines?.invalidateLast();
    }
}

function fillSegmentsTriangles(
    segmentsTriangles: SegmentVector,
    vertexArray: StructArray,
    triangleIndexArray: TriangleIndexArray,
    flattened: Array<number>,
    triangleIndices: Array<number>,
    addVertex: (x: number, y: number) => void
) {
    // Array, or rather a map of [vertex index in the original data] -> index of the latest copy of this vertex in the final vertex buffer.
    const actualVertexIndices: Array<number> = [];
    for (let i = 0; i < flattened.length / 2; i++) {
        actualVertexIndices.push(-1);
    }

    let totalVerticesCreated = 0;

    let currentSegmentCutoff = 0;

    let segment = segmentsTriangles.getOrCreateLatestSegment(vertexArray, triangleIndexArray);

    let baseVertex = segment.vertexLength;

    for (let primitiveEndIndex = 2; primitiveEndIndex < triangleIndices.length; primitiveEndIndex += 3) {
        const i0 = triangleIndices[primitiveEndIndex - 2];
        const i1 = triangleIndices[primitiveEndIndex - 1];
        const i2 = triangleIndices[primitiveEndIndex];

        let i0needsVertexCopy = actualVertexIndices[i0] < currentSegmentCutoff;
        let i1needsVertexCopy = actualVertexIndices[i1] < currentSegmentCutoff;
        let i2needsVertexCopy = actualVertexIndices[i2] < currentSegmentCutoff;

        const vertexCopyCount = (i0needsVertexCopy ? 1 : 0) + (i1needsVertexCopy ? 1 : 0) + (i2needsVertexCopy ? 1 : 0);

        // Will needed vertex copies fit into this segment?
        if (segment.vertexLength + vertexCopyCount > SegmentVector.MAX_VERTEX_ARRAY_LENGTH) {
            // Break up into a new segment if not.
            segment = segmentsTriangles.createNewSegment(vertexArray, triangleIndexArray);
            currentSegmentCutoff = totalVerticesCreated;
            i0needsVertexCopy = true;
            i1needsVertexCopy = true;
            i2needsVertexCopy = true;
            baseVertex = 0;
=======
>>>>>>> d05de9fc
        }

        let actualIndex0 = -1;
        let actualIndex1 = -1;
        let actualIndex2 = -1;

        if (i0needsVertexCopy) {
            actualIndex0 = totalVerticesCreated;
            addVertex(flattened[i0 * 2], flattened[i0 * 2 + 1]);
            actualVertexIndices[i0] = totalVerticesCreated;
            totalVerticesCreated++;
            segment.vertexLength++;
        } else {
            actualIndex0 = actualVertexIndices[i0];
        }

        if (i1needsVertexCopy) {
            actualIndex1 = totalVerticesCreated;
            addVertex(flattened[i1 * 2], flattened[i1 * 2 + 1]);
            actualVertexIndices[i1] = totalVerticesCreated;
            totalVerticesCreated++;
            segment.vertexLength++;
        } else {
            actualIndex1 = actualVertexIndices[i1];
        }

        if (i2needsVertexCopy) {
            actualIndex2 = totalVerticesCreated;
            addVertex(flattened[i2 * 2], flattened[i2 * 2 + 1]);
            actualVertexIndices[i2] = totalVerticesCreated;
            totalVerticesCreated++;
            segment.vertexLength++;
        } else {
            actualIndex2 = actualVertexIndices[i2];
        }

        triangleIndexArray.emplaceBack(
            baseVertex + actualIndex0 - currentSegmentCutoff,
            baseVertex + actualIndex1 - currentSegmentCutoff,
            baseVertex + actualIndex2 - currentSegmentCutoff
        );

        segment.primitiveLength++;
    }
}

function fillSegmentsLines(
    segmentsLines: SegmentVector,
    vertexArray: StructArray,
    lineIndexArray: LineIndexArray,
    flattened: Array<number>,
    lineList: Array<Array<number>>,
    addVertex: (x: number, y: number) => void
) {
    // Array, or rather a map of [vertex index in the original data] -> index of the latest copy of this vertex in the final vertex buffer.
    const actualVertexIndices: Array<number> = [];
    for (let i = 0; i < flattened.length / 2; i++) {
        actualVertexIndices.push(-1);
    }

    let totalVerticesCreated = 0;

    let currentSegmentCutoff = 0;

    let segment = segmentsLines.getOrCreateLatestSegment(vertexArray, lineIndexArray);

    let baseVertex = segment.vertexLength;

    for (let lineListIndex = 0; lineListIndex < lineList.length; lineListIndex++) {
        const currentLine = lineList[lineListIndex];
        for (let lineVertex = 1; lineVertex < lineList[lineListIndex].length; lineVertex += 2) {
            const i0 = currentLine[lineVertex - 1];
            const i1 = currentLine[lineVertex];

            let i0needsVertexCopy = actualVertexIndices[i0] < currentSegmentCutoff;
            let i1needsVertexCopy = actualVertexIndices[i1] < currentSegmentCutoff;

            const vertexCopyCount = (i0needsVertexCopy ? 1 : 0) + (i1needsVertexCopy ? 1 : 0);

            // Will needed vertex copies fit into this segment?
            if (segment.vertexLength + vertexCopyCount > SegmentVector.MAX_VERTEX_ARRAY_LENGTH) {
                // Break up into a new segment if not.
                segment = segmentsLines.createNewSegment(vertexArray, lineIndexArray);
                currentSegmentCutoff = totalVerticesCreated;
                i0needsVertexCopy = true;
                i1needsVertexCopy = true;
                baseVertex = 0;
            }

            let actualIndex0 = -1;
            let actualIndex1 = -1;

            if (i0needsVertexCopy) {
                actualIndex0 = totalVerticesCreated;
                addVertex(flattened[i0 * 2], flattened[i0 * 2 + 1]);
                actualVertexIndices[i0] = totalVerticesCreated;
                totalVerticesCreated++;
                segment.vertexLength++;
            } else {
                actualIndex0 = actualVertexIndices[i0];
            }

            if (i1needsVertexCopy) {
                actualIndex1 = totalVerticesCreated;
                addVertex(flattened[i1 * 2], flattened[i1 * 2 + 1]);
                actualVertexIndices[i1] = totalVerticesCreated;
                totalVerticesCreated++;
                segment.vertexLength++;
            } else {
                actualIndex1 = actualVertexIndices[i1];
            }

            lineIndexArray.emplaceBack(
                baseVertex + actualIndex0 - currentSegmentCutoff,
                baseVertex + actualIndex1 - currentSegmentCutoff
            );

            segment.primitiveLength++;
        }
    }
}<|MERGE_RESOLUTION|>--- conflicted
+++ resolved
@@ -29,11 +29,7 @@
 import type {ImagePosition} from '../../render/image_atlas';
 import type {VectorTileLayer} from '@mapbox/vector-tile';
 import {SubdivisionGranularitySetting, subdivideFill} from '../../render/subdivision';
-<<<<<<< HEAD
-import {StructArray} from '../../util/struct_array';
-=======
 import {fillArrays} from '../../render/fill_arrays';
->>>>>>> d05de9fc
 
 export class FillBucket implements Bucket {
     index: number;
@@ -192,261 +188,9 @@
                     vertexArray.emplaceBack(x, y);
                 }
             );
-<<<<<<< HEAD
         }
         this.programConfigurations.populatePaintArrays(this.layoutVertexArray.length, feature, index, imagePositions, canonical);
     }
 }
 
-register('FillBucket', FillBucket, {omit: ['layers', 'patternFeatures']});
-
-/**
- * This function will take any "mesh" and fill in into vertex buffers, breaking it up into multiple drawcalls as needed
- * if too many vertices are used.
- * Sometimes subdivision might generate more vertices than what fits into 16 bit indices (\>65535).
- */
-export function fillArrays(
-    segmentsTriangles: SegmentVector,
-    segmentsLines: SegmentVector,
-    vertexArray: StructArray,
-    triangleIndexArray: TriangleIndexArray,
-    lineIndexArray: LineIndexArray,
-    flattened: Array<number>,
-    triangleIndices: Array<number>,
-    lineList: Array<Array<number>>,
-    addVertex: (x: number, y: number) => void) {
-
-    const numVertices = flattened.length / 2;
-
-    if (numVertices < SegmentVector.MAX_VERTEX_ARRAY_LENGTH) {
-        // The fast path - no segmentation needed
-        const triangleSegment = segmentsTriangles.prepareSegment(numVertices, vertexArray, triangleIndexArray);
-        const triangleIndex = triangleSegment.vertexLength;
-
-        for (let i = 0; i < triangleIndices.length; i += 3) {
-            triangleIndexArray.emplaceBack(
-                triangleIndex + triangleIndices[i],
-                triangleIndex + triangleIndices[i + 1],
-                triangleIndex + triangleIndices[i + 2]);
-        }
-
-        triangleSegment.vertexLength += numVertices;
-        triangleSegment.primitiveLength += triangleIndices.length / 3;
-
-        let lineIndicesStart;
-        let lineSegment;
-
-        if (segmentsLines && lineIndexArray) {
-            // Note that segment creation must happen before we add vertices into the vertex buffer
-            lineSegment = segmentsLines.prepareSegment(numVertices, vertexArray, lineIndexArray);
-            lineIndicesStart = lineSegment.vertexLength;
-            lineSegment.vertexLength += numVertices;
-        }
-
-        // Add vertices into vertex buffer
-        for (let i = 0; i < flattened.length; i += 2) {
-            addVertex(flattened[i], flattened[i + 1]);
-        }
-
-        if (segmentsLines && lineIndexArray) {
-            for (let listIndex = 0; listIndex < lineList.length; listIndex++) {
-                const lineIndices = lineList[listIndex];
-
-                for (let i = 1; i < lineIndices.length; i += 2) {
-                    lineIndexArray.emplaceBack(
-                        lineIndicesStart + lineIndices[i - 1],
-                        lineIndicesStart + lineIndices[i]);
-                }
-
-                lineSegment.primitiveLength += lineIndices.length / 2;
-            }
-        }
-    } else {
-        // Assumption: the incoming triangle indices use vertices in roughly linear order,
-        // for example a grid of quads where both vertices and quads are created row by row would satisfy this.
-        // Some completely random arbitrary vertex/triangle order would not.
-        // Thus, if we encounter a vertex that doesn't fit into MAX_VERTEX_ARRAY_LENGTH,
-        // we can just stop appending into the old segment and start a new segment and only append to the new segment,
-        // copying vertices that are already present in the old segment into the new segment if needed,
-        // because there will not be too many of such vertices.
-
-        // Normally, (out)lines share the same vertex buffer as triangles, but since we need to somehow split it into several drawcalls,
-        // it is easier to just consider (out)lines separately and duplicate their vertices.
-
-        fillSegmentsTriangles(segmentsTriangles, vertexArray, triangleIndexArray, flattened, triangleIndices, addVertex);
-        if (segmentsLines && lineIndexArray) {
-            fillSegmentsLines(segmentsLines, vertexArray, lineIndexArray, flattened, lineList, addVertex);
-        }
-        // Triangles and lines share vertex buffer, but we increment vertex counts of their segments by different amounts.
-        // This can cause incorrect indices to be used if we reuse those segments, so we force the segment vector
-        // to create new segments on the next `prepareSegment` call.
-        segmentsTriangles.invalidateLast();
-        segmentsLines?.invalidateLast();
-    }
-}
-
-function fillSegmentsTriangles(
-    segmentsTriangles: SegmentVector,
-    vertexArray: StructArray,
-    triangleIndexArray: TriangleIndexArray,
-    flattened: Array<number>,
-    triangleIndices: Array<number>,
-    addVertex: (x: number, y: number) => void
-) {
-    // Array, or rather a map of [vertex index in the original data] -> index of the latest copy of this vertex in the final vertex buffer.
-    const actualVertexIndices: Array<number> = [];
-    for (let i = 0; i < flattened.length / 2; i++) {
-        actualVertexIndices.push(-1);
-    }
-
-    let totalVerticesCreated = 0;
-
-    let currentSegmentCutoff = 0;
-
-    let segment = segmentsTriangles.getOrCreateLatestSegment(vertexArray, triangleIndexArray);
-
-    let baseVertex = segment.vertexLength;
-
-    for (let primitiveEndIndex = 2; primitiveEndIndex < triangleIndices.length; primitiveEndIndex += 3) {
-        const i0 = triangleIndices[primitiveEndIndex - 2];
-        const i1 = triangleIndices[primitiveEndIndex - 1];
-        const i2 = triangleIndices[primitiveEndIndex];
-
-        let i0needsVertexCopy = actualVertexIndices[i0] < currentSegmentCutoff;
-        let i1needsVertexCopy = actualVertexIndices[i1] < currentSegmentCutoff;
-        let i2needsVertexCopy = actualVertexIndices[i2] < currentSegmentCutoff;
-
-        const vertexCopyCount = (i0needsVertexCopy ? 1 : 0) + (i1needsVertexCopy ? 1 : 0) + (i2needsVertexCopy ? 1 : 0);
-
-        // Will needed vertex copies fit into this segment?
-        if (segment.vertexLength + vertexCopyCount > SegmentVector.MAX_VERTEX_ARRAY_LENGTH) {
-            // Break up into a new segment if not.
-            segment = segmentsTriangles.createNewSegment(vertexArray, triangleIndexArray);
-            currentSegmentCutoff = totalVerticesCreated;
-            i0needsVertexCopy = true;
-            i1needsVertexCopy = true;
-            i2needsVertexCopy = true;
-            baseVertex = 0;
-=======
->>>>>>> d05de9fc
-        }
-
-        let actualIndex0 = -1;
-        let actualIndex1 = -1;
-        let actualIndex2 = -1;
-
-        if (i0needsVertexCopy) {
-            actualIndex0 = totalVerticesCreated;
-            addVertex(flattened[i0 * 2], flattened[i0 * 2 + 1]);
-            actualVertexIndices[i0] = totalVerticesCreated;
-            totalVerticesCreated++;
-            segment.vertexLength++;
-        } else {
-            actualIndex0 = actualVertexIndices[i0];
-        }
-
-        if (i1needsVertexCopy) {
-            actualIndex1 = totalVerticesCreated;
-            addVertex(flattened[i1 * 2], flattened[i1 * 2 + 1]);
-            actualVertexIndices[i1] = totalVerticesCreated;
-            totalVerticesCreated++;
-            segment.vertexLength++;
-        } else {
-            actualIndex1 = actualVertexIndices[i1];
-        }
-
-        if (i2needsVertexCopy) {
-            actualIndex2 = totalVerticesCreated;
-            addVertex(flattened[i2 * 2], flattened[i2 * 2 + 1]);
-            actualVertexIndices[i2] = totalVerticesCreated;
-            totalVerticesCreated++;
-            segment.vertexLength++;
-        } else {
-            actualIndex2 = actualVertexIndices[i2];
-        }
-
-        triangleIndexArray.emplaceBack(
-            baseVertex + actualIndex0 - currentSegmentCutoff,
-            baseVertex + actualIndex1 - currentSegmentCutoff,
-            baseVertex + actualIndex2 - currentSegmentCutoff
-        );
-
-        segment.primitiveLength++;
-    }
-}
-
-function fillSegmentsLines(
-    segmentsLines: SegmentVector,
-    vertexArray: StructArray,
-    lineIndexArray: LineIndexArray,
-    flattened: Array<number>,
-    lineList: Array<Array<number>>,
-    addVertex: (x: number, y: number) => void
-) {
-    // Array, or rather a map of [vertex index in the original data] -> index of the latest copy of this vertex in the final vertex buffer.
-    const actualVertexIndices: Array<number> = [];
-    for (let i = 0; i < flattened.length / 2; i++) {
-        actualVertexIndices.push(-1);
-    }
-
-    let totalVerticesCreated = 0;
-
-    let currentSegmentCutoff = 0;
-
-    let segment = segmentsLines.getOrCreateLatestSegment(vertexArray, lineIndexArray);
-
-    let baseVertex = segment.vertexLength;
-
-    for (let lineListIndex = 0; lineListIndex < lineList.length; lineListIndex++) {
-        const currentLine = lineList[lineListIndex];
-        for (let lineVertex = 1; lineVertex < lineList[lineListIndex].length; lineVertex += 2) {
-            const i0 = currentLine[lineVertex - 1];
-            const i1 = currentLine[lineVertex];
-
-            let i0needsVertexCopy = actualVertexIndices[i0] < currentSegmentCutoff;
-            let i1needsVertexCopy = actualVertexIndices[i1] < currentSegmentCutoff;
-
-            const vertexCopyCount = (i0needsVertexCopy ? 1 : 0) + (i1needsVertexCopy ? 1 : 0);
-
-            // Will needed vertex copies fit into this segment?
-            if (segment.vertexLength + vertexCopyCount > SegmentVector.MAX_VERTEX_ARRAY_LENGTH) {
-                // Break up into a new segment if not.
-                segment = segmentsLines.createNewSegment(vertexArray, lineIndexArray);
-                currentSegmentCutoff = totalVerticesCreated;
-                i0needsVertexCopy = true;
-                i1needsVertexCopy = true;
-                baseVertex = 0;
-            }
-
-            let actualIndex0 = -1;
-            let actualIndex1 = -1;
-
-            if (i0needsVertexCopy) {
-                actualIndex0 = totalVerticesCreated;
-                addVertex(flattened[i0 * 2], flattened[i0 * 2 + 1]);
-                actualVertexIndices[i0] = totalVerticesCreated;
-                totalVerticesCreated++;
-                segment.vertexLength++;
-            } else {
-                actualIndex0 = actualVertexIndices[i0];
-            }
-
-            if (i1needsVertexCopy) {
-                actualIndex1 = totalVerticesCreated;
-                addVertex(flattened[i1 * 2], flattened[i1 * 2 + 1]);
-                actualVertexIndices[i1] = totalVerticesCreated;
-                totalVerticesCreated++;
-                segment.vertexLength++;
-            } else {
-                actualIndex1 = actualVertexIndices[i1];
-            }
-
-            lineIndexArray.emplaceBack(
-                baseVertex + actualIndex0 - currentSegmentCutoff,
-                baseVertex + actualIndex1 - currentSegmentCutoff
-            );
-
-            segment.primitiveLength++;
-        }
-    }
-}+register('FillBucket', FillBucket, {omit: ['layers', 'patternFeatures']});