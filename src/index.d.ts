--- conflicted
+++ resolved
@@ -335,13 +335,9 @@
 
         setStyle(style: maplibregl.Style | string, options?: { diff?: boolean; localIdeographFontFamily?: string }): this;
 
-<<<<<<< HEAD
+        setTransformRequest(transformRequest: RequestTransformFunction): void;
+
         getStyle(): maplibregl.Style;
-=======
-        setTransformRequest(transformRequest: RequestTransformFunction): void;
-
-        getStyle(): mapboxgl.Style;
->>>>>>> 89a5c3a2
 
         isStyleLoaded(): boolean;
 
