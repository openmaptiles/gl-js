--- conflicted
+++ resolved
@@ -145,11 +145,8 @@
     glCoordMatrix: mat4,
     pitchWithMap: boolean,
     keepUpright: boolean,
-<<<<<<< HEAD
-    getElevation: (x: number, y: number) => number) {
-=======
+    getElevation: (x: number, y: number) => number,
     rotateToLine: boolean) {
->>>>>>> a763e8c3
 
     const sizeData = isText ? bucket.textSizeData : bucket.iconSizeData;
     const partiallyEvaluatedSize = symbolSize.evaluateSizeForZoom(sizeData, painter.transform.zoom);
@@ -207,22 +204,14 @@
         const projectionCache = {};
 
         const placeUnflipped: any = placeGlyphsAlongLine(symbol, pitchScaledFontSize, false /*unflipped*/, keepUpright, posMatrix, labelPlaneMatrix, glCoordMatrix,
-<<<<<<< HEAD
-            bucket.glyphOffsetArray, lineVertexArray, dynamicLayoutVertexArray, anchorPoint, tileAnchorPoint, projectionCache, aspectRatio, getElevation);
-=======
-            bucket.glyphOffsetArray, lineVertexArray, dynamicLayoutVertexArray, anchorPoint, tileAnchorPoint, projectionCache, aspectRatio, rotateToLine);
->>>>>>> a763e8c3
+            bucket.glyphOffsetArray, lineVertexArray, dynamicLayoutVertexArray, anchorPoint, tileAnchorPoint, projectionCache, aspectRatio, getElevation, rotateToLine);
 
         useVertical = placeUnflipped.useVertical;
 
         if (placeUnflipped.notEnoughRoom || useVertical ||
             (placeUnflipped.needsFlipping &&
              (placeGlyphsAlongLine(symbol, pitchScaledFontSize, true /*flipped*/, keepUpright, posMatrix, labelPlaneMatrix, glCoordMatrix,
-<<<<<<< HEAD
-                 bucket.glyphOffsetArray, lineVertexArray, dynamicLayoutVertexArray, anchorPoint, tileAnchorPoint, projectionCache, aspectRatio, getElevation) as any).notEnoughRoom)) {
-=======
-                 bucket.glyphOffsetArray, lineVertexArray, dynamicLayoutVertexArray, anchorPoint, tileAnchorPoint, projectionCache, aspectRatio, rotateToLine) as any).notEnoughRoom)) {
->>>>>>> a763e8c3
+                 bucket.glyphOffsetArray, lineVertexArray, dynamicLayoutVertexArray, anchorPoint, tileAnchorPoint, projectionCache, aspectRatio, getElevation, rotateToLine) as any).notEnoughRoom)) {
             hideGlyphs(symbol.numGlyphs, dynamicLayoutVertexArray);
         }
     }
@@ -234,11 +223,7 @@
     }
 }
 
-<<<<<<< HEAD
-function placeFirstAndLastGlyph(fontScale: number, glyphOffsetArray: GlyphOffsetArray, lineOffsetX: number, lineOffsetY: number, flip: boolean, anchorPoint: Point, tileAnchorPoint: Point, symbol: any, lineVertexArray: SymbolLineVertexArray, labelPlaneMatrix: mat4, projectionCache: any, getElevation: (x: number, y: number) => number) {
-=======
-function placeFirstAndLastGlyph(fontScale: number, glyphOffsetArray: GlyphOffsetArray, lineOffsetX: number, lineOffsetY: number, flip: boolean, anchorPoint: Point, tileAnchorPoint: Point, symbol: any, lineVertexArray: SymbolLineVertexArray, labelPlaneMatrix: mat4, projectionCache: any, rotateToLine: boolean) {
->>>>>>> a763e8c3
+function placeFirstAndLastGlyph(fontScale: number, glyphOffsetArray: GlyphOffsetArray, lineOffsetX: number, lineOffsetY: number, flip: boolean, anchorPoint: Point, tileAnchorPoint: Point, symbol: any, lineVertexArray: SymbolLineVertexArray, labelPlaneMatrix: mat4, projectionCache: any, getElevation: (x: number, y: number) => number, rotateToLine: boolean) {
     const glyphEndIndex = symbol.glyphStartIndex + symbol.numGlyphs;
     const lineStartIndex = symbol.lineStartIndex;
     const lineEndIndex = symbol.lineStartIndex + symbol.lineLength;
@@ -247,20 +232,12 @@
     const lastGlyphOffset = glyphOffsetArray.getoffsetX(glyphEndIndex - 1);
 
     const firstPlacedGlyph = placeGlyphAlongLine(fontScale * firstGlyphOffset, lineOffsetX, lineOffsetY, flip, anchorPoint, tileAnchorPoint, symbol.segment,
-<<<<<<< HEAD
-        lineStartIndex, lineEndIndex, lineVertexArray, labelPlaneMatrix, projectionCache, getElevation);
-=======
-        lineStartIndex, lineEndIndex, lineVertexArray, labelPlaneMatrix, projectionCache, rotateToLine);
->>>>>>> a763e8c3
+        lineStartIndex, lineEndIndex, lineVertexArray, labelPlaneMatrix, projectionCache, getElevation, rotateToLine);
     if (!firstPlacedGlyph)
         return null;
 
     const lastPlacedGlyph = placeGlyphAlongLine(fontScale * lastGlyphOffset, lineOffsetX, lineOffsetY, flip, anchorPoint, tileAnchorPoint, symbol.segment,
-<<<<<<< HEAD
-        lineStartIndex, lineEndIndex, lineVertexArray, labelPlaneMatrix, projectionCache, getElevation);
-=======
-        lineStartIndex, lineEndIndex, lineVertexArray, labelPlaneMatrix, projectionCache, rotateToLine);
->>>>>>> a763e8c3
+        lineStartIndex, lineEndIndex, lineVertexArray, labelPlaneMatrix, projectionCache, getElevation, rotateToLine);
     if (!lastPlacedGlyph)
         return null;
 
@@ -288,11 +265,7 @@
     return null;
 }
 
-<<<<<<< HEAD
-function placeGlyphsAlongLine(symbol, fontSize, flip, keepUpright, posMatrix, labelPlaneMatrix, glCoordMatrix, glyphOffsetArray, lineVertexArray, dynamicLayoutVertexArray, anchorPoint, tileAnchorPoint, projectionCache, aspectRatio, getElevation) {
-=======
-function placeGlyphsAlongLine(symbol, fontSize, flip, keepUpright, posMatrix, labelPlaneMatrix, glCoordMatrix, glyphOffsetArray, lineVertexArray, dynamicLayoutVertexArray, anchorPoint, tileAnchorPoint, projectionCache, aspectRatio, rotateToLine) {
->>>>>>> a763e8c3
+function placeGlyphsAlongLine(symbol, fontSize, flip, keepUpright, posMatrix, labelPlaneMatrix, glCoordMatrix, glyphOffsetArray, lineVertexArray, dynamicLayoutVertexArray, anchorPoint, tileAnchorPoint, projectionCache, aspectRatio, getElevation, rotateToLine) {
     const fontScale = fontSize / 24;
     const lineOffsetX = symbol.lineOffsetX * fontScale;
     const lineOffsetY = symbol.lineOffsetY * fontScale;
@@ -305,11 +278,7 @@
 
         // Place the first and the last glyph in the label first, so we can figure out
         // the overall orientation of the label and determine whether it needs to be flipped in keepUpright mode
-<<<<<<< HEAD
-        const firstAndLastGlyph = placeFirstAndLastGlyph(fontScale, glyphOffsetArray, lineOffsetX, lineOffsetY, flip, anchorPoint, tileAnchorPoint, symbol, lineVertexArray, labelPlaneMatrix, projectionCache, getElevation);
-=======
-        const firstAndLastGlyph = placeFirstAndLastGlyph(fontScale, glyphOffsetArray, lineOffsetX, lineOffsetY, flip, anchorPoint, tileAnchorPoint, symbol, lineVertexArray, labelPlaneMatrix, projectionCache, rotateToLine);
->>>>>>> a763e8c3
+        const firstAndLastGlyph = placeFirstAndLastGlyph(fontScale, glyphOffsetArray, lineOffsetX, lineOffsetY, flip, anchorPoint, tileAnchorPoint, symbol, lineVertexArray, labelPlaneMatrix, projectionCache, getElevation, rotateToLine);
         if (!firstAndLastGlyph) {
             return {notEnoughRoom: true};
         }
@@ -328,11 +297,7 @@
             // Since first and last glyph fit on the line, we're sure that the rest of the glyphs can be placed
             // $FlowFixMe
             placedGlyphs.push(placeGlyphAlongLine(fontScale * glyphOffsetArray.getoffsetX(glyphIndex), lineOffsetX, lineOffsetY, flip, anchorPoint, tileAnchorPoint, symbol.segment,
-<<<<<<< HEAD
-                lineStartIndex, lineEndIndex, lineVertexArray, labelPlaneMatrix, projectionCache, getElevation));
-=======
-                lineStartIndex, lineEndIndex, lineVertexArray, labelPlaneMatrix, projectionCache, rotateToLine));
->>>>>>> a763e8c3
+                lineStartIndex, lineEndIndex, lineVertexArray, labelPlaneMatrix, projectionCache, getElevation, rotateToLine));
         }
         placedGlyphs.push(firstAndLastGlyph.last);
     } else {
@@ -358,11 +323,7 @@
         }
         // $FlowFixMe
         const singleGlyph = placeGlyphAlongLine(fontScale * glyphOffsetArray.getoffsetX(symbol.glyphStartIndex), lineOffsetX, lineOffsetY, flip, anchorPoint, tileAnchorPoint, symbol.segment,
-<<<<<<< HEAD
-            symbol.lineStartIndex, symbol.lineStartIndex + symbol.lineLength, lineVertexArray, labelPlaneMatrix, projectionCache, getElevation);
-=======
-            symbol.lineStartIndex, symbol.lineStartIndex + symbol.lineLength, lineVertexArray, labelPlaneMatrix, projectionCache, rotateToLine);
->>>>>>> a763e8c3
+            symbol.lineStartIndex, symbol.lineStartIndex + symbol.lineLength, lineVertexArray, labelPlaneMatrix, projectionCache, getElevation, rotateToLine);
         if (!singleGlyph)
             return {notEnoughRoom: true};
 
@@ -401,11 +362,8 @@
     projectionCache: {
         [_: number]: Point;
     },
-<<<<<<< HEAD
-    getElevation: (x: number, y: number) => number) {
-=======
+    getElevation: (x: number, y: number) => number,
     rotateToLine: boolean) {
->>>>>>> a763e8c3
 
     const combinedOffsetX = flip ?
         offsetX - lineOffsetX :
