--- conflicted
+++ resolved
@@ -101,21 +101,15 @@
     }
 }
 
-<<<<<<< HEAD
 function project(point: Point, matrix: mat4, getElevation: (x: number, y: number) => number) {
     let pos;
     if (getElevation) { // slow because of handle z-index
-        pos = vec4.fromValues(point.x, point.y, getElevation(point.x, point.y), 1);
+        pos = [point.x, point.y, getElevation(point.x, point.y), 1] as vec4;
         vec4.transformMat4(pos, pos, matrix);
     } else { // fast because of ignore z-index
-        pos = vec4.fromValues(point.x, point.y, 0, 1);
+        pos = [point.x, point.y, 0, 1] as vec4;
         xyTransformMat4(pos, pos, matrix);
     }
-=======
-function project(point: Point, matrix: mat4) {
-    const pos = [point.x, point.y, 0, 1] as vec4;
-    xyTransformMat4(pos, pos, matrix);
->>>>>>> bf66f4e4
     const w = pos[3];
     return {
         point: new Point(pos[0] / w, pos[1] / w),
@@ -151,11 +145,8 @@
     glCoordMatrix: mat4,
     pitchWithMap: boolean,
     keepUpright: boolean,
-<<<<<<< HEAD
+    rotateToLine: boolean,
     getElevation: any) {
-=======
-    rotateToLine: boolean) {
->>>>>>> bf66f4e4
 
     const sizeData = isText ? bucket.textSizeData : bucket.iconSizeData;
     const partiallyEvaluatedSize = symbolSize.evaluateSizeForZoom(sizeData, painter.transform.zoom);
@@ -187,19 +178,14 @@
         // Awkward... but we're counting on the paired "vertical" symbol coming immediately after its horizontal counterpart
         useVertical = false;
 
-<<<<<<< HEAD
         let anchorPos;
         if (getElevation) {  // slow because of handle z-index
-            anchorPos = vec4.fromValues(symbol.anchorX, symbol.anchorY, getElevation(symbol.anchorX, symbol.anchorY), 1);
+            anchorPos = [symbol.anchorX, symbol.anchorY, getElevation(symbol.anchorX, symbol.anchorY), 1] as vec4;
             vec4.transformMat4(anchorPos, anchorPos, posMatrix);
         } else {  // fast because of ignore z-index
-            anchorPos = vec4.fromValues(symbol.anchorX, symbol.anchorY, 0, 1);
+            anchorPos = [symbol.anchorX, symbol.anchorY, 0, 1] as vec4;
             xyTransformMat4(anchorPos, anchorPos, posMatrix);
         }
-=======
-        const anchorPos = [symbol.anchorX, symbol.anchorY, 0, 1] as vec4;
-        vec4.transformMat4(anchorPos, anchorPos, posMatrix);
->>>>>>> bf66f4e4
 
         // Don't bother calculating the correct point for invisible labels.
         if (!isVisible(anchorPos, clippingBuffer)) {
@@ -218,22 +204,14 @@
         const projectionCache = {};
 
         const placeUnflipped: any = placeGlyphsAlongLine(symbol, pitchScaledFontSize, false /*unflipped*/, keepUpright, posMatrix, labelPlaneMatrix, glCoordMatrix,
-<<<<<<< HEAD
-            bucket.glyphOffsetArray, lineVertexArray, dynamicLayoutVertexArray, anchorPoint, tileAnchorPoint, projectionCache, aspectRatio, getElevation);
-=======
-            bucket.glyphOffsetArray, lineVertexArray, dynamicLayoutVertexArray, anchorPoint, tileAnchorPoint, projectionCache, aspectRatio, rotateToLine);
->>>>>>> bf66f4e4
+            bucket.glyphOffsetArray, lineVertexArray, dynamicLayoutVertexArray, anchorPoint, tileAnchorPoint, projectionCache, aspectRatio, rotateToLine, getElevation);
 
         useVertical = placeUnflipped.useVertical;
 
         if (placeUnflipped.notEnoughRoom || useVertical ||
             (placeUnflipped.needsFlipping &&
              (placeGlyphsAlongLine(symbol, pitchScaledFontSize, true /*flipped*/, keepUpright, posMatrix, labelPlaneMatrix, glCoordMatrix,
-<<<<<<< HEAD
-                 bucket.glyphOffsetArray, lineVertexArray, dynamicLayoutVertexArray, anchorPoint, tileAnchorPoint, projectionCache, aspectRatio, getElevation) as any).notEnoughRoom)) {
-=======
-                 bucket.glyphOffsetArray, lineVertexArray, dynamicLayoutVertexArray, anchorPoint, tileAnchorPoint, projectionCache, aspectRatio, rotateToLine) as any).notEnoughRoom)) {
->>>>>>> bf66f4e4
+                 bucket.glyphOffsetArray, lineVertexArray, dynamicLayoutVertexArray, anchorPoint, tileAnchorPoint, projectionCache, aspectRatio, rotateToLine, getElevation) as any).notEnoughRoom)) {
             hideGlyphs(symbol.numGlyphs, dynamicLayoutVertexArray);
         }
     }
@@ -245,11 +223,7 @@
     }
 }
 
-<<<<<<< HEAD
-function placeFirstAndLastGlyph(fontScale: number, glyphOffsetArray: GlyphOffsetArray, lineOffsetX: number, lineOffsetY: number, flip: boolean, anchorPoint: Point, tileAnchorPoint: Point, symbol: any, lineVertexArray: SymbolLineVertexArray, labelPlaneMatrix: mat4, projectionCache: any, getElevation: any) {
-=======
-function placeFirstAndLastGlyph(fontScale: number, glyphOffsetArray: GlyphOffsetArray, lineOffsetX: number, lineOffsetY: number, flip: boolean, anchorPoint: Point, tileAnchorPoint: Point, symbol: any, lineVertexArray: SymbolLineVertexArray, labelPlaneMatrix: mat4, projectionCache: any, rotateToLine: boolean) {
->>>>>>> bf66f4e4
+function placeFirstAndLastGlyph(fontScale: number, glyphOffsetArray: GlyphOffsetArray, lineOffsetX: number, lineOffsetY: number, flip: boolean, anchorPoint: Point, tileAnchorPoint: Point, symbol: any, lineVertexArray: SymbolLineVertexArray, labelPlaneMatrix: mat4, projectionCache: any, rotateToLine: boolean, getElevation: any) {
     const glyphEndIndex = symbol.glyphStartIndex + symbol.numGlyphs;
     const lineStartIndex = symbol.lineStartIndex;
     const lineEndIndex = symbol.lineStartIndex + symbol.lineLength;
@@ -258,20 +232,12 @@
     const lastGlyphOffset = glyphOffsetArray.getoffsetX(glyphEndIndex - 1);
 
     const firstPlacedGlyph = placeGlyphAlongLine(fontScale * firstGlyphOffset, lineOffsetX, lineOffsetY, flip, anchorPoint, tileAnchorPoint, symbol.segment,
-<<<<<<< HEAD
-        lineStartIndex, lineEndIndex, lineVertexArray, labelPlaneMatrix, projectionCache, getElevation);
-=======
-        lineStartIndex, lineEndIndex, lineVertexArray, labelPlaneMatrix, projectionCache, rotateToLine);
->>>>>>> bf66f4e4
+        lineStartIndex, lineEndIndex, lineVertexArray, labelPlaneMatrix, projectionCache, rotateToLine, getElevation);
     if (!firstPlacedGlyph)
         return null;
 
     const lastPlacedGlyph = placeGlyphAlongLine(fontScale * lastGlyphOffset, lineOffsetX, lineOffsetY, flip, anchorPoint, tileAnchorPoint, symbol.segment,
-<<<<<<< HEAD
-        lineStartIndex, lineEndIndex, lineVertexArray, labelPlaneMatrix, projectionCache, getElevation);
-=======
-        lineStartIndex, lineEndIndex, lineVertexArray, labelPlaneMatrix, projectionCache, rotateToLine);
->>>>>>> bf66f4e4
+        lineStartIndex, lineEndIndex, lineVertexArray, labelPlaneMatrix, projectionCache, rotateToLine, getElevation);
     if (!lastPlacedGlyph)
         return null;
 
@@ -299,11 +265,7 @@
     return null;
 }
 
-<<<<<<< HEAD
-function placeGlyphsAlongLine(symbol, fontSize, flip, keepUpright, posMatrix, labelPlaneMatrix, glCoordMatrix, glyphOffsetArray, lineVertexArray, dynamicLayoutVertexArray, anchorPoint, tileAnchorPoint, projectionCache, aspectRatio, getElevation) {
-=======
-function placeGlyphsAlongLine(symbol, fontSize, flip, keepUpright, posMatrix, labelPlaneMatrix, glCoordMatrix, glyphOffsetArray, lineVertexArray, dynamicLayoutVertexArray, anchorPoint, tileAnchorPoint, projectionCache, aspectRatio, rotateToLine) {
->>>>>>> bf66f4e4
+function placeGlyphsAlongLine(symbol, fontSize, flip, keepUpright, posMatrix, labelPlaneMatrix, glCoordMatrix, glyphOffsetArray, lineVertexArray, dynamicLayoutVertexArray, anchorPoint, tileAnchorPoint, projectionCache, aspectRatio, rotateToLine, getElevation) {
     const fontScale = fontSize / 24;
     const lineOffsetX = symbol.lineOffsetX * fontScale;
     const lineOffsetY = symbol.lineOffsetY * fontScale;
@@ -316,11 +278,7 @@
 
         // Place the first and the last glyph in the label first, so we can figure out
         // the overall orientation of the label and determine whether it needs to be flipped in keepUpright mode
-<<<<<<< HEAD
-        const firstAndLastGlyph = placeFirstAndLastGlyph(fontScale, glyphOffsetArray, lineOffsetX, lineOffsetY, flip, anchorPoint, tileAnchorPoint, symbol, lineVertexArray, labelPlaneMatrix, projectionCache, getElevation);
-=======
-        const firstAndLastGlyph = placeFirstAndLastGlyph(fontScale, glyphOffsetArray, lineOffsetX, lineOffsetY, flip, anchorPoint, tileAnchorPoint, symbol, lineVertexArray, labelPlaneMatrix, projectionCache, rotateToLine);
->>>>>>> bf66f4e4
+        const firstAndLastGlyph = placeFirstAndLastGlyph(fontScale, glyphOffsetArray, lineOffsetX, lineOffsetY, flip, anchorPoint, tileAnchorPoint, symbol, lineVertexArray, labelPlaneMatrix, projectionCache, rotateToLine, getElevation);
         if (!firstAndLastGlyph) {
             return {notEnoughRoom: true};
         }
@@ -339,11 +297,7 @@
             // Since first and last glyph fit on the line, we're sure that the rest of the glyphs can be placed
             // $FlowFixMe
             placedGlyphs.push(placeGlyphAlongLine(fontScale * glyphOffsetArray.getoffsetX(glyphIndex), lineOffsetX, lineOffsetY, flip, anchorPoint, tileAnchorPoint, symbol.segment,
-<<<<<<< HEAD
-                lineStartIndex, lineEndIndex, lineVertexArray, labelPlaneMatrix, projectionCache, getElevation));
-=======
-                lineStartIndex, lineEndIndex, lineVertexArray, labelPlaneMatrix, projectionCache, rotateToLine));
->>>>>>> bf66f4e4
+                lineStartIndex, lineEndIndex, lineVertexArray, labelPlaneMatrix, projectionCache, rotateToLine, getElevation));
         }
         placedGlyphs.push(firstAndLastGlyph.last);
     } else {
@@ -369,11 +323,7 @@
         }
         // $FlowFixMe
         const singleGlyph = placeGlyphAlongLine(fontScale * glyphOffsetArray.getoffsetX(symbol.glyphStartIndex), lineOffsetX, lineOffsetY, flip, anchorPoint, tileAnchorPoint, symbol.segment,
-<<<<<<< HEAD
-            symbol.lineStartIndex, symbol.lineStartIndex + symbol.lineLength, lineVertexArray, labelPlaneMatrix, projectionCache, getElevation);
-=======
-            symbol.lineStartIndex, symbol.lineStartIndex + symbol.lineLength, lineVertexArray, labelPlaneMatrix, projectionCache, rotateToLine);
->>>>>>> bf66f4e4
+            symbol.lineStartIndex, symbol.lineStartIndex + symbol.lineLength, lineVertexArray, labelPlaneMatrix, projectionCache, rotateToLine, getElevation);
         if (!singleGlyph)
             return {notEnoughRoom: true};
 
@@ -412,11 +362,8 @@
     projectionCache: {
         [_: number]: Point;
     },
-<<<<<<< HEAD
+    rotateToLine: boolean,
     getElevation: (x: number, y: number) => number) {
-=======
-    rotateToLine: boolean) {
->>>>>>> bf66f4e4
 
     const combinedOffsetX = flip ?
         offsetX - lineOffsetX :
