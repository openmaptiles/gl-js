import {CollisionIndex} from './collision_index';
import {mat4} from 'gl-matrix';

import {Transform} from '../geo/transform';
import {MercatorProjection} from '../geo/projection/mercator';

describe('CollisionIndex', () => {

    test('floating point precision', () => {
        const posMatrix = mat4.create();
        const x = 100000.123456, y = 0;
        const transform = new Transform(0, 22, 0, 60, true);
        transform.resize(200, 200);

<<<<<<< HEAD
=======
        // HM TODO: fix this!
>>>>>>> c613b608
        const ci = new CollisionIndex(transform, new MercatorProjection());
        expect(ci.projectAndGetPerspectiveRatio(posMatrix, x, y, null).point.x).toBeCloseTo(10000212.3456, 10);
    });

});<|MERGE_RESOLUTION|>--- conflicted
+++ resolved
@@ -12,11 +12,8 @@
         const transform = new Transform(0, 22, 0, 60, true);
         transform.resize(200, 200);
 
-<<<<<<< HEAD
-=======
-        // HM TODO: fix this!
->>>>>>> c613b608
         const ci = new CollisionIndex(transform, new MercatorProjection());
+        expect(ci.projectAndGetPerspectiveRatio(posMatrix, x, y, null).point.x).toBeCloseTo(10000212.3456, 10);
         expect(ci.projectAndGetPerspectiveRatio(posMatrix, x, y, null).point.x).toBeCloseTo(10000212.3456, 10);
     });
 
