--- conflicted
+++ resolved
@@ -1,13 +1,8 @@
-<<<<<<< HEAD
 import type {OverlapMode} from '../style/style_layer/symbol_style_layer';
 
 type QueryArgs = {
     hitTest: boolean;
     overlapMode?: OverlapMode;
-=======
-type QueryArgs = {
-    hitTest: boolean;
->>>>>>> be9d6cb6
     circle?: {
         x: number;
         y: number;
@@ -31,7 +26,6 @@
     y2: number;
 };
 
-<<<<<<< HEAD
 export type GridKey = {
     overlapMode?: OverlapMode;
 }
@@ -50,8 +44,6 @@
     return allowed;
 }
 
-=======
->>>>>>> be9d6cb6
 /**
  * GridIndex is a data structure for testing the intersection of
  * circles and rectangles in a 2d plane.
@@ -65,11 +57,7 @@
  *
  * @private
  */
-<<<<<<< HEAD
 class GridIndex<T extends GridKey> {
-=======
-class GridIndex<T> {
->>>>>>> be9d6cb6
     circleKeys: Array<T>;
     boxKeys: Array<T>;
     boxCells: Array<Array<number>>;
@@ -143,11 +131,7 @@
         this.circleCells[cellIndex].push(uid);
     }
 
-<<<<<<< HEAD
-    private _query(x1: number, y1: number, x2: number, y2: number, hitTest: boolean, overlapMode: OverlapMode, predicate?: (key: T) => boolean) {
-=======
-    private _query(x1: number, y1: number, x2: number, y2: number, hitTest: boolean, predicate?: (key: T) => boolean): Array<QueryResult<T>> {
->>>>>>> be9d6cb6
+    private _query(x1: number, y1: number, x2: number, y2: number, hitTest: boolean, overlapMode: OverlapMode, predicate?: (key: T) => boolean): Array<QueryResult<T>> {
         if (x2 < 0 || x1 > this.width || y2 < 0 || y1 > this.height) {
             return [];
         }
@@ -184,10 +168,6 @@
                     y2: y + radius
                 });
             }
-<<<<<<< HEAD
-            return result;
-=======
->>>>>>> be9d6cb6
         } else {
             const queryArgs: QueryArgs = {
                 hitTest,
@@ -200,19 +180,15 @@
         return result;
     }
 
-<<<<<<< HEAD
-    private _queryCircle(x: number, y: number, radius: number, overlapMode: OverlapMode, predicate?: (key: T) => boolean) {
-=======
     query(x1: number, y1: number, x2: number, y2: number): Array<QueryResult<T>> {
         return this._query(x1, y1, x2, y2, false, null);
     }
 
-    hitTest(x1: number, y1: number, x2: number, y2: number, predicate?: (key: T) => boolean): boolean {
-        return this._query(x1, y1, x2, y2, true, predicate).length > 0;
-    }
-
-    hitTestCircle(x: number, y: number, radius: number, predicate?: (key: T) => boolean): boolean {
->>>>>>> be9d6cb6
+    hitTest(x1: number, y1: number, x2: number, y2: number, overlapMode: OverlapMode, predicate?: (key: T) => boolean): boolean {
+        return this._query(x1, y1, x2, y2, true, overlapMode, predicate).length > 0;
+    }
+
+    hitTestCircle(x: number, y: number, radius: number, overlapMode: OverlapMode, predicate?: (key: T) => boolean): boolean {
         // Insert circle into grid for all cells in the circumscribing square
         // It's more than necessary (by a factor of 4/PI), but fast to insert
         const x1 = x - radius;
@@ -226,16 +202,10 @@
         // Box query early exits if the bounding box is larger than the grid, but we don't do
         // the equivalent calculation for circle queries because early exit is less likely
         // and the calculation is more expensive
-<<<<<<< HEAD
-        const result = [];
+        const result: boolean[] = [];
         const queryArgs: QueryArgs = {
             hitTest: true,
             overlapMode,
-=======
-        const result: boolean[] = [];
-        const queryArgs: QueryArgs = {
-            hitTest: true,
->>>>>>> be9d6cb6
             circle: {x, y, radius},
             seenUids: {box: {}, circle: {}}
         };
@@ -243,25 +213,8 @@
         return result.length > 0;
     }
 
-<<<<<<< HEAD
-    query(x1: number, y1: number, x2: number, y2: number): Array<QueryResult<T>> {
-        return this._query(x1, y1, x2, y2, false, null) as Array<QueryResult<T>>;
-    }
-
-    hitTest(x1: number, y1: number, x2: number, y2: number, overlapMode: OverlapMode, predicate?: (key: T) => boolean): boolean {
-        return this._query(x1, y1, x2, y2, true, overlapMode, predicate) as boolean;
-    }
-
-    hitTestCircle(x: number, y: number, radius: number, overlapMode: OverlapMode, predicate?: (key: T) => boolean): boolean {
-        return this._queryCircle(x, y, radius, overlapMode, predicate) as boolean;
-    }
-
-    private _queryCell(x1: number, y1: number, x2: number, y2: number, cellIndex: number, result: Array<boolean | QueryResult<T>>, queryArgs: QueryArgs, predicate?: (key: T) => boolean) {
+    private _queryCell(x1: number, y1: number, x2: number, y2: number, cellIndex: number, result: Array<QueryResult<T>>, queryArgs: QueryArgs, predicate?: (key: T) => boolean): boolean {
         const {seenUids, hitTest, overlapMode} = queryArgs;
-=======
-    private _queryCell(x1: number, y1: number, x2: number, y2: number, cellIndex: number, result: Array<QueryResult<T>>, queryArgs: QueryArgs, predicate?: (key: T) => boolean): boolean {
-        const {seenUids, hitTest} = queryArgs;
->>>>>>> be9d6cb6
         const boxCell = this.boxCells[cellIndex];
 
         if (boxCell !== null) {
@@ -277,13 +230,7 @@
                         (x2 >= bboxes[offset + 0]) &&
                         (y2 >= bboxes[offset + 1]) &&
                         (!predicate || predicate(key))) {
-<<<<<<< HEAD
-                        if (hitTest) {
-                            if (!overlapAllowed(overlapMode, key.overlapMode)) {
-                                result.push(true);
-                                return true;
-                            }
-                        } else {
+                        if (!hitTest || !overlapAllowed(overlapMode, key.overlapMode)) {
                             result.push({
                                 key,
                                 x1: bboxes[offset],
@@ -291,18 +238,10 @@
                                 x2: bboxes[offset + 2],
                                 y2: bboxes[offset + 3]
                             });
-=======
-                        result.push({
-                            key,
-                            x1: bboxes[offset],
-                            y1: bboxes[offset + 1],
-                            x2: bboxes[offset + 2],
-                            y2: bboxes[offset + 3]
-                        });
-                        if (hitTest) {
-                            // true return value stops the query after first match
-                            return true;
->>>>>>> be9d6cb6
+                            if (hitTest) {
+                                // true return value stops the query after first match
+                                return true;
+                            }
                         }
                     }
                 }
@@ -326,13 +265,7 @@
                         x2,
                         y2) &&
                         (!predicate || predicate(key))) {
-<<<<<<< HEAD
-                        if (hitTest) {
-                            if (!overlapAllowed(overlapMode, key.overlapMode)) {
-                                result.push(true);
-                                return true;
-                            }
-                        } else {
+                        if (!hitTest || !overlapAllowed(overlapMode, key.overlapMode)) {
                             const x = circles[offset];
                             const y = circles[offset + 1];
                             const radius = circles[offset + 2];
@@ -343,21 +276,10 @@
                                 x2: x + radius,
                                 y2: y + radius
                             });
-=======
-                        const x = circles[offset];
-                        const y = circles[offset + 1];
-                        const radius = circles[offset + 2];
-                        result.push({
-                            key,
-                            x1: x - radius,
-                            y1: y - radius,
-                            x2: x + radius,
-                            y2: y + radius
-                        });
-                        if (hitTest) {
-                            // true return value stops the query after first match
-                            return true;
->>>>>>> be9d6cb6
+                            if (hitTest) {
+                                // true return value stops the query after first match
+                                return true;
+                            }
                         }
                     }
                 }
@@ -368,13 +290,8 @@
         return false;
     }
 
-<<<<<<< HEAD
-    _queryCellCircle(x1: number, y1: number, x2: number, y2: number, cellIndex: number, result: Array<boolean>, queryArgs: QueryArgs, predicate?: (key: T) => boolean) {
+    private _queryCellCircle(x1: number, y1: number, x2: number, y2: number, cellIndex: number, result: Array<boolean>, queryArgs: QueryArgs, predicate?: (key: T) => boolean): boolean {
         const {circle, seenUids, overlapMode} = queryArgs;
-=======
-    private _queryCellCircle(x1: number, y1: number, x2: number, y2: number, cellIndex: number, result: Array<boolean>, queryArgs: QueryArgs, predicate?: (key:T) => boolean): boolean {
-        const {circle, seenUids} = queryArgs;
->>>>>>> be9d6cb6
         const boxCell = this.boxCells[cellIndex];
 
         if (boxCell !== null) {
@@ -392,12 +309,8 @@
                         bboxes[offset + 1],
                         bboxes[offset + 2],
                         bboxes[offset + 3]) &&
-<<<<<<< HEAD
                         (!predicate || predicate(key)) &&
                         !overlapAllowed(overlapMode, key.overlapMode)) {
-=======
-                        (!predicate || predicate(key))) {
->>>>>>> be9d6cb6
                         result.push(true);
                         return true;
                     }
@@ -420,12 +333,8 @@
                         circle.x,
                         circle.y,
                         circle.radius) &&
-<<<<<<< HEAD
                         (!predicate || predicate(key)) &&
                         !overlapAllowed(overlapMode, key.overlapMode)) {
-=======
-                        (!predicate || predicate(key))) {
->>>>>>> be9d6cb6
                         result.push(true);
                         return true;
                     }
@@ -434,24 +343,14 @@
         }
     }
 
-<<<<<<< HEAD
-    private _forEachCell(
-=======
     private _forEachCell<TArg>(
->>>>>>> be9d6cb6
         x1: number,
         y1: number,
         x2: number,
         y2: number,
-<<<<<<< HEAD
-        fn: (x1: number, y1: number, x2: number, y2: number, cellIndex: number, arg1: any, arg2?: QueryArgs, predicate?: (key: T) => boolean) => boolean | void,
-        arg1: any,
-        arg2?: any,
-=======
         fn: (x1: number, y1: number, x2: number, y2: number, cellIndex: number, arg1: TArg, arg2?: QueryArgs, predicate?: (key: T) => boolean) => boolean | void,
         arg1: TArg,
         arg2?: QueryArgs,
->>>>>>> be9d6cb6
         predicate?: (key: T) => boolean) {
         const cx1 = this._convertToXCellCoord(x1);
         const cy1 = this._convertToYCellCoord(y1);
