--- conflicted
+++ resolved
@@ -1,9 +1,5 @@
 import {CollisionIndex, viewportPadding} from './collision_index';
-<<<<<<< HEAD
-import type {FeatureKey, PlacedBox} from './collision_index';
-=======
 import type {FeatureKey, PlacedBox, PlacedCircles} from './collision_index';
->>>>>>> 9655e1c0
 import {EXTENT} from '../data/extent';
 import * as symbolSize from './symbol_size';
 import * as projection from './projection';
@@ -519,11 +515,7 @@
             let placedVerticalText = {box: null, placeable: false, offscreen: null};
 
             let placedGlyphBoxes: PlacedBox = null;
-<<<<<<< HEAD
-            let placedGlyphCircles = null;
-=======
             let placedGlyphCircles: PlacedCircles = null;
->>>>>>> 9655e1c0
             let placedIconBoxes: PlacedBox = null;
             let textFeatureIndex = 0;
             let verticalTextFeatureIndex = 0;
@@ -620,11 +612,7 @@
                         const textBoxScale = symbolInstance.textBoxScale;
                         const variableIconBox = hasIconTextFit && (iconOverlapMode === 'never') ? collisionIconBox : null;
 
-<<<<<<< HEAD
-                        let placedBox: PlacedBox = {box: [], placeable: false, offscreen: false};
-=======
                         let placedBox: PlacedBox = null;
->>>>>>> 9655e1c0
                         let placementPasses = (textOverlapMode === 'never') ? 1 : 2;
                         let overlapMode: OverlapMode = 'never';
 
@@ -662,11 +650,7 @@
                             }
                         }
 
-<<<<<<< HEAD
-                        if (placedBox.box.length === 0) {
-=======
                         if (showCollisionBoxes && !placedBox) {
->>>>>>> 9655e1c0
                             // No box was successfully placed
                             // Generate bounds for a fake centered box, so that we can at least display something for collision debug.
                             const placedFakeGlyphBox = this.collisionIndex.placeCollisionBox(
@@ -682,15 +666,11 @@
                                 getElevation,
                                 new Point(0, 0)
                             );
-<<<<<<< HEAD
-                            placedBox.box = placedFakeGlyphBox.box;
-=======
                             placedBox = {
                                 box: placedFakeGlyphBox.box,
                                 offscreen: false,
                                 placeable: false
                             };
->>>>>>> 9655e1c0
                         }
 
                         return placedBox;
@@ -861,70 +841,9 @@
                         collisionGroup.ID);
                 }
             }
-<<<<<<< HEAD
-
-            if (showCollisionBoxes) {
-                const id = bucket.bucketInstanceId;
-
-                if (collisionArrays.textBox || collisionArrays.iconBox) {
-                    // Store the actually used collision box for debug draw
-                    let boxArray: Map<number, {
-                        text: number[];
-                        icon: number[];
-                    }>;
-
-                    if (this.collisionBoxArrays.has(id)) {
-                        boxArray = this.collisionBoxArrays.get(id);
-                    } else {
-                        boxArray = new Map<number, {
-                            text: number[];
-                            icon: number[];
-                        }>();
-                        this.collisionBoxArrays.set(id, boxArray);
-                    }
-                    let realCollisionBox: {
-                        text: number[];
-                        icon: number[];
-                    };
-
-                    if (boxArray.has(symbolIndex)) {
-                        realCollisionBox = boxArray.get(symbolIndex);
-                    } else {
-                        realCollisionBox = {
-                            text: null,
-                            icon: null
-                        };
-                        boxArray.set(symbolIndex, realCollisionBox);
-                    }
-
-                    if (collisionArrays.textBox) {
-                        realCollisionBox.text = placedGlyphBoxes.box;
-                    }
-                    if (collisionArrays.iconBox) {
-                        realCollisionBox.icon = placedIconBoxes.box;
-                    }
-                }
-
-                if (placedGlyphCircles) {
-                    let circleArray = this.collisionCircleArrays[id];
-
-                    // Group collision circles together by bucket. Circles can't be pushed forward for rendering yet as the symbol placement
-                    // for a bucket is not guaranteed to be complete before the commit-function has been called
-                    if (circleArray === undefined)
-                        circleArray = this.collisionCircleArrays[id] = new CollisionCircleArray();
-
-                    for (let i = 0; i < placedGlyphCircles.circles.length; i += 4) {
-                        circleArray.circles.push(placedGlyphCircles.circles[i + 0]);              // x
-                        circleArray.circles.push(placedGlyphCircles.circles[i + 1]);              // y
-                        circleArray.circles.push(placedGlyphCircles.circles[i + 2]);              // radius
-                        circleArray.circles.push(placedGlyphCircles.collisionDetected ? 1 : 0);   // collisionDetected-flag
-                    }
-                }
-=======
 
             if (showCollisionBoxes) {
                 this.storeCollisionData(bucket.bucketInstanceId, symbolIndex, collisionArrays, placedGlyphBoxes, placedIconBoxes, placedGlyphCircles);
->>>>>>> 9655e1c0
             }
 
             if (symbolInstance.crossTileID === 0) throw new Error('symbolInstance.crossTileID can\'t be 0');
@@ -1187,11 +1106,6 @@
         };
 
         const boxArrays = this.collisionBoxArrays.get(bucket.bucketInstanceId);
-<<<<<<< HEAD
-        const getElevation = this._getTerrainElevationFunc(tileID);
-        const posMatrix = this.transform.calculatePosMatrix(tileID.toUnwrapped(), false);
-=======
->>>>>>> 9655e1c0
 
         for (let s = 0; s < bucket.symbolInstances.length; s++) {
             const symbolInstance = bucket.symbolInstances.get(s);
@@ -1316,22 +1230,6 @@
                         }
 
                         if (collisionArrays.textBox || collisionArrays.verticalTextBox) {
-<<<<<<< HEAD
-                            let anchorTileX, anchorTileY;
-                            let hidden;
-                            if (collisionArrays.textBox) {
-                                anchorTileX = collisionArrays.textBox.anchorPointX;
-                                anchorTileY = collisionArrays.textBox.anchorPointY;
-                                hidden = horizontalHidden;
-                            }
-                            if (collisionArrays.verticalTextBox) {
-                                anchorTileX = collisionArrays.verticalTextBox.anchorPointX;
-                                anchorTileY = collisionArrays.verticalTextBox.anchorPointY;
-                                hidden = verticalHidden;
-                            }
-                            const projected = this.collisionIndex.projectAndGetPerspectiveRatio(posMatrix, anchorTileX, anchorTileY, tileID, getElevation);
-                            updateCollisionVertices(bucket.textCollisionBox.collisionVertexArray, projected.point, opacityState.text.placed, !used || hidden, realBoxes.text, shift.x, shift.y);
-=======
                             let hidden: boolean;
                             if (collisionArrays.textBox) {
                                 hidden = horizontalHidden;
@@ -1340,28 +1238,11 @@
                                 hidden = verticalHidden;
                             }
                             updateCollisionVertices(bucket.textCollisionBox.collisionVertexArray, opacityState.text.placed, !used || hidden, realBoxes.text, shift.x, shift.y);
->>>>>>> 9655e1c0
                         }
                     }
 
                     if (collisionArrays.iconBox || collisionArrays.verticalIconBox) {
                         const verticalIconUsed = Boolean(!verticalHidden && collisionArrays.verticalIconBox);
-<<<<<<< HEAD
-                        let anchorTileX, anchorTileY;
-                        let hidden;
-                        if (collisionArrays.iconBox) {
-                            anchorTileX = collisionArrays.iconBox.anchorPointX;
-                            anchorTileY = collisionArrays.iconBox.anchorPointY;
-                            hidden = verticalIconUsed;
-                        }
-                        if (collisionArrays.verticalIconBox) {
-                            anchorTileX = collisionArrays.verticalIconBox.anchorPointX;
-                            anchorTileY = collisionArrays.verticalIconBox.anchorPointY;
-                            hidden = !verticalIconUsed;
-                        }
-                        const projected = this.collisionIndex.projectAndGetPerspectiveRatio(posMatrix, anchorTileX, anchorTileY, tileID, getElevation);
-                        updateCollisionVertices(bucket.iconCollisionBox.collisionVertexArray, projected.point, opacityState.icon.placed, hidden, realBoxes.icon,
-=======
                         let hidden: boolean;
                         if (collisionArrays.iconBox) {
                             hidden = verticalIconUsed;
@@ -1370,7 +1251,6 @@
                             hidden = !verticalIconUsed;
                         }
                         updateCollisionVertices(bucket.iconCollisionBox.collisionVertexArray, opacityState.icon.placed, hidden, realBoxes.icon,
->>>>>>> 9655e1c0
                             hasIconTextFit ? shift.x : 0,
                             hasIconTextFit ? shift.y : 0);
                     }
@@ -1447,11 +1327,7 @@
     }
 }
 
-<<<<<<< HEAD
-function updateCollisionVertices(collisionVertexArray: CollisionVertexArray, projectedAnchor: Point, placed: boolean, notUsed: boolean | number, realBox: Array<number>, shiftX?: number, shiftY?: number) {
-=======
 function updateCollisionVertices(collisionVertexArray: CollisionVertexArray, placed: boolean, notUsed: boolean | number, realBox: Array<number>, shiftX?: number, shiftY?: number) {
->>>>>>> 9655e1c0
     if (!realBox || realBox.length === 0) {
         realBox = [0, 0, 0, 0];
     }
