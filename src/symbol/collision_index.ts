import Point from '@mapbox/point-geometry';
import {clipLine} from './clip_line';
import {PathInterpolator} from './path_interpolator';

import * as intersectionTests from '../util/intersection_tests';
import {GridIndex} from './grid_index';
import {mat4} from 'gl-matrix';
import ONE_EM from '../symbol/one_em';

import type {Transform} from '../geo/transform';
import type {SingleCollisionBox} from '../data/bucket/symbol_bucket';
import type {
    GlyphOffsetArray,
    SymbolLineVertexArray
} from '../data/array_types.g';
import type {OverlapMode} from '../style/style_layer/overlap_mode';
import {UnwrappedTileID} from '../source/tile_id';
import {type PointProjection, SymbolProjectionContext, pathSlicedToLongestUnoccluded, placeFirstAndLastGlyph, project, projectPathSpecialProjection} from '../symbol/projection';
import {Projection} from '../geo/projection/projection';
import {clamp, getAABB} from '../util/util';

// When a symbol crosses the edge that causes it to be included in
// collision detection, it will cause changes in the symbols around
// it. This constant specifies how many pixels to pad the edge of
// the viewport for collision detection so that the bulk of the changes
// occur offscreen. Making this constant greater increases label
// stability, but it's expensive.
export const viewportPadding = 100;

export type PlacedCircles = {
    circles: Array<number>;
    offscreen: boolean;
    collisionDetected: boolean;
};

export type PlacedBox = {
    box: Array<number>;
    placeable: boolean;
    offscreen: boolean;
};

export type FeatureKey = {
    bucketInstanceId: number;
    featureIndex: number;
    collisionGroupID: number;
    overlapMode: OverlapMode;
};

/**
 * @internal
 * A collision index used to prevent symbols from overlapping. It keep tracks of
 * where previous symbols have been placed and is used to check if a new
 * symbol overlaps with any previously added symbols.
 *
 * There are two steps to insertion: first placeCollisionBox/Circles checks if
 * there's room for a symbol, then insertCollisionBox/Circles actually puts the
 * symbol in the index. The two step process allows paired symbols to be inserted
 * together even if they overlap.
 */
export class CollisionIndex {
    grid: GridIndex<FeatureKey>;
    ignoredGrid: GridIndex<FeatureKey>;
    transform: Transform;
    pitchFactor: number;
    screenRightBoundary: number;
    screenBottomBoundary: number;
    gridRightBoundary: number;
    gridBottomBoundary: number;
    mapProjection: Projection;

    // With perspectiveRatio the fontsize is calculated for tilted maps (near = bigger, far = smaller).
    // The cutoff defines a threshold to no longer render labels near the horizon.
    perspectiveRatioCutoff: number;

    constructor(
        transform: Transform,
        projection: Projection,
        grid = new GridIndex<FeatureKey>(transform.width + 2 * viewportPadding, transform.height + 2 * viewportPadding, 25),
        ignoredGrid = new GridIndex<FeatureKey>(transform.width + 2 * viewportPadding, transform.height + 2 * viewportPadding, 25)
    ) {
        this.transform = transform;
        this.mapProjection = projection;

        this.grid = grid;
        this.ignoredGrid = ignoredGrid;
        this.pitchFactor = Math.cos(transform.pitch * Math.PI / 180.0) * transform.cameraToCenterDistance;

        this.screenRightBoundary = transform.width + viewportPadding;
        this.screenBottomBoundary = transform.height + viewportPadding;
        this.gridRightBoundary = transform.width + 2 * viewportPadding;
        this.gridBottomBoundary = transform.height + 2 * viewportPadding;

        this.perspectiveRatioCutoff = 0.6;
    }

    placeCollisionBox(
        collisionBox: SingleCollisionBox,
        overlapMode: OverlapMode,
        textPixelRatio: number,
        posMatrix: mat4,
        unwrappedTileID: UnwrappedTileID,
        pitchWithMap: boolean,
        rotateWithMap: boolean,
        translation: [number, number],
        collisionGroupPredicate?: (key: FeatureKey) => boolean,
        getElevation?: (x: number, y: number) => number,
        shift?: Point
    ): PlacedBox {
        const x = collisionBox.anchorPointX + translation[0];
        const y = collisionBox.anchorPointY + translation[1];
        const projectedPoint = this.projectAndGetPerspectiveRatio(
            posMatrix,
            x,
            y,
            unwrappedTileID,
            getElevation
        );

        const projectedBox = this._projectCollisionBox(
            collisionBox,
            textPixelRatio,
            posMatrix,
            unwrappedTileID,
            pitchWithMap,
            rotateWithMap,
            translation,
            projectedPoint,
            getElevation,
            shift
        );

        const [tlX, tlY, brX, brY] = projectedBox.box;

        const projectionOccluded = this.mapProjection.useSpecialProjectionForSymbols ? (pitchWithMap ? projectedBox.allPointsOccluded : this.mapProjection.isOccluded(x, y, unwrappedTileID)) : false;

        if (projectionOccluded || projectedPoint.perspectiveRatio < this.perspectiveRatioCutoff || !this.isInsideGrid(tlX, tlY, brX, brY) ||
            (overlapMode !== 'always' && this.grid.hitTest(tlX, tlY, brX, brY, overlapMode, collisionGroupPredicate))) {
            return {
                box: [tlX, tlY, brX, brY],
                placeable: false,
                offscreen: false
            };
        }

        return {
            box: [tlX, tlY, brX, brY],
            placeable: true,
            offscreen: this.isOffscreen(tlX, tlY, brX, brY)
        };
    }

    placeCollisionCircles(
        overlapMode: OverlapMode,
        symbol: any,
        lineVertexArray: SymbolLineVertexArray,
        glyphOffsetArray: GlyphOffsetArray,
        fontSize: number,
        posMatrix: mat4,
        unwrappedTileID: UnwrappedTileID,
        labelPlaneMatrix: mat4,
        labelToScreenMatrix: mat4,
        showCollisionCircles: boolean,
        pitchWithMap: boolean,
        collisionGroupPredicate: (key: FeatureKey) => boolean,
        circlePixelDiameter: number,
        textPixelPadding: number,
        translation: [number, number],
        getElevation: (x: number, y: number) => number
    ): PlacedCircles {
        const placedCollisionCircles = [];

        const tileUnitAnchorPoint = new Point(symbol.anchorX, symbol.anchorY);
        const perspectiveRatio = this.getPerspectiveRatio(posMatrix, tileUnitAnchorPoint.x, tileUnitAnchorPoint.y, unwrappedTileID, getElevation);
        const labelPlaneFontSize = pitchWithMap ? fontSize / perspectiveRatio : fontSize * perspectiveRatio;
        const labelPlaneFontScale = labelPlaneFontSize / ONE_EM;

        const projectionCache = {projections: {}, offsets: {}, cachedAnchorPoint: undefined, anyProjectionOccluded: false};
        const lineOffsetX = symbol.lineOffsetX * labelPlaneFontScale;
        const lineOffsetY = symbol.lineOffsetY * labelPlaneFontScale;

        const projectionContext: SymbolProjectionContext = {
            getElevation,
            labelPlaneMatrix,
            lineVertexArray,
            pitchWithMap,
            projectionCache,
            projection: this.mapProjection,
            tileAnchorPoint: tileUnitAnchorPoint,
            unwrappedTileID,
            width: this.transform.width,
            height: this.transform.height,
            translation
        };

        const firstAndLastGlyph = placeFirstAndLastGlyph(
            labelPlaneFontScale,
            glyphOffsetArray,
            lineOffsetX,
            lineOffsetY,
            /*flip*/ false,
            symbol,
            false,
            projectionContext);

        let collisionDetected = false;
        let inGrid = false;
        let entirelyOffscreen = true;

        if (firstAndLastGlyph) {
            const radius = circlePixelDiameter * 0.5 * perspectiveRatio + textPixelPadding;
            const screenPlaneMin = new Point(-viewportPadding, -viewportPadding);
            const screenPlaneMax = new Point(this.screenRightBoundary, this.screenBottomBoundary);
            const interpolator = new PathInterpolator();

            // Construct a projected path from projected line vertices. Anchor points are ignored and removed
            const first = firstAndLastGlyph.first;
            const last = firstAndLastGlyph.last;

            let projectedPath: Array<Point> = [];
            for (let i = first.path.length - 1; i >= 1; i--) {
                projectedPath.push(first.path[i]);
            }
            for (let i = 1; i < last.path.length; i++) {
                projectedPath.push(last.path[i]);
            }

            // Tolerate a slightly longer distance than one diameter between two adjacent circles
            const circleDist = radius * 2.5;

            // The path might need to be converted into screen space if a pitched map is used as the label space
            if (labelToScreenMatrix) {
                const screenSpacePath = this.projectPathToScreenSpace(projectedPath, projectionContext, labelToScreenMatrix);
                // Do not try to place collision circles if even one of the points is behind the camera.
                // This is a plausible scenario with big camera pitch angles
                if (screenSpacePath.some(point => point.signedDistanceFromCamera <= 0)) {
                    projectedPath = [];
                } else {
                    projectedPath = screenSpacePath.map(p => p.point);
                }
            }

            let segments = [];

            if (projectedPath.length > 0) {
                // Quickly check if the path is fully inside or outside of the padded collision region.
                // For overlapping paths we'll only create collision circles for the visible segments
                const minPoint = projectedPath[0].clone();
                const maxPoint = projectedPath[0].clone();

                for (let i = 1; i < projectedPath.length; i++) {
                    minPoint.x = Math.min(minPoint.x, projectedPath[i].x);
                    minPoint.y = Math.min(minPoint.y, projectedPath[i].y);
                    maxPoint.x = Math.max(maxPoint.x, projectedPath[i].x);
                    maxPoint.y = Math.max(maxPoint.y, projectedPath[i].y);
                }

                if (minPoint.x >= screenPlaneMin.x && maxPoint.x <= screenPlaneMax.x &&
                    minPoint.y >= screenPlaneMin.y && maxPoint.y <= screenPlaneMax.y) {
                    // Quad fully visible
                    segments = [projectedPath];
                } else if (maxPoint.x < screenPlaneMin.x || minPoint.x > screenPlaneMax.x ||
                    maxPoint.y < screenPlaneMin.y || minPoint.y > screenPlaneMax.y) {
                    // Not visible
                    segments = [];
                } else {
                    segments = clipLine([projectedPath], screenPlaneMin.x, screenPlaneMin.y, screenPlaneMax.x, screenPlaneMax.y);
                }
            }

            for (const seg of segments) {
                // interpolate positions for collision circles. Add a small padding to both ends of the segment
                interpolator.reset(seg, radius * 0.25);

                let numCircles = 0;

                if (interpolator.length <= 0.5 * radius) {
                    numCircles = 1;
                } else {
                    numCircles = Math.ceil(interpolator.paddedLength / circleDist) + 1;
                }

                for (let i = 0; i < numCircles; i++) {
                    const t = i / Math.max(numCircles - 1, 1);
                    const circlePosition = interpolator.lerp(t);

                    // add viewport padding to the position and perform initial collision check
                    const centerX = circlePosition.x + viewportPadding;
                    const centerY = circlePosition.y + viewportPadding;

                    placedCollisionCircles.push(centerX, centerY, radius, 0);

                    const x1 = centerX - radius;
                    const y1 = centerY - radius;
                    const x2 = centerX + radius;
                    const y2 = centerY + radius;

                    entirelyOffscreen = entirelyOffscreen && this.isOffscreen(x1, y1, x2, y2);
                    inGrid = inGrid || this.isInsideGrid(x1, y1, x2, y2);

                    if (overlapMode !== 'always' && this.grid.hitTestCircle(centerX, centerY, radius, overlapMode, collisionGroupPredicate)) {
                        // Don't early exit if we're showing the debug circles because we still want to calculate
                        // which circles are in use
                        collisionDetected = true;
                        if (!showCollisionCircles) {
                            return {
                                circles: [],
                                offscreen: false,
                                collisionDetected
                            };
                        }
                    }
                }
            }
        }

        return {
            circles: ((!showCollisionCircles && collisionDetected) || !inGrid || perspectiveRatio < this.perspectiveRatioCutoff) ? [] : placedCollisionCircles,
            offscreen: entirelyOffscreen,
            collisionDetected
        };
    }

<<<<<<< HEAD
    projectPathToScreenSpace(projectedPath: Array<Point>, projectionContext: SymbolProjectionContext, labelToScreenMatrix: mat4) {
        let screenSpacePath: Array<{
            point: Point;
            signedDistanceFromCamera: number;
            isOccluded?: boolean;
        }>;
        if (projectionContext.projection.useSpecialProjectionForSymbols) {
            // Globe (or other special projection) is enabled in this branch.
            const inverseLabelPlaneMatrix = mat4.create();
            mat4.invert(inverseLabelPlaneMatrix, projectionContext.labelPlaneMatrix);
            screenSpacePath = projectedPath.map(p => {
                const backProjected = projection.project(p, inverseLabelPlaneMatrix, projectionContext.getElevation);
                const projected = this.mapProjection.projectTileCoordinates(
                    backProjected.point.x,
                    backProjected.point.y,
                    projectionContext.unwrappedTileID,
                    projectionContext.getElevation
                );
                projected.point.x = (projected.point.x * 0.5 + 0.5) * projectionContext.width;
                projected.point.y = (-projected.point.y * 0.5 + 0.5) * projectionContext.height;
                return projected;
            });
            // We don't want to generate screenspace collision circles for parts of the line that
            // are occluded by the planet itself. Find the longest segment of the path that is
            // not occluded, and remove everything else.
            let longestUnoccludedStart = 0;
            let longestUnoccludedLength = 0;
            let currentUnoccludedStart = 0;
            let currentUnoccludedLength = 0;
            for (let i = 0; i < screenSpacePath.length; i++) {
                if (screenSpacePath[i].isOccluded) {
                    currentUnoccludedStart = i + 1;
                    currentUnoccludedLength = 0;
                } else {
                    currentUnoccludedLength++;
                    if (currentUnoccludedLength > longestUnoccludedLength) {
                        longestUnoccludedLength = currentUnoccludedLength;
                        longestUnoccludedStart = currentUnoccludedStart;
                    }
                }
            }
            screenSpacePath = screenSpacePath.slice(longestUnoccludedStart, longestUnoccludedStart + longestUnoccludedLength);
        } else {
            screenSpacePath = projectedPath.map(p => projection.project(p, labelToScreenMatrix, projectionContext.getElevation));
        }
        return screenSpacePath;
=======
    projectPathToScreenSpace(projectedPath: Array<Point>, projectionContext: SymbolProjectionContext, labelToScreenMatrix: mat4): Array<PointProjection> {
        if (projectionContext.projection.useSpecialProjectionForSymbols) {
            // Globe (or other special projection) is enabled in this branch.
            const screenSpacePath = projectPathSpecialProjection(projectedPath, projectionContext);
            // We don't want to generate screenspace collision circles for parts of the line that
            // are occluded by the planet itself. Find the longest segment of the path that is
            // not occluded, and remove everything else.
            return pathSlicedToLongestUnoccluded(screenSpacePath);
        } else {
            return projectedPath.map(p => project(p, labelToScreenMatrix, projectionContext.getElevation));
        }
>>>>>>> 96360804
    }

    /**
     * Because the geometries in the CollisionIndex are an approximation of the shape of
     * symbols on the map, we use the CollisionIndex to look up the symbol part of
     * `queryRenderedFeatures`.
     */
    queryRenderedSymbols(viewportQueryGeometry: Array<Point>) {
        if (viewportQueryGeometry.length === 0 || (this.grid.keysLength() === 0 && this.ignoredGrid.keysLength() === 0)) {
            return {};
        }

        const query = [];
        let minX = Infinity;
        let minY = Infinity;
        let maxX = -Infinity;
        let maxY = -Infinity;
        for (const point of viewportQueryGeometry) {
            const gridPoint = new Point(point.x + viewportPadding, point.y + viewportPadding);
            minX = Math.min(minX, gridPoint.x);
            minY = Math.min(minY, gridPoint.y);
            maxX = Math.max(maxX, gridPoint.x);
            maxY = Math.max(maxY, gridPoint.y);
            query.push(gridPoint);
        }

        const features = this.grid.query(minX, minY, maxX, maxY)
            .concat(this.ignoredGrid.query(minX, minY, maxX, maxY));

        const seenFeatures = {};
        const result = {};

        for (const feature of features) {
            const featureKey = feature.key;
            // Skip already seen features.
            if (seenFeatures[featureKey.bucketInstanceId] === undefined) {
                seenFeatures[featureKey.bucketInstanceId] = {};
            }
            if (seenFeatures[featureKey.bucketInstanceId][featureKey.featureIndex]) {
                continue;
            }

            // Check if query intersects with the feature box
            // "Collision Circles" for line labels are treated as boxes here
            // Since there's no actual collision taking place, the circle vs. square
            // distinction doesn't matter as much, and box geometry is easier
            // to work with.
            const bbox = [
                new Point(feature.x1, feature.y1),
                new Point(feature.x2, feature.y1),
                new Point(feature.x2, feature.y2),
                new Point(feature.x1, feature.y2)
            ];
            if (!intersectionTests.polygonIntersectsPolygon(query, bbox)) {
                continue;
            }

            seenFeatures[featureKey.bucketInstanceId][featureKey.featureIndex] = true;
            if (result[featureKey.bucketInstanceId] === undefined) {
                result[featureKey.bucketInstanceId] = [];
            }
            result[featureKey.bucketInstanceId].push(featureKey.featureIndex);
        }

        return result;
    }

    insertCollisionBox(collisionBox: Array<number>, overlapMode: OverlapMode, ignorePlacement: boolean, bucketInstanceId: number, featureIndex: number, collisionGroupID: number) {
        const grid = ignorePlacement ? this.ignoredGrid : this.grid;

        const key = {bucketInstanceId, featureIndex, collisionGroupID, overlapMode};
        grid.insert(key, collisionBox[0], collisionBox[1], collisionBox[2], collisionBox[3]);
    }

    insertCollisionCircles(collisionCircles: Array<number>, overlapMode: OverlapMode, ignorePlacement: boolean, bucketInstanceId: number, featureIndex: number, collisionGroupID: number) {
        const grid = ignorePlacement ? this.ignoredGrid : this.grid;

        const key = {bucketInstanceId, featureIndex, collisionGroupID, overlapMode};
        for (let k = 0; k < collisionCircles.length; k += 4) {
            grid.insertCircle(key, collisionCircles[k], collisionCircles[k + 1], collisionCircles[k + 2]);
        }
    }

    projectAndGetPerspectiveRatio(posMatrix: mat4, x: number, y: number, unwrappedTileID: UnwrappedTileID, getElevation?: (x: number, y: number) => number) {
        const projected = this.mapProjection.useSpecialProjectionForSymbols ?
            this.mapProjection.projectTileCoordinates(x, y, unwrappedTileID, getElevation) :
            project(new Point(x, y), posMatrix, getElevation);
        return {
            point: new Point(
                (((projected.point.x + 1) / 2) * this.transform.width) + viewportPadding,
                (((-projected.point.y + 1) / 2) * this.transform.height) + viewportPadding
            ),
            // See perspective ratio comment in symbol_sdf.vertex
            // We're doing collision detection in viewport space so we need
            // to scale down boxes in the distance
            perspectiveRatio: 0.5 + 0.5 * (this.transform.cameraToCenterDistance / projected.signedDistanceFromCamera),
            isOccluded: projected.isOccluded,
            signedDistanceFromCamera: projected.signedDistanceFromCamera
        };
    }

    getPerspectiveRatio(posMatrix: mat4, x: number, y: number, unwrappedTileID: UnwrappedTileID, getElevation?: (x: number, y: number) => number): number {
        // We don't care about the actual projected point, just its W component.
        const projected = this.mapProjection.useSpecialProjectionForSymbols ?
            this.mapProjection.projectTileCoordinates(x, y, unwrappedTileID, getElevation) :
            project(new Point(x, y), posMatrix, getElevation);
        return 0.5 + 0.5 * (this.transform.cameraToCenterDistance / projected.signedDistanceFromCamera);
    }

    isOffscreen(x1: number, y1: number, x2: number, y2: number) {
        return x2 < viewportPadding || x1 >= this.screenRightBoundary || y2 < viewportPadding || y1 > this.screenBottomBoundary;
    }

    isInsideGrid(x1: number, y1: number, x2: number, y2: number) {
        return x2 >= 0 && x1 < this.gridRightBoundary && y2 >= 0 && y1 < this.gridBottomBoundary;
    }

    /*
    * Returns a matrix for transforming collision shapes to viewport coordinate space.
    * Use this function to render e.g. collision circles on the screen.
    *   example transformation: clipPos = glCoordMatrix * viewportMatrix * circle_pos
    */
    getViewportMatrix() {
        const m = mat4.identity([] as any);
        mat4.translate(m, m, [-viewportPadding, -viewportPadding, 0.0]);
        return m;
    }

    /**
     * Applies all layout+paint properties of the given box in order to find as good approximation of its screen-space bounding box as possible.
     */
    private _projectCollisionBox(
        collisionBox: SingleCollisionBox,
        textPixelRatio: number,
        posMatrix: mat4,
        unwrappedTileID: UnwrappedTileID,
        pitchWithMap: boolean,
        rotateWithMap: boolean,
        translation: [number, number],
        projectedPoint: {point: Point; perspectiveRatio: number; signedDistanceFromCamera: number},
        getElevation?: (x: number, y: number) => number,
        shift?: Point
    ): {
            box: [number, number, number, number];
            allPointsOccluded: boolean;
        } {

        const tileToViewport = textPixelRatio * projectedPoint.perspectiveRatio;

        // These vectors are valid both for screen space viewport-rotation-aligned texts and for pitch-align: map texts that are map-rotation-aligned.
        let vecEast = new Point(1, 0);
        let vecSouth = new Point(0, 1);

        const translatedAnchor = new Point(collisionBox.anchorPointX + translation[0], collisionBox.anchorPointY + translation[1]);

        if (rotateWithMap && !pitchWithMap) {
            // Handles screen space texts that are always aligned east-west.
            const projectedEast = this.projectAndGetPerspectiveRatio(
                posMatrix,
                translatedAnchor.x + 1,
                translatedAnchor.y,
                unwrappedTileID,
                getElevation
            ).point;
            const toEast = projectedEast.sub(projectedPoint.point).unit();
            const angle = Math.atan(toEast.y / toEast.x) + (toEast.x < 0 ? Math.PI : 0);
            const sin = Math.sin(angle);
            const cos = Math.cos(angle);
            vecEast = new Point(cos, sin);
            vecSouth = new Point(-sin, cos);
        } else if (!rotateWithMap && pitchWithMap) {
            // Handles pitch-align: map texts that are always aligned with the viewport's X axis.
            const angle = -this.transform.angle;
            const sin = Math.sin(angle);
            const cos = Math.cos(angle);
            vecEast = new Point(cos, sin);
            vecSouth = new Point(-sin, cos);
        }

        // Configuration for screen space offsets
        let basePoint = projectedPoint.point;
        let distanceMultiplier = tileToViewport;

        if (pitchWithMap) {
            // Configuration for tile space (map-pitch-aligned) offsets
            basePoint = translatedAnchor;

            const zoomFraction = this.transform.zoom - Math.floor(this.transform.zoom);
            distanceMultiplier = Math.pow(2, -zoomFraction);
            distanceMultiplier *= this.mapProjection.getPitchedTextCorrection(this.transform, translatedAnchor, unwrappedTileID);

            // This next correction can't be applied when variable anchors are in use.
            if (!shift) {
                // Shader applies a perspective size correction, we need to apply the same correction.
                // For non-pitchWithMap texts, this is handled above by multiplying `textPixelRatio` with `projectedPoint.perspectiveRatio`,
                // which is equivalent to the non-pitchWithMap branch of the GLSL code.
                // Here, we compute and apply the pitchWithMap branch.
                // See the computation of `perspective_ratio` in the symbol vertex shaders for the GLSL code.
                const distanceRatio = projectedPoint.signedDistanceFromCamera / this.transform.cameraToCenterDistance;
                const perspectiveRatio = clamp(0.5 + 0.5 * distanceRatio, 0.0, 4.0); // Same clamp as what is used in the shader.
                distanceMultiplier *= perspectiveRatio;
            }
        }

        if (shift) {
            // Variable anchors are in use
            basePoint = basePoint.add(vecEast.mult(shift.x * distanceMultiplier)).add(vecSouth.mult(shift.y * distanceMultiplier));
        }

        const offsetXmin = collisionBox.x1 * distanceMultiplier;
        const offsetXmax = collisionBox.x2 * distanceMultiplier;
        const offsetXhalf = (offsetXmin + offsetXmax) / 2;
        const offsetYmin = collisionBox.y1 * distanceMultiplier;
        const offsetYmax = collisionBox.y2 * distanceMultiplier;
        const offsetYhalf = (offsetYmin + offsetYmax) / 2;

        // 0--1--2
        // |     |
        // 7     3
        // |     |
        // 6--5--4
        const offsetsArray: Array<{offsetX: number; offsetY: number}> = [
            {offsetX: offsetXmin,  offsetY: offsetYmin},
            {offsetX: offsetXhalf, offsetY: offsetYmin},
            {offsetX: offsetXmax,  offsetY: offsetYmin},
            {offsetX: offsetXmax,  offsetY: offsetYhalf},
            {offsetX: offsetXmax,  offsetY: offsetYmax},
            {offsetX: offsetXhalf, offsetY: offsetYmax},
            {offsetX: offsetXmin,  offsetY: offsetYmax},
            {offsetX: offsetXmin,  offsetY: offsetYhalf}
        ];

        let points: Array<Point> = [];

        for (const {offsetX, offsetY} of offsetsArray) {
            points.push(new Point(
                basePoint.x + vecEast.x * offsetX + vecSouth.x * offsetY,
                basePoint.y + vecEast.y * offsetX + vecSouth.y * offsetY
            ));
        }

        // Is any point of the collision shape visible on the globe (on beyond horizon)?
        let anyPointVisible = false;

        if (pitchWithMap) {
            const projected = points.map(p => this.projectAndGetPerspectiveRatio(posMatrix, p.x, p.y, unwrappedTileID, getElevation));

            // Is at least one of the projected points NOT behind the horizon?
            anyPointVisible = projected.some(p => !p.isOccluded);

            points = projected.map(p => p.point);
        } else {
            // Labels that are not pitchWithMap cannot ever hide behind the horizon.
            anyPointVisible = true;
        }

        return {
            box: getAABB(points),
            allPointsOccluded: !anyPointVisible
        };
    }
}<|MERGE_RESOLUTION|>--- conflicted
+++ resolved
@@ -320,54 +320,6 @@
         };
     }
 
-<<<<<<< HEAD
-    projectPathToScreenSpace(projectedPath: Array<Point>, projectionContext: SymbolProjectionContext, labelToScreenMatrix: mat4) {
-        let screenSpacePath: Array<{
-            point: Point;
-            signedDistanceFromCamera: number;
-            isOccluded?: boolean;
-        }>;
-        if (projectionContext.projection.useSpecialProjectionForSymbols) {
-            // Globe (or other special projection) is enabled in this branch.
-            const inverseLabelPlaneMatrix = mat4.create();
-            mat4.invert(inverseLabelPlaneMatrix, projectionContext.labelPlaneMatrix);
-            screenSpacePath = projectedPath.map(p => {
-                const backProjected = projection.project(p, inverseLabelPlaneMatrix, projectionContext.getElevation);
-                const projected = this.mapProjection.projectTileCoordinates(
-                    backProjected.point.x,
-                    backProjected.point.y,
-                    projectionContext.unwrappedTileID,
-                    projectionContext.getElevation
-                );
-                projected.point.x = (projected.point.x * 0.5 + 0.5) * projectionContext.width;
-                projected.point.y = (-projected.point.y * 0.5 + 0.5) * projectionContext.height;
-                return projected;
-            });
-            // We don't want to generate screenspace collision circles for parts of the line that
-            // are occluded by the planet itself. Find the longest segment of the path that is
-            // not occluded, and remove everything else.
-            let longestUnoccludedStart = 0;
-            let longestUnoccludedLength = 0;
-            let currentUnoccludedStart = 0;
-            let currentUnoccludedLength = 0;
-            for (let i = 0; i < screenSpacePath.length; i++) {
-                if (screenSpacePath[i].isOccluded) {
-                    currentUnoccludedStart = i + 1;
-                    currentUnoccludedLength = 0;
-                } else {
-                    currentUnoccludedLength++;
-                    if (currentUnoccludedLength > longestUnoccludedLength) {
-                        longestUnoccludedLength = currentUnoccludedLength;
-                        longestUnoccludedStart = currentUnoccludedStart;
-                    }
-                }
-            }
-            screenSpacePath = screenSpacePath.slice(longestUnoccludedStart, longestUnoccludedStart + longestUnoccludedLength);
-        } else {
-            screenSpacePath = projectedPath.map(p => projection.project(p, labelToScreenMatrix, projectionContext.getElevation));
-        }
-        return screenSpacePath;
-=======
     projectPathToScreenSpace(projectedPath: Array<Point>, projectionContext: SymbolProjectionContext, labelToScreenMatrix: mat4): Array<PointProjection> {
         if (projectionContext.projection.useSpecialProjectionForSymbols) {
             // Globe (or other special projection) is enabled in this branch.
@@ -379,7 +331,6 @@
         } else {
             return projectedPath.map(p => project(p, labelToScreenMatrix, projectionContext.getElevation));
         }
->>>>>>> 96360804
     }
 
     /**
