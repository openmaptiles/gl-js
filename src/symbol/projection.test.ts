import {SymbolProjectionContext, ProjectionSyntheticVertexArgs, findOffsetIntersectionPoint, projectWithMatrix, transformToOffsetNormal, projectLineVertexToLabelPlane} from './projection';

import Point from '@mapbox/point-geometry';
import {mat4} from 'gl-matrix';
import {SymbolLineVertexArray} from '../data/array_types.g';
import {MercatorTransform} from '../geo/projection/mercator_transform';

describe('Projection', () => {
    test('matrix float precision', () => {
        const point = new Point(10.000000005, 0);
        const matrix = mat4.create();
<<<<<<< HEAD
        expect(projectWithMatrix(point, matrix).point.x).toBeCloseTo(point.x, 10);
=======
        expect(project(point.x, point.y, matrix).point.x).toBeCloseTo(point.x, 10);
>>>>>>> 160b8f9c
    });
});

describe('Vertex to viewport projection', () => {
    // A three point line along the x axis
    const lineVertexArray = new SymbolLineVertexArray();
    lineVertexArray.emplaceBack(-10, 0, -10);
    lineVertexArray.emplaceBack(0, 0, 0);
    lineVertexArray.emplaceBack(10, 0, 10);
    const transform = new MercatorTransform();

    test('projecting with null matrix', () => {
        const projectionContext: SymbolProjectionContext = {
            projectionCache: {projections: {}, offsets: {}, cachedAnchorPoint: undefined, anyProjectionOccluded: false},
            lineVertexArray,
            pitchedLabelPlaneMatrix: mat4.create(),
            getElevation: (_x, _y) => 0,
            // Only relevant in "behind the camera" case, can't happen with null projection matrix
            tileAnchorPoint: new Point(0, 0),
            pitchWithMap: true,
            unwrappedTileID: null,
            transform,
            width: 1,
            height: 1,
            translation: [0, 0]
        };

        const syntheticVertexArgs: ProjectionSyntheticVertexArgs = {
            distanceFromAnchor: 0,
            previousVertex: new Point(0, 0),
            direction: 1,
            absOffsetX: 0
        };

        const first = projectLineVertexToLabelPlane(0, projectionContext, syntheticVertexArgs);
        const second = projectLineVertexToLabelPlane(1, projectionContext, syntheticVertexArgs);
        const third = projectLineVertexToLabelPlane(2, projectionContext, syntheticVertexArgs);
        expect(first.x).toBeCloseTo(-10);
        expect(second.x).toBeCloseTo(0);
        expect(third.x).toBeCloseTo(10);
    });
});

describe('Find offset line intersections', () => {
    const lineVertexArray = new SymbolLineVertexArray();
    // A three point line along x axis, to origin, and then up y axis
    lineVertexArray.emplaceBack(-10, 0, -10);
    lineVertexArray.emplaceBack(0, 0, 0);
    lineVertexArray.emplaceBack(0, 10, 10);

    // A three point line along the x axis
    lineVertexArray.emplaceBack(-10, 0, -10);
    lineVertexArray.emplaceBack(0, 0, 0);
    lineVertexArray.emplaceBack(10, 0, 10);
    const transform = new MercatorTransform();

    const projectionContext: SymbolProjectionContext = {
        projectionCache: {projections: {}, offsets: {}, cachedAnchorPoint: undefined, anyProjectionOccluded: false},
        lineVertexArray,
        pitchedLabelPlaneMatrix: mat4.create(),
        getElevation: (_x, _y) => 0,
        tileAnchorPoint: new Point(0, 0),
        transform,
        pitchWithMap: true,
        unwrappedTileID: null,
        width: 1,
        height: 1,
        translation: [0, 0]
    };

    // Only relevant in "behind the camera" case, can't happen with null projection matrix
    const syntheticVertexArgs: ProjectionSyntheticVertexArgs = {
        direction: 1,
        distanceFromAnchor: 0,
        previousVertex: new Point(0, 0),
        absOffsetX: 0
    };

    test('concave', () => {
        /*
                  | |
                  | |
          ________| |
          __________|  <- origin
        */
        projectionContext.projectionCache = {projections: {}, offsets: {}, cachedAnchorPoint: undefined, anyProjectionOccluded: false};
        const lineOffsetY = 1;

        const prevToCurrent = new Point(10, 0);
        const normal = transformToOffsetNormal(prevToCurrent, lineOffsetY, syntheticVertexArgs.direction);
        expect(normal.y).toBeCloseTo(1);
        expect(normal.x).toBeCloseTo(0);
        const intersectionPoint = findOffsetIntersectionPoint(
            1,
            normal,
            new Point(0, 0),
            0,
            3,
            new Point(-10, 1),
            lineOffsetY,
            projectionContext,
            syntheticVertexArgs
        );
        expect(intersectionPoint.y).toBeCloseTo(1);
        expect(intersectionPoint.x).toBeCloseTo(-1);
    });

    test('convex', () => {
        /*
                    | |
                    | |
           origin \ | |
          __________| |
          ____________|
        */
        projectionContext.projectionCache = {projections: {}, offsets: {}, cachedAnchorPoint: undefined, anyProjectionOccluded: false};
        const lineOffsetY = -1;

        const prevToCurrent = new Point(10, 0);
        const normal = transformToOffsetNormal(prevToCurrent, lineOffsetY, syntheticVertexArgs.direction);
        expect(normal.y).toBeCloseTo(-1);
        expect(normal.x).toBeCloseTo(0);
        const intersectionPoint = findOffsetIntersectionPoint(
            1,
            normal,
            new Point(0, 0),
            0,
            3,
            new Point(-10, -1),
            lineOffsetY,
            projectionContext,
            syntheticVertexArgs
        );
        expect(intersectionPoint.y).toBeCloseTo(-1);
        expect(intersectionPoint.x).toBeCloseTo(1);
    });

    test('parallel', () => {
        /*
          ______._____
          ______|_____
        */
        projectionContext.projectionCache = {projections: {}, offsets: {}, cachedAnchorPoint: undefined, anyProjectionOccluded: false};
        const lineOffsetY = 1;

        const prevToCurrent = new Point(10, 0);
        const intersectionPoint = findOffsetIntersectionPoint(
            1,
            transformToOffsetNormal(prevToCurrent, lineOffsetY, syntheticVertexArgs.direction),
            new Point(0, 0),
            3,
            5,
            new Point(-10, 1),
            lineOffsetY,
            projectionContext,
            syntheticVertexArgs
        );
        expect(intersectionPoint.x).toBeCloseTo(0);
        expect(intersectionPoint.y).toBeCloseTo(1);
    });

});<|MERGE_RESOLUTION|>--- conflicted
+++ resolved
@@ -9,11 +9,7 @@
     test('matrix float precision', () => {
         const point = new Point(10.000000005, 0);
         const matrix = mat4.create();
-<<<<<<< HEAD
-        expect(projectWithMatrix(point, matrix).point.x).toBeCloseTo(point.x, 10);
-=======
-        expect(project(point.x, point.y, matrix).point.x).toBeCloseTo(point.x, 10);
->>>>>>> 160b8f9c
+        expect(projectWithMatrix(point.x, point.y, matrix).point.x).toBeCloseTo(point.x, 10);
     });
 });
 
