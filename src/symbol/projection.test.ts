<<<<<<< HEAD
import {ProjectionArgs, ProjectionSyntheticVertexArgs, findOffsetIntersectionPoint, project, projectVertexToViewport, transformToOffsetNormal} from './projection';
=======
import {SymbolProjectionContext, ProjectionSyntheticVertexArgs, findOffsetIntersectionPoint, project, projectVertexToViewport, transformToOffsetNormal} from './projection';
>>>>>>> 9655e1c0

import Point from '@mapbox/point-geometry';
import {mat4} from 'gl-matrix';
import {SymbolLineVertexArray} from '../data/array_types.g';

describe('Projection', () => {
    test('matrix float precision', () => {
        const point = new Point(10.000000005, 0);
        const matrix = mat4.create();
        expect(project(point, matrix).point.x).toBeCloseTo(point.x, 10);
    });
});

describe('Vertex to viewport projection', () => {
    // A three point line along the x axis
    const lineVertexArray = new SymbolLineVertexArray();
    lineVertexArray.emplaceBack(-10, 0, -10);
    lineVertexArray.emplaceBack(0, 0, 0);
    lineVertexArray.emplaceBack(10, 0, 10);

    test('projecting with null matrix', () => {
<<<<<<< HEAD
        const projectionArgs: ProjectionArgs = {
=======
        const projectionContext: SymbolProjectionContext = {
>>>>>>> 9655e1c0
            projectionCache: {projections: {}, offsets: {}, cachedAnchorPoint: undefined, anyProjectionOccluded: false},
            lineVertexArray,
            labelPlaneMatrix: mat4.create(),
            getElevation: (_x, _y) => 0,
            // Only relevant in "behind the camera" case, can't happen with null projection matrix
            tileAnchorPoint: new Point(0, 0),
            pitchWithMap: true,
            projection: null,
            unwrappedTileID: null,
            width: 1,
            height: 1,
            translation: [0, 0]
        };

        const syntheticVertexArgs: ProjectionSyntheticVertexArgs = {
            distanceFromAnchor: 0,
            previousVertex: new Point(0, 0),
            direction: 1,
            absOffsetX: 0
        };

<<<<<<< HEAD
        const first = projectVertexToViewport(0, projectionArgs, syntheticVertexArgs);
        const second = projectVertexToViewport(1, projectionArgs, syntheticVertexArgs);
        const third = projectVertexToViewport(2, projectionArgs, syntheticVertexArgs);
=======
        const first = projectVertexToViewport(0, projectionContext, syntheticVertexArgs);
        const second = projectVertexToViewport(1, projectionContext, syntheticVertexArgs);
        const third = projectVertexToViewport(2, projectionContext, syntheticVertexArgs);
>>>>>>> 9655e1c0
        expect(first.x).toBeCloseTo(-10);
        expect(second.x).toBeCloseTo(0);
        expect(third.x).toBeCloseTo(10);
    });
});

describe('Find offset line intersections', () => {
    const lineVertexArray = new SymbolLineVertexArray();
    // A three point line along x axis, to origin, and then up y axis
    lineVertexArray.emplaceBack(-10, 0, -10);
    lineVertexArray.emplaceBack(0, 0, 0);
    lineVertexArray.emplaceBack(0, 10, 10);

    // A three point line along the x axis
    lineVertexArray.emplaceBack(-10, 0, -10);
    lineVertexArray.emplaceBack(0, 0, 0);
    lineVertexArray.emplaceBack(10, 0, 10);

<<<<<<< HEAD
    const projectionArgs: ProjectionArgs = {
=======
    const projectionContext: SymbolProjectionContext = {
>>>>>>> 9655e1c0
        projectionCache: {projections: {}, offsets: {}, cachedAnchorPoint: undefined, anyProjectionOccluded: false},
        lineVertexArray,
        labelPlaneMatrix: mat4.create(),
        getElevation: (_x, _y) => 0,
        tileAnchorPoint: new Point(0, 0),
        pitchWithMap: true,
        projection: null,
        unwrappedTileID: null,
        width: 1,
        height: 1,
        translation: [0, 0]
    };

    // Only relevant in "behind the camera" case, can't happen with null projection matrix
    const syntheticVertexArgs: ProjectionSyntheticVertexArgs = {
        direction: 1,
        distanceFromAnchor: 0,
        previousVertex: new Point(0, 0),
        absOffsetX: 0
    };

    test('concave', () => {
        /*
                  | |
                  | |
          ________| |
          __________|  <- origin
        */
<<<<<<< HEAD
        projectionArgs.projectionCache = {projections: {}, offsets: {}, cachedAnchorPoint: undefined, anyProjectionOccluded: false};
=======
        projectionContext.projectionCache = {projections: {}, offsets: {}, cachedAnchorPoint: undefined, anyProjectionOccluded: false};
>>>>>>> 9655e1c0
        const lineOffsetY = 1;

        const prevToCurrent = new Point(10, 0);
        const normal = transformToOffsetNormal(prevToCurrent, lineOffsetY, syntheticVertexArgs.direction);
        expect(normal.y).toBeCloseTo(1);
        expect(normal.x).toBeCloseTo(0);
        const intersectionPoint = findOffsetIntersectionPoint(
            1,
            normal,
            new Point(0, 0),
            0,
            3,
            new Point(-10, 1),
            lineOffsetY,
<<<<<<< HEAD
            projectionArgs,
=======
            projectionContext,
>>>>>>> 9655e1c0
            syntheticVertexArgs
        );
        expect(intersectionPoint.y).toBeCloseTo(1);
        expect(intersectionPoint.x).toBeCloseTo(-1);
    });

    test('convex', () => {
        /*
                    | |
                    | |
           origin \ | |
          __________| |
          ____________|
        */
<<<<<<< HEAD
        projectionArgs.projectionCache = {projections: {}, offsets: {}, cachedAnchorPoint: undefined, anyProjectionOccluded: false};
=======
        projectionContext.projectionCache = {projections: {}, offsets: {}, cachedAnchorPoint: undefined, anyProjectionOccluded: false};
>>>>>>> 9655e1c0
        const lineOffsetY = -1;

        const prevToCurrent = new Point(10, 0);
        const normal = transformToOffsetNormal(prevToCurrent, lineOffsetY, syntheticVertexArgs.direction);
        expect(normal.y).toBeCloseTo(-1);
        expect(normal.x).toBeCloseTo(0);
        const intersectionPoint = findOffsetIntersectionPoint(
            1,
            normal,
            new Point(0, 0),
            0,
            3,
            new Point(-10, -1),
            lineOffsetY,
<<<<<<< HEAD
            projectionArgs,
=======
            projectionContext,
>>>>>>> 9655e1c0
            syntheticVertexArgs
        );
        expect(intersectionPoint.y).toBeCloseTo(-1);
        expect(intersectionPoint.x).toBeCloseTo(1);
    });

    test('parallel', () => {
        /*
          ______._____
          ______|_____
        */
<<<<<<< HEAD
        projectionArgs.projectionCache = {projections: {}, offsets: {}, cachedAnchorPoint: undefined, anyProjectionOccluded: false};
=======
        projectionContext.projectionCache = {projections: {}, offsets: {}, cachedAnchorPoint: undefined, anyProjectionOccluded: false};
>>>>>>> 9655e1c0
        const lineOffsetY = 1;

        const prevToCurrent = new Point(10, 0);
        const intersectionPoint = findOffsetIntersectionPoint(
            1,
            transformToOffsetNormal(prevToCurrent, lineOffsetY, syntheticVertexArgs.direction),
            new Point(0, 0),
            3,
            5,
            new Point(-10, 1),
            lineOffsetY,
<<<<<<< HEAD
            projectionArgs,
=======
            projectionContext,
>>>>>>> 9655e1c0
            syntheticVertexArgs
        );
        expect(intersectionPoint.x).toBeCloseTo(0);
        expect(intersectionPoint.y).toBeCloseTo(1);
    });

});<|MERGE_RESOLUTION|>--- conflicted
+++ resolved
@@ -1,8 +1,4 @@
-<<<<<<< HEAD
-import {ProjectionArgs, ProjectionSyntheticVertexArgs, findOffsetIntersectionPoint, project, projectVertexToViewport, transformToOffsetNormal} from './projection';
-=======
 import {SymbolProjectionContext, ProjectionSyntheticVertexArgs, findOffsetIntersectionPoint, project, projectVertexToViewport, transformToOffsetNormal} from './projection';
->>>>>>> 9655e1c0
 
 import Point from '@mapbox/point-geometry';
 import {mat4} from 'gl-matrix';
@@ -24,11 +20,7 @@
     lineVertexArray.emplaceBack(10, 0, 10);
 
     test('projecting with null matrix', () => {
-<<<<<<< HEAD
-        const projectionArgs: ProjectionArgs = {
-=======
         const projectionContext: SymbolProjectionContext = {
->>>>>>> 9655e1c0
             projectionCache: {projections: {}, offsets: {}, cachedAnchorPoint: undefined, anyProjectionOccluded: false},
             lineVertexArray,
             labelPlaneMatrix: mat4.create(),
@@ -50,15 +42,9 @@
             absOffsetX: 0
         };
 
-<<<<<<< HEAD
-        const first = projectVertexToViewport(0, projectionArgs, syntheticVertexArgs);
-        const second = projectVertexToViewport(1, projectionArgs, syntheticVertexArgs);
-        const third = projectVertexToViewport(2, projectionArgs, syntheticVertexArgs);
-=======
         const first = projectVertexToViewport(0, projectionContext, syntheticVertexArgs);
         const second = projectVertexToViewport(1, projectionContext, syntheticVertexArgs);
         const third = projectVertexToViewport(2, projectionContext, syntheticVertexArgs);
->>>>>>> 9655e1c0
         expect(first.x).toBeCloseTo(-10);
         expect(second.x).toBeCloseTo(0);
         expect(third.x).toBeCloseTo(10);
@@ -77,11 +63,7 @@
     lineVertexArray.emplaceBack(0, 0, 0);
     lineVertexArray.emplaceBack(10, 0, 10);
 
-<<<<<<< HEAD
-    const projectionArgs: ProjectionArgs = {
-=======
     const projectionContext: SymbolProjectionContext = {
->>>>>>> 9655e1c0
         projectionCache: {projections: {}, offsets: {}, cachedAnchorPoint: undefined, anyProjectionOccluded: false},
         lineVertexArray,
         labelPlaneMatrix: mat4.create(),
@@ -110,11 +92,7 @@
           ________| |
           __________|  <- origin
         */
-<<<<<<< HEAD
-        projectionArgs.projectionCache = {projections: {}, offsets: {}, cachedAnchorPoint: undefined, anyProjectionOccluded: false};
-=======
         projectionContext.projectionCache = {projections: {}, offsets: {}, cachedAnchorPoint: undefined, anyProjectionOccluded: false};
->>>>>>> 9655e1c0
         const lineOffsetY = 1;
 
         const prevToCurrent = new Point(10, 0);
@@ -129,11 +107,7 @@
             3,
             new Point(-10, 1),
             lineOffsetY,
-<<<<<<< HEAD
-            projectionArgs,
-=======
             projectionContext,
->>>>>>> 9655e1c0
             syntheticVertexArgs
         );
         expect(intersectionPoint.y).toBeCloseTo(1);
@@ -148,11 +122,7 @@
           __________| |
           ____________|
         */
-<<<<<<< HEAD
-        projectionArgs.projectionCache = {projections: {}, offsets: {}, cachedAnchorPoint: undefined, anyProjectionOccluded: false};
-=======
         projectionContext.projectionCache = {projections: {}, offsets: {}, cachedAnchorPoint: undefined, anyProjectionOccluded: false};
->>>>>>> 9655e1c0
         const lineOffsetY = -1;
 
         const prevToCurrent = new Point(10, 0);
@@ -167,11 +137,7 @@
             3,
             new Point(-10, -1),
             lineOffsetY,
-<<<<<<< HEAD
-            projectionArgs,
-=======
             projectionContext,
->>>>>>> 9655e1c0
             syntheticVertexArgs
         );
         expect(intersectionPoint.y).toBeCloseTo(-1);
@@ -183,11 +149,7 @@
           ______._____
           ______|_____
         */
-<<<<<<< HEAD
-        projectionArgs.projectionCache = {projections: {}, offsets: {}, cachedAnchorPoint: undefined, anyProjectionOccluded: false};
-=======
         projectionContext.projectionCache = {projections: {}, offsets: {}, cachedAnchorPoint: undefined, anyProjectionOccluded: false};
->>>>>>> 9655e1c0
         const lineOffsetY = 1;
 
         const prevToCurrent = new Point(10, 0);
@@ -199,11 +161,7 @@
             5,
             new Point(-10, 1),
             lineOffsetY,
-<<<<<<< HEAD
-            projectionArgs,
-=======
             projectionContext,
->>>>>>> 9655e1c0
             syntheticVertexArgs
         );
         expect(intersectionPoint.x).toBeCloseTo(0);
