--- conflicted
+++ resolved
@@ -1,8 +1,4 @@
-<<<<<<< HEAD
-import {extend, isWorker, arrayBufferToImageBitmap, arrayBufferToImage} from './util';
-=======
-import {extend, warnOnce, isWorker} from './util';
->>>>>>> 99ad3d7d
+import {extend, isWorker} from './util';
 import config from './config';
 
 import type {Callback} from '../types/callback';
@@ -87,95 +83,6 @@
 }
 
 export type ExpiryData = {cacheControl?: string | null; expires?: Date | string | null};
-<<<<<<< HEAD
-
-function arrayBufferToCanvasImageSource(data: ArrayBuffer, callback: Callback<CanvasImageSource>) {
-    const imageBitmapSupported = typeof createImageBitmap === 'function';
-    if (imageBitmapSupported) {
-        arrayBufferToImageBitmap(data, callback);
-    } else {
-        arrayBufferToImage(data, callback);
-    }
-}
-
-let imageQueue, numImageRequests;
-export const resetImageRequestQueue = () => {
-    imageQueue = [];
-    numImageRequests = 0;
-};
-resetImageRequestQueue();
-
-export type GetImageCallback = (error?: Error | null, image?: HTMLImageElement | ImageBitmap | null, expiry?: ExpiryData | null) => void;
-
-export const getImage = function(
-    requestParameters: RequestParameters,
-    callback: GetImageCallback
-): Cancelable {
-    if (webpSupported.supported) {
-        if (!requestParameters.headers) {
-            requestParameters.headers = {};
-        }
-        requestParameters.headers['Accept'] = 'image/webp,*/*';
-    }
-
-    // limit concurrent image loads to help with raster sources performance on big screens
-    if (numImageRequests >= config.MAX_PARALLEL_IMAGE_REQUESTS) {
-        const queued = {
-            requestParameters,
-            callback,
-            cancelled: false,
-            cancel() { this.cancelled = true; }
-        };
-        imageQueue.push(queued);
-        return queued;
-    }
-    numImageRequests++;
-
-    let advanced = false;
-    const advanceImageRequestQueue = () => {
-        if (advanced) return;
-        advanced = true;
-        numImageRequests--;
-
-        while (imageQueue.length && numImageRequests < config.MAX_PARALLEL_IMAGE_REQUESTS) {
-            const request = imageQueue.shift();
-            const {requestParameters, callback, cancelled} = request;
-            if (!cancelled) {
-                request.cancel = getImage(requestParameters, callback).cancel;
-            }
-        }
-    };
-
-    // request the image with XHR to work around caching issues
-    // see https://github.com/mapbox/mapbox-gl-js/issues/1470
-    const request = getArrayBuffer(requestParameters, (err?: Error | null, data?: ArrayBuffer | null, cacheControl?: string | null, expires?: string | null) => {
-
-        advanceImageRequestQueue();
-
-        if (err) {
-            if (err.name !== 'AbortError') callback(err);
-        } else if (data) {
-            const decoratedCallback = (imgErr?: Error | null, imgResult?: CanvasImageSource | null) => {
-                if (imgErr != null) {
-                    callback(imgErr);
-                } else if (imgResult != null) {
-                    callback(null, imgResult as (HTMLImageElement | ImageBitmap), {cacheControl, expires});
-                }
-            };
-            arrayBufferToCanvasImageSource(data, decoratedCallback);
-        }
-    });
-
-    return {
-        cancel: () => {
-            request.cancel();
-            advanceImageRequestQueue();
-        }
-    };
-};
-
-=======
->>>>>>> 99ad3d7d
 export const getVideo = function(urls: Array<string>, callback: Callback<HTMLVideoElement>): Cancelable {
     const video: HTMLVideoElement = window.document.createElement('video');
     video.muted = true;
