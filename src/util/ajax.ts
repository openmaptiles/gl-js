import {extend, warnOnce, isWorker} from './util';
import config from './config';

import type {Callback} from '../types/callback';
import type {Cancelable} from '../types/cancelable';

/**
 * A `RequestParameters` object to be returned from Map.options.transformRequest callbacks.
 * @typedef {Object} RequestParameters
 * @property {string} url The URL to be requested.
 * @property {Object} headers The headers to be sent with the request.
 * @property {string} method Request method `'GET' | 'POST' | 'PUT'`.
 * @property {string} body Request body.
 * @property {string} type Response body type to be returned `'string' | 'json' | 'arrayBuffer'`.
 * @property {string} credentials `'same-origin'|'include'` Use 'include' to send cookies with cross-origin requests.
 * @property {boolean} collectResourceTiming If true, Resource Timing API information will be collected for these transformed requests and returned in a resourceTiming property of relevant data events.
 * @example
 * // use transformRequest to modify requests that begin with `http://myHost`
 * transformRequest: function(url, resourceType) {
 *  if (resourceType === 'Source' && url.indexOf('http://myHost') > -1) {
 *    return {
 *      url: url.replace('http', 'https'),
 *      headers: { 'my-custom-header': true },
 *      credentials: 'include'  // Include cookies for cross-origin requests
 *    }
 *   }
 *  }
 *
 */
export type RequestParameters = {
    url: string;
    headers?: any;
    method?: 'GET' | 'POST' | 'PUT';
    body?: string;
    type?: 'string' | 'json' | 'arrayBuffer' | 'image';
    credentials?: 'same-origin' | 'include';
    collectResourceTiming?: boolean;
};

export type ResponseCallback<T> = (
    error?: Error | null,
    data?: T | null,
    cacheControl?: string | null,
    expires?: string | null
) => void;

/**
 * An error thrown when a HTTP request results in an error response.
 * @extends Error
 * @param {number} status The response's HTTP status code.
 * @param {string} statusText The response's HTTP status text.
 * @param {string} url The request's URL.
 * @param {Blob} body The response's body.
 */
export class AJAXError extends Error {
    /**
     * The response's HTTP status code.
     */
    status: number;

    /**
     * The response's HTTP status text.
     */
    statusText: string;

    /**
     * The request's URL.
     */
    url: string;

    /**
     * The response's body.
     */
    body: Blob;

    constructor(status: number, statusText: string, url: string, body: Blob) {
        super(`AJAXError: ${statusText} (${status}): ${url}`);
        this.status = status;
        this.statusText = statusText;
        this.url = url;
        this.body = body;
    }
}

// Ensure that we're sending the correct referrer from blob URL worker bundles.
// For files loaded from the local file system, `location.origin` will be set
// to the string(!) "null" (Firefox), or "file://" (Chrome, Safari, Edge, IE),
// and we will set an empty referrer. Otherwise, we're using the document's URL.
/* global self */
export const getReferrer = isWorker() ?
    () => (self as any).worker && (self as any).worker.referrer :
    () => (window.location.protocol === 'blob:' ? window.parent : window).location.href;

export const getProtocolAction = url => config.REGISTERED_PROTOCOLS[url.substring(0, url.indexOf('://'))];

// Determines whether a URL is a file:// URL. This is obviously the case if it begins
// with file://. Relative URLs are also file:// URLs iff the original document was loaded
// via a file:// URL.
const isFileURL = url => /^file:/.test(url) || (/^file:/.test(getReferrer()) && !/^\w+:/.test(url));

function makeFetchRequest(requestParameters: RequestParameters, callback: ResponseCallback<any>): Cancelable {
    const controller = new AbortController();
    const request = new Request(requestParameters.url, {
        method: requestParameters.method || 'GET',
        body: requestParameters.body,
        credentials: requestParameters.credentials,
        headers: requestParameters.headers,
        referrer: getReferrer(),
        signal: controller.signal
    });
    let complete = false;
    let aborted = false;

    if (requestParameters.type === 'json') {
        request.headers.set('Accept', 'application/json');
    }

    const validateOrFetch = (err, cachedResponse?, responseIsFresh?) => {
        if (aborted) return;

        if (err) {
            // Do fetch in case of cache error.
            // HTTP pages in Edge trigger a security error that can be ignored.
            if (err.message !== 'SecurityError') {
                warnOnce(err);
            }
        }

        if (cachedResponse && responseIsFresh) {
            return finishRequest(cachedResponse);
        }

        if (cachedResponse) {
            // We can't do revalidation with 'If-None-Match' because then the
            // request doesn't have simple cors headers.
        }

        fetch(request).then(response => {
            if (response.ok) {
                return finishRequest(response);

            } else {
                return response.blob().then(body => callback(new AJAXError(response.status, response.statusText, requestParameters.url, body)));
            }
        }).catch(error => {
            if (error.code === 20) {
                // silence expected AbortError
                return;
            }
            callback(new Error(error.message));
        });
    };

    const finishRequest = (response) => {
        (
            (requestParameters.type === 'arrayBuffer' || requestParameters.type === 'image') ? response.arrayBuffer() :
                requestParameters.type === 'json' ? response.json() :
                    response.text()
        ).then(result => {
            if (aborted) return;
            complete = true;
            callback(null, result, response.headers.get('Cache-Control'), response.headers.get('Expires'));
        }).catch(err => {
            if (!aborted) callback(new Error(err.message));
        });
    };

    validateOrFetch(null, null);

    return {cancel: () => {
        aborted = true;
        if (!complete) controller.abort();
    }};
}

function makeXMLHttpRequest(requestParameters: RequestParameters, callback: ResponseCallback<any>): Cancelable {
    const xhr: XMLHttpRequest = new XMLHttpRequest();

    xhr.open(requestParameters.method || 'GET', requestParameters.url, true);
    if (requestParameters.type === 'arrayBuffer' || requestParameters.type === 'image') {
        xhr.responseType = 'arraybuffer';
    }
    for (const k in requestParameters.headers) {
        xhr.setRequestHeader(k, requestParameters.headers[k]);
    }
    if (requestParameters.type === 'json') {
        xhr.responseType = 'text';
        xhr.setRequestHeader('Accept', 'application/json');
    }
    xhr.withCredentials = requestParameters.credentials === 'include';
    xhr.onerror = () => {
        callback(new Error(xhr.statusText));
    };
    xhr.onload = () => {
        if (((xhr.status >= 200 && xhr.status < 300) || xhr.status === 0) && xhr.response !== null) {
            let data: unknown = xhr.response;
            if (requestParameters.type === 'json') {
                // We're manually parsing JSON here to get better error messages.
                try {
                    data = JSON.parse(xhr.response);
                } catch (err) {
                    return callback(err);
                }
            }
            callback(null, data, xhr.getResponseHeader('Cache-Control'), xhr.getResponseHeader('Expires'));
        } else {
            const body = new Blob([xhr.response], {type: xhr.getResponseHeader('Content-Type')});
            callback(new AJAXError(xhr.status, xhr.statusText, requestParameters.url, body));
        }
    };
    xhr.send(requestParameters.body);
    return {cancel: () => xhr.abort()};
}

export const makeRequest = function(requestParameters: RequestParameters, callback: ResponseCallback<any>): Cancelable {
    // We're trying to use the Fetch API if possible. However, in some situations we can't use it:
    // - IE11 doesn't support it at all. In this case, we dispatch the request to the main thread so
    //   that we can get an accruate referrer header.
    // - Safari exposes window.AbortController, but it doesn't work actually abort any requests in
    //   some versions (see https://bugs.webkit.org/show_bug.cgi?id=174980#c2)
    // - Requests for resources with the file:// URI scheme don't work with the Fetch API either. In
    //   this case we unconditionally use XHR on the current thread since referrers don't matter.
    if (/:\/\//.test(requestParameters.url) && !(/^https?:|^file:/.test(requestParameters.url))) {
        if (isWorker() && (self as any).worker && (self as any).worker.actor) {
            return (self as any).worker.actor.send('getResource', requestParameters, callback);
        }
        if (!isWorker()) {
            const action = getProtocolAction(requestParameters.url) || makeFetchRequest;
            return action(requestParameters, callback);
        }
    }
    if (!isFileURL(requestParameters.url)) {
        if (fetch && Request && AbortController && Object.prototype.hasOwnProperty.call(Request.prototype, 'signal')) {
            return makeFetchRequest(requestParameters, callback);
        }
        if (isWorker() && (self as any).worker && (self as any).worker.actor) {
            const queueOnMainThread = true;
            return (self as any).worker.actor.send('getResource', requestParameters, callback, undefined, queueOnMainThread);
        }
    }
    return makeXMLHttpRequest(requestParameters, callback);
};

export const getJSON = function(requestParameters: RequestParameters, callback: ResponseCallback<any>): Cancelable {
    return makeRequest(extend(requestParameters, {type: 'json'}), callback);
};

export const getArrayBuffer = function(
    requestParameters: RequestParameters,
    callback: ResponseCallback<ArrayBuffer>
): Cancelable {
    return makeRequest(extend(requestParameters, {type: 'arrayBuffer'}), callback);
};

export const postData = function(requestParameters: RequestParameters, callback: ResponseCallback<string>): Cancelable {
    return makeRequest(extend(requestParameters, {method: 'POST'}), callback);
};

<<<<<<< HEAD
function sameOrigin(url): boolean {

    // string comparison seems a bit of old fashion and awkward, but it is the fastest compared to URL class and regex
    const locationObj = window.document.location;
    const expected = `${locationObj.protocol}//${locationObj.host}`;
    return url.toLowerCase().indexOf(expected) === 0;
=======
export function sameOrigin(url) {
    const a: HTMLAnchorElement = window.document.createElement('a');
    a.href = url;
    return a.protocol === window.document.location.protocol && a.host === window.document.location.host;
>>>>>>> c03607ba
}

export type ExpiryData = {cacheControl?: string | null; expires?: Date | string | null};
export const getVideo = function(urls: Array<string>, callback: Callback<HTMLVideoElement>): Cancelable {
    const video: HTMLVideoElement = window.document.createElement('video');
    video.muted = true;
    video.onloadstart = function() {
        callback(null, video);
    };
    for (let i = 0; i < urls.length; i++) {
        const s: HTMLSourceElement = window.document.createElement('source');
        if (!sameOrigin(urls[i])) {
            video.crossOrigin = 'Anonymous';
        }
        s.src = urls[i];
        video.appendChild(s);
    }
    return {cancel: () => {}};
};<|MERGE_RESOLUTION|>--- conflicted
+++ resolved
@@ -256,19 +256,12 @@
     return makeRequest(extend(requestParameters, {method: 'POST'}), callback);
 };
 
-<<<<<<< HEAD
-function sameOrigin(url): boolean {
-
-    // string comparison seems a bit of old fashion and awkward, but it is the fastest compared to URL class and regex
+export function sameOrigin(url) {
+ // string comparison seems a bit of old fashion and awkward, but it is the fastest compared to URL class and regex
     const locationObj = window.document.location;
     const expected = `${locationObj.protocol}//${locationObj.host}`;
     return url.toLowerCase().indexOf(expected) === 0;
-=======
-export function sameOrigin(url) {
-    const a: HTMLAnchorElement = window.document.createElement('a');
-    a.href = url;
-    return a.protocol === window.document.location.protocol && a.host === window.document.location.host;
->>>>>>> c03607ba
+
 }
 
 export type ExpiryData = {cacheControl?: string | null; expires?: Date | string | null};
