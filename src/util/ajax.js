--- conflicted
+++ resolved
@@ -241,30 +241,17 @@
     // - Safari exposes window.AbortController, but it doesn't work actually abort any requests in
     //   some versions (see https://bugs.webkit.org/show_bug.cgi?id=174980#c2)
     // - Requests for resources with the file:// URI scheme don't work with the Fetch API either. In
-<<<<<<< HEAD
     //   this case we unconditionally use XHR on the current thread since referrers don't matter.   
     if (!(/^https?:|^file:/.test(requestParameters.url))){
-=======
-    //   this case we unconditionally use XHR on the current thread since referrers don't matter.
-    let key = Object.keys(config.LOAD_TILES_FUNCTION_MAP || {}).find(k => requestParameters.url.startsWith(k));
-    if (key) {
->>>>>>> 6bb0d4fc
         if (isWorker() && self.worker && self.worker.actor) {
             return self.worker.actor.send('getResource', requestParameters, callback);
         }
         if (!isWorker()) {
-<<<<<<< HEAD
             const p = requestParameters.url.substring(0, requestParameters.url.indexOf('://'));
             const f = config.REGISTERED_PROTOCOLS[p];
             return ((f === void 0) ? makeFetchRequest : f)(requestParameters, callback);
         }
     }
-    
-=======
-            return config.LOAD_TILES_FUNCTION_MAP[key](requestParameters, callback);
-        }
-    }
->>>>>>> 6bb0d4fc
     if (!isFileURL(requestParameters.url)) {
         if (window.fetch && window.Request && window.AbortController && window.Request.prototype.hasOwnProperty('signal')) {
             return makeFetchRequest(requestParameters, callback);
