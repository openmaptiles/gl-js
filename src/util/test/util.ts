--- conflicted
+++ resolved
@@ -214,8 +214,7 @@
         pitch: 50,
         sources: {},
         layers: []
-<<<<<<< HEAD
-    } as StyleSpecification;
+    };
 }
 
 export function expectToBeCloseToArray(actual: Array<number>, expected: Array<number>, precision?: number) {
@@ -223,7 +222,4 @@
     for (let i = 0; i < expected.length; i++) {
         expect(actual[i]).toBeCloseTo(expected[i], precision);
     }
-=======
-    };
->>>>>>> bc70bc55
 }