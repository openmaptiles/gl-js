import Point from '@mapbox/point-geometry';
import UnitBezier from '@mapbox/unitbezier';
import {isOffscreenCanvasDistorted} from './offscreen_canvas_distorted';
import type {Size} from './image';
import type {WorkerGlobalScopeInterface} from './web_worker';

/**
 * Modulo function, as opposed to javascript's `%`, which is a remainder.
 * This functions will return positive values, even if the first operand is negative.
 */
export function mod(n, m) {
    return ((n % m) + m) % m;
}

/**
<<<<<<< HEAD
 * Takes a value in "old range", linearly maps that range to "new range", and returns the value in that new range.
 * Additionally, if the value is outside "old range", it is clamped inside it.
 * Also works if one of the ranges is flipped (its `min` being larger than `max`).
 */
export function remapSaturate(value: number, oldRangeMin: number, oldRangeMax: number, newRangeMin: number, newRangeMax: number): number {
    const inOldRange = clamp((value - oldRangeMin) / (oldRangeMax - oldRangeMin), 0.0, 1.0);
    return lerp(newRangeMin, newRangeMax, inOldRange);
}

/**
=======
>>>>>>> 9655e1c0
 * Linearly interpolate between two values, similar to `mix` function from GLSL. No clamping is done.
 * @param a - The first value to interpolate. This value is returned when mix=0.
 * @param b - The second value to interpolate. This value is returned when mix=1.
 * @param mix - The interpolation factor. Range 0..1 interpolates between `a` and `b`, but values outside this range are also accepted.
 */
export function lerp(a: number, b: number, mix: number): number {
    return a * (1.0 - mix) + b * mix;
}

/**
<<<<<<< HEAD
=======
 * For a given collection of 2D points, returns their axis-aligned bounding box,
 * in the format [minX, minY, maxX, maxY].
 */
export function getAABB(points: Array<Point>): [number, number, number, number] {
    let tlX = Infinity;
    let tlY = Infinity;
    let brX = -Infinity;
    let brY = -Infinity;

    for (const p of points) {
        tlX = Math.min(tlX, p.x);
        tlY = Math.min(tlY, p.y);
        brX = Math.max(brX, p.x);
        brY = Math.max(brY, p.y);
    }

    return [tlX, tlY, brX, brY];
}

/**
>>>>>>> 9655e1c0
 * Given a value `t` that varies between 0 and 1, return
 * an interpolation function that eases between 0 and 1 in a pleasing
 * cubic in-out fashion.
 */
export function easeCubicInOut(t: number): number {
    if (t <= 0) return 0;
    if (t >= 1) return 1;
    const t2 = t * t,
        t3 = t2 * t;
    return 4 * (t < 0.5 ? t3 : 3 * (t - t2) + t3 - 0.75);
}

/**
 * Given given (x, y), (x1, y1) control points for a bezier curve,
 * return a function that interpolates along that curve.
 *
 * @param p1x - control point 1 x coordinate
 * @param p1y - control point 1 y coordinate
 * @param p2x - control point 2 x coordinate
 * @param p2y - control point 2 y coordinate
 */
export function bezier(p1x: number, p1y: number, p2x: number, p2y: number): (t: number) => number {
    const bezier = new UnitBezier(p1x, p1y, p2x, p2y);
    return (t: number) => {
        return bezier.solve(t);
    };
}

/**
 * A default bezier-curve powered easing function with
 * control points (0.25, 0.1) and (0.25, 1)
 */
export const defaultEasing = bezier(0.25, 0.1, 0.25, 1);

/**
 * constrain n to the given range via min + max
 *
 * @param n - value
 * @param min - the minimum value to be returned
 * @param max - the maximum value to be returned
 * @returns the clamped value
 */
export function clamp(n: number, min: number, max: number): number {
    return Math.min(max, Math.max(min, n));
}

/**
 * constrain n to the given range, excluding the minimum, via modular arithmetic
 *
 * @param n - value
 * @param min - the minimum value to be returned, exclusive
 * @param max - the maximum value to be returned, inclusive
 * @returns constrained number
 */
export function wrap(n: number, min: number, max: number): number {
    const d = max - min;
    const w = ((n - min) % d + d) % d + min;
    return (w === min) ? max : w;
}

/**
 * Compute the difference between the keys in one object and the keys
 * in another object.
 *
 * @returns keys difference
 */
export function keysDifference<S, T>(
    obj: {[key: string]: S},
    other: {[key: string]: T}
): Array<string> {
    const difference = [];
    for (const i in obj) {
        if (!(i in other)) {
            difference.push(i);
        }
    }
    return difference;
}

/**
 * Given a destination object and optionally many source objects,
 * copy all properties from the source objects into the destination.
 * The last source object given overrides properties from previous
 * source objects.
 *
 * @param dest - destination object
 * @param sources - sources from which properties are pulled
 */
export function extend<T extends {}, U>(dest: T, source: U): T & U;
export function extend<T extends {}, U, V>(dest: T, source1: U, source2: V): T & U & V;
export function extend<T extends {}, U, V, W>(dest: T, source1: U, source2: V, source3: W): T & U & V & W;
export function extend(dest: object, ...sources: Array<any>): any;
export function extend(dest: object, ...sources: Array<any>): any {
    for (const src of sources) {
        for (const k in src) {
            dest[k] = src[k];
        }
    }
    return dest;
}

// See https://stackoverflow.com/questions/49401866/all-possible-keys-of-an-union-type
type KeysOfUnion<T> = T extends T ? keyof T: never;

/**
 * Given an object and a number of properties as strings, return version
 * of that object with only those properties.
 *
 * @param src - the object
 * @param properties - an array of property names chosen
 * to appear on the resulting object.
 * @returns object with limited properties.
 * @example
 * ```ts
 * let foo = { name: 'Charlie', age: 10 };
 * let justName = pick(foo, ['name']); // justName = { name: 'Charlie' }
 * ```
 */
export function pick<T extends object>(src: T, properties: Array<KeysOfUnion<T>>): Partial<T> {
    const result: Partial<T> = {};
    for (let i = 0; i < properties.length; i++) {
        const k = properties[i];
        if (k in src) {
            result[k] = src[k];
        }
    }
    return result;
}

let id = 1;

/**
 * Return a unique numeric id, starting at 1 and incrementing with
 * each call.
 *
 * @returns unique numeric id.
 */
export function uniqueId(): number {
    return id++;
}

/**
 * Return whether a given value is a power of two
 */
export function isPowerOfTwo(value: number): boolean {
    return (Math.log(value) / Math.LN2) % 1 === 0;
}

/**
 * Return the next power of two, or the input value if already a power of two
 */
export function nextPowerOfTwo(value: number): number {
    if (value <= 1) return 1;
    return Math.pow(2, Math.ceil(Math.log(value) / Math.LN2));
}

/**
 * Create an object by mapping all the values of an existing object while
 * preserving their keys.
 */
export function mapObject(input: any, iterator: Function, context?: any): any {
    const output = {};
    for (const key in input) {
        output[key] = iterator.call(context || this, input[key], key, input);
    }
    return output;
}

/**
 * Create an object by filtering out values of an existing object.
 */
export function filterObject(input: any, iterator: Function, context?: any): any {
    const output = {};
    for (const key in input) {
        if (iterator.call(context || this, input[key], key, input)) {
            output[key] = input[key];
        }
    }
    return output;
}

/**
 * Deeply compares two object literals.
 * @param a - first object literal to be compared
 * @param b - second object literal to be compared
 * @returns true if the two object literals are deeply equal, false otherwise
 */
export function deepEqual(a?: unknown | null, b?: unknown | null): boolean {
    if (Array.isArray(a)) {
        if (!Array.isArray(b) || a.length !== b.length) return false;
        for (let i = 0; i < a.length; i++) {
            if (!deepEqual(a[i], b[i])) return false;
        }
        return true;
    }
    if (typeof a === 'object' && a !== null && b !== null) {
        if (!(typeof b === 'object')) return false;
        const keys = Object.keys(a);
        if (keys.length !== Object.keys(b).length) return false;
        for (const key in a) {
            if (!deepEqual(a[key], b[key])) return false;
        }
        return true;
    }
    return a === b;
}

/**
 * Deeply clones two objects.
 */
export function clone<T>(input: T): T {
    if (Array.isArray(input)) {
        return input.map(clone) as any as T;
    } else if (typeof input === 'object' && input) {
        return mapObject(input, clone) as any as T;
    } else {
        return input;
    }
}

/**
 * Check if two arrays have at least one common element.
 */
export function arraysIntersect<T>(a: Array<T>, b: Array<T>): boolean {
    for (let l = 0; l < a.length; l++) {
        if (b.indexOf(a[l]) >= 0) return true;
    }
    return false;
}

/**
 * Print a warning message to the console and ensure duplicate warning messages
 * are not printed.
 */
const warnOnceHistory: {[key: string]: boolean} = {};

export function warnOnce(message: string): void {
    if (!warnOnceHistory[message]) {
        // console isn't defined in some WebWorkers, see #2558
        if (typeof console !== 'undefined') console.warn(message);
        warnOnceHistory[message] = true;
    }
}

/**
 * Indicates if the provided Points are in a counter clockwise (true) or clockwise (false) order
 *
 * @returns true for a counter clockwise set of points
 */
// http://bryceboe.com/2006/10/23/line-segment-intersection-algorithm/
export function isCounterClockwise(a: Point, b: Point, c: Point): boolean {
    return (c.y - a.y) * (b.x - a.x) > (b.y - a.y) * (c.x - a.x);
}

/**
 * For two lines a and b in 2d space, defined by any two points along the lines,
 * find the intersection point, or return null if the lines are parallel
 *
 * @param a1 - First point on line a
 * @param a2 - Second point on line a
 * @param b1 - First point on line b
 * @param b2 - Second point on line b
 *
 * @returns the intersection point of the two lines or null if they are parallel
 */
export function findLineIntersection(a1: Point, a2: Point, b1: Point, b2: Point): Point | null {
    const aDeltaY = a2.y - a1.y;
    const aDeltaX = a2.x - a1.x;
    const bDeltaY = b2.y - b1.y;
    const bDeltaX = b2.x - b1.x;

    const denominator = (bDeltaY * aDeltaX) - (bDeltaX * aDeltaY);

    if (denominator === 0) {
        // Lines are parallel
        return null;
    }

    const originDeltaY = a1.y - b1.y;
    const originDeltaX = a1.x - b1.x;
    const aInterpolation = (bDeltaX * originDeltaY - bDeltaY * originDeltaX) / denominator;

    // Find intersection by projecting out from origin of first segment
    return new Point(a1.x + (aInterpolation * aDeltaX), a1.y + (aInterpolation * aDeltaY));
}

/**
 * Converts spherical coordinates to cartesian coordinates.
 *
 * @param spherical - Spherical coordinates, in [radial, azimuthal, polar]
 * @returns cartesian coordinates in [x, y, z]
 */

export function sphericalToCartesian([r, azimuthal, polar]: [number, number, number]): {
    x: number;
    y: number;
    z: number;
} {
    // We abstract "north"/"up" (compass-wise) to be 0° when really this is 90° (π/2):
    // correct for that here
    azimuthal += 90;

    // Convert azimuthal and polar angles to radians
    azimuthal *= Math.PI / 180;
    polar *= Math.PI / 180;

    return {
        x: r * Math.cos(azimuthal) * Math.sin(polar),
        y: r * Math.sin(azimuthal) * Math.sin(polar),
        z: r * Math.cos(polar)
    };
}

/**
 *  Returns true if the when run in the web-worker context.
 *
 * @returns `true` if the when run in the web-worker context.
 */
export function isWorker(self: any): self is WorkerGlobalScopeInterface {
    // @ts-ignore
    return typeof WorkerGlobalScope !== 'undefined' && typeof self !== 'undefined' && self instanceof WorkerGlobalScope;
}

/**
 * Parses data from 'Cache-Control' headers.
 *
 * @param cacheControl - Value of 'Cache-Control' header
 * @returns object containing parsed header info.
 */

export function parseCacheControl(cacheControl: string): any {
    // Taken from [Wreck](https://github.com/hapijs/wreck)
    const re = /(?:^|(?:\s*\,\s*))([^\x00-\x20\(\)<>@\,;\:\\"\/\[\]\?\=\{\}\x7F]+)(?:\=(?:([^\x00-\x20\(\)<>@\,;\:\\"\/\[\]\?\=\{\}\x7F]+)|(?:\"((?:[^"\\]|\\.)*)\")))?/g;

    const header = {};
    cacheControl.replace(re, ($0, $1, $2, $3) => {
        const value = $2 || $3;
        header[$1] = value ? value.toLowerCase() : true;
        return '';
    });

    if (header['max-age']) {
        const maxAge = parseInt(header['max-age'], 10);
        if (isNaN(maxAge)) delete header['max-age'];
        else header['max-age'] = maxAge;
    }

    return header;
}

let _isSafari = null;

/**
 * Returns true when run in WebKit derived browsers.
 * This is used as a workaround for a memory leak in Safari caused by using Transferable objects to
 * transfer data between WebWorkers and the main thread.
 * https://github.com/mapbox/mapbox-gl-js/issues/8771
 *
 * This should be removed once the underlying Safari issue is fixed.
 *
 * @param scope - Since this function is used both on the main thread and WebWorker context,
 *      let the calling scope pass in the global scope object.
 * @returns `true` when run in WebKit derived browsers.
 */
export function isSafari(scope: any): boolean {
    if (_isSafari == null) {
        const userAgent = scope.navigator ? scope.navigator.userAgent : null;
        _isSafari = !!scope.safari ||
        !!(userAgent && (/\b(iPad|iPhone|iPod)\b/.test(userAgent) || (!!userAgent.match('Safari') && !userAgent.match('Chrome'))));
    }
    return _isSafari;
}

export function storageAvailable(type: string): boolean {
    try {
        const storage = window[type];
        storage.setItem('_mapbox_test_', 1);
        storage.removeItem('_mapbox_test_');
        return true;
    } catch (e) {
        return false;
    }
}

// The following methods are from https://developer.mozilla.org/en-US/docs/Web/API/WindowBase64/Base64_encoding_and_decoding#The_Unicode_Problem
//Unicode compliant base64 encoder for strings
export function b64EncodeUnicode(str: string) {
    return btoa(
        encodeURIComponent(str).replace(/%([0-9A-F]{2})/g,
            (match, p1) => {
                return String.fromCharCode(Number('0x' + p1)); //eslint-disable-line
            }
        )
    );
}

// Unicode compliant decoder for base64-encoded strings
export function b64DecodeUnicode(str: string) {
    return decodeURIComponent(atob(str).split('').map((c) => {
        return '%' + ('00' + c.charCodeAt(0).toString(16)).slice(-2); //eslint-disable-line
    }).join(''));
}

export function isImageBitmap(image: any): image is ImageBitmap {
    return typeof ImageBitmap !== 'undefined' && image instanceof ImageBitmap;
}

/**
 * Converts an ArrayBuffer to an ImageBitmap.
 *
 * Used mostly for testing purposes only, because mocking libs don't know how to work with ArrayBuffers, but work
 * perfectly fine with ImageBitmaps. Might also be used for environments (other than testing) not supporting
 * ArrayBuffers.
 *
 * @param data - Data to convert
 * @returns - A  promise resolved when the conversion is finished
 */
export const arrayBufferToImageBitmap = async (data: ArrayBuffer): Promise<ImageBitmap> => {
    if (data.byteLength === 0) {
        return createImageBitmap(new ImageData(1, 1));
    }
    const blob: Blob = new Blob([new Uint8Array(data)], {type: 'image/png'});
    try {
        return createImageBitmap(blob);
    } catch (e) {
        throw new Error(`Could not load image because of ${e.message}. Please make sure to use a supported image type such as PNG or JPEG. Note that SVGs are not supported.`);
    }
};

const transparentPngUrl = 'data:image/png;base64,iVBORw0KGgoAAAANSUhEUgAAAAEAAAABCAYAAAAfFcSJAAAAC0lEQVQYV2NgAAIAAAUAAarVyFEAAAAASUVORK5CYII=';

/**
 * Converts an ArrayBuffer to an HTMLImageElement.
 *
 * Used mostly for testing purposes only, because mocking libs don't know how to work with ArrayBuffers, but work
 * perfectly fine with ImageBitmaps. Might also be used for environments (other than testing) not supporting
 * ArrayBuffers.
 *
 * @param data - Data to convert
 * @returns - A promise resolved when the conversion is finished
 */
export const arrayBufferToImage = (data: ArrayBuffer): Promise<HTMLImageElement> => {
    return new Promise((resolve, reject) => {
        const img: HTMLImageElement = new Image();
        img.onload = () => {
            resolve(img);
            URL.revokeObjectURL(img.src);
            // prevent image dataURI memory leak in Safari;
            // but don't free the image immediately because it might be uploaded in the next frame
            // https://github.com/mapbox/mapbox-gl-js/issues/10226
            img.onload = null;
            window.requestAnimationFrame(() => { img.src = transparentPngUrl; });
        };
        img.onerror = () => reject(new Error('Could not load image. Please make sure to use a supported image type such as PNG or JPEG. Note that SVGs are not supported.'));
        const blob: Blob = new Blob([new Uint8Array(data)], {type: 'image/png'});
        img.src = data.byteLength ? URL.createObjectURL(blob) : transparentPngUrl;
    });
};

/**
 * Computes the webcodecs VideoFrame API options to select a rectangle out of
 * an image and write it into the destination rectangle.
 *
 * Rect (x/y/width/height) select the overlapping rectangle from the source image
 * and layout (offset/stride) write that overlapping rectangle to the correct place
 * in the destination image.
 *
 * Offset is the byte offset in the dest image that the first pixel appears at
 * and stride is the number of bytes to the start of the next row:
 * ┌───────────┐
 * │  dest     │
 * │       ┌───┼───────┐
 * │offset→│▓▓▓│ source│
 * │       │▓▓▓│       │
 * │       └───┼───────┘
 * │stride ⇠╌╌╌│
 * │╌╌╌╌╌╌→    │
 * └───────────┘
 *
 * @param image - source image containing a width and height attribute
 * @param x - top-left x coordinate to read from the image
 * @param y - top-left y coordinate to read from the image
 * @param width - width of the rectangle to read from the image
 * @param height - height of the rectangle to read from the image
 * @returns the layout and rect options to pass into VideoFrame API
 */
function computeVideoFrameParameters(image: Size, x: number, y: number, width: number, height: number): VideoFrameCopyToOptions {
    const destRowOffset = Math.max(-x, 0) * 4;
    const firstSourceRow = Math.max(0, y);
    const firstDestRow = firstSourceRow - y;
    const offset = firstDestRow * width * 4 + destRowOffset;
    const stride = width * 4;

    const sourceLeft = Math.max(0, x);
    const sourceTop = Math.max(0, y);
    const sourceRight = Math.min(image.width, x + width);
    const sourceBottom = Math.min(image.height, y + height);
    return {
        rect: {
            x: sourceLeft,
            y: sourceTop,
            width: sourceRight - sourceLeft,
            height: sourceBottom - sourceTop
        },
        layout: [{offset, stride}]
    };
}

/**
 * Reads pixels from an ImageBitmap/Image/canvas using webcodec VideoFrame API.
 *
 * @param data - image, imagebitmap, or canvas to parse
 * @param x - top-left x coordinate to read from the image
 * @param y - top-left y coordinate to read from the image
 * @param width - width of the rectangle to read from the image
 * @param height - height of the rectangle to read from the image
 * @returns a promise containing the parsed RGBA pixel values of the image, or the error if an error occurred
 */
export async function readImageUsingVideoFrame(
    image: HTMLImageElement | HTMLCanvasElement | ImageBitmap | OffscreenCanvas,
    x: number, y: number, width: number, height: number
): Promise<Uint8ClampedArray> {
    if (typeof VideoFrame === 'undefined') {
        throw new Error('VideoFrame not supported');
    }
    const frame = new VideoFrame(image, {timestamp: 0});
    try {
        const format = frame?.format;
        if (!format || !(format.startsWith('BGR') || format.startsWith('RGB'))) {
            throw new Error(`Unrecognized format ${format}`);
        }
        const swapBR = format.startsWith('BGR');
        const result = new Uint8ClampedArray(width * height * 4);
        await frame.copyTo(result, computeVideoFrameParameters(image, x, y, width, height));
        if (swapBR) {
            for (let i = 0; i < result.length; i += 4) {
                const tmp = result[i];
                result[i] = result[i + 2];
                result[i + 2] = tmp;
            }
        }
        return result;
    } finally {
        frame.close();
    }
}

let offscreenCanvas: OffscreenCanvas;
let offscreenCanvasContext: OffscreenCanvasRenderingContext2D;

/**
 * Reads pixels from an ImageBitmap/Image/canvas using OffscreenCanvas
 *
 * @param data - image, imagebitmap, or canvas to parse
 * @param x - top-left x coordinate to read from the image
 * @param y - top-left y coordinate to read from the image
 * @param width - width of the rectangle to read from the image
 * @param height - height of the rectangle to read from the image
 * @returns a promise containing the parsed RGBA pixel values of the image, or the error if an error occurred
 */
export function readImageDataUsingOffscreenCanvas(
    imgBitmap: HTMLImageElement | HTMLCanvasElement | ImageBitmap | OffscreenCanvas,
    x: number, y: number, width: number, height: number
): Uint8ClampedArray {
    const origWidth = imgBitmap.width;
    const origHeight = imgBitmap.height;
    // Lazily initialize OffscreenCanvas
    if (!offscreenCanvas || !offscreenCanvasContext) {
        // Dem tiles are typically 256x256
        offscreenCanvas = new OffscreenCanvas(origWidth, origHeight);
        offscreenCanvasContext = offscreenCanvas.getContext('2d', {willReadFrequently: true});
    }

    offscreenCanvas.width = origWidth;
    offscreenCanvas.height = origHeight;

    offscreenCanvasContext.drawImage(imgBitmap, 0, 0, origWidth, origHeight);
    const imgData = offscreenCanvasContext.getImageData(x, y, width, height);
    offscreenCanvasContext.clearRect(0, 0, origWidth, origHeight);
    return imgData.data;
}

/**
 * Reads RGBA pixels from an preferring OffscreenCanvas, but falling back to VideoFrame if supported and
 * the browser is mangling OffscreenCanvas getImageData results.
 *
 * @param data - image, imagebitmap, or canvas to parse
 * @param x - top-left x coordinate to read from the image
 * @param y - top-left y coordinate to read from the image
 * @param width - width of the rectangle to read from the image
 * @param height - height of the rectangle to read from the image
 * @returns a promise containing the parsed RGBA pixel values of the image
 */
export async function getImageData(
    image: HTMLImageElement | HTMLCanvasElement | ImageBitmap | OffscreenCanvas,
    x: number, y: number, width: number, height: number
): Promise<Uint8ClampedArray> {
    if (isOffscreenCanvasDistorted()) {
        try {
            return await readImageUsingVideoFrame(image, x, y, width, height);
        } catch (e) {
            // fall back to OffscreenCanvas
        }
    }
    return readImageDataUsingOffscreenCanvas(image, x, y, width, height);
}

export interface Subscription {
    unsubscribe(): void;
}

export interface Subscriber {
    addEventListener: typeof window.addEventListener;
    removeEventListener: typeof window.removeEventListener;
}

/**
 * This method is used in order to register an event listener using a lambda function.
 * The return value will allow unsubscribing from the event, without the need to store the method reference.
 * @param target - The target
 * @param message - The message
 * @param listener - The listener
 * @param options - The options
 * @returns a subscription object that can be used to unsubscribe from the event
 */
export function subscribe(target: Subscriber, message: keyof WindowEventMap, listener: (...args: any) => void, options: boolean | AddEventListenerOptions): Subscription {
    target.addEventListener(message, listener, options);
    return {
        unsubscribe: () => {
            target.removeEventListener(message, listener, options);
        }
    };
}

/**
 * This method converts degrees to radians.
 * The return value is the radian value.
 * @param degrees - The number of degrees
 * @returns radians
 */
export function degreesToRadians(degrees: number): number {
    return degrees * Math.PI / 180;
}<|MERGE_RESOLUTION|>--- conflicted
+++ resolved
@@ -13,7 +13,6 @@
 }
 
 /**
-<<<<<<< HEAD
  * Takes a value in "old range", linearly maps that range to "new range", and returns the value in that new range.
  * Additionally, if the value is outside "old range", it is clamped inside it.
  * Also works if one of the ranges is flipped (its `min` being larger than `max`).
@@ -24,8 +23,6 @@
 }
 
 /**
-=======
->>>>>>> 9655e1c0
  * Linearly interpolate between two values, similar to `mix` function from GLSL. No clamping is done.
  * @param a - The first value to interpolate. This value is returned when mix=0.
  * @param b - The second value to interpolate. This value is returned when mix=1.
@@ -36,8 +33,6 @@
 }
 
 /**
-<<<<<<< HEAD
-=======
  * For a given collection of 2D points, returns their axis-aligned bounding box,
  * in the format [minX, minY, maxX, maxY].
  */
@@ -58,7 +53,6 @@
 }
 
 /**
->>>>>>> 9655e1c0
  * Given a value `t` that varies between 0 and 1, return
  * an interpolation function that eases between 0 and 1 in a pleasing
  * cubic in-out fashion.
