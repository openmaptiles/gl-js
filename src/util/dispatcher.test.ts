--- conflicted
+++ resolved
@@ -4,13 +4,8 @@
 
 describe('Dispatcher', () => {
     test('requests and releases workers from pool', () => {
-<<<<<<< HEAD
         const workers = workerFactory();
-
-=======
-        const workers = [workerFactory(), workerFactory()];
         const mapId = 1;
->>>>>>> 242f84ff
         const releaseCalled = [];
         const workerPool = {
             acquire () {
@@ -36,7 +31,7 @@
         const workerPool = {
             acquire () {
                 if (!workers) {
-                    workers = [workerFactory(), workerFactory()];
+                    workers = workerFactory();
                 }
                 return workers;
             },
