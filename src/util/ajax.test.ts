import {
    getArrayBuffer,
    getJSON,
    AJAXError,
    sameOrigin
} from './ajax';

import {fakeServer, type FakeServer} from 'nise';

function readAsText(blob) {
    return new Promise((resolve, reject) => {
        const fileReader = new FileReader();
        fileReader.onload = () => resolve(fileReader.result);
        fileReader.onerror = () => reject(fileReader.error);
        fileReader.readAsText(blob);
    });
}

describe('ajax', () => {
    let server: FakeServer;
    beforeEach(() => {
        global.fetch = null;
        server = fakeServer.create();
    });
    afterEach(() => {
        server.restore();
    });

    test('getArrayBuffer, 404', async () => {
        server.respondWith(request => {
            request.respond(404, undefined, '404 Not Found');
        });

        try {
            const promise =  getArrayBuffer({url: 'http://example.com/test.bin'}, new AbortController());
            server.respond();
            await promise;
        } catch (error) {
            const ajaxError = error as AJAXError;
            const body = await readAsText(ajaxError.body);
            expect(ajaxError.status).toBe(404);
            expect(ajaxError.statusText).toBe('Not Found');
            expect(ajaxError.url).toBe('http://example.com/test.bin');
            expect(body).toBe('404 Not Found');
        }
    });

    test('getJSON', async () => {
        server.respondWith(request => {
            request.respond(200, {'Content-Type': 'application/json'}, '{"foo": "bar"}');
        });
        const promise = getJSON({url: ''}, new AbortController());
        server.respond();

        const body = await promise;
        expect(body.data).toEqual({foo: 'bar'});
    });

    test('getJSON, invalid syntax', async () => {
        server.respondWith(request => {
            request.respond(200, {'Content-Type': 'application/json'}, 'how do i even');
        });
        const promise = getJSON({url: ''}, new AbortController());
        server.respond();
        try {
            await promise;
        } catch (error) {
            expect(error).toBeTruthy();
        }
    });

    test('getJSON, 404', async () => {
        server.respondWith(request => {
            request.respond(404, undefined, '404 Not Found');
        });
        const promise = getJSON({url: 'http://example.com/test.json'}, new AbortController());
        server.respond();

        try {
            await promise;
        } catch (error) {
            const ajaxError = error as AJAXError;
            const body = await readAsText(ajaxError.body);
            expect(ajaxError.status).toBe(404);
            expect(ajaxError.statusText).toBe('Not Found');
            expect(ajaxError.url).toBe('http://example.com/test.json');
            expect(body).toBe('404 Not Found');
<<<<<<< HEAD
            done();
        });
        server.respond();
    });

    test('postData, 204(no content): no error', done => {
        server.respondWith(request => {
            request.respond(204, undefined, undefined);
        });
        postData({url: 'www.example.com'}, (error) => {
            expect(error).toBeNull();
            done();
        });
        server.respond();
=======
        }
>>>>>>> 859b1a7c
    });

    test('sameOrigin method', () => {
        jest.spyOn(window, 'location', 'get').mockReturnValue({
            protocol: 'https:',
            host: 'somewhere.com'
        } as any);

        expect(sameOrigin('https://somewhere.com')).toBe(true);
        expect(sameOrigin('https://somewhere.com/path')).toBe(true);
        expect(sameOrigin('https://somewhere.com/path/?q=abc')).toBe(true);

        expect(sameOrigin('https://somewhere.com:443/path')).toBe(true);

        expect(sameOrigin('data:image/png;base64,iVBORw0KGgoAAAANSUhEUgAAAAEAAAABCAYAAAAfFcSJAAAAC0lEQVQYV2NgAAIAAAUAAarVyFEAAAAASUVORK5CYII=')).toBe(true);
        expect(sameOrigin('blob:https://www.bing.com/09f36686-e57a-420f-9004-918548219b75')).toBe(true);

        // relative URL is same origin for sure
        expect(sameOrigin('/foo')).toBe(true);
        expect(sameOrigin('foo')).toBe(true);

        // empty string is considered as relative, and should be true
        expect(sameOrigin('')).toBe(true);
        expect(sameOrigin(null)).toBe(true);
        expect(sameOrigin(undefined)).toBe(true);

        expect(sameOrigin('HTTPS://somewhere.com')).toBe(true);

        // different domain
        expect(sameOrigin('httpS://www.somewhere.com')).toBe(false);

        // different protocol
        expect(sameOrigin('HTTP://somewhere.com')).toBe(false);
        expect(sameOrigin('file:///c:/temp/foo.html')).toBe(false);

        // file url
        jest.spyOn(window, 'location', 'get').mockReturnValue({
            protocol: 'file:',
            host: ''
        } as any);
        expect(sameOrigin('file:///C:/Temp/abc.html')).toBe(true);
        expect(sameOrigin('HTTP://somewhere.com')).toBe(false);

        // relative URL (for file URL) is same origin as well
        expect(sameOrigin('/foo')).toBe(true);
        expect(sameOrigin('foo')).toBe(true);

        // edge case
        expect(sameOrigin('://foo')).toBe(true);
    });

    describe('requests parameters', () => {

        test('should be provided to fetch API in getArrayBuffer function', async () => {
            server.respondWith(new ArrayBuffer(1));

            const promise = getArrayBuffer({url: 'http://example.com/test-params.json', cache: 'force-cache', headers: {'Authorization': 'Bearer 123'}}, new AbortController());
            server.respond();
            await promise;

            expect(server.requests).toHaveLength(1);
            expect(server.requests[0].url).toBe('http://example.com/test-params.json');
            expect(server.requests[0].method).toBe('GET');
            expect(server.requests[0].requestHeaders['Authorization']).toBe('Bearer 123');
        });

        test('should be provided to fetch API in getJSON function', async () => {

            server.respondWith(request => {
                request.respond(200, {'Content-Type': 'application/json'}, '{"foo": "bar"}');
            });

            const promise = getJSON({url: 'http://example.com/test-params.json', cache: 'force-cache', headers: {'Authorization': 'Bearer 123'}}, new AbortController());
            server.respond();
            await promise;

            expect(server.requests).toHaveLength(1);
            expect(server.requests[0].url).toBe('http://example.com/test-params.json');
            expect(server.requests[0].method).toBe('GET');
            expect(server.requests[0].requestHeaders['Authorization']).toBe('Bearer 123');
        });
    });
});<|MERGE_RESOLUTION|>--- conflicted
+++ resolved
@@ -85,24 +85,7 @@
             expect(ajaxError.statusText).toBe('Not Found');
             expect(ajaxError.url).toBe('http://example.com/test.json');
             expect(body).toBe('404 Not Found');
-<<<<<<< HEAD
-            done();
-        });
-        server.respond();
-    });
-
-    test('postData, 204(no content): no error', done => {
-        server.respondWith(request => {
-            request.respond(204, undefined, undefined);
-        });
-        postData({url: 'www.example.com'}, (error) => {
-            expect(error).toBeNull();
-            done();
-        });
-        server.respond();
-=======
         }
->>>>>>> 859b1a7c
     });
 
     test('sameOrigin method', () => {
