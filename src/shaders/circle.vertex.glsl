--- conflicted
+++ resolved
@@ -79,11 +79,7 @@
             // doing glFragDepth and clipping in the wrong order by doing clipping manually in the shader.
             // For screenspace (not u_pitch_with_map) circles, it is enough to detect whether the anchor
             // point should be clipped here in the vertex shader, and clip it by moving in beyond the
-<<<<<<< HEAD
-            // renderable range in X and Y.
-=======
             // renderable range -1..1 in X and Y (moving it to 10000 is more than enough).
->>>>>>> 518041fd
             gl_Position.xy = vec2(10000.0);
         }
 
