--- conflicted
+++ resolved
@@ -1,18 +1,10 @@
 import path from 'path';
 import replace from '@rollup/plugin-replace';
-<<<<<<< HEAD
-import buble from 'rollup-plugin-buble';
-=======
->>>>>>> 31e95717
 import resolve from '@rollup/plugin-node-resolve';
 import commonjs from '@rollup/plugin-commonjs';
 import unassert from 'rollup-plugin-unassert';
 import json from '@rollup/plugin-json';
-<<<<<<< HEAD
-import {flow} from '../../build/rollup_plugins';
-=======
 import {flow} from '../../build/rollup_plugins.js';
->>>>>>> 31e95717
 
 // Build es modules?
 const esm = 'esm' in process.env;
