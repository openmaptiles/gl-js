// Generated code; do not edit. Edit build/generate-style-spec.ts instead.
/* eslint-disable */

export type ColorSpecification = string;

export type FormattedSpecification = string;

export type ResolvedImageSpecification = string;

export type PromoteIdSpecification = {[_: string]: string} | string;

export type FilterSpecification =
      ['has', string]
    | ['!has', string]
    | ['==', string, string | number | boolean]
    | ['!=', string, string | number | boolean]
    | ['>', string, string | number | boolean]
    | ['>=', string, string | number | boolean]
    | ['<', string, string | number | boolean]
    | ['<=', string, string | number | boolean]
    | Array<string | FilterSpecification>; // Can't type in, !in, all, any, none -- https://github.com/facebook/flow/issues/2443

export type TransitionSpecification = {
    duration?: number,
    delay?: number
};

// Note: doesn't capture interpolatable vs. non-interpolatable types.

export type CameraFunctionSpecification<T> =
      { type: 'exponential', stops: Array<[number, T]> }
    | { type: 'interval',    stops: Array<[number, T]> };

export type SourceFunctionSpecification<T> =
      { type: 'exponential', stops: Array<[number, T]>, property: string, default?: T }
    | { type: 'interval',    stops: Array<[number, T]>, property: string, default?: T }
    | { type: 'categorical', stops: Array<[string | number | boolean, T]>, property: string, default?: T }
    | { type: 'identity', property: string, default?: T };

export type CompositeFunctionSpecification<T> =
      { type: 'exponential', stops: Array<[{zoom: number, value: number}, T]>, property: string, default?: T }
    | { type: 'interval',    stops: Array<[{zoom: number, value: number}, T]>, property: string, default?: T }
    | { type: 'categorical', stops: Array<[{zoom: number, value: string | number | boolean}, T]>, property: string, default?: T };

export type ExpressionSpecification = Array<unknown>;

export type PropertyValueSpecification<T> =
      T
    | CameraFunctionSpecification<T>
    | ExpressionSpecification;

export type DataDrivenPropertyValueSpecification<T> =
      T
    | CameraFunctionSpecification<T>
    | SourceFunctionSpecification<T>
    | CompositeFunctionSpecification<T>
    | ExpressionSpecification;

export type StyleSpecification = {
    "version": 8,
    "name"?: string,
    "metadata"?: unknown,
    "center"?: Array<number>,
    "zoom"?: number,
    "bearing"?: number,
    "pitch"?: number,
    "light"?: LightSpecification,
    "sources": {[_: string]: SourceSpecification},
    "sprite"?: string,
    "glyphs"?: string,
    "transition"?: TransitionSpecification,
    "layers": Array<LayerSpecification>
};

export type LightSpecification = {
    "anchor"?: PropertyValueSpecification<"map" | "viewport">,
    "position"?: PropertyValueSpecification<[number, number, number]>,
    "color"?: PropertyValueSpecification<ColorSpecification>,
    "intensity"?: PropertyValueSpecification<number>
};

export type VectorSourceSpecification = {
    "type": "vector",
    "url"?: string,
    "tiles"?: Array<string>,
    "bounds"?: [number, number, number, number],
    "scheme"?: "xyz" | "tms",
    "minzoom"?: number,
    "maxzoom"?: number,
    "attribution"?: string,
    "promoteId"?: PromoteIdSpecification,
    "volatile"?: boolean
};

export type RasterSourceSpecification = {
    "type": "raster",
    "url"?: string,
    "tiles"?: Array<string>,
    "bounds"?: [number, number, number, number],
    "minzoom"?: number,
    "maxzoom"?: number,
    "tileSize"?: number,
    "scheme"?: "xyz" | "tms",
    "attribution"?: string,
    "volatile"?: boolean
};

export type RasterDEMSourceSpecification = {
<<<<<<< HEAD
  "type": "raster-dem",
  "url"?: string,
  "tiles"?: Array<string>,
  "bounds"?: [number, number, number, number],
  "minzoom"?: number,
  "maxzoom"?: number,
  "tileSize"?: number,
  "attribution"?: string,
  "encoding"?: "terrarium" | "mapbox" | "mtk",
  "volatile"?: boolean,
  "useForTerrain"?: boolean
=======
    "type": "raster-dem",
    "url"?: string,
    "tiles"?: Array<string>,
    "bounds"?: [number, number, number, number],
    "minzoom"?: number,
    "maxzoom"?: number,
    "tileSize"?: number,
    "attribution"?: string,
    "encoding"?: "terrarium" | "mapbox",
    "volatile"?: boolean
>>>>>>> 9015ed3e
};

export type GeoJSONSourceSpecification = {
    "type": "geojson",
    "data"?: unknown,
    "maxzoom"?: number,
    "attribution"?: string,
    "buffer"?: number,
    "filter"?: unknown,
    "tolerance"?: number,
    "cluster"?: boolean,
    "clusterRadius"?: number,
    "clusterMaxZoom"?: number,
    "clusterMinPoints"?: number,
    "clusterProperties"?: unknown,
    "lineMetrics"?: boolean,
    "generateId"?: boolean,
    "promoteId"?: PromoteIdSpecification
};

export type VideoSourceSpecification = {
    "type": "video",
    "urls": Array<string>,
    "coordinates": [[number, number], [number, number], [number, number], [number, number]]
};

export type ImageSourceSpecification = {
    "type": "image",
    "url": string,
    "coordinates": [[number, number], [number, number], [number, number], [number, number]]
};

export type SourceSpecification =
    | VectorSourceSpecification
    | RasterSourceSpecification
    | RasterDEMSourceSpecification
    | GeoJSONSourceSpecification
    | VideoSourceSpecification
    | ImageSourceSpecification

export type FillLayerSpecification = {
    "id": string,
    "type": "fill",
    "metadata"?: unknown,
    "source": string,
    "source-layer"?: string,
    "minzoom"?: number,
    "maxzoom"?: number,
    "filter"?: FilterSpecification,
    "layout"?: {
        "fill-sort-key"?: DataDrivenPropertyValueSpecification<number>,
        "visibility"?: "visible" | "none"
    },
    "paint"?: {
        "fill-antialias"?: PropertyValueSpecification<boolean>,
        "fill-opacity"?: DataDrivenPropertyValueSpecification<number>,
        "fill-color"?: DataDrivenPropertyValueSpecification<ColorSpecification>,
        "fill-outline-color"?: DataDrivenPropertyValueSpecification<ColorSpecification>,
        "fill-translate"?: PropertyValueSpecification<[number, number]>,
        "fill-translate-anchor"?: PropertyValueSpecification<"map" | "viewport">,
        "fill-pattern"?: DataDrivenPropertyValueSpecification<ResolvedImageSpecification>
    }
};

export type LineLayerSpecification = {
    "id": string,
    "type": "line",
    "metadata"?: unknown,
    "source": string,
    "source-layer"?: string,
    "minzoom"?: number,
    "maxzoom"?: number,
    "filter"?: FilterSpecification,
    "layout"?: {
        "line-cap"?: PropertyValueSpecification<"butt" | "round" | "square">,
        "line-join"?: DataDrivenPropertyValueSpecification<"bevel" | "round" | "miter">,
        "line-miter-limit"?: PropertyValueSpecification<number>,
        "line-round-limit"?: PropertyValueSpecification<number>,
        "line-sort-key"?: DataDrivenPropertyValueSpecification<number>,
        "visibility"?: "visible" | "none"
    },
    "paint"?: {
        "line-opacity"?: DataDrivenPropertyValueSpecification<number>,
        "line-color"?: DataDrivenPropertyValueSpecification<ColorSpecification>,
        "line-translate"?: PropertyValueSpecification<[number, number]>,
        "line-translate-anchor"?: PropertyValueSpecification<"map" | "viewport">,
        "line-width"?: DataDrivenPropertyValueSpecification<number>,
        "line-gap-width"?: DataDrivenPropertyValueSpecification<number>,
        "line-offset"?: DataDrivenPropertyValueSpecification<number>,
        "line-blur"?: DataDrivenPropertyValueSpecification<number>,
        "line-dasharray"?: PropertyValueSpecification<Array<number>>,
        "line-pattern"?: DataDrivenPropertyValueSpecification<ResolvedImageSpecification>,
        "line-gradient"?: ExpressionSpecification
    }
};

export type SymbolLayerSpecification = {
    "id": string,
    "type": "symbol",
    "metadata"?: unknown,
    "source": string,
    "source-layer"?: string,
    "minzoom"?: number,
    "maxzoom"?: number,
    "filter"?: FilterSpecification,
    "layout"?: {
        "symbol-placement"?: PropertyValueSpecification<"point" | "line" | "line-center">,
        "symbol-spacing"?: PropertyValueSpecification<number>,
        "symbol-avoid-edges"?: PropertyValueSpecification<boolean>,
        "symbol-sort-key"?: DataDrivenPropertyValueSpecification<number>,
        "symbol-z-order"?: PropertyValueSpecification<"auto" | "viewport-y" | "source">,
        "icon-allow-overlap"?: PropertyValueSpecification<boolean>,
        "icon-ignore-placement"?: PropertyValueSpecification<boolean>,
        "icon-optional"?: PropertyValueSpecification<boolean>,
        "icon-rotation-alignment"?: PropertyValueSpecification<"map" | "viewport" | "auto">,
        "icon-size"?: DataDrivenPropertyValueSpecification<number>,
        "icon-text-fit"?: PropertyValueSpecification<"none" | "width" | "height" | "both">,
        "icon-text-fit-padding"?: PropertyValueSpecification<[number, number, number, number]>,
        "icon-image"?: DataDrivenPropertyValueSpecification<ResolvedImageSpecification>,
        "icon-rotate"?: DataDrivenPropertyValueSpecification<number>,
        "icon-padding"?: PropertyValueSpecification<number>,
        "icon-keep-upright"?: PropertyValueSpecification<boolean>,
        "icon-offset"?: DataDrivenPropertyValueSpecification<[number, number]>,
        "icon-anchor"?: DataDrivenPropertyValueSpecification<"center" | "left" | "right" | "top" | "bottom" | "top-left" | "top-right" | "bottom-left" | "bottom-right">,
        "icon-pitch-alignment"?: PropertyValueSpecification<"map" | "viewport" | "auto">,
        "text-pitch-alignment"?: PropertyValueSpecification<"map" | "viewport" | "auto">,
        "text-rotation-alignment"?: PropertyValueSpecification<"map" | "viewport" | "auto">,
        "text-field"?: DataDrivenPropertyValueSpecification<FormattedSpecification>,
        "text-font"?: DataDrivenPropertyValueSpecification<Array<string>>,
        "text-size"?: DataDrivenPropertyValueSpecification<number>,
        "text-max-width"?: DataDrivenPropertyValueSpecification<number>,
        "text-line-height"?: PropertyValueSpecification<number>,
        "text-letter-spacing"?: DataDrivenPropertyValueSpecification<number>,
        "text-justify"?: DataDrivenPropertyValueSpecification<"auto" | "left" | "center" | "right">,
        "text-radial-offset"?: DataDrivenPropertyValueSpecification<number>,
        "text-variable-anchor"?: PropertyValueSpecification<Array<"center" | "left" | "right" | "top" | "bottom" | "top-left" | "top-right" | "bottom-left" | "bottom-right">>,
        "text-anchor"?: DataDrivenPropertyValueSpecification<"center" | "left" | "right" | "top" | "bottom" | "top-left" | "top-right" | "bottom-left" | "bottom-right">,
        "text-max-angle"?: PropertyValueSpecification<number>,
        "text-writing-mode"?: PropertyValueSpecification<Array<"horizontal" | "vertical">>,
        "text-rotate"?: DataDrivenPropertyValueSpecification<number>,
        "text-padding"?: PropertyValueSpecification<number>,
        "text-keep-upright"?: PropertyValueSpecification<boolean>,
        "text-transform"?: DataDrivenPropertyValueSpecification<"none" | "uppercase" | "lowercase">,
        "text-offset"?: DataDrivenPropertyValueSpecification<[number, number]>,
        "text-allow-overlap"?: PropertyValueSpecification<boolean>,
        "text-ignore-placement"?: PropertyValueSpecification<boolean>,
        "text-optional"?: PropertyValueSpecification<boolean>,
        "visibility"?: "visible" | "none"
    },
    "paint"?: {
        "icon-opacity"?: DataDrivenPropertyValueSpecification<number>,
        "icon-color"?: DataDrivenPropertyValueSpecification<ColorSpecification>,
        "icon-halo-color"?: DataDrivenPropertyValueSpecification<ColorSpecification>,
        "icon-halo-width"?: DataDrivenPropertyValueSpecification<number>,
        "icon-halo-blur"?: DataDrivenPropertyValueSpecification<number>,
        "icon-translate"?: PropertyValueSpecification<[number, number]>,
        "icon-translate-anchor"?: PropertyValueSpecification<"map" | "viewport">,
        "text-opacity"?: DataDrivenPropertyValueSpecification<number>,
        "text-color"?: DataDrivenPropertyValueSpecification<ColorSpecification>,
        "text-halo-color"?: DataDrivenPropertyValueSpecification<ColorSpecification>,
        "text-halo-width"?: DataDrivenPropertyValueSpecification<number>,
        "text-halo-blur"?: DataDrivenPropertyValueSpecification<number>,
        "text-translate"?: PropertyValueSpecification<[number, number]>,
        "text-translate-anchor"?: PropertyValueSpecification<"map" | "viewport">
    }
};

export type CircleLayerSpecification = {
    "id": string,
    "type": "circle",
    "metadata"?: unknown,
    "source": string,
    "source-layer"?: string,
    "minzoom"?: number,
    "maxzoom"?: number,
    "filter"?: FilterSpecification,
    "layout"?: {
        "circle-sort-key"?: DataDrivenPropertyValueSpecification<number>,
        "visibility"?: "visible" | "none"
    },
    "paint"?: {
        "circle-radius"?: DataDrivenPropertyValueSpecification<number>,
        "circle-color"?: DataDrivenPropertyValueSpecification<ColorSpecification>,
        "circle-blur"?: DataDrivenPropertyValueSpecification<number>,
        "circle-opacity"?: DataDrivenPropertyValueSpecification<number>,
        "circle-translate"?: PropertyValueSpecification<[number, number]>,
        "circle-translate-anchor"?: PropertyValueSpecification<"map" | "viewport">,
        "circle-pitch-scale"?: PropertyValueSpecification<"map" | "viewport">,
        "circle-pitch-alignment"?: PropertyValueSpecification<"map" | "viewport">,
        "circle-stroke-width"?: DataDrivenPropertyValueSpecification<number>,
        "circle-stroke-color"?: DataDrivenPropertyValueSpecification<ColorSpecification>,
        "circle-stroke-opacity"?: DataDrivenPropertyValueSpecification<number>
    }
};

export type HeatmapLayerSpecification = {
    "id": string,
    "type": "heatmap",
    "metadata"?: unknown,
    "source": string,
    "source-layer"?: string,
    "minzoom"?: number,
    "maxzoom"?: number,
    "filter"?: FilterSpecification,
    "layout"?: {
        "visibility"?: "visible" | "none"
    },
    "paint"?: {
        "heatmap-radius"?: DataDrivenPropertyValueSpecification<number>,
        "heatmap-weight"?: DataDrivenPropertyValueSpecification<number>,
        "heatmap-intensity"?: PropertyValueSpecification<number>,
        "heatmap-color"?: ExpressionSpecification,
        "heatmap-opacity"?: PropertyValueSpecification<number>
    }
};

export type FillExtrusionLayerSpecification = {
    "id": string,
    "type": "fill-extrusion",
    "metadata"?: unknown,
    "source": string,
    "source-layer"?: string,
    "minzoom"?: number,
    "maxzoom"?: number,
    "filter"?: FilterSpecification,
    "layout"?: {
        "visibility"?: "visible" | "none"
    },
    "paint"?: {
        "fill-extrusion-opacity"?: PropertyValueSpecification<number>,
        "fill-extrusion-color"?: DataDrivenPropertyValueSpecification<ColorSpecification>,
        "fill-extrusion-translate"?: PropertyValueSpecification<[number, number]>,
        "fill-extrusion-translate-anchor"?: PropertyValueSpecification<"map" | "viewport">,
        "fill-extrusion-pattern"?: DataDrivenPropertyValueSpecification<ResolvedImageSpecification>,
        "fill-extrusion-height"?: DataDrivenPropertyValueSpecification<number>,
        "fill-extrusion-base"?: DataDrivenPropertyValueSpecification<number>,
        "fill-extrusion-vertical-gradient"?: PropertyValueSpecification<boolean>
    }
};

export type RasterLayerSpecification = {
    "id": string,
    "type": "raster",
    "metadata"?: unknown,
    "source": string,
    "source-layer"?: string,
    "minzoom"?: number,
    "maxzoom"?: number,
    "filter"?: FilterSpecification,
    "layout"?: {
        "visibility"?: "visible" | "none"
    },
    "paint"?: {
        "raster-opacity"?: PropertyValueSpecification<number>,
        "raster-hue-rotate"?: PropertyValueSpecification<number>,
        "raster-brightness-min"?: PropertyValueSpecification<number>,
        "raster-brightness-max"?: PropertyValueSpecification<number>,
        "raster-saturation"?: PropertyValueSpecification<number>,
        "raster-contrast"?: PropertyValueSpecification<number>,
        "raster-resampling"?: PropertyValueSpecification<"linear" | "nearest">,
        "raster-fade-duration"?: PropertyValueSpecification<number>
    }
};

export type HillshadeLayerSpecification = {
    "id": string,
    "type": "hillshade",
    "metadata"?: unknown,
    "source": string,
    "source-layer"?: string,
    "minzoom"?: number,
    "maxzoom"?: number,
    "filter"?: FilterSpecification,
    "layout"?: {
        "visibility"?: "visible" | "none"
    },
    "paint"?: {
        "hillshade-illumination-direction"?: PropertyValueSpecification<number>,
        "hillshade-illumination-anchor"?: PropertyValueSpecification<"map" | "viewport">,
        "hillshade-exaggeration"?: PropertyValueSpecification<number>,
        "hillshade-shadow-color"?: PropertyValueSpecification<ColorSpecification>,
        "hillshade-highlight-color"?: PropertyValueSpecification<ColorSpecification>,
        "hillshade-accent-color"?: PropertyValueSpecification<ColorSpecification>
    }
};

export type BackgroundLayerSpecification = {
    "id": string,
    "type": "background",
    "metadata"?: unknown,
    "minzoom"?: number,
    "maxzoom"?: number,
    "layout"?: {
        "visibility"?: "visible" | "none"
    },
    "paint"?: {
        "background-color"?: PropertyValueSpecification<ColorSpecification>,
        "background-pattern"?: PropertyValueSpecification<ResolvedImageSpecification>,
        "background-opacity"?: PropertyValueSpecification<number>
    }
};

export type LayerSpecification =
    | FillLayerSpecification
    | LineLayerSpecification
    | SymbolLayerSpecification
    | CircleLayerSpecification
    | HeatmapLayerSpecification
    | FillExtrusionLayerSpecification
    | RasterLayerSpecification
    | HillshadeLayerSpecification
    | BackgroundLayerSpecification;
<|MERGE_RESOLUTION|>--- conflicted
+++ resolved
@@ -106,7 +106,6 @@
 };
 
 export type RasterDEMSourceSpecification = {
-<<<<<<< HEAD
   "type": "raster-dem",
   "url"?: string,
   "tiles"?: Array<string>,
@@ -116,20 +115,7 @@
   "tileSize"?: number,
   "attribution"?: string,
   "encoding"?: "terrarium" | "mapbox" | "mtk",
-  "volatile"?: boolean,
-  "useForTerrain"?: boolean
-=======
-    "type": "raster-dem",
-    "url"?: string,
-    "tiles"?: Array<string>,
-    "bounds"?: [number, number, number, number],
-    "minzoom"?: number,
-    "maxzoom"?: number,
-    "tileSize"?: number,
-    "attribution"?: string,
-    "encoding"?: "terrarium" | "mapbox",
-    "volatile"?: boolean
->>>>>>> 9015ed3e
+  "volatile"?: boolean
 };
 
 export type GeoJSONSourceSpecification = {
