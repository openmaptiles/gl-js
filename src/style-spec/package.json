--- conflicted
+++ resolved
@@ -1,11 +1,7 @@
 {
   "name": "@maplibre/maplibre-gl-style-spec",
   "description": "a specification for maplibre gl styles",
-<<<<<<< HEAD
   "version": "17.1.0",
-=======
-  "version": "17.0.2",
->>>>>>> d7ec4cf2
   "author": "MapLibre",
   "keywords": [
     "mapbox",
