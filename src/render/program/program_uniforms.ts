--- conflicted
+++ resolved
@@ -10,14 +10,11 @@
 import {symbolIconUniforms, symbolSDFUniforms, symbolTextAndIconUniforms} from './symbol_program';
 import {backgroundUniforms, backgroundPatternUniforms} from './background_program';
 import {terrainUniforms, terrainDepthUniforms, terrainCoordsUniforms} from './terrain_program';
-<<<<<<< HEAD
 import {projectionErrorMeasurementUniforms} from './projection_error_measurement_program';
 import {atmosphereUniforms} from './atmosphere_program';
+import {skyUniforms} from './sky_program';
 
 const emptyUniforms = (_: any, __: any): any => {};
-=======
-import {skyUniforms} from './sky_program';
->>>>>>> f11921c1
 
 export const programUniforms = {
     fillExtrusion: fillExtrusionUniforms,
@@ -48,10 +45,7 @@
     terrain: terrainUniforms,
     terrainDepth: terrainDepthUniforms,
     terrainCoords: terrainCoordsUniforms,
-<<<<<<< HEAD
     projectionErrorMeasurement: projectionErrorMeasurementUniforms,
     atmosphere: atmosphereUniforms,
-=======
     sky: skyUniforms
->>>>>>> f11921c1
 };