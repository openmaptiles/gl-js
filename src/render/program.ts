--- conflicted
+++ resolved
@@ -37,19 +37,6 @@
     failedToCreate: boolean;
 
     constructor(context: Context,
-<<<<<<< HEAD
-            name: string,
-            source: {
-              fragmentSource: string;
-              vertexSource: string;
-              staticAttributes: Array<string>;
-              staticUniforms: Array<string>;
-            },
-            configuration: ProgramConfiguration,
-            fixedUniforms: (b: Context, a: UniformLocations) => Us,
-            showOverdrawInspector: boolean,
-            useTerrain: boolean) {
-=======
         name: string,
         source: {
             fragmentSource: string;
@@ -59,8 +46,9 @@
         },
         configuration: ProgramConfiguration,
         fixedUniforms: (b: Context, a: UniformLocations) => Us,
-        showOverdrawInspector: boolean) {
->>>>>>> 1298a762
+        showOverdrawInspector: boolean,
+        useTerrain: boolean) {
+
         const gl = context.gl;
         this.program = gl.createProgram();
 
@@ -141,31 +129,13 @@
     }
 
     draw(context: Context,
-<<<<<<< HEAD
-         drawMode: DrawMode,
-         depthMode: Readonly<DepthMode>,
-         stencilMode: Readonly<StencilMode>,
-         colorMode: Readonly<ColorMode>,
-         cullFaceMode: Readonly<CullFaceMode>,
-         uniformValues: UniformValues<Us>,
-         terrain: any,
-         layerID: string,
-         layoutVertexBuffer: VertexBuffer,
-         indexBuffer: IndexBuffer,
-         segments: SegmentVector,
-         currentProperties?: any,
-         zoom?: number | null,
-         configuration?: ProgramConfiguration | null,
-         dynamicLayoutBuffer?: VertexBuffer | null,
-         dynamicLayoutBuffer2?: VertexBuffer | null,
-         dynamicLayoutBuffer3?: VertexBuffer | null) {
-=======
         drawMode: DrawMode,
         depthMode: Readonly<DepthMode>,
         stencilMode: Readonly<StencilMode>,
         colorMode: Readonly<ColorMode>,
         cullFaceMode: Readonly<CullFaceMode>,
         uniformValues: UniformValues<Us>,
+        terrain: any,
         layerID: string,
         layoutVertexBuffer: VertexBuffer,
         indexBuffer: IndexBuffer,
@@ -174,8 +144,8 @@
         zoom?: number | null,
         configuration?: ProgramConfiguration | null,
         dynamicLayoutBuffer?: VertexBuffer | null,
-        dynamicLayoutBuffer2?: VertexBuffer | null) {
->>>>>>> 1298a762
+        dynamicLayoutBuffer2?: VertexBuffer | null,
+        dynamicLayoutBuffer3?: VertexBuffer | null) {
 
         const gl = context.gl;
 
