import {shaders} from '../shaders/shaders';
import {ProgramConfiguration} from '../data/program_configuration';
import {VertexArrayObject} from './vertex_array_object';
import {Context} from '../gl/context';

import type {SegmentVector} from '../data/segment';
import type {VertexBuffer} from '../gl/vertex_buffer';
import type {IndexBuffer} from '../gl/index_buffer';
import type {DepthMode} from '../gl/depth_mode';
import type {StencilMode} from '../gl/stencil_mode';
import type {ColorMode} from '../gl/color_mode';
import type {CullFaceMode} from '../gl/cull_face_mode';
import type {UniformBindings, UniformValues, UniformLocations} from './uniform_binding';
import type {BinderUniform} from '../data/program_configuration';
import {terrainPreludeUniforms, TerrainPreludeUniformsType} from './program/terrain_program';
import type {TerrainData} from '../render/terrain';
import {Terrain} from '../render/terrain';

export type DrawMode = WebGLRenderingContextBase['LINES'] | WebGLRenderingContextBase['TRIANGLES'] | WebGL2RenderingContext['LINE_STRIP'];

function getTokenizedAttributesAndUniforms(array: Array<string>): Array<string> {
    const result = [];

    for (let i = 0; i < array.length; i++) {
        if (array[i] === null) continue;
        const token = array[i].split(' ');
        result.push(token.pop());
    }
    return result;
}

/**
 * @internal
 * A webgl program to execute in the GPU space
 */
export class Program<Us extends UniformBindings> {
    program: WebGLProgram;
    attributes: {[_: string]: number};
    numAttributes: number;
    fixedUniforms: Us;
    terrainUniforms: TerrainPreludeUniformsType;
    binderUniforms: Array<BinderUniform>;
    failedToCreate: boolean;

    constructor(context: Context,
        source: {
            fragmentSource: string;
            vertexSource: string;
            staticAttributes: Array<string>;
            staticUniforms: Array<string>;
        },
        configuration: ProgramConfiguration,
        fixedUniforms: (b: Context, a: UniformLocations) => Us,
        showOverdrawInspector: boolean,
        terrain: Terrain) {

        const gl = context.gl;
        this.program = gl.createProgram();

        const staticAttrInfo = getTokenizedAttributesAndUniforms(source.staticAttributes);
        const dynamicAttrInfo = configuration ? configuration.getBinderAttributes() : [];
        const allAttrInfo = staticAttrInfo.concat(dynamicAttrInfo);

        const preludeUniformsInfo = shaders.prelude.staticUniforms ? getTokenizedAttributesAndUniforms(shaders.prelude.staticUniforms) : [];
        const staticUniformsInfo = source.staticUniforms ? getTokenizedAttributesAndUniforms(source.staticUniforms) : [];
        const dynamicUniformsInfo = configuration ? configuration.getBinderUniforms() : [];
        // remove duplicate uniforms
        const uniformList = preludeUniformsInfo.concat(staticUniformsInfo).concat(dynamicUniformsInfo);
        const allUniformsInfo = [];
        for (const uniform of uniformList) {
            if (allUniformsInfo.indexOf(uniform) < 0) allUniformsInfo.push(uniform);
        }

        const defines = configuration ? configuration.defines() : [];
        if (showOverdrawInspector) {
            defines.push('#define OVERDRAW_INSPECTOR;');
        }
        if (terrain) {
            defines.push('#define TERRAIN3D;');
        }

        const fragmentSource = defines.concat(shaders.prelude.fragmentSource, source.fragmentSource).join('\n');
        const vertexSource = defines.concat(shaders.prelude.vertexSource, source.vertexSource).join('\n');

        const fragmentShader = gl.createShader(gl.FRAGMENT_SHADER);
        if (gl.isContextLost()) {
            this.failedToCreate = true;
            return;
        }
        gl.shaderSource(fragmentShader, fragmentSource);
        gl.compileShader(fragmentShader);

        if (!gl.getShaderParameter(fragmentShader, gl.COMPILE_STATUS)) {
            throw new Error(`Could not compile fragment shader: ${gl.getShaderInfoLog(fragmentShader)}`);
        }

        gl.attachShader(this.program, fragmentShader);

        const vertexShader = gl.createShader(gl.VERTEX_SHADER);
        if (gl.isContextLost()) {
            this.failedToCreate = true;
            return;
        }
        gl.shaderSource(vertexShader, vertexSource);
        gl.compileShader(vertexShader);

        if (!gl.getShaderParameter(vertexShader, gl.COMPILE_STATUS)) {
            throw new Error(`Could not compile vertex shader: ${gl.getShaderInfoLog(vertexShader)}`);
        }

        gl.attachShader(this.program, vertexShader);

        this.attributes = {};
        const uniformLocations = {};

        this.numAttributes = allAttrInfo.length;

        for (let i = 0; i < this.numAttributes; i++) {
            if (allAttrInfo[i]) {
                gl.bindAttribLocation(this.program, i, allAttrInfo[i]);
                this.attributes[allAttrInfo[i]] = i;
            }
        }

        gl.linkProgram(this.program);
<<<<<<< HEAD

        if (!gl.getProgramParameter(this.program, gl.LINK_STATUS)) {
            throw new Error(`Program failed to link: ${gl.getProgramInfoLog(this.program)}`);
        }

=======
>>>>>>> 4830fdf3
        gl.deleteShader(vertexShader);
        gl.deleteShader(fragmentShader);

        for (let it = 0; it < allUniformsInfo.length; it++) {
            const uniform = allUniformsInfo[it];
            if (uniform && !uniformLocations[uniform]) {
                const uniformLocation = gl.getUniformLocation(this.program, uniform);
                if (uniformLocation) {
                    uniformLocations[uniform] = uniformLocation;
                }
            }
        }

        this.fixedUniforms = fixedUniforms(context, uniformLocations);
        this.terrainUniforms = terrainPreludeUniforms(context, uniformLocations);
        this.binderUniforms = configuration ? configuration.getUniforms(context, uniformLocations) : [];
    }

    draw(context: Context,
        drawMode: DrawMode,
        depthMode: Readonly<DepthMode>,
        stencilMode: Readonly<StencilMode>,
        colorMode: Readonly<ColorMode>,
        cullFaceMode: Readonly<CullFaceMode>,
        uniformValues: UniformValues<Us>,
        terrain: TerrainData,
        layerID: string,
        layoutVertexBuffer: VertexBuffer,
        indexBuffer: IndexBuffer,
        segments: SegmentVector,
        currentProperties?: any,
        zoom?: number | null,
        configuration?: ProgramConfiguration | null,
        dynamicLayoutBuffer?: VertexBuffer | null,
        dynamicLayoutBuffer2?: VertexBuffer | null,
        dynamicLayoutBuffer3?: VertexBuffer | null) {

        const gl = context.gl;

        if (this.failedToCreate) return;

        context.program.set(this.program);
        context.setDepthMode(depthMode);
        context.setStencilMode(stencilMode);
        context.setColorMode(colorMode);
        context.setCullFace(cullFaceMode);

        // set variables used by the 3d functions defined in _prelude.vertex.glsl
        if (terrain) {
            context.activeTexture.set(gl.TEXTURE2);
            gl.bindTexture(gl.TEXTURE_2D, terrain.depthTexture);
            context.activeTexture.set(gl.TEXTURE3);
            gl.bindTexture(gl.TEXTURE_2D, terrain.texture);
            for (const name in this.terrainUniforms) {
                this.terrainUniforms[name].set(terrain[name]);
            }
        }

        for (const name in this.fixedUniforms) {
            this.fixedUniforms[name].set(uniformValues[name]);
        }

        if (configuration) {
            configuration.setUniforms(context, this.binderUniforms, currentProperties, {zoom: (zoom as any)});
        }

        let primitiveSize = 0;
        switch (drawMode) {
            case gl.LINES:
                primitiveSize = 2;
                break;
            case gl.TRIANGLES:
                primitiveSize = 3;
                break;
            case gl.LINE_STRIP:
                primitiveSize = 1;
                break;
        }

        for (const segment of segments.get()) {
            const vaos = segment.vaos || (segment.vaos = {});
            const vao: VertexArrayObject = vaos[layerID] || (vaos[layerID] = new VertexArrayObject());

            vao.bind(
                context,
                this,
                layoutVertexBuffer,
                configuration ? configuration.getPaintVertexBuffers() : [],
                indexBuffer,
                segment.vertexOffset,
                dynamicLayoutBuffer,
                dynamicLayoutBuffer2,
                dynamicLayoutBuffer3
            );

            gl.drawElements(
                drawMode,
                segment.primitiveLength * primitiveSize,
                gl.UNSIGNED_SHORT,
                segment.primitiveOffset * primitiveSize * 2);
        }
    }
}<|MERGE_RESOLUTION|>--- conflicted
+++ resolved
@@ -123,14 +123,11 @@
         }
 
         gl.linkProgram(this.program);
-<<<<<<< HEAD
 
         if (!gl.getProgramParameter(this.program, gl.LINK_STATUS)) {
             throw new Error(`Program failed to link: ${gl.getProgramInfoLog(this.program)}`);
         }
 
-=======
->>>>>>> 4830fdf3
         gl.deleteShader(vertexShader);
         gl.deleteShader(fragmentShader);
 
