--- conflicted
+++ resolved
@@ -145,13 +145,9 @@
         // Most complexity of this function comes from generating correct vertex rings, and from placing the vertices into the ring in the correct order.
 
         if (this._granularity < 2) {
-<<<<<<< HEAD
-            return inputIndices;
-=======
             // The actual subdivision code always produces triangles with the correct winding order.
             // Also apply winding order correction when skipping subdivision altogether to maintain consistency.
             return fixWindingOrder(this._vertexBuffer, inputIndices);
->>>>>>> d05de9fc
         }
 
         const finalIndices = [];
@@ -696,10 +692,7 @@
 
 /**
  * Subdivides a polygon to a given granularity. Intended for preprocessing geometry for the 'fill' and 'fill-extrusion' layer types.
-<<<<<<< HEAD
-=======
  * All returned triangles have the counter-clockwise winding order.
->>>>>>> d05de9fc
  * @param polygon - An array of point rings that specify the polygon. The first ring is the polygon exterior, all subsequent rings form holes inside the first ring.
  * @param canonical - The canonical tile ID of the tile this polygon belongs to. Needed for generating special geometry for tiles that border the poles.
  * @param granularity - The subdivision granularity. If we assume tile EXTENT=8192, then a granularity of 2 will result in geometry being "cut" on each axis
@@ -768,11 +761,7 @@
  * @param linePoints - An array of points describing the line segments.
  * @param granularity - Subdivision granularity.
  * @param isRing - When true, an additional line segment is assumed to exist between the input array's last and first point.
-<<<<<<< HEAD
- * @returns A new array of points of the subdivided line segments. If `isRing` is set to `true`, then this also includes the (subdivided) segment from the last point of the input array to the first point.
-=======
  * @returns A new array of points of the subdivided line segments. The array may contain some of the original Point objects. If `isRing` is set to `true`, then this also includes the (subdivided) segment from the last point of the input array to the first point.
->>>>>>> d05de9fc
  *
  * @example
  * ```ts
@@ -815,10 +804,6 @@
         return [];
     }
 
-<<<<<<< HEAD
-    if (granularity < 2) {
-        if (isRing) {
-=======
     // Generate an extra line segment between the input array's first and last points,
     // but only if isRing=true AND the first and last points actually differ.
     const first = linePoints[0];
@@ -827,7 +812,6 @@
 
     if (granularity < 2) {
         if (addLastToFirstSegment) {
->>>>>>> d05de9fc
             return [...linePoints, linePoints[0]];
         } else {
             return [...linePoints];
@@ -841,11 +825,7 @@
 
     // Iterate over all input lines
     const totalPoints = linePoints.length;
-<<<<<<< HEAD
-    const lastIndex = isRing ? totalPoints : (totalPoints - 1);
-=======
     const lastIndex = addLastToFirstSegment ? totalPoints : (totalPoints - 1);
->>>>>>> d05de9fc
     for (let pointIndex = 0; pointIndex < lastIndex; pointIndex++) {
         const linePoint0 = linePoints[pointIndex];
         const linePoint1 = pointIndex < (totalPoints - 1) ? linePoints[pointIndex + 1] : linePoints[0];
@@ -869,15 +849,12 @@
         let lastPointX = lineVertex0x;
         let lastPointY = lineVertex0y;
 
-<<<<<<< HEAD
-=======
         // Walk along the line segment from start to end. In every step,
         // find out the distance from start until the line intersects either the X-parallel or Y-parallel subdivision axis.
         // Pick the closer intersection, add it to the final line points and consider that point the new start of the line.
         // But also make sure the intersection point does not lie beyond the end of the line.
         // If none of the intersection points is closer than line end, add the endpoint to the final line and break the loop.
 
->>>>>>> d05de9fc
         while (true) {
             const nextBoundaryX = dirX > 0 ?
                 ((Math.floor(lastPointX / cellSize) + 1) * cellSize) :
@@ -963,8 +940,6 @@
 }
 
 /**
-<<<<<<< HEAD
-=======
  * Returns a new array of indices where all triangles have the counter-clockwise winding order.
  * @param flattened - Flattened vertex buffer.
  * @param indices - Triangle indices.
@@ -1008,7 +983,6 @@
 }
 
 /**
->>>>>>> d05de9fc
  * Returns a SVG image (as string) that displays the supplied triangles and lines. Only vertices used by the triangles are included in the svg.
  * @param flattened - Array of flattened vertex coordinates.
  * @param triangles - Array of triangle indices.
