/* eslint-disable key-spacing */
import {RGBAImage} from '../util/image';
import {register} from '../util/web_worker_transfer';
import potpack from 'potpack';

import type {StyleImage} from '../style/style_image';
<<<<<<< HEAD
import {ContentAspectRatioMatchingMode} from '../style/style_image';
import type ImageManager from './image_manager';
import type Texture from './texture';
=======
import type {ImageManager} from './image_manager';
import type {Texture} from './texture';
>>>>>>> 1cbb496f
import type {Rect} from './glyph_atlas';

const IMAGE_PADDING: number = 1;
export {IMAGE_PADDING};

export class ImagePosition {
    paddedRect: Rect;
    pixelRatio: number;
    version: number;
    stretchY: Array<[number, number]>;
    stretchX: Array<[number, number]>;
    content: [number, number, number, number];
    contentMatch: ContentAspectRatioMatchingMode;

    constructor(paddedRect: Rect, {
        pixelRatio,
        version,
        stretchX,
        stretchY,
        content,
        contentMatch
    }: StyleImage) {
        this.paddedRect = paddedRect;
        this.pixelRatio = pixelRatio;
        this.stretchX = stretchX;
        this.stretchY = stretchY;
        this.content = content;
        this.contentMatch = contentMatch;
        this.version = version;
    }

    get tl(): [number, number] {
        return [
            this.paddedRect.x + IMAGE_PADDING,
            this.paddedRect.y + IMAGE_PADDING
        ];
    }

    get br(): [number, number] {
        return [
            this.paddedRect.x + this.paddedRect.w - IMAGE_PADDING,
            this.paddedRect.y + this.paddedRect.h - IMAGE_PADDING
        ];
    }

    get tlbr(): Array<number> {
        return this.tl.concat(this.br);
    }

    get displaySize(): [number, number] {
        return [
            (this.paddedRect.w - IMAGE_PADDING * 2) / this.pixelRatio,
            (this.paddedRect.h - IMAGE_PADDING * 2) / this.pixelRatio
        ];
    }
}

export class ImageAtlas {
    image: RGBAImage;
    iconPositions: {[_: string]: ImagePosition};
    patternPositions: {[_: string]: ImagePosition};
    haveRenderCallbacks: Array<string>;
    uploaded: boolean;

    constructor(icons: {[_: string]: StyleImage}, patterns: {[_: string]: StyleImage}) {
        const iconPositions = {}, patternPositions = {};
        this.haveRenderCallbacks = [];

        const bins = [];

        this.addImages(icons, iconPositions, bins);
        this.addImages(patterns, patternPositions, bins);

        const {w, h} = potpack(bins);
        const image = new RGBAImage({width: w || 1, height: h || 1});

        for (const id in icons) {
            const src = icons[id];
            const bin = iconPositions[id].paddedRect;
            RGBAImage.copy(src.data, image, {x: 0, y: 0}, {x: bin.x + IMAGE_PADDING, y: bin.y + IMAGE_PADDING}, src.data);
        }

        for (const id in patterns) {
            const src = patterns[id];
            const bin = patternPositions[id].paddedRect;
            const x = bin.x + IMAGE_PADDING,
                y = bin.y + IMAGE_PADDING,
                w = src.data.width,
                h = src.data.height;

            RGBAImage.copy(src.data, image, {x: 0, y: 0}, {x, y}, src.data);
            // Add 1 pixel wrapped padding on each side of the image.
            RGBAImage.copy(src.data, image, {x: 0, y: h - 1}, {x, y: y - 1}, {width: w, height: 1}); // T
            RGBAImage.copy(src.data, image, {x: 0, y:     0}, {x, y: y + h}, {width: w, height: 1}); // B
            RGBAImage.copy(src.data, image, {x: w - 1, y: 0}, {x: x - 1, y}, {width: 1, height: h}); // L
            RGBAImage.copy(src.data, image, {x: 0,     y: 0}, {x: x + w, y}, {width: 1, height: h}); // R
        }

        this.image = image;
        this.iconPositions = iconPositions;
        this.patternPositions = patternPositions;
    }

    addImages(images: {[_: string]: StyleImage}, positions: {[_: string]: ImagePosition}, bins: Array<Rect>) {
        for (const id in images) {
            const src = images[id];
            const bin = {
                x: 0,
                y: 0,
                w: src.data.width + 2 * IMAGE_PADDING,
                h: src.data.height + 2 * IMAGE_PADDING,
            };
            bins.push(bin);
            positions[id] = new ImagePosition(bin, src);

            if (src.hasRenderCallback) {
                this.haveRenderCallbacks.push(id);
            }
        }
    }

    patchUpdatedImages(imageManager: ImageManager, texture: Texture) {
        imageManager.dispatchRenderCallbacks(this.haveRenderCallbacks);
        for (const name in imageManager.updatedImages) {
            this.patchUpdatedImage(this.iconPositions[name], imageManager.getImage(name), texture);
            this.patchUpdatedImage(this.patternPositions[name], imageManager.getImage(name), texture);
        }
    }

    patchUpdatedImage(position: ImagePosition, image: StyleImage, texture: Texture) {
        if (!position || !image) return;

        if (position.version === image.version) return;

        position.version = image.version;
        const [x, y] = position.tl;
        texture.update(image.data, undefined, {x, y});
    }

}

register('ImagePosition', ImagePosition);
register('ImageAtlas', ImageAtlas);<|MERGE_RESOLUTION|>--- conflicted
+++ resolved
@@ -4,14 +4,9 @@
 import potpack from 'potpack';
 
 import type {StyleImage} from '../style/style_image';
-<<<<<<< HEAD
 import {ContentAspectRatioMatchingMode} from '../style/style_image';
-import type ImageManager from './image_manager';
-import type Texture from './texture';
-=======
 import type {ImageManager} from './image_manager';
 import type {Texture} from './texture';
->>>>>>> 1cbb496f
 import type {Rect} from './glyph_atlas';
 
 const IMAGE_PADDING: number = 1;
