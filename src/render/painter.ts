import {browser} from '../util/browser';
import {mat4} from 'gl-matrix';
import {SourceCache} from '../source/source_cache';
import {EXTENT} from '../data/extent';
import {SegmentVector} from '../data/segment';
import {RasterBoundsArray, PosArray, TriangleIndexArray, LineStripIndexArray} from '../data/array_types.g';
import rasterBoundsAttributes from '../data/raster_bounds_attributes';
import posAttributes from '../data/pos_attributes';
import {ProgramConfiguration} from '../data/program_configuration';
import {CrossTileSymbolIndex} from '../symbol/cross_tile_symbol_index';
import {shaders} from '../shaders/shaders';
import {Program} from './program';
import {programUniforms} from './program/program_uniforms';
import {Context} from '../gl/context';
import {DepthMode} from '../gl/depth_mode';
import {StencilMode} from '../gl/stencil_mode';
import {ColorMode} from '../gl/color_mode';
import {CullFaceMode} from '../gl/cull_face_mode';
import {Texture} from './texture';
import {Color} from '@maplibre/maplibre-gl-style-spec';
import {drawSymbols} from './draw_symbol';
import {drawCircles} from './draw_circle';
import {drawHeatmap} from './draw_heatmap';
import {drawLine} from './draw_line';
import {drawFill} from './draw_fill';
import {drawFillExtrusion} from './draw_fill_extrusion';
import {drawHillshade} from './draw_hillshade';
import {drawRaster} from './draw_raster';
import {drawBackground} from './draw_background';
import {drawDebug, drawDebugPadding, selectDebugSource} from './draw_debug';
import {drawCustom} from './draw_custom';
import {drawDepth, drawCoords} from './draw_terrain';
import {OverscaledTileID} from '../source/tile_id';

import type {Transform} from '../geo/transform';
import type {Style} from '../style/style';
import type {StyleLayer} from '../style/style_layer';
import type {CrossFaded} from '../style/properties';
import type {LineAtlas} from './line_atlas';
import type {ImageManager} from './image_manager';
import type {GlyphManager} from './glyph_manager';
import type {VertexBuffer} from '../gl/vertex_buffer';
import type {IndexBuffer} from '../gl/index_buffer';
import type {DepthRangeType, DepthMaskType, DepthFuncType} from '../gl/types';
import type {ResolvedImage} from '@maplibre/maplibre-gl-style-spec';
import {RenderToTexture} from './render_to_texture';
import {Mesh} from './mesh';
import {translatePosMatrix as mercatorTranslatePosMatrix, MercatorShaderDefine, MercatorShaderVariantKey} from '../geo/projection/mercator';
import {Tile} from '../source/tile';
import {ProjectionData} from './program/projection_program';
<<<<<<< HEAD
import {MercatorTransform} from '../geo/projection/mercator_transform';
=======
>>>>>>> 518041fd

export type RenderPass = 'offscreen' | 'opaque' | 'translucent';

type PainterOptions = {
    showOverdrawInspector: boolean;
    showTileBoundaries: boolean;
    showPadding: boolean;
    rotating: boolean;
    zooming: boolean;
    moving: boolean;
    fadeDuration: number;
};

/**
 * @internal
 * Initialize a new painter object.
 */
export class Painter {
    context: Context;
    transform: Transform;
    renderToTexture: RenderToTexture;
    _tileTextures: {
        [_: number]: Array<Texture>;
    };
    numSublayers: number;
    depthEpsilon: number;
    emptyProgramConfiguration: ProgramConfiguration;
    width: number;
    height: number;
    pixelRatio: number;
    tileExtentBuffer: VertexBuffer;
    tileExtentSegments: SegmentVector;
    tileExtentMesh: Mesh;

    debugBuffer: VertexBuffer;
    debugSegments: SegmentVector;
    rasterBoundsBuffer: VertexBuffer;
    rasterBoundsSegments: SegmentVector;
    rasterBoundsBufferPosOnly: VertexBuffer;
    rasterBoundsSegmentsPosOnly: SegmentVector;
    viewportBuffer: VertexBuffer;
    viewportSegments: SegmentVector;
    quadTriangleIndexBuffer: IndexBuffer;
    tileBorderIndexBuffer: IndexBuffer;
    _tileClippingMaskIDs: {[_: string]: number};
    stencilClearMode: StencilMode;
    style: Style;
    options: PainterOptions;
    lineAtlas: LineAtlas;
    imageManager: ImageManager;
    glyphManager: GlyphManager;
    depthRangeFor3D: DepthRangeType;
    opaquePassCutoff: number;
    renderPass: RenderPass;
    currentLayer: number;
    currentStencilSource: string;
    nextStencilID: number;
    id: string;
    _showOverdrawInspector: boolean;
    cache: {[_: string]: Program<any>};
    crossTileSymbolIndex: CrossTileSymbolIndex;
    symbolFadeChange: number;
    debugOverlayTexture: Texture;
    debugOverlayCanvas: HTMLCanvasElement;
    // this object stores the current camera-matrix and the last render time
    // of the terrain-facilitators. e.g. depth & coords framebuffers
    // every time the camera-matrix changes the terrain-facilitators will be redrawn.
    terrainFacilitator: {dirty: boolean; matrix: mat4; renderTime: number};

    constructor(gl: WebGLRenderingContext | WebGL2RenderingContext, transform: Transform) {
        this.context = new Context(gl);
        this.transform = transform;
        this._tileTextures = {};
        this.terrainFacilitator = {dirty: true, matrix: mat4.identity(new Float64Array(16) as any), renderTime: 0};

        this.setup();

        // Within each layer there are multiple distinct z-planes that can be drawn to.
        // This is implemented using the WebGL depth buffer.
        this.numSublayers = SourceCache.maxUnderzooming + SourceCache.maxOverzooming + 1;
        this.depthEpsilon = 1 / Math.pow(2, 16);

        this.crossTileSymbolIndex = new CrossTileSymbolIndex();
    }

    /*
     * Update the GL viewport, projection matrix, and transforms to compensate
     * for a new width and height value.
     */
    resize(width: number, height: number, pixelRatio: number) {
        this.width = Math.floor(width * pixelRatio);
        this.height = Math.floor(height * pixelRatio);
        this.pixelRatio = pixelRatio;
        this.context.viewport.set([0, 0, this.width, this.height]);

        if (this.style) {
            for (const layerId of this.style._order) {
                this.style._layers[layerId].resize();
            }
        }
    }

    setup() {
        const context = this.context;

        const tileExtentArray = new PosArray();
        tileExtentArray.emplaceBack(0, 0);
        tileExtentArray.emplaceBack(EXTENT, 0);
        tileExtentArray.emplaceBack(0, EXTENT);
        tileExtentArray.emplaceBack(EXTENT, EXTENT);
        this.tileExtentBuffer = context.createVertexBuffer(tileExtentArray, posAttributes.members);
        this.tileExtentSegments = SegmentVector.simpleSegment(0, 0, 4, 2);

        const debugArray = new PosArray();
        debugArray.emplaceBack(0, 0);
        debugArray.emplaceBack(EXTENT, 0);
        debugArray.emplaceBack(0, EXTENT);
        debugArray.emplaceBack(EXTENT, EXTENT);
        this.debugBuffer = context.createVertexBuffer(debugArray, posAttributes.members);
        this.debugSegments = SegmentVector.simpleSegment(0, 0, 4, 5);

        const rasterBoundsArray = new RasterBoundsArray();
        rasterBoundsArray.emplaceBack(0, 0, 0, 0);
        rasterBoundsArray.emplaceBack(EXTENT, 0, EXTENT, 0);
        rasterBoundsArray.emplaceBack(0, EXTENT, 0, EXTENT);
        rasterBoundsArray.emplaceBack(EXTENT, EXTENT, EXTENT, EXTENT);
        this.rasterBoundsBuffer = context.createVertexBuffer(rasterBoundsArray, rasterBoundsAttributes.members);
        this.rasterBoundsSegments = SegmentVector.simpleSegment(0, 0, 4, 2);

        const rasterBoundsArrayPosOnly = new PosArray();
        rasterBoundsArrayPosOnly.emplaceBack(0, 0);
        rasterBoundsArrayPosOnly.emplaceBack(EXTENT, 0);
        rasterBoundsArrayPosOnly.emplaceBack(0, EXTENT);
        rasterBoundsArrayPosOnly.emplaceBack(EXTENT, EXTENT);
        this.rasterBoundsBufferPosOnly = context.createVertexBuffer(rasterBoundsArrayPosOnly, posAttributes.members);
        this.rasterBoundsSegmentsPosOnly = SegmentVector.simpleSegment(0, 0, 4, 5);

        const viewportArray = new PosArray();
        viewportArray.emplaceBack(0, 0);
        viewportArray.emplaceBack(1, 0);
        viewportArray.emplaceBack(0, 1);
        viewportArray.emplaceBack(1, 1);
        this.viewportBuffer = context.createVertexBuffer(viewportArray, posAttributes.members);
        this.viewportSegments = SegmentVector.simpleSegment(0, 0, 4, 2);

        const tileLineStripIndices = new LineStripIndexArray();
        tileLineStripIndices.emplaceBack(0);
        tileLineStripIndices.emplaceBack(1);
        tileLineStripIndices.emplaceBack(3);
        tileLineStripIndices.emplaceBack(2);
        tileLineStripIndices.emplaceBack(0);
        this.tileBorderIndexBuffer = context.createIndexBuffer(tileLineStripIndices);

        const quadTriangleIndices = new TriangleIndexArray();
        quadTriangleIndices.emplaceBack(1, 0, 2);
        quadTriangleIndices.emplaceBack(1, 2, 3);
        this.quadTriangleIndexBuffer = context.createIndexBuffer(quadTriangleIndices);

        const gl = this.context.gl;
        this.stencilClearMode = new StencilMode({func: gl.ALWAYS, mask: 0}, 0x0, 0xFF, gl.ZERO, gl.ZERO, gl.ZERO);

        this.tileExtentMesh = new Mesh(this.tileExtentBuffer, this.quadTriangleIndexBuffer, this.tileExtentSegments);
    }

    /*
     * Reset the drawing canvas by clearing the stencil buffer so that we can draw
     * new tiles at the same location, while retaining previously drawn pixels.
     */
    clearStencil() {
        const context = this.context;
        const gl = context.gl;

        this.nextStencilID = 1;
        this.currentStencilSource = undefined;

        // As a temporary workaround for https://github.com/mapbox/mapbox-gl-js/issues/5490,
        // pending an upstream fix, we draw a fullscreen stencil=0 clipping mask here,
        // effectively clearing the stencil buffer: once an upstream patch lands, remove
        // this function in favor of context.clear({ stencil: 0x0 })

        const matrix = mat4.create();
        mat4.ortho(matrix, 0, this.width, this.height, 0, 0, 1);
        mat4.scale(matrix, matrix, [gl.drawingBufferWidth, gl.drawingBufferHeight, 0]);

        const projectionData: ProjectionData = {
            'u_projection_matrix': matrix,
            'u_projection_tile_mercator_coords': [0, 0, 1, 1],
            'u_projection_clipping_plane': [0, 0, 0, 0],
            'u_projection_transition': 0.0,
            'u_projection_fallback_matrix': matrix,
        };

        // Note: we force a simple mercator projection for the shader, since we want to draw a fullscreen quad.
        this.useProgram('clippingMask', null, true).draw(context, gl.TRIANGLES,
            DepthMode.disabled, this.stencilClearMode, ColorMode.disabled, CullFaceMode.disabled,
            null, null, projectionData,
            '$clipping', this.viewportBuffer,
            this.quadTriangleIndexBuffer, this.viewportSegments);
    }

    _renderTileClippingMasks(layer: StyleLayer, tileIDs: Array<OverscaledTileID>, renderToTexture: boolean) {
        if (this.currentStencilSource === layer.source || !layer.isTileClipped() || !tileIDs || !tileIDs.length) {
            return;
        }

        this.currentStencilSource = layer.source;

        if (this.nextStencilID + tileIDs.length > 256) {
            // we'll run out of fresh IDs so we need to clear and start from scratch
            this.clearStencil();
        }

        const context = this.context;
        context.setColorMode(ColorMode.disabled);
        context.setDepthMode(DepthMode.disabled);

        const stencilRefs = {};

        // Set stencil ref values for all tiles
        for (const tileID of tileIDs) {
            stencilRefs[tileID.key] = this.nextStencilID++;
        }

        // A two-pass approach is needed. See comment in draw_raster.ts for more details.
        // However, we use a simpler approach because we don't care about overdraw here.

        // First pass - draw tiles with borders and with GL_ALWAYS
        this._renderTileMasks(stencilRefs, tileIDs, renderToTexture, true);
        // Second pass - draw borderless tiles with GL_ALWAYS
        this._renderTileMasks(stencilRefs, tileIDs, renderToTexture, false);

        this._tileClippingMaskIDs = stencilRefs;
    }

    _renderTileMasks(tileStencilRefs: {[_: string]: number}, tileIDs: Array<OverscaledTileID>, renderToTexture: boolean, useBorders: boolean) {
        const context = this.context;
        const gl = context.gl;
        const projection = this.style.map.projection;

        const program = this.useProgram('clippingMask');

        // tiles are usually supplied in ascending order of z, then y, then x
        for (const tileID of tileIDs) {
            const stencilRef = tileStencilRefs[tileID.key];
            const terrainData = this.style.map.terrain && this.style.map.terrain.getTerrainData(tileID);

<<<<<<< HEAD
            const mesh = projection.getMeshFromTileID(this.context, tileID.canonical, useBorders);
=======
            const mesh = projection.getMeshFromTileID(this.context, tileID.canonical, useBorders, true);
>>>>>>> 518041fd

            const projectionData = projection.getProjectionData(tileID.canonical, tileID.posMatrix);

            program.draw(context, gl.TRIANGLES, DepthMode.disabled,
                // Tests will always pass, and ref value will be written to stencil buffer.
                new StencilMode({func: gl.ALWAYS, mask: 0}, stencilRef, 0xFF, gl.KEEP, gl.KEEP, gl.REPLACE),
                ColorMode.disabled, renderToTexture ? CullFaceMode.disabled : CullFaceMode.backCCW, null,
                terrainData, projectionData, '$clipping', mesh.vertexBuffer,
                mesh.indexBuffer, mesh.segments);
        }
    }

    stencilModeFor3D(): StencilMode {
        this.currentStencilSource = undefined;

        if (this.nextStencilID + 1 > 256) {
            this.clearStencil();
        }

        const id = this.nextStencilID++;
        const gl = this.context.gl;
        return new StencilMode({func: gl.NOTEQUAL, mask: 0xFF}, id, 0xFF, gl.KEEP, gl.KEEP, gl.REPLACE);
    }

    stencilModeForClipping(tileID: OverscaledTileID): StencilMode {
        const gl = this.context.gl;
        return new StencilMode({func: gl.EQUAL, mask: 0xFF}, this._tileClippingMaskIDs[tileID.key], 0x00, gl.KEEP, gl.KEEP, gl.REPLACE);
    }

    /*
     * Sort coordinates by Z as drawing tiles is done in Z-descending order.
     * All children with the same Z write the same stencil value.  Children
     * stencil values are greater than parent's.  This is used only for raster
     * and raster-dem tiles, which are already clipped to tile boundaries, to
     * mask area of tile overlapped by children tiles.
     * Stencil ref values continue range used in _tileClippingMaskIDs.
     *
     * Returns [StencilMode for tile overscaleZ map, sortedCoords].
     */
    stencilConfigForOverlap(tileIDs: Array<OverscaledTileID>): [{
        [_: number]: Readonly<StencilMode>;
    }, Array<OverscaledTileID>] {
        const gl = this.context.gl;
        const coords = tileIDs.sort((a, b) => b.overscaledZ - a.overscaledZ);
        const minTileZ = coords[coords.length - 1].overscaledZ;
        const stencilValues = coords[0].overscaledZ - minTileZ + 1;
        if (stencilValues > 1) {
            this.currentStencilSource = undefined;
            if (this.nextStencilID + stencilValues > 256) {
                this.clearStencil();
            }
            const zToStencilMode = {};
            for (let i = 0; i < stencilValues; i++) {
                zToStencilMode[i + minTileZ] = new StencilMode({func: gl.GEQUAL, mask: 0xFF}, i + this.nextStencilID, 0xFF, gl.KEEP, gl.KEEP, gl.REPLACE);
            }
            this.nextStencilID += stencilValues;
            return [zToStencilMode, coords];
        }
        return [{[minTileZ]: StencilMode.disabled}, coords];
    }

    stencilConfigForOverlapTwoPass(tileIDs: Array<OverscaledTileID>): [
        { [_: number]: Readonly<StencilMode> }, // borderless tiles - high priority & high stencil values
        { [_: number]: Readonly<StencilMode> }, // tiles with border - low priority
        Array<OverscaledTileID>
    ] {
        const gl = this.context.gl;
        const coords = tileIDs.sort((a, b) => b.overscaledZ - a.overscaledZ);
        const minTileZ = coords[coords.length - 1].overscaledZ;
        const stencilValues = coords[0].overscaledZ - minTileZ + 1;

        this.clearStencil();

        if (stencilValues > 1) {
            const zToStencilModeHigh = {};
            const zToStencilModeLow = {};
            for (let i = 0; i < stencilValues; i++) {
                zToStencilModeHigh[i + minTileZ] = new StencilMode({func: gl.GREATER, mask: 0xFF}, stencilValues + 1 + i, 0xFF, gl.KEEP, gl.KEEP, gl.REPLACE);
                zToStencilModeLow[i + minTileZ] = new StencilMode({func: gl.GREATER, mask: 0xFF}, 1 + i, 0xFF, gl.KEEP, gl.KEEP, gl.REPLACE);
            }
            this.nextStencilID = stencilValues * 2 + 1;
            return [
                zToStencilModeHigh,
                zToStencilModeLow,
                coords
            ];
        } else {
            this.nextStencilID = 3;
            return [
                {[minTileZ]: new StencilMode({func: gl.GREATER, mask: 0xFF}, 2, 0xFF, gl.KEEP, gl.KEEP, gl.REPLACE)},
                {[minTileZ]: new StencilMode({func: gl.GREATER, mask: 0xFF}, 1, 0xFF, gl.KEEP, gl.KEEP, gl.REPLACE)},
                coords
            ];
        }
    }

    colorModeForRenderPass(): Readonly<ColorMode> {
        const gl = this.context.gl;
        if (this._showOverdrawInspector) {
            const numOverdrawSteps = 8;
            const a = 1 / numOverdrawSteps;

            return new ColorMode([gl.CONSTANT_COLOR, gl.ONE], new Color(a, a, a, 0), [true, true, true, true]);
        } else if (this.renderPass === 'opaque') {
            return ColorMode.unblended;
        } else {
            return ColorMode.alphaBlended;
        }
    }

    depthModeForSublayer(n: number, mask: DepthMaskType, func?: DepthFuncType | null): Readonly<DepthMode> {
        if (!this.opaquePassEnabledForLayer()) return DepthMode.disabled;
        const depth = 1 - ((1 + this.currentLayer) * this.numSublayers + n) * this.depthEpsilon;
        return new DepthMode(func || this.context.gl.LEQUAL, mask, [depth, depth]);
    }

    /*
     * The opaque pass and 3D layers both use the depth buffer.
     * Layers drawn above 3D layers need to be drawn using the
     * painter's algorithm so that they appear above 3D features.
     * This returns true for layers that can be drawn using the
     * opaque pass.
     */
    opaquePassEnabledForLayer() {
        return this.currentLayer < this.opaquePassCutoff;
    }

    render(style: Style, options: PainterOptions) {
        this.style = style;
        this.options = options;

        this.lineAtlas = style.lineAtlas;
        this.imageManager = style.imageManager;
        this.glyphManager = style.glyphManager;

        this.symbolFadeChange = style.placement.symbolFadeChange(browser.now());

        this.imageManager.beginFrame();

        const layerIds = this.style._order;
        const sourceCaches = this.style.sourceCaches;

        const coordsAscending: {[_: string]: Array<OverscaledTileID>} = {};
        const coordsDescending: {[_: string]: Array<OverscaledTileID>} = {};
        const coordsDescendingSymbol: {[_: string]: Array<OverscaledTileID>} = {};

        for (const id in sourceCaches) {
            const sourceCache = sourceCaches[id];
            if (sourceCache.used) {
                sourceCache.prepare(this.context);
            }

            coordsAscending[id] = sourceCache.getVisibleCoordinates(false);
            coordsDescending[id] = coordsAscending[id].slice().reverse();
            coordsDescendingSymbol[id] = sourceCache.getVisibleCoordinates(true).reverse();
        }

        this.opaquePassCutoff = Infinity;
        for (let i = 0; i < layerIds.length; i++) {
            const layerId = layerIds[i];
            if (this.style._layers[layerId].is3D()) {
                this.opaquePassCutoff = i;
                break;
            }
        }

        this.maybeDrawDepthAndCoords(false);

        if (this.renderToTexture) {
            this.renderToTexture.prepareForRender(this.style, this.transform.zoom);
            // this is disabled, because render-to-texture is rendering all layers from bottom to top.
            this.opaquePassCutoff = 0;
        }

        // Offscreen pass ===============================================
        // We first do all rendering that requires rendering to a separate
        // framebuffer, and then save those for rendering back to the map
        // later: in doing this we avoid doing expensive framebuffer restores.
        this.renderPass = 'offscreen';

        for (const layerId of layerIds) {
            const layer = this.style._layers[layerId];
            if (!layer.hasOffscreenPass() || layer.isHidden(this.transform.zoom)) continue;

            const coords = coordsDescending[layer.source];
            if (layer.type !== 'custom' && !coords.length) continue;

            this.renderLayer(this, sourceCaches[layer.source], layer, coords);
        }

        // Execute offscreen GPU tasks of the projection manager
        this.style.map.projection.updateGPUdependent({
            context: this.context,
            useProgram: (name: string) => this.useProgram(name)
        });

        // Rebind the main framebuffer now that all offscreen layers have been rendered:
        this.context.viewport.set([0, 0, this.width, this.height]);
        this.context.bindFramebuffer.set(null);

        // Clear buffers in preparation for drawing to the main framebuffer
        this.context.clear({color: options.showOverdrawInspector ? Color.black : Color.transparent, depth: 1});
        this.clearStencil();

        this._showOverdrawInspector = options.showOverdrawInspector;
        this.depthRangeFor3D = [0, 1 - ((style._order.length + 2) * this.numSublayers * this.depthEpsilon)];

        // Opaque pass ===============================================
        // Draw opaque layers top-to-bottom first.
        if (!this.renderToTexture) {
            this.renderPass = 'opaque';

            for (this.currentLayer = layerIds.length - 1; this.currentLayer >= 0; this.currentLayer--) {
                const layer = this.style._layers[layerIds[this.currentLayer]];
                const sourceCache = sourceCaches[layer.source];
                const coords = coordsAscending[layer.source];

                this._renderTileClippingMasks(layer, coords, false);
                this.renderLayer(this, sourceCache, layer, coords);
            }
        }

        // Translucent pass ===============================================
        // Draw all other layers bottom-to-top.
        this.renderPass = 'translucent';

        for (this.currentLayer = 0; this.currentLayer < layerIds.length; this.currentLayer++) {
            const layer = this.style._layers[layerIds[this.currentLayer]];
            const sourceCache = sourceCaches[layer.source];

            if (this.renderToTexture && this.renderToTexture.renderLayer(layer)) continue;

            // For symbol layers in the translucent pass, we add extra tiles to the renderable set
            // for cross-tile symbol fading. Symbol layers don't use tile clipping, so no need to render
            // separate clipping masks
            const coords = (layer.type === 'symbol' ? coordsDescendingSymbol : coordsDescending)[layer.source];

            this._renderTileClippingMasks(layer, coordsAscending[layer.source], false);
            this.renderLayer(this, sourceCache, layer, coords);
        }

        if (this.options.showTileBoundaries) {
            const selectedSource = selectDebugSource(this.style, this.transform.zoom);
            if (selectedSource) {
                drawDebug(this, selectedSource, selectedSource.getVisibleCoordinates());
            }
        }

        if (this.options.showPadding) {
            drawDebugPadding(this);
        }

        // Set defaults for most GL values so that anyone using the state after the render
        // encounters more expected values.
        this.context.setDefault();
    }

    /**
     * Update the depth and coords framebuffers, if the contents of those frame buffers is out of date.
     * If requireExact is false, then the contents of those frame buffers is not updated if it is close
     * to accurate (that is, the camera has not moved much since it was updated last).
     */
    maybeDrawDepthAndCoords(requireExact: boolean) {
        if (!this.style || !this.style.map || !this.style.map.terrain) {
            return;
        }
        const prevMatrix = this.terrainFacilitator.matrix;
        const currMatrix = (this.transform as MercatorTransform).projMatrix; // JP: TODO: remove this hack

        // Update coords/depth-framebuffer on camera movement, or tile reloading
        let doUpdate = this.terrainFacilitator.dirty;
        doUpdate ||= requireExact ? !mat4.exactEquals(prevMatrix, currMatrix) : !mat4.equals(prevMatrix, currMatrix);
        doUpdate ||= this.style.map.terrain.sourceCache.anyTilesAfterTime(this.terrainFacilitator.renderTime);

        if (!doUpdate) {
            return;
        }

        mat4.copy(prevMatrix, currMatrix);
        this.terrainFacilitator.renderTime = Date.now();
        this.terrainFacilitator.dirty = false;
        drawDepth(this, this.style.map.terrain);
        drawCoords(this, this.style.map.terrain);
    }

    renderLayer(painter: Painter, sourceCache: SourceCache, layer: StyleLayer, coords: Array<OverscaledTileID>) {
        if (layer.isHidden(this.transform.zoom)) return;
        if (layer.type !== 'background' && layer.type !== 'custom' && !(coords || []).length) return;
        this.id = layer.id;

        switch (layer.type) {
            case 'symbol':
                drawSymbols(painter, sourceCache, layer as any, coords, this.style.placement.variableOffsets);
                break;
            case 'circle':
                drawCircles(painter, sourceCache, layer as any, coords);
                break;
            case 'heatmap':
                drawHeatmap(painter, sourceCache, layer as any, coords);
                break;
            case 'line':
                drawLine(painter, sourceCache, layer as any, coords);
                break;
            case 'fill':
                drawFill(painter, sourceCache, layer as any, coords);
                break;
            case 'fill-extrusion':
                drawFillExtrusion(painter, sourceCache, layer as any, coords);
                break;
            case 'hillshade':
                drawHillshade(painter, sourceCache, layer as any, coords);
                break;
            case 'raster':
                drawRaster(painter, sourceCache, layer as any, coords);
                break;
            case 'background':
                drawBackground(painter, sourceCache, layer as any, coords);
                break;
            case 'custom':
                drawCustom(painter, sourceCache, layer as any);
                break;
        }
    }

    /**
     * Temporary function - translate & translate-anchor handling will be moved to projection classes,
     * since it is inherently projection dependent. Most translations will not be handled by the
     * projection matrix (like the one this function produces), but by specialized code in the vertex shader.
     */
    translatePosMatrix(
        matrix: mat4,
        tile: Tile,
        translate: [number, number],
        translateAnchor: 'map' | 'viewport',
        inViewportPixelUnitsUnits: boolean = false
    ): mat4 {
        return mercatorTranslatePosMatrix(this.transform, tile, matrix, translate, translateAnchor, inViewportPixelUnitsUnits);
    }

    saveTileTexture(texture: Texture) {
        const textures = this._tileTextures[texture.size[0]];
        if (!textures) {
            this._tileTextures[texture.size[0]] = [texture];
        } else {
            textures.push(texture);
        }
    }

    getTileTexture(size: number) {
        const textures = this._tileTextures[size];
        return textures && textures.length > 0 ? textures.pop() : null;
    }

    /**
     * Checks whether a pattern image is needed, and if it is, whether it is not loaded.
     *
     * @returns true if a needed image is missing and rendering needs to be skipped.
     */
    isPatternMissing(image?: CrossFaded<ResolvedImage> | null): boolean {
        if (!image) return false;
        if (!image.from || !image.to) return true;
        const imagePosA = this.imageManager.getPattern(image.from.toString());
        const imagePosB = this.imageManager.getPattern(image.to.toString());
        return !imagePosA || !imagePosB;
    }

    /**
     * Finds the required shader and its variant (base/terrain/globe, etc.) and binds it, compiling a new shader if required.
     * @param name - Name of the desired shader.
     * @param programConfiguration - Configuration of shader's inputs.
     * @param defines - Additional macros to be injected at the beginning of the shader. Expected format is `['#define XYZ']`, etc.
     * @param forceSimpleProjection - Whether to force the use of a shader variant with simple mercator projection vertex shader.
     * False by default. Use true when drawing with a simple projection matrix is desired, eg. when drawing a fullscreen quad.
     * @returns
     */
    useProgram(name: string, programConfiguration?: ProgramConfiguration | null, forceSimpleProjection: boolean = false): Program<any> {
        this.cache = this.cache || {};
        const useTerrain = !!this.style.map.terrain;

        const projection = this.style.map.projection;

        const projectionPrelude = forceSimpleProjection ? shaders.projectionMercator : projection.shaderPreludeCode;
        const projectionDefine = forceSimpleProjection ? MercatorShaderDefine : projection.shaderDefine;
        const projectionKey = `/${forceSimpleProjection ? MercatorShaderVariantKey : projection.shaderVariantName}`;

        const configurationKey = (programConfiguration ? programConfiguration.cacheKey : '');
        const overdrawKey = (this._showOverdrawInspector ? '/overdraw' : '');
        const terrainKey = (useTerrain ? '/terrain' : '');

        const key = name + configurationKey + projectionKey + overdrawKey + terrainKey;

        if (!this.cache[key]) {
            this.cache[key] = new Program(
                this.context,
                shaders[name],
                programConfiguration,
                programUniforms[name],
                this._showOverdrawInspector,
                useTerrain,
                projectionPrelude,
                projectionDefine
            );
        }
        return this.cache[key];
    }

    /*
     * Reset some GL state to default values to avoid hard-to-debug bugs
     * in custom layers.
     */
    setCustomLayerDefaults() {
        // Prevent custom layers from unintentionally modify the last VAO used.
        // All other state is state is restored on it's own, but for VAOs it's
        // simpler to unbind so that we don't have to track the state of VAOs.
        this.context.unbindVAO();

        // The default values for this state is meaningful and often expected.
        // Leaving this state dirty could cause a lot of confusion for users.
        this.context.cullFace.setDefault();
        this.context.activeTexture.setDefault();
        this.context.pixelStoreUnpack.setDefault();
        this.context.pixelStoreUnpackPremultiplyAlpha.setDefault();
        this.context.pixelStoreUnpackFlipY.setDefault();
    }

    /*
     * Set GL state that is shared by all layers.
     */
    setBaseState() {
        const gl = this.context.gl;
        this.context.cullFace.set(false);
        this.context.viewport.set([0, 0, this.width, this.height]);
        this.context.blendEquation.set(gl.FUNC_ADD);
    }

    initDebugOverlayCanvas() {
        if (this.debugOverlayCanvas == null) {
            this.debugOverlayCanvas = document.createElement('canvas');
            this.debugOverlayCanvas.width = 512;
            this.debugOverlayCanvas.height = 512;
            const gl = this.context.gl;
            this.debugOverlayTexture = new Texture(this.context, this.debugOverlayCanvas, gl.RGBA);
        }
    }

    destroy() {
        if (this.debugOverlayTexture) {
            this.debugOverlayTexture.destroy();
        }
    }

    /*
     * Return true if drawing buffer size is != from requested size.
     * That means that we've reached GL limits somehow.
     * Note: drawing buffer size changes only when canvas size changes
     */
    overLimit() {
        const {drawingBufferWidth, drawingBufferHeight} = this.context.gl;
        return this.width !== drawingBufferWidth || this.height !== drawingBufferHeight;
    }
}<|MERGE_RESOLUTION|>--- conflicted
+++ resolved
@@ -48,10 +48,7 @@
 import {translatePosMatrix as mercatorTranslatePosMatrix, MercatorShaderDefine, MercatorShaderVariantKey} from '../geo/projection/mercator';
 import {Tile} from '../source/tile';
 import {ProjectionData} from './program/projection_program';
-<<<<<<< HEAD
 import {MercatorTransform} from '../geo/projection/mercator_transform';
-=======
->>>>>>> 518041fd
 
 export type RenderPass = 'offscreen' | 'opaque' | 'translucent';
 
@@ -298,11 +295,7 @@
             const stencilRef = tileStencilRefs[tileID.key];
             const terrainData = this.style.map.terrain && this.style.map.terrain.getTerrainData(tileID);
 
-<<<<<<< HEAD
-            const mesh = projection.getMeshFromTileID(this.context, tileID.canonical, useBorders);
-=======
             const mesh = projection.getMeshFromTileID(this.context, tileID.canonical, useBorders, true);
->>>>>>> 518041fd
 
             const projectionData = projection.getProjectionData(tileID.canonical, tileID.posMatrix);
 
