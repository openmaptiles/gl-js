--- conflicted
+++ resolved
@@ -38,11 +38,7 @@
         const tile = sourceCache.getTile(coord);
         const bucket: SymbolBucket = (tile.getBucket(layer) as any);
         if (!bucket) continue;
-<<<<<<< HEAD
-        const posMatrix = coord.posMatrix;
-=======
         const posMatrix = coord.posMatrix; // This intentionally ignores "*-translate" and "*-translate-anchor" properties - collision boxes already incorporate them implicitly.
->>>>>>> 9655e1c0
         const buffers = isText ? bucket.textCollisionBox : bucket.iconCollisionBox;
         // Get collision circle data of this bucket
         const circleArray: Array<number> = bucket.collisionCircleArray;
@@ -51,10 +47,6 @@
             // This might vary between buckets as the symbol placement is a continuous process. This matrix is
             // required for transforming points from previous screen space to the current one
             const invTransform = mat4.create();
-<<<<<<< HEAD
-            const transform = posMatrix; // Ignore translation
-=======
->>>>>>> 9655e1c0
 
             mat4.mul(invTransform, bucket.placementInvProjMatrix, painter.transform.glCoordMatrix);
             mat4.mul(invTransform, invTransform, bucket.placementViewportMatrix);
@@ -75,22 +67,14 @@
         if (!buffers) {
             continue;
         }
-<<<<<<< HEAD
-        const projectionData = projection.getProjectionData(coord.canonical, posMatrix);
-=======
 
->>>>>>> 9655e1c0
         program.draw(context, gl.LINES,
             DepthMode.disabled, StencilMode.disabled,
             painter.colorModeForRenderPass(),
             CullFaceMode.disabled,
             collisionUniformValues(painter.transform),
             painter.style.map.terrain && painter.style.map.terrain.getTerrainData(coord),
-<<<<<<< HEAD
-            projectionData,
-=======
             projection.getProjectionData(coord.canonical, posMatrix),
->>>>>>> 9655e1c0
             layer.id, buffers.layoutVertexBuffer, buffers.indexBuffer,
             buffers.segments, null, painter.transform.zoom, null, null,
             buffers.collisionVertexBuffer);
