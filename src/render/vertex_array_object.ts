--- conflicted
+++ resolved
@@ -28,24 +28,14 @@
     }
 
     bind(context: Context,
-<<<<<<< HEAD
-         program: Program<any>,
-         layoutVertexBuffer: VertexBuffer,
-         paintVertexBuffers: Array<VertexBuffer>,
-         indexBuffer?: IndexBuffer | null,
-         vertexOffset?: number | null,
-         dynamicVertexBuffer?: VertexBuffer | null,
-         dynamicVertexBuffer2?: VertexBuffer | null,
-         dynamicVertexBuffer3?: VertexBuffer | null) {
-=======
         program: Program<any>,
         layoutVertexBuffer: VertexBuffer,
         paintVertexBuffers: Array<VertexBuffer>,
         indexBuffer?: IndexBuffer | null,
         vertexOffset?: number | null,
         dynamicVertexBuffer?: VertexBuffer | null,
-        dynamicVertexBuffer2?: VertexBuffer | null) {
->>>>>>> 1298a762
+        dynamicVertexBuffer2?: VertexBuffer | null,
+        dynamicVertexBuffer3?: VertexBuffer | null) {
 
         this.context = context;
 
@@ -87,28 +77,20 @@
             }
 
             if (dynamicVertexBuffer3) {
-               dynamicVertexBuffer3.bind();
+                dynamicVertexBuffer3.bind();
             }
         }
     }
 
     freshBind(program: Program<any>,
-<<<<<<< HEAD
-              layoutVertexBuffer: VertexBuffer,
-              paintVertexBuffers: Array<VertexBuffer>,
-              indexBuffer?: IndexBuffer | null,
-              vertexOffset?: number | null,
-              dynamicVertexBuffer?: VertexBuffer | null,
-              dynamicVertexBuffer2?: VertexBuffer | null,
-              dynamicVertexBuffer3?: VertexBuffer | null) {
-=======
         layoutVertexBuffer: VertexBuffer,
         paintVertexBuffers: Array<VertexBuffer>,
         indexBuffer?: IndexBuffer | null,
         vertexOffset?: number | null,
         dynamicVertexBuffer?: VertexBuffer | null,
-        dynamicVertexBuffer2?: VertexBuffer | null) {
->>>>>>> 1298a762
+        dynamicVertexBuffer2?: VertexBuffer | null,
+        dynamicVertexBuffer3?: VertexBuffer | null) {
+
         let numPrevAttributes;
         const numNextAttributes = program.numAttributes;
 
