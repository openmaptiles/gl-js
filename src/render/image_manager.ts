/* eslint-disable key-spacing */
import potpack from 'potpack';

import {Event, ErrorEvent, Evented} from '../util/evented';
import {RGBAImage} from '../util/image';
import {ImagePosition} from './image_atlas';
import Texture from './texture';
import {renderStyleImage} from '../style/style_image';
import {warnOnce} from '../util/util';

import type {StyleImage} from '../style/style_image';
import type Context from '../gl/context';
import type {PotpackBox} from 'potpack';
import type {Callback} from '../types/callback';

type Pattern = {
    bin: PotpackBox;
    position: ImagePosition;
};

// When copied into the atlas texture, image data is padded by one pixel on each side. Icon
// images are padded with fully transparent pixels, while pattern images are padded with a
// copy of the image data wrapped from the opposite side. In both cases, this ensures the
// correct behavior of GL_LINEAR texture sampling mode.
const padding = 1;

/*
    ImageManager does three things:

        1. Tracks requests for icon images from tile workers and sends responses when the requests are fulfilled.
        2. Builds a texture atlas for pattern images.
        3. Rerenders renderable images once per frame

    These are disparate responsibilities and should eventually be handled by different classes. When we implement
    data-driven support for `*-pattern`, we'll likely use per-bucket pattern atlases, and that would be a good time
    to refactor this.
*/
class ImageManager extends Evented {
    images: {[_: string]: StyleImage};
    updatedImages: {[_: string]: boolean};
    callbackDispatchedThisFrame: {[_: string]: boolean};
    loaded: boolean;
    requestors: Array<{
        ids: Array<string>;
        callback: Callback<{[_: string]: StyleImage}>;
    }>;

    patterns: {[_: string]: Pattern};
    atlasImage: RGBAImage;
    atlasTexture: Texture;
    dirty: boolean;

    constructor() {
        super();
        this.images = {};
        this.updatedImages = {};
        this.callbackDispatchedThisFrame = {};
        this.loaded = false;
        this.requestors = [];

        this.patterns = {};
        this.atlasImage = new RGBAImage({width: 1, height: 1});
        this.dirty = true;
    }

    isLoaded() {
        return this.loaded;
    }

    setLoaded(loaded: boolean) {
        if (this.loaded === loaded) {
            return;
        }

        this.loaded = loaded;

        if (loaded) {
            for (const {ids, callback} of this.requestors) {
                this._notify(ids, callback);
            }
            this.requestors = [];
        }
    }

    getImage(id: string): StyleImage {
        const image = this.images[id];

        // Extract sprite image data on demand
        if (image && !image.data && image.spriteData) {
            const spriteData = image.spriteData;
            image.data = new RGBAImage({
                width: spriteData.width,
                height: spriteData.height
            }, spriteData.context.getImageData(
                spriteData.x,
                spriteData.y,
                spriteData.width,
                spriteData.height).data);
            image.spriteData = null;
        }

        return image;
    }

    addImage(id: string, image: StyleImage) {
        if (this.images[id]) throw new Error(`Image id ${id} already exist, use updateImage instead`);
        if (this._validate(id, image)) {
            this.images[id] = image;
        }
    }

    _validate(id: string, image: StyleImage) {
        let valid = true;
        if (!this._validateStretch(image.stretchX, image.data && image.data.width)) {
            this.fire(new ErrorEvent(new Error(`Image "${id}" has invalid "stretchX" value`)));
            valid = false;
        }
        if (!this._validateStretch(image.stretchY, image.data && image.data.height)) {
            this.fire(new ErrorEvent(new Error(`Image "${id}" has invalid "stretchY" value`)));
            valid = false;
        }
        if (!this._validateContent(image.content, image)) {
            this.fire(new ErrorEvent(new Error(`Image "${id}" has invalid "content" value`)));
            valid = false;
        }
        return valid;
    }

    _validateStretch(stretch: Array<[number, number]>, size: number) {
        if (!stretch) return true;
        let last = 0;
        for (const part of stretch) {
            if (part[0] < last || part[1] < part[0] || size < part[1]) return false;
            last = part[1];
        }
        return true;
    }

    _validateContent(content: [number, number, number, number], image: StyleImage) {
        if (!content) return true;
        if (content.length !== 4) return false;
        const spriteData = image.spriteData;
        const width = (spriteData && spriteData.width) || image.data.width;
        const height = (spriteData && spriteData.height) || image.data.height;
        if (content[0] < 0 || width < content[0]) return false;
        if (content[1] < 0 || height < content[1]) return false;
        if (content[2] < 0 || width < content[2]) return false;
        if (content[3] < 0 || height < content[3]) return false;
        if (content[2] < content[0]) return false;
        if (content[3] < content[1]) return false;
        return true;
    }

<<<<<<< HEAD
    updateImage(id: string, image: StyleImage) {
        const oldImage = this.getImage(id);
        if (oldImage.data.width !== image.data.width || oldImage.data.height !== image.data.height) {
=======
    updateImage(id: string, image: StyleImage, validate = true) {
        const oldImage = this.images[id];
        if (validate && (oldImage.data.width !== image.data.width || oldImage.data.height !== image.data.height)) {
>>>>>>> 862e92bc
            throw new Error(`size mismatch between old image (${oldImage.data.width}x${oldImage.data.height}) and new image (${image.data.width}x${image.data.height}).`);
        }
        image.version = oldImage.version + 1;
        this.images[id] = image;
        this.updatedImages[id] = true;
    }

    removeImage(id: string) {
        const image = this.images[id];
        delete this.images[id];
        delete this.patterns[id];

        if (image.userImage && image.userImage.onRemove) {
            image.userImage.onRemove();
        }
    }

    listImages(): Array<string> {
        return Object.keys(this.images);
    }

    getImages(ids: Array<string>, callback: Callback<{[_: string]: StyleImage}>) {
        // If the sprite has been loaded, or if all the icon dependencies are already present
        // (i.e. if they've been added via runtime styling), then notify the requestor immediately.
        // Otherwise, delay notification until the sprite is loaded. At that point, if any of the
        // dependencies are still unavailable, we'll just assume they are permanently missing.
        let hasAllDependencies = true;
        if (!this.isLoaded()) {
            for (const id of ids) {
                if (!this.images[id]) {
                    hasAllDependencies = false;
                }
            }
        }
        if (this.isLoaded() || hasAllDependencies) {
            this._notify(ids, callback);
        } else {
            this.requestors.push({ids, callback});
        }
    }

    _notify(ids: Array<string>, callback: Callback<{[_: string]: StyleImage}>) {
        const response = {};

        for (const id of ids) {
            const image = this.getImage(id);

            if (image) {

                // Clone the image so that our own copy of its ArrayBuffer doesn't get transferred.
                response[id] = {
                    data: image.data.clone(),
                    pixelRatio: image.pixelRatio,
                    sdf: image.sdf,
                    version: image.version,
                    stretchX: image.stretchX,
                    stretchY: image.stretchY,
                    content: image.content,
                    hasRenderCallback: Boolean(image.userImage && image.userImage.render)
                };
            } else {
                this.fire(new Event('styleimagemissing', {id}));
                warnOnce(`Image "${id}" could not be loaded. Please make sure you have added the image with map.addImage() or a "sprite" property in your style. You can provide missing images by listening for the "styleimagemissing" map event.`);
            }
        }

        callback(null, response);
    }

    // Pattern stuff

    getPixelSize() {
        const {width, height} = this.atlasImage;
        return {width, height};
    }

    getPattern(id: string): ImagePosition {
        const pattern = this.patterns[id];

        const image = this.getImage(id);
        if (!image) {
            return null;
        }

        if (pattern && pattern.position.version === image.version) {
            return pattern.position;
        }

        if (!pattern) {
            const w = image.data.width + padding * 2;
            const h = image.data.height + padding * 2;
            const bin = {w, h, x: 0, y: 0};
            const position = new ImagePosition(bin, image);
            this.patterns[id] = {bin, position};
        } else {
            pattern.position.version = image.version;
        }

        this._updatePatternAtlas();

        return this.patterns[id].position;
    }

    bind(context: Context) {
        const gl = context.gl;
        if (!this.atlasTexture) {
            this.atlasTexture = new Texture(context, this.atlasImage, gl.RGBA);
        } else if (this.dirty) {
            this.atlasTexture.update(this.atlasImage);
            this.dirty = false;
        }

        this.atlasTexture.bind(gl.LINEAR, gl.CLAMP_TO_EDGE);
    }

    _updatePatternAtlas() {
        const bins = [];
        for (const id in this.patterns) {
            bins.push(this.patterns[id].bin);
        }

        const {w, h} = potpack(bins);

        const dst = this.atlasImage;
        dst.resize({width: w || 1, height: h || 1});

        for (const id in this.patterns) {
            const {bin} = this.patterns[id];
            const x = bin.x + padding;
            const y = bin.y + padding;
            const src = this.getImage(id).data;
            const w = src.width;
            const h = src.height;

            RGBAImage.copy(src, dst, {x: 0, y: 0}, {x, y}, {width: w, height: h});

            // Add 1 pixel wrapped padding on each side of the image.
            RGBAImage.copy(src, dst, {x: 0, y: h - 1}, {x, y: y - 1}, {width: w, height: 1}); // T
            RGBAImage.copy(src, dst, {x: 0, y:     0}, {x, y: y + h}, {width: w, height: 1}); // B
            RGBAImage.copy(src, dst, {x: w - 1, y: 0}, {x: x - 1, y}, {width: 1, height: h}); // L
            RGBAImage.copy(src, dst, {x: 0,     y: 0}, {x: x + w, y}, {width: 1, height: h}); // R
        }

        this.dirty = true;
    }

    beginFrame() {
        this.callbackDispatchedThisFrame = {};
    }

    dispatchRenderCallbacks(ids: Array<string>) {
        for (const id of ids) {

            // the callback for the image was already dispatched for a different frame
            if (this.callbackDispatchedThisFrame[id]) continue;
            this.callbackDispatchedThisFrame[id] = true;

            const image = this.getImage(id);
            if (!image) warnOnce(`Image with ID: "${id}" was not found`);

            const updated = renderStyleImage(image);
            if (updated) {
                this.updateImage(id, image);
            }
        }
    }
}

export default ImageManager;<|MERGE_RESOLUTION|>--- conflicted
+++ resolved
@@ -151,15 +151,9 @@
         return true;
     }
 
-<<<<<<< HEAD
-    updateImage(id: string, image: StyleImage) {
+    updateImage(id: string, image: StyleImage, validate = true) {
         const oldImage = this.getImage(id);
-        if (oldImage.data.width !== image.data.width || oldImage.data.height !== image.data.height) {
-=======
-    updateImage(id: string, image: StyleImage, validate = true) {
-        const oldImage = this.images[id];
         if (validate && (oldImage.data.width !== image.data.width || oldImage.data.height !== image.data.height)) {
->>>>>>> 862e92bc
             throw new Error(`size mismatch between old image (${oldImage.data.width}x${oldImage.data.height}) and new image (${image.data.width}x${image.data.height}).`);
         }
         image.version = oldImage.version + 1;
@@ -208,7 +202,6 @@
             const image = this.getImage(id);
 
             if (image) {
-
                 // Clone the image so that our own copy of its ArrayBuffer doesn't get transferred.
                 response[id] = {
                     data: image.data.clone(),
