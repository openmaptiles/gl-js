import {clamp} from '../util/util';

import {ImageSource} from '../source/image_source';
import {browser} from '../util/browser';
import {StencilMode} from '../gl/stencil_mode';
import {DepthMode} from '../gl/depth_mode';
import {CullFaceMode} from '../gl/cull_face_mode';
import {rasterUniformValues} from './program/raster_program';

import type {Painter} from './painter';
import type {SourceCache} from '../source/source_cache';
import type {RasterStyleLayer} from '../style/style_layer/raster_style_layer';
import type {OverscaledTileID} from '../source/tile_id';
import Point from '@mapbox/point-geometry';
import {EXTENT} from '../data/extent';

const cornerCoords = [
    new Point(0, 0),
    new Point(EXTENT, 0),
    new Point(EXTENT, EXTENT),
    new Point(0, EXTENT),
];

export function drawRaster(painter: Painter, sourceCache: SourceCache, layer: RasterStyleLayer, tileIDs: Array<OverscaledTileID>) {
    if (painter.renderPass !== 'translucent') return;
    if (layer.paint.get('raster-opacity') === 0) return;
    if (!tileIDs.length) return;

    const source = sourceCache.getSource();

<<<<<<< HEAD
    const projection = painter.style.map.projection;
=======
    const projection = painter.style.projection;
>>>>>>> 3c5e9586
    const useSubdivision = projection.useSubdivision;

    // When rendering globe (or any other subdivided projection), two passes are needed.
    // Subdivided tiles with different granularities might have tiny gaps between them.
    // To combat this, tile meshes for globe have a slight border region.
    // However tiles borders will overlap, and a part of a tile often
    // gets hidden by its neighbour's border, which displays an ugly stretched texture.
    // To both hide the border stretch and avoid tiny gaps, tiles are first drawn without borders (with gaps),
    // and then any missing pixels (gaps, not marked in stencil) get overdrawn with tile borders.
    // This approach also avoids pixel shader overdraw, as any pixel is drawn at most once.

    // Stencil mask and two-pass is not used for ImageSource sources regardless of projection.
    if (source instanceof ImageSource) {
        // Image source - no stencil is used
        drawTiles(painter, sourceCache, layer, tileIDs, null, false, false, source.tileCoords, source.flippedWindingOrder);
    } else if (useSubdivision) {
        // Two-pass rendering
        const [stencilBorderless, stencilBorders, coords] = painter.stencilConfigForOverlapTwoPass(tileIDs);
        drawTiles(painter, sourceCache, layer, coords, stencilBorderless, false, true, cornerCoords); // draw without borders
        drawTiles(painter, sourceCache, layer, coords, stencilBorders, true, true, cornerCoords); // draw with borders
    } else {
        // Simple rendering
        const [stencil, coords] = painter.stencilConfigForOverlap(tileIDs);
        drawTiles(painter, sourceCache, layer, coords, stencil, false, true, cornerCoords);
    }
}

function drawTiles(
    painter: Painter,
    sourceCache: SourceCache,
    layer: RasterStyleLayer,
    coords: Array<OverscaledTileID>,
    stencilModes: {[_: number]: Readonly<StencilMode>} | null,
    useBorder: boolean,
    allowPoles: boolean,
    corners: Array<Point>,
    flipCullfaceMode: boolean = false) {
    const minTileZ = coords[coords.length - 1].overscaledZ;

    const context = painter.context;
    const gl = context.gl;
    const program = painter.useProgram('raster');
<<<<<<< HEAD
    const transform = painter.transform;

    const projection = painter.style.map.projection;
=======

    const projection = painter.style.projection;
>>>>>>> 3c5e9586

    const colorMode = painter.colorModeForRenderPass();
    const align = !painter.options.moving;

    // Draw all tiles
    for (const coord of coords) {
        // Set the lower zoom level to sublayer 0, and higher zoom levels to higher sublayers
        // Use gl.LESS to prevent double drawing in areas where tiles overlap.
        const depthMode = painter.depthModeForSublayer(coord.overscaledZ - minTileZ,
            layer.paint.get('raster-opacity') === 1 ? DepthMode.ReadWrite : DepthMode.ReadOnly, gl.LESS);

        const tile = sourceCache.getTile(coord);

        tile.registerFadeDuration(layer.paint.get('raster-fade-duration'));

        const parentTile = sourceCache.findLoadedParent(coord, 0);
        const siblingTile = sourceCache.findLoadedSibling(coord);
        // Prefer parent tile if present
        const fadeTileReference = parentTile || siblingTile || null;
        const fade = getFadeValues(tile, fadeTileReference, sourceCache, layer, painter.transform, painter.style.map.terrain);

        let parentScaleBy, parentTL;

        const textureFilter = layer.paint.get('raster-resampling') === 'nearest' ?  gl.NEAREST : gl.LINEAR;

        context.activeTexture.set(gl.TEXTURE0);
        tile.texture.bind(textureFilter, gl.CLAMP_TO_EDGE, gl.LINEAR_MIPMAP_NEAREST);

        context.activeTexture.set(gl.TEXTURE1);

        if (parentTile) {
            parentTile.texture.bind(textureFilter, gl.CLAMP_TO_EDGE, gl.LINEAR_MIPMAP_NEAREST);
            parentScaleBy = Math.pow(2, parentTile.tileID.overscaledZ - tile.tileID.overscaledZ);
            parentTL = [tile.tileID.canonical.x * parentScaleBy % 1, tile.tileID.canonical.y * parentScaleBy % 1];
        } else {
            tile.texture.bind(textureFilter, gl.CLAMP_TO_EDGE, gl.LINEAR_MIPMAP_NEAREST);
        }

        const terrainData = painter.style.map.terrain && painter.style.map.terrain.getTerrainData(coord);
<<<<<<< HEAD
        const projectionData = transform.getProjectionData(coord, align);
=======

        const terrainCoord = terrainData ? coord : null;
        const posMatrix = terrainCoord ? terrainCoord.posMatrix : painter.transform.calculatePosMatrix(coord.toUnwrapped(), align);
        const projectionData = projection.getProjectionData(coord.canonical, posMatrix);
>>>>>>> 3c5e9586
        const uniformValues = rasterUniformValues(parentTL || [0, 0], parentScaleBy || 1, fade, layer, corners);

        const mesh = projection.getMeshFromTileID(context, coord.canonical, useBorder, allowPoles);

        const stencilMode = stencilModes ? stencilModes[coord.overscaledZ] : StencilMode.disabled;

        program.draw(context, gl.TRIANGLES, depthMode, stencilMode, colorMode, flipCullfaceMode ? CullFaceMode.frontCCW : CullFaceMode.backCCW,
            uniformValues, terrainData, projectionData, layer.id, mesh.vertexBuffer,
            mesh.indexBuffer, mesh.segments);
    }
}

function getFadeValues(tile, parentTile, sourceCache, layer, transform, terrain) {
    const fadeDuration = layer.paint.get('raster-fade-duration');

    if (!terrain && fadeDuration > 0) {
        const now = browser.now();
        const sinceTile = (now - tile.timeAdded) / fadeDuration;
        const sinceParent = parentTile ? (now - parentTile.timeAdded) / fadeDuration : -1;

        const source = sourceCache.getSource();
        const idealZ = transform.coveringZoomLevel({
            tileSize: source.tileSize,
            roundZoom: source.roundZoom
        });

        // if no parent or parent is older, fade in; if parent is younger, fade out
        const fadeIn = !parentTile || Math.abs(parentTile.tileID.overscaledZ - idealZ) > Math.abs(tile.tileID.overscaledZ - idealZ);

        const childOpacity = (fadeIn && tile.refreshedUponExpiration) ? 1 : clamp(fadeIn ? sinceTile : 1 - sinceParent, 0, 1);

        // we don't crossfade tiles that were just refreshed upon expiring:
        // once they're old enough to pass the crossfading threshold
        // (fadeDuration), unset the `refreshedUponExpiration` flag so we don't
        // incorrectly fail to crossfade them when zooming
        if (tile.refreshedUponExpiration && sinceTile >= 1) tile.refreshedUponExpiration = false;

        if (parentTile) {
            return {
                opacity: 1,
                mix: 1 - childOpacity
            };
        } else {
            return {
                opacity: childOpacity,
                mix: 0
            };
        }
    } else {
        return {
            opacity: 1,
            mix: 0
        };
    }
}<|MERGE_RESOLUTION|>--- conflicted
+++ resolved
@@ -28,11 +28,7 @@
 
     const source = sourceCache.getSource();
 
-<<<<<<< HEAD
-    const projection = painter.style.map.projection;
-=======
     const projection = painter.style.projection;
->>>>>>> 3c5e9586
     const useSubdivision = projection.useSubdivision;
 
     // When rendering globe (or any other subdivided projection), two passes are needed.
@@ -75,14 +71,9 @@
     const context = painter.context;
     const gl = context.gl;
     const program = painter.useProgram('raster');
-<<<<<<< HEAD
     const transform = painter.transform;
 
-    const projection = painter.style.map.projection;
-=======
-
     const projection = painter.style.projection;
->>>>>>> 3c5e9586
 
     const colorMode = painter.colorModeForRenderPass();
     const align = !painter.options.moving;
@@ -122,14 +113,7 @@
         }
 
         const terrainData = painter.style.map.terrain && painter.style.map.terrain.getTerrainData(coord);
-<<<<<<< HEAD
         const projectionData = transform.getProjectionData(coord, align);
-=======
-
-        const terrainCoord = terrainData ? coord : null;
-        const posMatrix = terrainCoord ? terrainCoord.posMatrix : painter.transform.calculatePosMatrix(coord.toUnwrapped(), align);
-        const projectionData = projection.getProjectionData(coord.canonical, posMatrix);
->>>>>>> 3c5e9586
         const uniformValues = rasterUniformValues(parentTL || [0, 0], parentScaleBy || 1, fade, layer, corners);
 
         const mesh = projection.getMeshFromTileID(context, coord.canonical, useBorder, allowPoles);
