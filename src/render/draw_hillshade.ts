import {Texture} from './texture';
import {StencilMode} from '../gl/stencil_mode';
import {DepthMode} from '../gl/depth_mode';
import {CullFaceMode} from '../gl/cull_face_mode';
import {ColorMode} from '../gl/color_mode';
import {Tile} from '../source/tile';
import {
    hillshadeUniformValues,
    hillshadeUniformPrepareValues
} from './program/hillshade_program';

import type {Painter} from './painter';
import type {SourceCache} from '../source/source_cache';
import type {HillshadeStyleLayer} from '../style/style_layer/hillshade_style_layer';
import type {OverscaledTileID} from '../source/tile_id';
import {VertexBuffer} from '../gl/vertex_buffer';
import {IndexBuffer} from '../gl/index_buffer';
import {SegmentVector} from '../data/segment';
import {GlobeProjection} from '../geo/projection/globe';

export function drawHillshade(painter: Painter, sourceCache: SourceCache, layer: HillshadeStyleLayer, tileIDs: Array<OverscaledTileID>) {
    if (painter.renderPass !== 'offscreen' && painter.renderPass !== 'translucent') return;

    const context = painter.context;
<<<<<<< HEAD
    const depthMode = painter.depthModeForSublayer(0, DepthMode.ReadOnly);
    const colorMode = painter.colorModeForRenderPass();
    const projection = painter.style.map.projection;
    const globe = (projection instanceof GlobeProjection && projection.useGlobeRendering);
=======
    const projection = painter.style.map.projection;
    const useSubdivision = projection.useSubdivision;

    const depthMode = painter.depthModeForSublayer(0, DepthMode.ReadOnly);
    const colorMode = painter.colorModeForRenderPass();
>>>>>>> 11469c5f

    if (painter.renderPass === 'offscreen') {
        // Prepare tiles
        for (const coord of tileIDs) {
            const tile = sourceCache.getTile(coord);
            if (typeof tile.needsHillshadePrepare !== 'undefined' && tile.needsHillshadePrepare) {
                prepareHillshade(painter, tile, layer, depthMode, StencilMode.disabled, colorMode);
            }
        }
        context.viewport.set([0, 0, painter.width, painter.height]);
    } else if (painter.renderPass === 'translucent') {
<<<<<<< HEAD
        // Render tiles
        if (globe) {
            // Globe needs two-pass rendering to avoid artifacts when rendering texture tiles.
            // See comments in draw_raster.ts for more details.
            const [stencilModesHigh, stencilModesLow, coords] = painter.stencilConfigForOverlapTwoPass(tileIDs);

            // Draw borderless tile meshes
            for (const coord of coords) {
                const tile = sourceCache.getTile(coord);
                const mesh = projection.getMeshFromTileID(context, coord.canonical, false);
                renderHillshade(painter, coord, tile, layer, depthMode, stencilModesHigh[coord.overscaledZ], colorMode,
                    mesh.vertexBuffer, mesh.indexBuffer, mesh.segments);
            }

            // Fill gaps with meshes with borders
            for (const coord of coords) {
                const tile = sourceCache.getTile(coord);
                const mesh = projection.getMeshFromTileID(context, coord.canonical, true);
                renderHillshade(painter, coord, tile, layer, depthMode, stencilModesLow[coord.overscaledZ], colorMode,
                    mesh.vertexBuffer, mesh.indexBuffer, mesh.segments);
            }
        } else {
            const [stencilModes, coords] = painter.stencilConfigForOverlap(tileIDs);
            for (const coord of coords) {
                const tile = sourceCache.getTile(coord);
                renderHillshade(painter, coord, tile, layer, depthMode, stencilModes[coord.overscaledZ], colorMode,
                    painter.rasterBoundsBufferPosOnly, painter.quadTriangleIndexBuffer, painter.rasterBoundsSegmentsPosOnly);
            }
=======
        // Globe (or any projection with subdivision) needs two-pass rendering to avoid artifacts when rendering texture tiles.
        // See comments in draw_raster.ts for more details.
        if (useSubdivision) {
            // Two-pass rendering
            const [stencilBorderless, stencilBorders, coords] = painter.stencilConfigForOverlapTwoPass(tileIDs);
            renderHillshade(painter, sourceCache, layer, coords, stencilBorderless, depthMode, colorMode, false); // draw without borders
            renderHillshade(painter, sourceCache, layer, coords, stencilBorders, depthMode, colorMode, true); // draw with borders
        } else {
            // Simple rendering
            const [stencil, coords] = painter.stencilConfigForOverlap(tileIDs);
            renderHillshade(painter, sourceCache, layer, coords, stencil, depthMode, colorMode, false);
>>>>>>> 11469c5f
        }
    }
}

function renderHillshade(
    painter: Painter,
    sourceCache: SourceCache,
    layer: HillshadeStyleLayer,
    coords: Array<OverscaledTileID>,
    stencilModes: {[_: number]: Readonly<StencilMode>},
    depthMode: Readonly<DepthMode>,
<<<<<<< HEAD
    stencilMode: Readonly<StencilMode>,
    colorMode: Readonly<ColorMode>,
    vertexBuffer: VertexBuffer,
    indexBuffer: IndexBuffer,
    segments: SegmentVector) {
=======
    colorMode: Readonly<ColorMode>,
    useBorder: boolean
) {
    const projection = painter.style.map.projection;
>>>>>>> 11469c5f
    const context = painter.context;
    const gl = context.gl;
    const program = painter.useProgram('hillshade');
    const align = !painter.options.moving;

    for (const coord of coords) {
        const tile = sourceCache.getTile(coord);
        const fbo = tile.fbo;
        if (!fbo) {
            continue;
        }
        const mesh = projection.getMeshFromTileID(context, coord.canonical, useBorder);

<<<<<<< HEAD
    const align = !painter.options.moving;
    const matrix = terrainData ? coord.posMatrix : painter.transform.calculatePosMatrix(tile.tileID.toUnwrapped(), align);
    const projectionData = painter.style.map.projection.getProjectionData(coord.canonical, matrix);

    program.draw(context, gl.TRIANGLES, depthMode, stencilMode, colorMode, CullFaceMode.disabled,
        hillshadeUniformValues(painter, tile, layer), terrainData, projectionData, layer.id, vertexBuffer, indexBuffer, segments);
=======
        const terrainData = painter.style.map.terrain && painter.style.map.terrain.getTerrainData(coord);

        context.activeTexture.set(gl.TEXTURE0);
        gl.bindTexture(gl.TEXTURE_2D, fbo.colorAttachment.get());

        const posMatrix = terrainData ? coord.posMatrix : painter.transform.calculatePosMatrix(tile.tileID.toUnwrapped(), align);
        const projectionData = painter.style.map.projection.getProjectionData(coord.canonical, posMatrix);

        program.draw(context, gl.TRIANGLES, depthMode, stencilModes[coord.overscaledZ], colorMode, CullFaceMode.disabled,
            hillshadeUniformValues(painter, tile, layer), terrainData, projectionData, layer.id, mesh.vertexBuffer, mesh.indexBuffer, mesh.segments);
    }
>>>>>>> 11469c5f
}

// hillshade rendering is done in two steps. the prepare step first calculates the slope of the terrain in the x and y
// directions for each pixel, and saves those values to a framebuffer texture in the r and g channels.
function prepareHillshade(
    painter: Painter,
    tile: Tile,
    layer: HillshadeStyleLayer,
    depthMode: Readonly<DepthMode>,
    stencilMode: Readonly<StencilMode>,
    colorMode: Readonly<ColorMode>) {
    const context = painter.context;
    const gl = context.gl;
    const dem = tile.dem;
    if (dem && dem.data) {
        const tileSize = dem.dim;
        const textureStride = dem.stride;

        const pixelData = dem.getPixels();
        context.activeTexture.set(gl.TEXTURE1);

        context.pixelStoreUnpackPremultiplyAlpha.set(false);
        tile.demTexture = tile.demTexture || painter.getTileTexture(textureStride);
        if (tile.demTexture) {
            const demTexture = tile.demTexture;
            demTexture.update(pixelData, {premultiply: false});
            demTexture.bind(gl.NEAREST, gl.CLAMP_TO_EDGE);
        } else {
            tile.demTexture = new Texture(context, pixelData, gl.RGBA, {premultiply: false});
            tile.demTexture.bind(gl.NEAREST, gl.CLAMP_TO_EDGE);
        }

        context.activeTexture.set(gl.TEXTURE0);

        let fbo = tile.fbo;

        if (!fbo) {
            const renderTexture = new Texture(context, {width: tileSize, height: tileSize, data: null}, gl.RGBA);
            renderTexture.bind(gl.LINEAR, gl.CLAMP_TO_EDGE);

            fbo = tile.fbo = context.createFramebuffer(tileSize, tileSize, true, false);
            fbo.colorAttachment.set(renderTexture.texture);
        }

        context.bindFramebuffer.set(fbo.framebuffer);
        context.viewport.set([0, 0, tileSize, tileSize]);

        painter.useProgram('hillshadePrepare').draw(context, gl.TRIANGLES,
            depthMode, stencilMode, colorMode, CullFaceMode.disabled,
            hillshadeUniformPrepareValues(tile.tileID, dem),
            null, null, layer.id, painter.rasterBoundsBuffer,
            painter.quadTriangleIndexBuffer, painter.rasterBoundsSegments);

        tile.needsHillshadePrepare = false;
    }
}<|MERGE_RESOLUTION|>--- conflicted
+++ resolved
@@ -13,27 +13,16 @@
 import type {SourceCache} from '../source/source_cache';
 import type {HillshadeStyleLayer} from '../style/style_layer/hillshade_style_layer';
 import type {OverscaledTileID} from '../source/tile_id';
-import {VertexBuffer} from '../gl/vertex_buffer';
-import {IndexBuffer} from '../gl/index_buffer';
-import {SegmentVector} from '../data/segment';
-import {GlobeProjection} from '../geo/projection/globe';
 
 export function drawHillshade(painter: Painter, sourceCache: SourceCache, layer: HillshadeStyleLayer, tileIDs: Array<OverscaledTileID>) {
     if (painter.renderPass !== 'offscreen' && painter.renderPass !== 'translucent') return;
 
     const context = painter.context;
-<<<<<<< HEAD
-    const depthMode = painter.depthModeForSublayer(0, DepthMode.ReadOnly);
-    const colorMode = painter.colorModeForRenderPass();
-    const projection = painter.style.map.projection;
-    const globe = (projection instanceof GlobeProjection && projection.useGlobeRendering);
-=======
     const projection = painter.style.map.projection;
     const useSubdivision = projection.useSubdivision;
 
     const depthMode = painter.depthModeForSublayer(0, DepthMode.ReadOnly);
     const colorMode = painter.colorModeForRenderPass();
->>>>>>> 11469c5f
 
     if (painter.renderPass === 'offscreen') {
         // Prepare tiles
@@ -45,36 +34,6 @@
         }
         context.viewport.set([0, 0, painter.width, painter.height]);
     } else if (painter.renderPass === 'translucent') {
-<<<<<<< HEAD
-        // Render tiles
-        if (globe) {
-            // Globe needs two-pass rendering to avoid artifacts when rendering texture tiles.
-            // See comments in draw_raster.ts for more details.
-            const [stencilModesHigh, stencilModesLow, coords] = painter.stencilConfigForOverlapTwoPass(tileIDs);
-
-            // Draw borderless tile meshes
-            for (const coord of coords) {
-                const tile = sourceCache.getTile(coord);
-                const mesh = projection.getMeshFromTileID(context, coord.canonical, false);
-                renderHillshade(painter, coord, tile, layer, depthMode, stencilModesHigh[coord.overscaledZ], colorMode,
-                    mesh.vertexBuffer, mesh.indexBuffer, mesh.segments);
-            }
-
-            // Fill gaps with meshes with borders
-            for (const coord of coords) {
-                const tile = sourceCache.getTile(coord);
-                const mesh = projection.getMeshFromTileID(context, coord.canonical, true);
-                renderHillshade(painter, coord, tile, layer, depthMode, stencilModesLow[coord.overscaledZ], colorMode,
-                    mesh.vertexBuffer, mesh.indexBuffer, mesh.segments);
-            }
-        } else {
-            const [stencilModes, coords] = painter.stencilConfigForOverlap(tileIDs);
-            for (const coord of coords) {
-                const tile = sourceCache.getTile(coord);
-                renderHillshade(painter, coord, tile, layer, depthMode, stencilModes[coord.overscaledZ], colorMode,
-                    painter.rasterBoundsBufferPosOnly, painter.quadTriangleIndexBuffer, painter.rasterBoundsSegmentsPosOnly);
-            }
-=======
         // Globe (or any projection with subdivision) needs two-pass rendering to avoid artifacts when rendering texture tiles.
         // See comments in draw_raster.ts for more details.
         if (useSubdivision) {
@@ -86,7 +45,6 @@
             // Simple rendering
             const [stencil, coords] = painter.stencilConfigForOverlap(tileIDs);
             renderHillshade(painter, sourceCache, layer, coords, stencil, depthMode, colorMode, false);
->>>>>>> 11469c5f
         }
     }
 }
@@ -98,18 +56,10 @@
     coords: Array<OverscaledTileID>,
     stencilModes: {[_: number]: Readonly<StencilMode>},
     depthMode: Readonly<DepthMode>,
-<<<<<<< HEAD
-    stencilMode: Readonly<StencilMode>,
-    colorMode: Readonly<ColorMode>,
-    vertexBuffer: VertexBuffer,
-    indexBuffer: IndexBuffer,
-    segments: SegmentVector) {
-=======
     colorMode: Readonly<ColorMode>,
     useBorder: boolean
 ) {
     const projection = painter.style.map.projection;
->>>>>>> 11469c5f
     const context = painter.context;
     const gl = context.gl;
     const program = painter.useProgram('hillshade');
@@ -123,14 +73,6 @@
         }
         const mesh = projection.getMeshFromTileID(context, coord.canonical, useBorder);
 
-<<<<<<< HEAD
-    const align = !painter.options.moving;
-    const matrix = terrainData ? coord.posMatrix : painter.transform.calculatePosMatrix(tile.tileID.toUnwrapped(), align);
-    const projectionData = painter.style.map.projection.getProjectionData(coord.canonical, matrix);
-
-    program.draw(context, gl.TRIANGLES, depthMode, stencilMode, colorMode, CullFaceMode.disabled,
-        hillshadeUniformValues(painter, tile, layer), terrainData, projectionData, layer.id, vertexBuffer, indexBuffer, segments);
-=======
         const terrainData = painter.style.map.terrain && painter.style.map.terrain.getTerrainData(coord);
 
         context.activeTexture.set(gl.TEXTURE0);
@@ -142,7 +84,6 @@
         program.draw(context, gl.TRIANGLES, depthMode, stencilModes[coord.overscaledZ], colorMode, CullFaceMode.disabled,
             hillshadeUniformValues(painter, tile, layer), terrainData, projectionData, layer.id, mesh.vertexBuffer, mesh.indexBuffer, mesh.segments);
     }
->>>>>>> 11469c5f
 }
 
 // hillshade rendering is done in two steps. the prepare step first calculates the slope of the terrain in the x and y
