--- conflicted
+++ resolved
@@ -305,16 +305,11 @@
     getTerrainMesh(): TerrainMesh {
         if (this._mesh) return this._mesh;
         const context = this.painter.context;
-<<<<<<< HEAD
-        const vertexArray = new Pos3dArray(), indexArray = new TriangleIndexArray();
-        const meshSize = this.meshSize, delta = EXTENT / meshSize, meshSize2 = meshSize * meshSize;
-=======
         const vertexArray = new Pos3dArray();
         const indexArray = new TriangleIndexArray();
         const meshSize = this.meshSize;
         const delta = EXTENT / meshSize;
         const meshSize2 = meshSize * meshSize;
->>>>>>> 32f5e505
         for (let y = 0; y <= meshSize; y++) for (let x = 0; x <= meshSize; x++)
             vertexArray.emplaceBack(x * delta, y * delta, 0);
         for (let y = 0; y < meshSize2; y += meshSize + 1) for (let x = 0; x < meshSize; x++) {
@@ -355,11 +350,7 @@
      * @param zoom current zoomlevel
      * @returns the elevation delta in meters
      */
-<<<<<<< HEAD
     getMeshFrameDelta(zoom: number) {
-=======
-     getMeshFrameDelta(zoom: number) {
->>>>>>> 32f5e505
         // divide by 5 is evaluated by trial & error to get a frame in the right height
         return 2 * Math.PI * earthRadius / Math.pow(2, zoom) / 5;
     }
