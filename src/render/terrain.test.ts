import Point from '@mapbox/point-geometry';
import {Terrain} from './terrain';
import {Context} from '../gl/context';
import {RGBAImage} from '../util/image';
import type {SourceCache} from '../source/source_cache';
import {OverscaledTileID} from '../source/tile_id';
import type {TerrainSpecification} from '@maplibre/maplibre-gl-style-spec';
import type {DEMData} from '../data/dem_data';
import {Tile} from '../source/tile';
import {Painter} from './painter';
import {mat4} from 'gl-matrix';
import {LngLat} from '../geo/lng_lat';

describe('Terrain', () => {
    let gl: WebGLRenderingContext;

    beforeEach(() => {
        gl = document.createElement('canvas').getContext('webgl');
        jest.spyOn(gl, 'checkFramebufferStatus').mockReturnValue(gl.FRAMEBUFFER_COMPLETE);
        jest.spyOn(gl, 'readPixels').mockImplementation((_1, _2, _3, _4, _5, _6, rgba) => {
            rgba[0] = 0;
            rgba[1] = 0;
            rgba[2] = 255;
            rgba[3] = 255;
        });
    });

    afterEach(() => {
        jest.restoreAllMocks();
    });

    test('pointCoordinate should not return null', () => {
        expect.assertions(2);
        const painter = {
            context: new Context(gl),
            width: 1,
            height: 1,
<<<<<<< HEAD
=======
            pixelRatio: 1,
>>>>>>> 17548991
            transform: {center: {lng: 0}},
            maybeDrawDepthAndCoords: jest.fn(),
        } as any as Painter;
        const sourceCache = {} as SourceCache;
        const getTileByID = (tileID) : Tile => {
            if (tileID !== 'abcd') {
                return null as any as Tile;
            }
            return {
                tileID: {
                    canonical: {
                        x: 0,
                        y: 0,
                        z: 0
                    }
                }
            } as any as Tile;
        };
        const terrain = new Terrain(painter, sourceCache, {} as any as TerrainSpecification);
        terrain.sourceCache.getTileByID = getTileByID;
        terrain.coordsIndex.push('abcd');

        const coordinate = terrain.pointCoordinate(new Point(0, 0));

        expect(coordinate).not.toBeNull();
        expect(painter.maybeDrawDepthAndCoords).toHaveBeenCalled();

    });

    const setupMercatorOverflow = (pixelRatio: number = 1) => {
        const WORLD_WIDTH = 4;
        const painter = {
            context: new Context(gl),
            width: WORLD_WIDTH,
            height: 1,
            maybeDrawDepthAndCoords: jest.fn(),
<<<<<<< HEAD
=======
            pixelRatio,
>>>>>>> 17548991
        } as any as Painter;
        const sourceCache = {} as SourceCache;
        const terrain = new Terrain(painter, sourceCache, {} as any as TerrainSpecification);
        const tileIdsToWraps = {a: -1, b: 0, c: 1, d: 2};
        terrain.sourceCache.getTileByID = (id) => {
            return {
                tileID: {
                    canonical: {x: 0, y: 0, z: 0},
                    wrap: tileIdsToWraps[id]
                }
            } as any as Tile;
        };
        terrain.getElevation = () => 0;
        terrain.coordsIndex = Object.keys(tileIdsToWraps);
        jest.spyOn(gl, 'readPixels').mockImplementation((x, _2, _3, _4, _5, _6, rgba) => {
            rgba[0] = 0;
            rgba[1] = 0;
            rgba[2] = 0;
            rgba[3] = 255 - x / pixelRatio;
        });
        return terrain;
    };

    test(
        `pointCoordinate should return negative mercator x
        if the point is on the LEFT outside the central globe`,
        () => {
            expect.assertions(2);
            const pointX = 0;
            const terrain = setupMercatorOverflow();
            const coordinate = terrain.pointCoordinate(new Point(pointX, 0));

            expect(coordinate.x).toBe(-1);
            expect(terrain.painter.maybeDrawDepthAndCoords).toHaveBeenCalled();
        });

    test(
        `pointCoordinate should return mercator x greater than 1
        if the point is on the RIGHT outside the central globe`,
        () => {
            expect.assertions(2);
            const pointX = 3;
            const terrain = setupMercatorOverflow();
            const coordinate = terrain.pointCoordinate(new Point(pointX, 0));

            expect(coordinate.x).toBe(2);
            expect(terrain.painter.maybeDrawDepthAndCoords).toHaveBeenCalled();
<<<<<<< HEAD
=======
        });

    test(
        'pointCoordinate should respect painter.pixelRatio',
        () => {
            const terrain = setupMercatorOverflow(2);

            let pointX = 0;
            let coordinate = terrain.pointCoordinate(new Point(pointX, 0));
            expect(coordinate.x).toBe(-1);
            expect(terrain.painter.maybeDrawDepthAndCoords).toHaveBeenCalled();

            pointX = 3;
            coordinate = terrain.pointCoordinate(new Point(pointX, 0));
            expect(coordinate.x).toBe(2);
            expect(terrain.painter.maybeDrawDepthAndCoords).toHaveBeenCalled();
>>>>>>> 17548991
        });

    test('Calculate tile minimum and maximum elevation', () => {
        const tileID = new OverscaledTileID(5, 0, 5, 17, 11);
        const tile = new Tile(tileID, 256);
        tile.dem = {
            min: 0,
            max: 100,
            getPixels: () => new RGBAImage({width: 1, height: 1}, new Uint8Array(1 * 4)),
            getUnpackVector: () => [6553.6, 25.6, 0.1, 10000.0],
        } as any as DEMData;
        const painter = {
            context: new Context(gl),
            width: 1,
            height: 1,
            getTileTexture: () => null
        } as any as Painter;
        const sourceCache = {
            _source: {maxzoom: 12},
            _cache: {max: 10},
            getTileByID: () => {
                return tile;
            },
        } as any as SourceCache;
        const terrain = new Terrain(
            painter,
            sourceCache,
            {exaggeration: 2} as any as TerrainSpecification,
        );

        terrain.sourceCache._tiles[tileID.key] = tile;
        const {minElevation, maxElevation} = terrain.getMinMaxElevation(tileID);

        expect(minElevation).toBe(0);
        expect(maxElevation).toBe(200);
    });

    test('Return null elevation values when no tile', () => {
        const tileID = new OverscaledTileID(5, 0, 5, 17, 11);
        const painter = {
            context: new Context(gl),
            width: 1,
            height: 1,
            getTileTexture: () => null
        } as any as Painter;
        const sourceCache = {
            _source: {maxzoom: 12},
            _cache: {max: 10},
            getTileByID: () => null,
        } as any as SourceCache;
        const terrain = new Terrain(
            painter,
            sourceCache,
            {exaggeration: 2} as any as TerrainSpecification,
        );

        const minMaxNoTile = terrain.getMinMaxElevation(tileID);

        expect(minMaxNoTile.minElevation).toBeNull();
        expect(minMaxNoTile.maxElevation).toBeNull();
    });

    test('Return null elevation values when no DEM', () => {
        const tileID = new OverscaledTileID(5, 0, 5, 17, 11);
        const tile = new Tile(tileID, 256);
        tile.dem = null as any as DEMData;
        const painter = {
            context: new Context(gl),
            width: 1,
            height: 1,
            getTileTexture: () => null
        } as any as Painter;
        const sourceCache = {
            _source: {maxzoom: 12},
            _cache: {max: 10},
            getTileByID: () => {
                return tile;
            },
        } as any as SourceCache;
        const terrain = new Terrain(
            painter,
            sourceCache,
            {exaggeration: 2} as any as TerrainSpecification,
        );
        const minMaxNoDEM = terrain.getMinMaxElevation(tileID);

        expect(minMaxNoDEM.minElevation).toBeNull();
        expect(minMaxNoDEM.maxElevation).toBeNull();
    });

    test('create mesh with border', () => {
        let actualIndexArray;
        let actualVertexArray;
        const painter = {
            context: {
                createIndexBuffer: array => { actualIndexArray = Array.from(array.uint16); },
                createVertexBuffer: array => { actualVertexArray = Array.from(array.int16); }
            },
            width: 1,
            height: 1,
        } as any as Painter;
        const sourceCache = {
            _source: {maxzoom: 12},
            _cache: {max: 10}
        } as any as SourceCache;
        const terrain = new Terrain(
            painter,
            sourceCache,
            {exaggeration: 1} as any as TerrainSpecification,
        );
        terrain.meshSize = 4;
        terrain.getTerrainMesh();
        expect(terrain.getMeshFrameDelta(16)).toBe(122.16256373312942);
        expect(actualIndexArray).toStrictEqual([0, 5, 6, 0, 6, 1, 1, 6, 7, 1, 7, 2, 2, 7, 8, 2, 8, 3, 3, 8, 9, 3, 9, 4, 5, 10, 11, 5, 11, 6, 6, 11, 12, 6, 12, 7, 7, 12, 13, 7, 13, 8, 8, 13, 14, 8, 14, 9, 10, 15, 16, 10, 16, 11, 11, 16, 17, 11, 17, 12, 12, 17, 18, 12, 18, 13, 13, 18, 19, 13, 19, 14, 15, 20, 21, 15, 21, 16, 16, 21, 22, 16, 22, 17, 17, 22, 23, 17, 23, 18, 18, 23, 24, 18, 24, 19, 35, 36, 38, 35, 38, 37, 25, 28, 26, 25, 27, 28, 37, 38, 40, 37, 40, 39, 27, 30, 28, 27, 29, 30, 39, 40, 42, 39, 42, 41, 29, 32, 30, 29, 31, 32, 41, 42, 44, 41, 44, 43, 31, 34, 32, 31, 33, 34, 45, 46, 48, 45, 48, 47, 55, 58, 56, 55, 57, 58, 47, 48, 50, 47, 50, 49, 57, 60, 58, 57, 59, 60, 49, 50, 52, 49, 52, 51, 59, 62, 60, 59, 61, 62, 51, 52, 54, 51, 54, 53, 61, 64, 62, 61, 63, 64, 0, 0, 0, 0, 0, 0, 0, 0, 0, 0, 0, 0, 0, 0, 0, 0, 0, 0, 0, 0, 0, 0, 0, 0, 0, 0, 0, 0, 0, 0, 0, 0, 0, 0, 0, 0, 0, 0, 0, 0, 0, 0, 0, 0, 0, 0, 0, 0, 0, 0, 0, 0, 0, 0, 0, 0, 0, 0, 0, 0, 0, 0, 0, 0, 0, 0, 0, 0, 0, 0, 0, 0, 0, 0, 0, 0, 0, 0, 0, 0, 0, 0, 0, 0, 0, 0, 0, 0, 0, 0, 0, 0, 0, 0, 0, 0, 0, 0, 0, 0, 0, 0, 0, 0, 0, 0, 0, 0, 0, 0, 0, 0, 0, 0, 0, 0, 0, 0, 0, 0, 0, 0, 0, 0, 0, 0, 0, 0, 0, 0, 0, 0, 0, 0, 0, 0, 0, 0, 0, 0, 0, 0, 0, 0, 0, 0, 0, 0, 0, 0, 0, 0, 0, 0, 0, 0, 0, 0, 0, 0, 0, 0, 0, 0, 0, 0, 0, 0, 0, 0, 0, 0, 0, 0, 0, 0, 0, 0, 0, 0, 0, 0, 0, 0, 0, 0, 0, 0, 0, 0, 0, 0]);
        expect(actualVertexArray).toStrictEqual([0, 0, 0, 2048, 0, 0, 4096, 0, 0, 6144, 0, 0, 8192, 0, 0, 0, 2048, 0, 2048, 2048, 0, 4096, 2048, 0, 6144, 2048, 0, 8192, 2048, 0, 0, 4096, 0, 2048, 4096, 0, 4096, 4096, 0, 6144, 4096, 0, 8192, 4096, 0, 0, 6144, 0, 2048, 6144, 0, 4096, 6144, 0, 6144, 6144, 0, 8192, 6144, 0, 0, 8192, 0, 2048, 8192, 0, 4096, 8192, 0, 6144, 8192, 0, 8192, 8192, 0, 0, 0, 0, 0, 0, 1, 2048, 0, 0, 2048, 0, 1, 4096, 0, 0, 4096, 0, 1, 6144, 0, 0, 6144, 0, 1, 8192, 0, 0, 8192, 0, 1, 0, 8192, 0, 0, 8192, 1, 2048, 8192, 0, 2048, 8192, 1, 4096, 8192, 0, 4096, 8192, 1, 6144, 8192, 0, 6144, 8192, 1, 8192, 8192, 0, 8192, 8192, 1, 0, 0, 0, 0, 0, 1, 0, 2048, 0, 0, 2048, 1, 0, 4096, 0, 0, 4096, 1, 0, 6144, 0, 0, 6144, 1, 0, 8192, 0, 0, 8192, 1, 8192, 0, 0, 8192, 0, 1, 8192, 2048, 0, 8192, 2048, 1, 8192, 4096, 0, 8192, 4096, 1, 8192, 6144, 0, 8192, 6144, 1, 8192, 8192, 0, 8192, 8192, 1, 0, 0, 0, 0, 0, 0, 0, 0, 0, 0, 0, 0, 0, 0, 0, 0, 0, 0, 0, 0, 0, 0, 0, 0, 0, 0, 0, 0, 0, 0, 0, 0, 0, 0, 0, 0, 0, 0, 0, 0, 0, 0, 0, 0, 0, 0, 0, 0, 0, 0, 0, 0, 0, 0, 0, 0, 0, 0, 0, 0, 0, 0, 0, 0, 0, 0, 0, 0, 0, 0, 0, 0, 0, 0, 0, 0, 0, 0, 0, 0, 0, 0, 0, 0, 0, 0, 0, 0, 0, 0, 0, 0, 0, 0, 0, 0, 0, 0, 0, 0, 0, 0, 0, 0, 0, 0, 0, 0, 0, 0, 0, 0, 0, 0, 0, 0, 0, 0, 0, 0, 0, 0, 0, 0, 0, 0, 0, 0, 0, 0, 0, 0, 0, 0, 0, 0, 0, 0, 0, 0, 0, 0, 0, 0, 0, 0, 0, 0, 0, 0, 0, 0, 0, 0, 0, 0, 0, 0, 0, 0, 0, 0, 0, 0, 0, 0, 0, 0, 0, 0, 0, 0, 0, 0, 0, 0, 0, 0, 0, 0, 0, 0, 0, 0, 0, 0, 0, 0, 0]);
    });

    test('interpolation works', () => {
        const mockTerrain = {
            getDEMElevation: Terrain.prototype.getDEMElevation,
            getTerrainData() {
                return {
                    // eslint-disable-next-line camelcase
                    u_terrain_matrix: mat4.create(),
                    tile: {
                        dem: {
                            dim: 1,
                            get(x:number, y:number) {
                                expect(x % 1).toBe(0);
                                expect(y % 1).toBe(0);
                                return 100 * x + 10 * y;
                            }
                        }
                    }
                };
            }
        };
        expect(mockTerrain.getDEMElevation(null, 0, 0)).toBeCloseTo(0);
        expect(mockTerrain.getDEMElevation(null, 1, 1)).toBeCloseTo(110);
        expect(mockTerrain.getDEMElevation(null, 0, 0.5)).toBeCloseTo(5);
        expect(mockTerrain.getDEMElevation(null, 1, 0.5)).toBeCloseTo(105);
        expect(mockTerrain.getDEMElevation(null, 0.5, 0)).toBeCloseTo(50);
        expect(mockTerrain.getDEMElevation(null, 0.5, 1)).toBeCloseTo(60);
        expect(mockTerrain.getDEMElevation(null, 0.4, 0.2)).toBeCloseTo(42);
    });

    test('getElevationForLngLatZoom with lng less than -180 wraps correctly', () => {
        const terrain = new Terrain(null, {} as any, {} as any);

        const OVERSCALETILEID_DOES_NOT_THROW = 4;
        terrain.getElevation = () => OVERSCALETILEID_DOES_NOT_THROW;
        expect(terrain.getElevationForLngLatZoom(new LngLat(-183, 40), 0)).toBe(OVERSCALETILEID_DOES_NOT_THROW);
    });

    test('getMinTileElevationForLngLatZoom with lng less than -180 wraps correctly', () => {
        const terrain = new Terrain(null, {} as any, {} as any);

        const OVERSCALETILEID_DOES_NOT_THROW = 4;
        terrain.getMinMaxElevation = () => ({minElevation: OVERSCALETILEID_DOES_NOT_THROW, maxElevation: 42});
        expect(terrain.getMinTileElevationForLngLatZoom(new LngLat(-183, 40), 0)).toBe(OVERSCALETILEID_DOES_NOT_THROW);
    });

});<|MERGE_RESOLUTION|>--- conflicted
+++ resolved
@@ -35,10 +35,7 @@
             context: new Context(gl),
             width: 1,
             height: 1,
-<<<<<<< HEAD
-=======
             pixelRatio: 1,
->>>>>>> 17548991
             transform: {center: {lng: 0}},
             maybeDrawDepthAndCoords: jest.fn(),
         } as any as Painter;
@@ -75,10 +72,7 @@
             width: WORLD_WIDTH,
             height: 1,
             maybeDrawDepthAndCoords: jest.fn(),
-<<<<<<< HEAD
-=======
             pixelRatio,
->>>>>>> 17548991
         } as any as Painter;
         const sourceCache = {} as SourceCache;
         const terrain = new Terrain(painter, sourceCache, {} as any as TerrainSpecification);
@@ -126,8 +120,6 @@
 
             expect(coordinate.x).toBe(2);
             expect(terrain.painter.maybeDrawDepthAndCoords).toHaveBeenCalled();
-<<<<<<< HEAD
-=======
         });
 
     test(
@@ -144,7 +136,6 @@
             coordinate = terrain.pointCoordinate(new Point(pointX, 0));
             expect(coordinate.x).toBe(2);
             expect(terrain.painter.maybeDrawDepthAndCoords).toHaveBeenCalled();
->>>>>>> 17548991
         });
 
     test('Calculate tile minimum and maximum elevation', () => {
