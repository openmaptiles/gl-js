import Point from '@mapbox/point-geometry';
import {Terrain} from './terrain';
import {Context} from '../gl/context';
import {RGBAImage} from '../util/image';
import type {SourceCache} from '../source/source_cache';
import {OverscaledTileID} from '../source/tile_id';
import type {TerrainSpecification} from '@maplibre/maplibre-gl-style-spec';
import type {DEMData} from '../data/dem_data';
import {Tile} from '../source/tile';
import {Painter} from './painter';
import {mat4} from 'gl-matrix';
import {LngLat} from '../geo/lng_lat';

describe('Terrain', () => {
<<<<<<< HEAD
    test('pointCoordinate should not return null', () => {
=======
    let gl: WebGLRenderingContext;

    beforeEach(() => {
        gl = document.createElement('canvas').getContext('webgl');
        jest.spyOn(gl, 'checkFramebufferStatus').mockReturnValue(gl.FRAMEBUFFER_COMPLETE);
        jest.spyOn(gl, 'readPixels').mockImplementation((_1, _2, _3, _4, _5, _6, rgba) => {
            rgba[0] = 0;
            rgba[1] = 0;
            rgba[2] = 255;
            rgba[3] = 255;
        });
    });

    afterEach(() => {
        jest.restoreAllMocks();
    });

    test('pointCoordiate should not return null', () => {
>>>>>>> bd6780aa
        expect.assertions(1);
        const painter = {
            context: new Context(gl),
            width: 1,
            height: 1,
            transform: {center: {lng: 0}}
        } as any as Painter;
        const sourceCache = {} as SourceCache;
        const getTileByID = (tileID) : Tile => {
            if (tileID !== 'abcd') {
                return null as any as Tile;
            }
            return {
                tileID: {
                    canonical: {
                        x: 0,
                        y: 0,
                        z: 0
                    }
                }
            } as any as Tile;
        };
        const terrain = new Terrain(painter, sourceCache, {} as any as TerrainSpecification);
        terrain.sourceCache.getTileByID = getTileByID;
        terrain.coordsIndex.push('abcd');

        const coordinate = terrain.pointCoordinate(new Point(0, 0));

        expect(coordinate).not.toBeNull();
    });

    const setupMercatorOverflow = () => {
        const WORLD_WIDTH = 4;
        const painter = {
            context: new Context(gl),
            width: WORLD_WIDTH,
            height: 1,
        } as any as Painter;
        const sourceCache = {} as SourceCache;
        const terrain = new Terrain(painter, sourceCache, {} as any as TerrainSpecification);
        const tileIdsToWraps = {a: -1, b: 0, c: 1, d: 2};
        terrain.sourceCache.getTileByID = (id) => {
            return {
                tileID: {
                    canonical: {x: 0, y: 0, z: 0},
                    wrap: tileIdsToWraps[id]
                }
            } as any as Tile;
        };
        terrain.getElevation = () => 0;
        terrain.coordsIndex = Object.keys(tileIdsToWraps);
        jest.spyOn(gl, 'readPixels').mockImplementation((x, _2, _3, _4, _5, _6, rgba) => {
            rgba[0] = 0;
            rgba[1] = 0;
            rgba[2] = 0;
            rgba[3] = 255 - x;
        });
        return terrain;
    };

    test(
        `pointCoordinate should return negative mercator x
        if the point is on the LEFT outside the central globe`,
        () => {
            expect.assertions(1);
            const pointX = 0;
            const terrain = setupMercatorOverflow();
            const coordinate = terrain.pointCoordinate(new Point(pointX, 0));

            expect(coordinate.x).toBe(-1);
        });

    test(
        `pointCoordinate should return mercator x greater than 1
        if the point is on the RIGHT outside the central globe`,
        () => {
            expect.assertions(1);
            const pointX = 3;
            const terrain = setupMercatorOverflow();
            const coordinate = terrain.pointCoordinate(new Point(pointX, 0));

            expect(coordinate.x).toBe(2);
        });

    test('Calculate tile minimum and maximum elevation', () => {
        const tileID = new OverscaledTileID(5, 0, 5, 17, 11);
        const tile = new Tile(tileID, 256);
        tile.dem = {
            min: 0,
            max: 100,
            getPixels: () => new RGBAImage({width: 1, height: 1}, new Uint8Array(1 * 4)),
            getUnpackVector: () => [6553.6, 25.6, 0.1, 10000.0],
        } as any as DEMData;
        const painter = {
            context: new Context(gl),
            width: 1,
            height: 1,
            getTileTexture: () => null
        } as any as Painter;
        const sourceCache = {
            _source: {maxzoom: 12},
            _cache: {max: 10},
            getTileByID: () => {
                return tile;
            },
        } as any as SourceCache;
        const terrain = new Terrain(
            painter,
            sourceCache,
            {exaggeration: 2} as any as TerrainSpecification,
        );

        terrain.sourceCache._tiles[tileID.key] = tile;
        const {minElevation, maxElevation} = terrain.getMinMaxElevation(tileID);

        expect(minElevation).toBe(0);
        expect(maxElevation).toBe(200);
    });

    test('Return null elevation values when no tile', () => {
        const tileID = new OverscaledTileID(5, 0, 5, 17, 11);
        const painter = {
            context: new Context(gl),
            width: 1,
            height: 1,
            getTileTexture: () => null
        } as any as Painter;
        const sourceCache = {
            _source: {maxzoom: 12},
            _cache: {max: 10},
            getTileByID: () => null,
        } as any as SourceCache;
        const terrain = new Terrain(
            painter,
            sourceCache,
            {exaggeration: 2} as any as TerrainSpecification,
        );

        const minMaxNoTile = terrain.getMinMaxElevation(tileID);

        expect(minMaxNoTile.minElevation).toBeNull();
        expect(minMaxNoTile.maxElevation).toBeNull();
    });

    test('Return null elevation values when no DEM', () => {
        const tileID = new OverscaledTileID(5, 0, 5, 17, 11);
        const tile = new Tile(tileID, 256);
        tile.dem = null as any as DEMData;
        const painter = {
            context: new Context(gl),
            width: 1,
            height: 1,
            getTileTexture: () => null
        } as any as Painter;
        const sourceCache = {
            _source: {maxzoom: 12},
            _cache: {max: 10},
            getTileByID: () => {
                return tile;
            },
        } as any as SourceCache;
        const terrain = new Terrain(
            painter,
            sourceCache,
            {exaggeration: 2} as any as TerrainSpecification,
        );
        const minMaxNoDEM = terrain.getMinMaxElevation(tileID);

        expect(minMaxNoDEM.minElevation).toBeNull();
        expect(minMaxNoDEM.maxElevation).toBeNull();
    });

    test('create mesh with border', () => {
        let actualIndexArray;
        let actualVertexArray;
        const painter = {
            context: {
                createIndexBuffer: array => { actualIndexArray = Array.from(array.uint16); },
                createVertexBuffer: array => { actualVertexArray = Array.from(array.int16); }
            },
            width: 1,
            height: 1,
        } as any as Painter;
        const sourceCache = {
            _source: {maxzoom: 12},
            _cache: {max: 10}
        } as any as SourceCache;
        const terrain = new Terrain(
            painter,
            sourceCache,
            {exaggeration: 1} as any as TerrainSpecification,
        );
        terrain.meshSize = 4;
        terrain.getTerrainMesh();
        expect(terrain.getMeshFrameDelta(16)).toBe(122.16256373312942);
        expect(actualIndexArray).toStrictEqual([0, 5, 6, 0, 6, 1, 1, 6, 7, 1, 7, 2, 2, 7, 8, 2, 8, 3, 3, 8, 9, 3, 9, 4, 5, 10, 11, 5, 11, 6, 6, 11, 12, 6, 12, 7, 7, 12, 13, 7, 13, 8, 8, 13, 14, 8, 14, 9, 10, 15, 16, 10, 16, 11, 11, 16, 17, 11, 17, 12, 12, 17, 18, 12, 18, 13, 13, 18, 19, 13, 19, 14, 15, 20, 21, 15, 21, 16, 16, 21, 22, 16, 22, 17, 17, 22, 23, 17, 23, 18, 18, 23, 24, 18, 24, 19, 35, 36, 38, 35, 38, 37, 25, 28, 26, 25, 27, 28, 37, 38, 40, 37, 40, 39, 27, 30, 28, 27, 29, 30, 39, 40, 42, 39, 42, 41, 29, 32, 30, 29, 31, 32, 41, 42, 44, 41, 44, 43, 31, 34, 32, 31, 33, 34, 45, 46, 48, 45, 48, 47, 55, 58, 56, 55, 57, 58, 47, 48, 50, 47, 50, 49, 57, 60, 58, 57, 59, 60, 49, 50, 52, 49, 52, 51, 59, 62, 60, 59, 61, 62, 51, 52, 54, 51, 54, 53, 61, 64, 62, 61, 63, 64, 0, 0, 0, 0, 0, 0, 0, 0, 0, 0, 0, 0, 0, 0, 0, 0, 0, 0, 0, 0, 0, 0, 0, 0, 0, 0, 0, 0, 0, 0, 0, 0, 0, 0, 0, 0, 0, 0, 0, 0, 0, 0, 0, 0, 0, 0, 0, 0, 0, 0, 0, 0, 0, 0, 0, 0, 0, 0, 0, 0, 0, 0, 0, 0, 0, 0, 0, 0, 0, 0, 0, 0, 0, 0, 0, 0, 0, 0, 0, 0, 0, 0, 0, 0, 0, 0, 0, 0, 0, 0, 0, 0, 0, 0, 0, 0, 0, 0, 0, 0, 0, 0, 0, 0, 0, 0, 0, 0, 0, 0, 0, 0, 0, 0, 0, 0, 0, 0, 0, 0, 0, 0, 0, 0, 0, 0, 0, 0, 0, 0, 0, 0, 0, 0, 0, 0, 0, 0, 0, 0, 0, 0, 0, 0, 0, 0, 0, 0, 0, 0, 0, 0, 0, 0, 0, 0, 0, 0, 0, 0, 0, 0, 0, 0, 0, 0, 0, 0, 0, 0, 0, 0, 0, 0, 0, 0, 0, 0, 0, 0, 0, 0, 0, 0, 0, 0, 0, 0, 0, 0, 0, 0]);
        expect(actualVertexArray).toStrictEqual([0, 0, 0, 2048, 0, 0, 4096, 0, 0, 6144, 0, 0, 8192, 0, 0, 0, 2048, 0, 2048, 2048, 0, 4096, 2048, 0, 6144, 2048, 0, 8192, 2048, 0, 0, 4096, 0, 2048, 4096, 0, 4096, 4096, 0, 6144, 4096, 0, 8192, 4096, 0, 0, 6144, 0, 2048, 6144, 0, 4096, 6144, 0, 6144, 6144, 0, 8192, 6144, 0, 0, 8192, 0, 2048, 8192, 0, 4096, 8192, 0, 6144, 8192, 0, 8192, 8192, 0, 0, 0, 0, 0, 0, 1, 2048, 0, 0, 2048, 0, 1, 4096, 0, 0, 4096, 0, 1, 6144, 0, 0, 6144, 0, 1, 8192, 0, 0, 8192, 0, 1, 0, 8192, 0, 0, 8192, 1, 2048, 8192, 0, 2048, 8192, 1, 4096, 8192, 0, 4096, 8192, 1, 6144, 8192, 0, 6144, 8192, 1, 8192, 8192, 0, 8192, 8192, 1, 0, 0, 0, 0, 0, 1, 0, 2048, 0, 0, 2048, 1, 0, 4096, 0, 0, 4096, 1, 0, 6144, 0, 0, 6144, 1, 0, 8192, 0, 0, 8192, 1, 8192, 0, 0, 8192, 0, 1, 8192, 2048, 0, 8192, 2048, 1, 8192, 4096, 0, 8192, 4096, 1, 8192, 6144, 0, 8192, 6144, 1, 8192, 8192, 0, 8192, 8192, 1, 0, 0, 0, 0, 0, 0, 0, 0, 0, 0, 0, 0, 0, 0, 0, 0, 0, 0, 0, 0, 0, 0, 0, 0, 0, 0, 0, 0, 0, 0, 0, 0, 0, 0, 0, 0, 0, 0, 0, 0, 0, 0, 0, 0, 0, 0, 0, 0, 0, 0, 0, 0, 0, 0, 0, 0, 0, 0, 0, 0, 0, 0, 0, 0, 0, 0, 0, 0, 0, 0, 0, 0, 0, 0, 0, 0, 0, 0, 0, 0, 0, 0, 0, 0, 0, 0, 0, 0, 0, 0, 0, 0, 0, 0, 0, 0, 0, 0, 0, 0, 0, 0, 0, 0, 0, 0, 0, 0, 0, 0, 0, 0, 0, 0, 0, 0, 0, 0, 0, 0, 0, 0, 0, 0, 0, 0, 0, 0, 0, 0, 0, 0, 0, 0, 0, 0, 0, 0, 0, 0, 0, 0, 0, 0, 0, 0, 0, 0, 0, 0, 0, 0, 0, 0, 0, 0, 0, 0, 0, 0, 0, 0, 0, 0, 0, 0, 0, 0, 0, 0, 0, 0, 0, 0, 0, 0, 0, 0, 0, 0, 0, 0, 0, 0, 0, 0, 0, 0, 0]);
    });

    test('interpolation works', () => {
        const mockTerrain = {
            getDEMElevation: Terrain.prototype.getDEMElevation,
            getTerrainData() {
                return {
                    // eslint-disable-next-line camelcase
                    u_terrain_matrix: mat4.create(),
                    tile: {
                        dem: {
                            dim: 1,
                            get(x:number, y:number) {
                                expect(x % 1).toBe(0);
                                expect(y % 1).toBe(0);
                                return 100 * x + 10 * y;
                            }
                        }
                    }
                };
            }
        };
        expect(mockTerrain.getDEMElevation(null, 0, 0)).toBeCloseTo(0);
        expect(mockTerrain.getDEMElevation(null, 1, 1)).toBeCloseTo(110);
        expect(mockTerrain.getDEMElevation(null, 0, 0.5)).toBeCloseTo(5);
        expect(mockTerrain.getDEMElevation(null, 1, 0.5)).toBeCloseTo(105);
        expect(mockTerrain.getDEMElevation(null, 0.5, 0)).toBeCloseTo(50);
        expect(mockTerrain.getDEMElevation(null, 0.5, 1)).toBeCloseTo(60);
        expect(mockTerrain.getDEMElevation(null, 0.4, 0.2)).toBeCloseTo(42);
    });

    test('getElevationForLngLatZoom with lng less than -180 wraps correctly', () => {
        const terrain = new Terrain(null, {} as any, {} as any);

        const OVERSCALETILEID_DOES_NOT_THROW = 4;
        terrain.getElevation = () => OVERSCALETILEID_DOES_NOT_THROW;
        expect(terrain.getElevationForLngLatZoom(new LngLat(-183, 40), 0)).toBe(OVERSCALETILEID_DOES_NOT_THROW);
    });

    test('getMinTileElevationForLngLatZoom with lng less than -180 wraps correctly', () => {
        const terrain = new Terrain(null, {} as any, {} as any);

        const OVERSCALETILEID_DOES_NOT_THROW = 4;
        terrain.getMinMaxElevation = () => ({minElevation: OVERSCALETILEID_DOES_NOT_THROW, maxElevation: 42});
        expect(terrain.getMinTileElevationForLngLatZoom(new LngLat(-183, 40), 0)).toBe(OVERSCALETILEID_DOES_NOT_THROW);
    });

});<|MERGE_RESOLUTION|>--- conflicted
+++ resolved
@@ -12,9 +12,6 @@
 import {LngLat} from '../geo/lng_lat';
 
 describe('Terrain', () => {
-<<<<<<< HEAD
-    test('pointCoordinate should not return null', () => {
-=======
     let gl: WebGLRenderingContext;
 
     beforeEach(() => {
@@ -32,8 +29,7 @@
         jest.restoreAllMocks();
     });
 
-    test('pointCoordiate should not return null', () => {
->>>>>>> bd6780aa
+    test('pointCoordinate should not return null', () => {
         expect.assertions(1);
         const painter = {
             context: new Context(gl),
