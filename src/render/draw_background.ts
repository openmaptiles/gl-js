--- conflicted
+++ resolved
@@ -19,11 +19,7 @@
 
     const context = painter.context;
     const gl = context.gl;
-<<<<<<< HEAD
-    const projection = painter.style.map.projection;
-=======
     const projection = painter.style.projection;
->>>>>>> 3c5e9586
     const transform = painter.transform;
     const tileSize = transform.tileSize;
     const image = layer.paint.get('background-pattern');
@@ -46,12 +42,7 @@
     const crossfade = layer.getCrossfadeParameters();
 
     for (const tileID of tileIDs) {
-<<<<<<< HEAD
         const projectionData = transform.getProjectionData(tileID);
-=======
-        const matrix = coords ? tileID.posMatrix : painter.transform.calculatePosMatrix(tileID.toUnwrapped());
-        const projectionData = projection.getProjectionData(tileID.canonical, matrix);
->>>>>>> 3c5e9586
 
         const uniformValues = image ?
             backgroundPatternUniformValues(opacity, painter, image, {tileID, tileSize}, crossfade) :
