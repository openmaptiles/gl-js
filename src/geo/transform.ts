--- conflicted
+++ resolved
@@ -823,15 +823,11 @@
         this.pixelMatrix = mat4.multiply(new Float64Array(16) as any, this.labelPlaneMatrix, m);
 
         // matrix for conversion from location to GL coordinates (-1 .. 1)
-        this.invProjMatrix = mat4.invert(mat4.create(), m);
+        this.invProjMatrix = mat4.invert(new Float64Array(16) as any, m);
         mat4.translate(m, m, [0, 0, -elevation]); // elevate camera over terrain
         this.projMatrix = m;
-<<<<<<< HEAD
         this.pixelMatrix2 = mat4.multiply(new Float64Array(16) as any, this.labelPlaneMatrix, m);
-        this.invProjMatrix2 = mat4.invert(mat4.create(), m);
-=======
-        this.invProjMatrix = mat4.invert([] as any, this.projMatrix);
->>>>>>> ec7aad14
+        this.invProjMatrix2 = mat4.invert(new Float64Array(16) as any, m);
 
         // Make a second projection matrix that is aligned to a pixel grid for rendering raster tiles.
         // We're rounding the (floating point) x/y values to achieve to avoid rendering raster images to fractional
