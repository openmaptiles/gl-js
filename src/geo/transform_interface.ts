import type {LngLat, LngLatLike} from './lng_lat';
import type {LngLatBounds} from './lng_lat_bounds';
import type {MercatorCoordinate} from './mercator_coordinate';
import type Point from '@mapbox/point-geometry';
import type {mat4, mat2, vec3, vec4} from 'gl-matrix';
import type {UnwrappedTileID, OverscaledTileID, CanonicalTileID} from '../source/tile_id';
import type {PaddingOptions} from './edge_insets';
import type {Terrain} from '../render/terrain';
import type {PointProjection} from '../symbol/projection';
import type {ProjectionData, ProjectionDataParams} from './projection/projection_data';
import type {CoveringTilesDetailsProvider} from './projection/covering_tiles_details_provider';
import type {Frustum} from '../util/primitives/frustum';

<<<<<<< HEAD
export type TransformUpdateResult = {
    forcePlacementUpdate?: boolean;
    fireProjectionEvent?: MapProjectionEvent;
    forceSourceUpdate?: boolean;
};

export type NearZFarZ = {
    nearZ: number;
    farZ: number;
};

=======
>>>>>>> ea4f31ac
export interface ITransformGetters {
    get tileSize(): number;

    get tileZoom(): number;

    /**
     * How many times "larger" the world is compared to zoom 0. Usually computed as `pow(2, zoom)`.
     * Relevant mostly for mercator projection.
     */
    get scale(): number;

    /**
     * How many units the current world has. Computed by multiplying {@link worldSize} by {@link tileSize}.
     * Relevant mostly for mercator projection.
     */
    get worldSize(): number;

    /**
     * Gets the transform's width in pixels. Use {@link ITransform.resize} to set the transform's size.
     */
    get width(): number;
    /**
     * Gets the transform's height in pixels. Use {@link ITransform.resize} to set the transform's size.
     */
    get height(): number;

    get lngRange(): [number, number];
    get latRange(): [number, number];

    get minZoom(): number;
    get maxZoom(): number;
    get zoom(): number;
    get center(): LngLat;

    get minPitch(): number;
    get maxPitch(): number;
    /**
     * Roll in degrees.
     */
    get roll(): number;
    get rollInRadians(): number;
    /**
     * Pitch in degrees.
     */
    get pitch(): number;
    get pitchInRadians(): number;
    /**
     * Bearing in degrees.
     */
    get bearing(): number;
    get bearingInRadians(): number;
    /**
     * Vertical field of view in degrees.
     */
    get fov(): number;
    get fovInRadians(): number;

    get elevation(): number;
    get minElevationForCurrentTile(): number;

    get padding(): PaddingOptions;
    get unmodified(): boolean;

    get renderWorldCopies(): boolean;
    /**
     * The distance from the camera to the center of the map in pixels space.
     */
    get cameraToCenterDistance(): number;

    get nearZFarZOverride(): NearZFarZ | undefined;
}

/**
 * @internal
 * All the functions that may mutate a transform.
 */
interface ITransformMutators {
    clone(): ITransform;

    apply(that: IReadonlyTransform): void;

    /**
     * Sets the transform's minimal allowed zoom level.
     * Automatically constrains the transform's zoom to the new range and recomputes internal matrices if needed.
     */
    setMinZoom(zoom: number): void;
    /**
     * Sets the transform's maximal allowed zoom level.
     * Automatically constrains the transform's zoom to the new range and recomputes internal matrices if needed.
     */
    setMaxZoom(zoom: number): void;
    /**
     * Sets the transform's minimal allowed pitch, in degrees.
     * Automatically constrains the transform's pitch to the new range and recomputes internal matrices if needed.
     */
    setMinPitch(pitch: number): void;
    /**
     * Sets the transform's maximal allowed pitch, in degrees.
     * Automatically constrains the transform's pitch to the new range and recomputes internal matrices if needed.
     */
    setMaxPitch(pitch: number): void;
    setRenderWorldCopies(renderWorldCopies: boolean): void;
    /**
     * Sets the transform's bearing, in degrees.
     * Recomputes internal matrices if needed.
     */
    setBearing(bearing: number): void;
    /**
     * Sets the transform's pitch, in degrees.
     * Recomputes internal matrices if needed.
     */
    setPitch(pitch: number): void;
    /**
     * Sets the transform's roll, in degrees.
     * Recomputes internal matrices if needed.
     */
    setRoll(roll: number): void;
    /**
     * Sets the transform's vertical field of view, in degrees.
     * Recomputes internal matrices if needed.
     */
    setFov(fov: number): void;
    /**
     * Sets the transform's zoom.
     * Automatically constrains the transform's center and zoom and recomputes internal matrices if needed.
     */
    setZoom(zoom: number): void;
    /**
     * Sets the transform's center.
     * Automatically constrains the transform's center and zoom and recomputes internal matrices if needed.
     */
    setCenter(center: LngLat): void;
    setElevation(elevation: number): void;
    setMinElevationForCurrentTile(elevation: number): void;
    setPadding(padding: PaddingOptions): void;
    /**
     * Sets the overriding values to use for near and far Z instead of what the transform would normally compute.
     * If set to undefined, the transform will compute its ideal values.
     */
    setNearZFarZOverride(override: NearZFarZ | undefined): void;

    /**
     * Sets the transform's width and height and recomputes internal matrices.
     */
    resize(width: number, height: number): void;
    /**
     * Helper method to update edge-insets in place
     *
     * @param start - the starting padding
     * @param target - the target padding
     * @param t - the step/weight
     */
    interpolatePadding(start: PaddingOptions, target: PaddingOptions, t: number): void;

    /**
     * This method works in combination with freezeElevation activated.
     * freezeElevation is enabled during map-panning because during this the camera should sit in constant height.
     * After panning finished, call this method to recalculate the zoom level and center point for the current camera-height in current terrain.
     * @param terrain - the terrain
     */
    recalculateZoomAndCenter(terrain?: Terrain): void;

    /**
     * Set's the transform's center so that the given point on screen is at the given world coordinates.
     * @param lnglat - Desired world coordinates of the point.
     * @param point - The screen point that should lie at the given coordinates.
     */
    setLocationAtPoint(lnglat: LngLat, point: Point): void;

    /**
     * Sets or clears the map's geographical constraints.
     * @param bounds - A {@link LngLatBounds} object describing the new geographic boundaries of the map.
     */
    setMaxBounds(bounds?: LngLatBounds | null): void;

    /**
     * @internal
     * Called before rendering to allow the transform implementation
     * to precompute data needed to render the given tiles.
     * Used in mercator transform to precompute tile matrices (posMatrix).
     * @param coords - Array of tile IDs that will be rendered.
     */
    populateCache(coords: Array<OverscaledTileID>): void;

    /**
     * @internal
     * Sets the transform's transition state from one projection to another.
     * @param value - The transition state value.
     * @param error - The error value.
     */
    setTransitionState(value: number, error: number): void;
}

/**
 * @internal
 * A variant of {@link ITransform} without any mutating functions.
 * Note that an instance of {@link IReadonlyTransform} may still be mutated
 * by code that has a reference to in under the {@link ITransform} type.
 */
export interface IReadonlyTransform extends ITransformGetters {
    /**
     * Distance from camera origin to view plane, in pixels.
     * Calculated using vertical fov and viewport height.
     * Center is considered to be in the middle of the viewport.
     */
    get cameraToCenterDistance(): number;
    get modelViewProjectionMatrix(): mat4;
    get projectionMatrix(): mat4;
    /**
     * Inverse of matrix from camera space to clip space.
     */
    get inverseProjectionMatrix(): mat4;
    get pixelsToClipSpaceMatrix(): mat4;
    get clipSpaceToPixelsMatrix(): mat4;
    get pixelsToGLUnits(): [number, number];
    get centerOffset(): Point;
    /**
     * Gets the transform's width and height in pixels (viewport size). Use {@link resize} to set the transform's size.
     */
    get size(): Point;
    get rotationMatrix(): mat2;
    /**
     * The center of the screen in pixels with the top-left corner being (0,0)
     * and +y axis pointing downwards. This accounts for padding.
     */
    get centerPoint(): Point;
    /**
     * @internal
     */
    get pixelsPerMeter(): number;
    /**
     * @internal
     * Returns the camera's position transformed to be in the same space as 3D features under this transform's projection. Mostly used for globe + fill-extrusion.
     */
    get cameraPosition(): vec3;

    get nearZ(): number;
    get farZ(): number;

    /**
     * Overriding values to use for near and far Z instead of what the transform would normally compute.
     * If undefined, the transform will compute its ideal values.
     */
    get nearZFarZOverride(): NearZFarZ | undefined; // Note: this is intentionally left out of TransformHelper, since the override should not always be inherited to nested transforms.

    /**
     * Returns if the padding params match
     *
     * @param padding - the padding to check against
     * @returns true if they are equal, false otherwise
     */
    isPaddingEqual(padding: PaddingOptions): boolean;

    /**
     * @internal
     * Return any "wrapped" copies of a given tile coordinate that are visible
     * in the current view.
     */
    getVisibleUnwrappedCoordinates(tileID: CanonicalTileID): Array<UnwrappedTileID>;

    /**
     * @internal
     * Return the camera frustum for the current view.
     */
    getCameraFrustum(): Frustum;

    /**
     * @internal
     * Return the clipping plane, behind wich nothing should be rendered. If the camera frustum is sufficient
     * to describe the render geometry (additional clipping is not required), this may be null.
     */
    getClippingPlane(): vec4 | null;

    /**
     * @internal
     * Returns this transform's CoveringTilesDetailsProvider.
     */
    getCoveringTilesDetailsProvider(): CoveringTilesDetailsProvider;

    /**
     * @internal
     * Given a LngLat location, return the screen point that corresponds to it.
     * @param lnglat - location
     * @param terrain - optional terrain
     * @returns screen point
     */
    locationToScreenPoint(lnglat: LngLat, terrain?: Terrain): Point;

    /**
     * @internal
     * Given a point on screen, return its LngLat location.
     * @param p - screen point
     * @param terrain - optional terrain
     * @returns lnglat location
     */
    screenPointToLocation(p: Point, terrain?: Terrain): LngLat;

    /**
     * @internal
     * Given a point on screen, return its mercator coordinate.
     * @param p - the point
     * @param terrain - optional terrain
     * @returns lnglat
     */
    screenPointToMercatorCoordinate(p: Point, terrain?: Terrain): MercatorCoordinate;

    /**
     * @internal
     * Returns the map's geographical bounds. When the bearing or pitch is non-zero, the visible region is not
     * an axis-aligned rectangle, and the result is the smallest bounds that encompasses the visible region.
     * @returns Returns a {@link LngLatBounds} object describing the map's geographical bounds.
     */
    getBounds(): LngLatBounds;

    /**
     * Returns the maximum geographical bounds the map is constrained to, or `null` if none set.
     * @returns max bounds
     */
    getMaxBounds(): LngLatBounds | null;

    /**
     * @internal
     * Returns whether the specified screen point lies on the map.
     * May return false if, for example, the point is above the map's horizon, or if doesn't lie on the planet's surface if globe is enabled.
     * @param p - The point's coordinates.
     * @param terrain - Optional terrain.
     */
    isPointOnMapSurface(p: Point, terrain?: Terrain): boolean;

    /**
     * Get center lngLat and zoom to ensure that longitude and latitude bounds are respected and regions beyond the map bounds are not displayed.
     */
    getConstrained(lngLat: LngLat, zoom: number): {center: LngLat; zoom: number};

    maxPitchScaleFactor(): number;

    /**
     * The camera looks at the map from a 3D (lng, lat, altitude) location. Let's use `cameraLocation`
     * as the name for the location under the camera and on the surface of the earth (lng, lat, 0).
     * `cameraPoint` is the projected position of the `cameraLocation`.
     *
     * This point is useful to us because only fill-extrusions that are between `cameraPoint` and
     * the query point on the surface of the earth can extend and intersect the query.
     *
     * When the map is not pitched the `cameraPoint` is equivalent to the center of the map because
     * the camera is right above the center of the map.
     */
    getCameraPoint(): Point;

    /**
     * The altitude of the camera above the sea level in meters.
     */
    getCameraAltitude(): number;

    /**
     * The longitude and latitude of the camera.
     */
    getCameraLngLat(): LngLat;

    /**
     * Given the camera position (lng, lat, alt), calculate the center point and zoom level
     * @param lngLat - lng, lat of the camera
     * @param alt - altitude of the camera above sea level, in meters
     * @param bearing - bearing of the camera, in degrees
     * @param pitch - pitch angle of the camera, in degrees
     */
    calculateCenterFromCameraLngLatAlt(lngLat: LngLatLike, alt: number, bearing?: number, pitch?: number): {center: LngLat; elevation: number; zoom: number};

    getRayDirectionFromPixel(p: Point): vec3;

    /**
     * When the map is pitched, some of the 3D features that intersect a query will not intersect
     * the query at the surface of the earth. Instead the feature may be closer and only intersect
     * the query because it extrudes into the air.
     * @param queryGeometry - For point queries, the line from the query point to the "camera point",
     * for other geometries, the envelope of the query geometry and the "camera point"
     * @returns a geometry that includes all of the original query as well as all possible ares of the
     * screen where the *base* of a visible extrusion could be.
     *
     */
    getCameraQueryGeometry(queryGeometry: Array<Point>): Array<Point>;

    /**
     * Return the distance to the camera in clip space from a LngLat.
     * This can be compared to the value from the depth buffer (terrain.depthAtPoint)
     * to determine whether a point is occluded.
     * @param lngLat - the point
     * @param elevation - the point's elevation
     * @returns depth value in clip space (between 0 and 1)
     */
    lngLatToCameraDepth(lngLat: LngLat, elevation: number): number;

    /**
     * @internal
     * Calculate the fogMatrix that, given a tile coordinate, would be used to calculate fog on the map.
     * Currently only supported in mercator projection.
     * @param unwrappedTileID - the tile ID
     */
    calculateFogMatrix(unwrappedTileID: UnwrappedTileID): mat4;

    /**
     * @internal
     * Generates a `ProjectionData` instance to be used while rendering the supplied tile.
     * @param params - Parameters for the projection data generation.
     */
    getProjectionData(params: ProjectionDataParams): ProjectionData;

    /**
     * @internal
     * Returns whether the supplied location is occluded in this projection.
     * For example during globe rendering a location on the backfacing side of the globe is occluded.
     */
    isLocationOccluded(lngLat: LngLat): boolean;

    /**
     * @internal
     */
    getPixelScale(): number;

    /**
     * @internal
     * Allows the projection to adjust the radius of `circle-pitch-alignment: 'map'` circles and heatmap kernels based on the map's latitude.
     * Circle radius and heatmap kernel radius is multiplied by this value.
     */
    getCircleRadiusCorrection(): number;

    /**
     * @internal
     * Allows the projection to adjust the scale of `text-pitch-alignment: 'map'` symbols's collision boxes based on the map's center and the text anchor.
     * Only affects the collision boxes (and click areas), scaling of the rendered text is mostly handled in shaders.
     * @param transform - The map's transform, with only the `center` property, describing the map's longitude and latitude.
     * @param textAnchorX - Text anchor position inside the tile, X axis.
     * @param textAnchorY - Text anchor position inside the tile, Y axis.
     * @param tileID - The tile coordinates.
     */
    getPitchedTextCorrection(textAnchorX: number, textAnchorY: number, tileID: UnwrappedTileID): number;

    /**
     * @internal
     * Returns light direction transformed to be in the same space as 3D features under this projection. Mostly used for globe + fill-extrusion.
     * @param transform - Current map transform.
     * @param dir - The light direction.
     * @returns A new vector with the transformed light direction.
     */
    transformLightDirection(dir: vec3): vec3;

    /**
     * @internal
     * Projects a point in tile coordinates to clip space. Used in symbol rendering.
     */
    projectTileCoordinates(x: number, y: number, unwrappedTileID: UnwrappedTileID, getElevation: (x: number, y: number) => number): PointProjection;

    /**
     * Returns a matrix that will place, rotate and scale a model to display at the given location and altitude
     * while also being projected by the custom layer matrix.
     * This function is intended to be called from custom layers.
     * @param location - Location of the model.
     * @param altitude - Altitude of the model. May be undefined.
     */
    getMatrixForModel(location: LngLatLike, altitude?: number): mat4;

    /**
     * Return projection data such that coordinates in mercator projection in range 0..1 will get projected to the map correctly.
     */
    getProjectionDataForCustomLayer(applyGlobeMatrix: boolean): ProjectionData;

    /**
     * Returns a tile-specific projection matrix. Used for symbol placement fast-path for mercator transform.
     */
    getFastPathSimpleProjectionMatrix(tileID: OverscaledTileID): mat4 | undefined;
}

/**
 * @internal
 * The transform stores everything needed to project or otherwise transform points on a map,
 * including most of the map's view state - center, zoom, pitch, etc.
 * A transform is cloneable, which is used when a given map state must be retained for multiple frames, mostly during symbol placement.
 */
export interface ITransform extends IReadonlyTransform, ITransformMutators {}
<|MERGE_RESOLUTION|>--- conflicted
+++ resolved
@@ -11,20 +11,11 @@
 import type {CoveringTilesDetailsProvider} from './projection/covering_tiles_details_provider';
 import type {Frustum} from '../util/primitives/frustum';
 
-<<<<<<< HEAD
-export type TransformUpdateResult = {
-    forcePlacementUpdate?: boolean;
-    fireProjectionEvent?: MapProjectionEvent;
-    forceSourceUpdate?: boolean;
-};
-
 export type NearZFarZ = {
     nearZ: number;
     farZ: number;
 };
 
-=======
->>>>>>> ea4f31ac
 export interface ITransformGetters {
     get tileSize(): number;
 
