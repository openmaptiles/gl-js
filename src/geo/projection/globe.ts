import {mat4, vec3, vec4} from 'gl-matrix';
import type {Context} from '../../gl/context';
import type {CanonicalTileID, UnwrappedTileID} from '../../source/tile_id';
import {PosArray, TriangleIndexArray} from '../../data/array_types.g';
import {Mesh} from '../../render/mesh';
import {EXTENT} from '../../data/extent';
import {SegmentVector} from '../../data/segment';
import posAttributes from '../../data/pos_attributes';
import type {Tile} from '../../source/tile';
import {browser} from '../../util/browser';
import {easeCubicInOut, lerp} from '../../util/util';
import {mercatorYfromLat} from '../mercator_coordinate';
import {NORTH_POLE_Y, SOUTH_POLE_Y} from '../../render/subdivision';
import {SubdivisionGranularityExpression, SubdivisionGranularitySetting} from '../../render/subdivision_granularity_settings';
import Point from '@mapbox/point-geometry';
import type {ProjectionData} from '../../render/program/projection_program';
import type {Projection, ProjectionGPUContext, TransformLike} from './projection';
import {PreparedShader, shaders} from '../../shaders/shaders';
import {MercatorProjection, translatePosition} from './mercator';
import {ProjectionErrorMeasurement} from './globe_projection_error_measurement';
<<<<<<< HEAD
import {LngLat} from '../lng_lat';
=======
import type {LngLat} from '../lng_lat';
>>>>>>> 1ccdb029

/**
 * The size of border region for stencil masks, in internal tile coordinates.
 * Used for globe rendering.
 */
const EXTENT_STENCIL_BORDER = EXTENT / 128;

const globeTransitionTimeSeconds = 0.5;
const zoomTransitionTimeSeconds = 0.5;
const maxGlobeZoom = 12.0;
const errorTransitionTimeSeconds = 0.5;

const granularitySettingsGlobe: SubdivisionGranularitySetting = new SubdivisionGranularitySetting({
    fill: new SubdivisionGranularityExpression(128, 1),
    line: new SubdivisionGranularityExpression(512, 1),
    // Always keep at least some subdivision on raster tiles, etc,
    // otherwise they will be visibly warped at high zooms (before mercator transition).
    // This si not needed on fill, because fill geometry tends to already be
    // highly tessellated and granular at high zooms.
    tile: new SubdivisionGranularityExpression(128, 16),
    circle: 3
});

export class GlobeProjection implements Projection {
    private _mercator: MercatorProjection;

    private _tileMeshCache: {[_: string]: Mesh} = {};
    private _cachedClippingPlane: vec4 = [1, 0, 0, 0];

    // Transition handling
    private _lastGlobeStateEnabled: boolean = true;
    private _lastGlobeChangeTime: number = -1000.0;
    private _lastLargeZoomStateChange: number = -1000.0;
    private _lastLargeZoomState: boolean = false;

    /**
     * Globe projection can smoothly interpolate between globe view and mercator. This variable controls this interpolation.
     * Value 0 is mercator, value 1 is globe, anything between is an interpolation between the two projections.
     */
    private _globeness: number = 1.0;

    private _skipNextAnimation: boolean = true;

    // GPU atan() error correction
    private _errorMeasurement: ProjectionErrorMeasurement;
    private _errorQueryLatitudeDegrees: number;
    private _errorCorrectionUsable: number = 0.0;
    private _errorMeasurementLastValue: number = 0.0;
    private _errorCorrectionPreviousValue: number = 0.0;
    private _errorMeasurementLastChangeTime: number = -1000.0;

    private _globeProjectionOverride = true;

    private _globeMatrix: mat4 = mat4.create();
    private _globeMatrixNoCorrection: mat4 = mat4.create();
    private _globeProjMatrix: mat4 = mat4.create();
    private _globeProjMatrixNoCorrection: mat4 = mat4.create();

    private _cameraPosition: vec3 = [0, 0, 0];

    private _globePosition: vec3 = [0, 0, 0];
    private _globeRadiusPixels: number = 0.0;

    private _projMatrix: mat4 = mat4.create();
    private _invProjMatrix: mat4 = mat4.create();

    get name(): string {
        return 'globe';
    }

    /**
     * This property is true when globe rendering and globe shader variants should be in use.
     * This is false when globe is disabled, or when globe is enabled, but mercator rendering is used due to zoom level (and no transition is happening).
     */
    get useGlobeRendering(): boolean {
        return this._globeness > 0.0;
    }

    get cameraPosition(): vec3 {
        return vec3.clone(this._cameraPosition); // Return a copy - don't let outside code mutate our precomputed camera position.
    }

    /**
     * This property is true when wrapped tiles need to be rendered.
     * This is false when globe rendering is used and no transition is happening.
     */
    get drawWrappedTiles(): boolean {
        return this._globeness < 1.0;
    }

    get useSubdivision(): boolean {
        return this.useGlobeRendering;
    }

    get useSpecialProjectionForSymbols(): boolean {
        return this.useGlobeRendering;
    }

    get shaderVariantName(): string {
        return this.useGlobeRendering ? 'globe' : this._mercator.shaderVariantName;
    }

    get shaderDefine(): string {
        return this.useGlobeRendering ? '#define GLOBE' : this._mercator.shaderDefine;
    }

    get shaderPreludeCode(): PreparedShader {
        return this.useGlobeRendering ? shaders.projectionGlobe : this._mercator.shaderPreludeCode;
    }

    get vertexShaderPreludeCode(): string {
        return shaders.projectionMercator.vertexSource;
    }

    get subdivisionGranularity(): SubdivisionGranularitySetting {
        return granularitySettingsGlobe;
    }

    /**
     * Returns whether globe view is allowed.
     * When allowed, globe fill function as normal, displaying a 3D planet,
     * but transitioning to mercator at high zoom levels.
     * Otherwise, mercator will be used at all zoom levels instead.
     * Set with {@link setGlobeViewAllowed}.
     */
    public getGlobeViewAllowed(): boolean {
        return this._globeProjectionOverride;
    }

    /**
     * Sets whether globe view is allowed. When allowed, globe fill function as normal, displaying a 3D planet,
     * but transitioning to mercator at high zoom levels.
     * Otherwise, mercator will be used at all zoom levels instead.
     * @param allow - Sets whether glove view is allowed.
     * @param animateTransition - Controls whether the transition between globe view and mercator (if triggered by this call) should be animated. True by default.
     */
    public setGlobeViewAllowed(allow: boolean, animateTransition: boolean = true) {
        if (!animateTransition && allow !== this._globeProjectionOverride) {
            this._skipNextAnimation = true;
        }
        this._globeProjectionOverride = allow;
    }

    constructor() {
        this._mercator = new MercatorProjection();
    }

    public destroy() {
        if (this._errorMeasurement) {
            this._errorMeasurement.destroy();
        }
    }

    public updateGPUdependent(renderContext: ProjectionGPUContext): void {
        if (!this._errorMeasurement) {
            this._errorMeasurement = new ProjectionErrorMeasurement(renderContext);
        }
        const mercatorY = mercatorYfromLat(this._errorQueryLatitudeDegrees);
        const expectedResult = 2.0 * Math.atan(Math.exp(Math.PI - (mercatorY * Math.PI * 2.0))) - Math.PI * 0.5;
        const newValue = this._errorMeasurement.updateErrorLoop(mercatorY, expectedResult);

        const now = browser.now();

        if (newValue !== this._errorMeasurementLastValue) {
            this._errorCorrectionPreviousValue = this._errorCorrectionUsable; // store the interpolated value
            this._errorMeasurementLastValue = newValue;
            this._errorMeasurementLastChangeTime = now;
        }

        const sinceUpdateSeconds = (now - this._errorMeasurementLastChangeTime) / 1000.0;
        const mix = Math.min(Math.max(sinceUpdateSeconds / errorTransitionTimeSeconds, 0.0), 1.0);
        const newCorrection = -this._errorMeasurementLastValue; // Note the negation
        this._errorCorrectionUsable = lerp(this._errorCorrectionPreviousValue, newCorrection, easeCubicInOut(mix));
    }

    public updateProjection(transform: TransformLike): void {
        this._errorQueryLatitudeDegrees = transform.center.lat;
        this._updateAnimation(transform.zoom);

        // We want zoom levels to be consistent between globe and flat views.
        // This means that the pixel size of features at the map center point
        // should be the same for both globe and flat view.
        this._globeRadiusPixels = transform.worldSize / (2.0 * Math.PI) / Math.cos(transform.center.lat * Math.PI / 180);

        mat4.perspective(this._projMatrix, transform._fov, transform.width / transform.height, 0.5, transform.cameraToCenterDistance + this._globeRadiusPixels * 2.0); // just set the far plane far enough - we will calculate our own z in the vertex shader anyway
        const invProjMatrix = mat4.create();
        mat4.invert(invProjMatrix, this._projMatrix);
        this._invProjMatrix = invProjMatrix;

        // Construct a completely separate matrix for globe view
<<<<<<< HEAD
        const globeMatrix = mat4.identity(new Float64Array(16) as any);
=======
        const globeMatrix = new Float64Array(16) as any;
        const globeMatrixUncorrected = new Float64Array(16) as any;
        mat4.perspective(globeMatrix, transform.fov * Math.PI / 180, transform.width / transform.height, 0.5, transform.cameraToCenterDistance + globeRadiusPixels * 2.0); // just set the far plane far enough - we will calculate our own z in the vertex shader anyway
>>>>>>> 1ccdb029
        mat4.translate(globeMatrix, globeMatrix, [0, 0, -transform.cameraToCenterDistance]);
        mat4.rotateX(globeMatrix, globeMatrix, -transform.pitch * Math.PI / 180);
        mat4.rotateZ(globeMatrix, globeMatrix, -transform.angle);
        mat4.translate(globeMatrix, globeMatrix, [0.0, 0, -this._globeRadiusPixels]);
        // Rotate the sphere to center it on viewed coordinates

        // Keep a atan-correction-free matrix for transformations done on the CPU with accurate math
        const globeMatrixUncorrected = new Float64Array(16) as any;
        mat4.rotateX(globeMatrixUncorrected, globeMatrix, transform.center.lat * Math.PI / 180.0);
        mat4.rotateY(globeMatrixUncorrected, globeMatrixUncorrected, -transform.center.lng * Math.PI / 180.0);
        mat4.scale(globeMatrixUncorrected, globeMatrixUncorrected, [this._globeRadiusPixels, this._globeRadiusPixels, this._globeRadiusPixels]); // Scale the unit sphere to a sphere with diameter of 1
        mat4.copy(this._globeMatrixNoCorrection, globeMatrixUncorrected);
        mat4.mul(this._globeProjMatrixNoCorrection, this._projMatrix, this._globeMatrixNoCorrection);

        mat4.rotateX(globeMatrix, globeMatrix, transform.center.lat * Math.PI / 180.0 - this._errorCorrectionUsable);
        mat4.rotateY(globeMatrix, globeMatrix, -transform.center.lng * Math.PI / 180.0);
        mat4.scale(this._globeMatrix, globeMatrix, [this._globeRadiusPixels, this._globeRadiusPixels, this._globeRadiusPixels]); // Scale the unit sphere to a sphere with diameter of 1
        mat4.mul(globeMatrix, this._projMatrix, this._globeMatrix);
        this._globeProjMatrix = globeMatrix;

        const invGlobeMatrix = mat4.create();
        mat4.invert(invGlobeMatrix, this._globeMatrix);

        const invGlobeProj = mat4.create();
        mat4.invert(invGlobeProj, this._globeProjMatrix);

        const cameraPos: vec4 = [0, 0, -1, 1];
<<<<<<< HEAD
        vec4.transformMat4(cameraPos, cameraPos, invGlobeProj);
        this._globeCameraPosition = [
=======
        vec4.transformMat4(cameraPos, cameraPos, invProj);
        this._cameraPosition = [
>>>>>>> 1ccdb029
            cameraPos[0] / cameraPos[3],
            cameraPos[1] / cameraPos[3],
            cameraPos[2] / cameraPos[3]
        ];

        const globePos: vec4 = [0, 0, 0, 1];
        vec4.transformMat4(globePos, globePos, this._globeMatrix);
        this._globePosition = [
            globePos[0] / globePos[3],
            globePos[1] / globePos[3],
            globePos[2] / globePos[3]
        ];

        this._cachedClippingPlane = this._computeClippingPlane(transform, this._globeRadiusPixels);
    }

    public getProjectionData(canonicalTileCoords: {x: number; y: number; z: number}, tilePosMatrix: mat4, useAtanCorrection: boolean = true): ProjectionData {
        const data = this._mercator.getProjectionData(canonicalTileCoords, tilePosMatrix);

        // Set 'u_projection_matrix' to actual globe transform
        if (this.useGlobeRendering) {
            data['u_projection_matrix'] = useAtanCorrection ? this._globeProjMatrix : this._globeProjMatrixNoCorrection;
        }

        data['u_projection_clipping_plane'] = this._cachedClippingPlane as [number, number, number, number];
        data['u_projection_transition'] = this._globeness;
        data['u_globe_position'] = this._globePosition;
        data['u_globe_radius'] = this._globeRadiusPixels;
        data['u_inv_proj_matrix'] = this._invProjMatrix;

        return data;
    }

    public isRenderingDirty(): boolean {
        const now = browser.now();
        let dirty = false;
        // Globe transition
        dirty = dirty || (now - this._lastGlobeChangeTime) / 1000.0 < (Math.max(globeTransitionTimeSeconds, zoomTransitionTimeSeconds) + 0.2);
        // Error correction transition
        dirty = dirty || (now - this._errorMeasurementLastChangeTime) / 1000.0 < (errorTransitionTimeSeconds + 0.2);
        // Error correction query in flight
        dirty = dirty || this._errorMeasurement.awaitingQuery;
        return dirty;
    }

    private _computeClippingPlane(
        transform: { center: LngLat; pitch: number; angle: number; cameraToCenterDistance: number },
        globeRadiusPixels: number
    ): vec4 {
        // We want to compute a plane equation that, when applied to the unit sphere generated
        // in the vertex shader, places all visible parts of the sphere into the positive half-space
        // and all the non-visible parts in the negative half-space.
        // We can then use that to accurately clip all non-visible geometry.

        // cam....------------A
        //        ....        |
        //            ....    |
        //                ....B
        //                ggggggggg
        //          gggggg    |   .gggggg
        //       ggg          |       ...ggg    ^
        //     gg             |                 |
        //    g               |                 y
        //    g               |                 |
        //   g                C                 #---x--->
        //
        // Notes:
        // - note the coordinate axes
        // - "g" marks the globe edge
        // - the dotted line is the camera center "ray" - we are looking in this direction
        // - "cam" is camera origin
        // - "C" is globe center
        // - "B" is the point on "top" of the globe - camera is looking at B - "B" is the intersection between the camera center ray and the globe
        // - this._pitch is the angle at B between points cam,B,A
        // - this.cameraToCenterDistance is the distance from camera to "B"
        // - globe radius is (0.5 * this.worldSize)
        // - "T" is any point where a tangent line from "cam" touches the globe surface
        // - elevation is assumed to be zero - globe rendering must be separate from terrain rendering anyway

        const pitch = transform.pitch * Math.PI / 180.0;
        // scale things so that the globe radius is 1
        const distanceCameraToB = transform.cameraToCenterDistance / globeRadiusPixels;
        const radius = 1;

        // Distance from camera to "A" - the point at the same elevation as camera, right above center point on globe
        const distanceCameraToA = Math.sin(pitch) * distanceCameraToB;
        // Distance from "A" to "C"
        const distanceAtoC = (Math.cos(pitch) * distanceCameraToB + radius);
        // Distance from camera to "C" - the globe center
        const distanceCameraToC = Math.sqrt(distanceCameraToA * distanceCameraToA + distanceAtoC * distanceAtoC);
        // cam - C - T angle cosine (at C)
        const camCTcosine = radius / distanceCameraToC;
        // Distance from globe center to the plane defined by all possible "T" points
        const tangentPlaneDistanceToC = camCTcosine * radius;

        let vectorCtoCamX = -distanceCameraToA;
        let vectorCtoCamY = distanceAtoC;
        // Normalize the vector
        const vectorCtoCamLength = Math.sqrt(vectorCtoCamX * vectorCtoCamX + vectorCtoCamY * vectorCtoCamY);
        vectorCtoCamX /= vectorCtoCamLength;
        vectorCtoCamY /= vectorCtoCamLength;

        // Note the swizzled components
        const planeVector: vec3 = [0, vectorCtoCamX, vectorCtoCamY];
        // Apply transforms - lat, lng and angle (NOT pitch - already accounted for, as it affects the tangent plane)
        vec3.rotateZ(planeVector, planeVector, [0, 0, 0], transform.angle);
        vec3.rotateX(planeVector, planeVector, [0, 0, 0], -1 * transform.center.lat * Math.PI / 180.0);
        vec3.rotateY(planeVector, planeVector, [0, 0, 0], transform.center.lng * Math.PI / 180.0);
        // Scale the plane vector up
        // we don't want the actually visible parts of the sphere to end up beyond distance 1 from the plane - otherwise they would be clipped by the near plane.
        const scale = 0.25;
        vec3.scale(planeVector, planeVector, scale);
        return [...planeVector, -tangentPlaneDistanceToC * scale];
    }

    /**
     * Given a 2D point in the mercator base tile, returns its 3D coordinates on the surface of a unit sphere.
     */
    private _projectToSphere(mercatorX: number, mercatorY: number): vec3 {
        const sphericalX = mercatorX * Math.PI * 2.0 + Math.PI;
        const sphericalY = 2.0 * Math.atan(Math.exp(Math.PI - (mercatorY * Math.PI * 2.0))) - Math.PI * 0.5;
        return this._angularCoordinatesToVector(sphericalX, sphericalY);
    }

    private _angularCoordinatesToVector(lngRadians: number, latRadians: number): vec3 {
        const len = Math.cos(latRadians);
        return [
            Math.sin(lngRadians) * len,
            Math.sin(latRadians),
            Math.cos(lngRadians) * len
        ];
    }

    private _projectToSphereTile(inTileX: number, inTileY: number, unwrappedTileID: UnwrappedTileID): vec3 {
        const scale = 1.0 / (1 << unwrappedTileID.canonical.z);
        return this._projectToSphere(
            inTileX / EXTENT * scale + unwrappedTileID.canonical.x * scale,
            inTileY / EXTENT * scale + unwrappedTileID.canonical.y * scale
        );
    }

    public isOccluded(x: number, y: number, unwrappedTileID: UnwrappedTileID): boolean {
        const spherePos = this._projectToSphereTile(x, y, unwrappedTileID);

        const plane = this._cachedClippingPlane;
        // dot(position on sphere, occlusion plane equation)
        const dotResult = plane[0] * spherePos[0] + plane[1] * spherePos[1] + plane[2] * spherePos[2] + plane[3];
        return dotResult < 0.0;
    }

    public project(x: number, y: number, unwrappedTileID: UnwrappedTileID) {
        const spherePos = this._projectToSphereTile(x, y, unwrappedTileID);
        const pos: vec4 = [spherePos[0], spherePos[1], spherePos[2], 1];
        vec4.transformMat4(pos, pos, this._globeProjMatrixNoCorrection);

        // Also check whether the point projects to the backfacing side of the sphere.
        const plane = this._cachedClippingPlane;
        // dot(position on sphere, occlusion plane equation)
        const dotResult = plane[0] * spherePos[0] + plane[1] * spherePos[1] + plane[2] * spherePos[2] + plane[3];
        const isOccluded = dotResult < 0.0;

        return {
            point: new Point(pos[0] / pos[3], pos[1] / pos[3]),
            signedDistanceFromCamera: pos[3],
            isOccluded
        };
    }

<<<<<<< HEAD
    public transformPosition(lngLat: LngLat, elev: number): vec3 {
        const pos: vec4 = [0, 0, 0, 1];

        const cosLat = Math.cos(lngLat.lat);
        pos[0] =  cosLat * Math.sin(lngLat.lng) * (this._globeRadiusPixels + elev);
        pos[1] =  Math.sin(lngLat.lat)          * (this._globeRadiusPixels + elev);
        pos[2] =  cosLat * Math.cos(lngLat.lng) * (this._globeRadiusPixels + elev);

        vec4.transformMat4(pos, pos, this._globeMatrix);

        const pos3D: vec3 = [
            pos[0] / pos[3],
            pos[1] / pos[3],
            pos[2] / pos[3]
        ];
        return pos3D;
    }

    public transformLightDirection(transform: Transform, dir: vec3): vec3 {
=======
    public transformLightDirection(transform: { center: LngLat }, dir: vec3): vec3 {
>>>>>>> 1ccdb029
        const sphereX = transform.center.lng * Math.PI / 180.0;
        const sphereY = transform.center.lat * Math.PI / 180.0;

        const len = Math.cos(sphereY);
        const spherePos: vec3 = [
            Math.sin(sphereX) * len,
            Math.sin(sphereY),
            Math.cos(sphereX) * len
        ];

        const axisRight: vec3 = [spherePos[2], 0.0, -spherePos[0]]; // Equivalent to cross(vec3(0.0, 1.0, 0.0), vec)
        const axisDown: vec3 = [0, 0, 0];
        vec3.cross(axisDown, axisRight, spherePos);
        vec3.normalize(axisRight, axisRight);
        vec3.normalize(axisDown, axisDown);

        const transformed: vec3 = [
            axisRight[0] * dir[0] + axisDown[0] * dir[1] + spherePos[0] * dir[2],
            axisRight[1] * dir[0] + axisDown[1] * dir[1] + spherePos[1] * dir[2],
            axisRight[2] * dir[0] + axisDown[2] * dir[1] + spherePos[2] * dir[2]
        ];

        const normalized: vec3 = [0, 0, 0];
        vec3.normalize(normalized, transformed);
        return normalized;
    }

    public getPixelScale(transform: { center: LngLat }): number {
        const globePixelScale = 1.0 / Math.cos(transform.center.lat * Math.PI / 180);
        const flatPixelScale = 1.0;
        if (this.useGlobeRendering) {
            return lerp(flatPixelScale, globePixelScale, this._globeness);
        }
        return flatPixelScale;
    }

    public getCircleRadiusCorrection(transform: { center: LngLat }): number {
        return Math.cos(transform.center.lat * Math.PI / 180);
    }

    private _updateAnimation(currentZoom: number) {
        // Update globe transition animation
        const globeState = this._globeProjectionOverride;
        const currentTime = browser.now();
        if (globeState !== this._lastGlobeStateEnabled) {
            this._lastGlobeChangeTime = currentTime;
            this._lastGlobeStateEnabled = globeState;
        }
        // Transition parameter, where 0 is the start and 1 is end.
        const globeTransition = Math.min(Math.max((currentTime - this._lastGlobeChangeTime) / 1000.0 / globeTransitionTimeSeconds, 0.0), 1.0);
        this._globeness = globeState ? globeTransition : (1.0 - globeTransition);

        if (this._skipNextAnimation) {
            this._globeness = globeState ? 1.0 : 0.0;
            this._lastGlobeChangeTime = currentTime - globeTransitionTimeSeconds * 1000.0 * 2.0;
            this._skipNextAnimation = false;
        }

        // Update globe zoom transition
        const currentZoomState = currentZoom >= maxGlobeZoom;
        if (currentZoomState !== this._lastLargeZoomState) {
            this._lastLargeZoomState = currentZoomState;
            this._lastLargeZoomStateChange = currentTime;
        }
        const zoomTransition = Math.min(Math.max((currentTime - this._lastLargeZoomStateChange) / 1000.0 / zoomTransitionTimeSeconds, 0.0), 1.0);
        const zoomGlobenessBound = currentZoomState ? (1.0 - zoomTransition) : zoomTransition;
        this._globeness = Math.min(this._globeness, zoomGlobenessBound);
        this._globeness = easeCubicInOut(this._globeness); // Smooth animation
    }

    private _getMeshKey(granularity: number, border: boolean, north: boolean, south: boolean): string {
        return `${granularity.toString(36)}_${border ? 'b' : ''}${north ? 'n' : ''}${south ? 's' : ''}`;
    }

    public getMeshFromTileID(context: Context, canonical: CanonicalTileID, hasBorder: boolean): Mesh {
        // Stencil granularity must match fill granularity
        const granularity = granularitySettingsGlobe.fill.getGranularityForZoomLevel(canonical.z);
        const north = (canonical.y === 0);
        const south = (canonical.y === (1 << canonical.z) - 1);
        return this._getMesh(context, granularity, hasBorder, north, south);
    }

    private _getMesh(context: Context, granularity: number, hasBorder: boolean, hasNorthEdge: boolean, hasSouthEdge: boolean): Mesh {
        const key = this._getMeshKey(granularity, hasBorder, hasNorthEdge, hasSouthEdge);

        if (key in this._tileMeshCache) {
            return this._tileMeshCache[key];
        }

        const mesh = this._createQuadMesh(context, granularity, hasBorder, hasNorthEdge, hasSouthEdge);
        this._tileMeshCache[key] = mesh;
        return mesh;
    }

    public translatePosition(transform: { angle: number; zoom: number }, tile: Tile, translate: [number, number], translateAnchor: 'map' | 'viewport'): [number, number] {
        // In the future, some better translation for globe and other weird projections should be implemented here,
        // especially for the translateAnchor==='viewport' case.
        return translatePosition(transform, tile, translate, translateAnchor);
    }

    /**
     * Creates a quad mesh covering positions in range 0..EXTENT, for tile clipping.
     * @param context - MapLibre's rendering context object.
     * @param granularity - Mesh triangulation granularity: 1 for just a single quad, 3 for 3x3 quads.
     * @returns
     */
    private _createQuadMesh(context: Context, granularity: number, border: boolean, north: boolean, south: boolean): Mesh {
        const vertexArray = new PosArray();
        const indexArray = new TriangleIndexArray();

        // We only want to generate the north/south border if the tile
        // does NOT border the north/south edge of the mercator range.

        const quadsPerAxisX = granularity + (border ? 2 : 0); // two extra quads for border
        const quadsPerAxisY = granularity + ((north || border) ? 1 : 0) + (south || border ? 1 : 0);
        const verticesPerAxisX = quadsPerAxisX + 1; // one more vertex than quads
        //const verticesPerAxisY = quadsPerAxisY + 1; // one more vertex than quads
        const offsetX = border ? -1 : 0;
        const offsetY = (border || north) ? -1 : 0;
        const endX = granularity + (border ? 1 : 0);
        const endY = granularity + ((border || south) ? 1 : 0);

        const northY = NORTH_POLE_Y;
        const southY = SOUTH_POLE_Y;

        for (let y = offsetY; y <= endY; y++) {
            for (let x = offsetX; x <= endX; x++) {
                let vx = x / granularity * EXTENT;
                if (x === -1) {
                    vx = -EXTENT_STENCIL_BORDER;
                }
                if (x === granularity + 1) {
                    vx = EXTENT + EXTENT_STENCIL_BORDER;
                }
                let vy = y / granularity * EXTENT;
                if (y === -1) {
                    vy = north ? northY : (-EXTENT_STENCIL_BORDER);
                }
                if (y === granularity + 1) {
                    vy = south ? southY : EXTENT + EXTENT_STENCIL_BORDER;
                }
                vertexArray.emplaceBack(vx, vy);
            }
        }

        for (let y = 0; y < quadsPerAxisY; y++) {
            for (let x = 0; x < quadsPerAxisX; x++) {
                const v0 = x + y * verticesPerAxisX;
                const v1 = (x + 1) + y * verticesPerAxisX;
                const v2 = x + (y + 1) * verticesPerAxisX;
                const v3 = (x + 1) + (y + 1) * verticesPerAxisX;
                // v0----v1
                //  |  / |
                //  | /  |
                // v2----v3
                indexArray.emplaceBack(v0, v2, v1);
                indexArray.emplaceBack(v1, v2, v3);
            }
        }

        const mesh = new Mesh(
            context.createVertexBuffer(vertexArray, posAttributes.members),
            context.createIndexBuffer(indexArray),
            SegmentVector.simpleSegment(0, 0, vertexArray.length, indexArray.length)
        );

        return mesh;
    }

    isGlobe(): boolean {
        return true;
    }
}<|MERGE_RESOLUTION|>--- conflicted
+++ resolved
@@ -18,11 +18,7 @@
 import {PreparedShader, shaders} from '../../shaders/shaders';
 import {MercatorProjection, translatePosition} from './mercator';
 import {ProjectionErrorMeasurement} from './globe_projection_error_measurement';
-<<<<<<< HEAD
-import {LngLat} from '../lng_lat';
-=======
 import type {LngLat} from '../lng_lat';
->>>>>>> 1ccdb029
 
 /**
  * The size of border region for stencil masks, in internal tile coordinates.
@@ -207,19 +203,13 @@
         // should be the same for both globe and flat view.
         this._globeRadiusPixels = transform.worldSize / (2.0 * Math.PI) / Math.cos(transform.center.lat * Math.PI / 180);
 
-        mat4.perspective(this._projMatrix, transform._fov, transform.width / transform.height, 0.5, transform.cameraToCenterDistance + this._globeRadiusPixels * 2.0); // just set the far plane far enough - we will calculate our own z in the vertex shader anyway
+        mat4.perspective(this._projMatrix, transform.fov * Math.PI / 180, transform.width / transform.height, 0.5, transform.cameraToCenterDistance + this._globeRadiusPixels * 2.0); // just set the far plane far enough - we will calculate our own z in the vertex shader anyway
         const invProjMatrix = mat4.create();
         mat4.invert(invProjMatrix, this._projMatrix);
         this._invProjMatrix = invProjMatrix;
 
         // Construct a completely separate matrix for globe view
-<<<<<<< HEAD
-        const globeMatrix = mat4.identity(new Float64Array(16) as any);
-=======
         const globeMatrix = new Float64Array(16) as any;
-        const globeMatrixUncorrected = new Float64Array(16) as any;
-        mat4.perspective(globeMatrix, transform.fov * Math.PI / 180, transform.width / transform.height, 0.5, transform.cameraToCenterDistance + globeRadiusPixels * 2.0); // just set the far plane far enough - we will calculate our own z in the vertex shader anyway
->>>>>>> 1ccdb029
         mat4.translate(globeMatrix, globeMatrix, [0, 0, -transform.cameraToCenterDistance]);
         mat4.rotateX(globeMatrix, globeMatrix, -transform.pitch * Math.PI / 180);
         mat4.rotateZ(globeMatrix, globeMatrix, -transform.angle);
@@ -247,13 +237,8 @@
         mat4.invert(invGlobeProj, this._globeProjMatrix);
 
         const cameraPos: vec4 = [0, 0, -1, 1];
-<<<<<<< HEAD
         vec4.transformMat4(cameraPos, cameraPos, invGlobeProj);
-        this._globeCameraPosition = [
-=======
-        vec4.transformMat4(cameraPos, cameraPos, invProj);
         this._cameraPosition = [
->>>>>>> 1ccdb029
             cameraPos[0] / cameraPos[3],
             cameraPos[1] / cameraPos[3],
             cameraPos[2] / cameraPos[3]
@@ -422,7 +407,6 @@
         };
     }
 
-<<<<<<< HEAD
     public transformPosition(lngLat: LngLat, elev: number): vec3 {
         const pos: vec4 = [0, 0, 0, 1];
 
@@ -441,10 +425,7 @@
         return pos3D;
     }
 
-    public transformLightDirection(transform: Transform, dir: vec3): vec3 {
-=======
     public transformLightDirection(transform: { center: LngLat }, dir: vec3): vec3 {
->>>>>>> 1ccdb029
         const sphereX = transform.center.lng * Math.PI / 180.0;
         const sphereY = transform.center.lat * Math.PI / 180.0;
 
