import {mat4, vec3, vec4} from 'gl-matrix';
import type {Context} from '../../gl/context';
import type {CanonicalTileID, UnwrappedTileID} from '../../source/tile_id';
import {PosArray, TriangleIndexArray} from '../../data/array_types.g';
import {Mesh} from '../../render/mesh';
import {EXTENT} from '../../data/extent';
import {SegmentVector} from '../../data/segment';
import posAttributes from '../../data/pos_attributes';
import type {Tile} from '../../source/tile';
import {browser} from '../../util/browser';
import {easeCubicInOut, lerp} from '../../util/util';
import {mercatorYfromLat} from '../mercator_coordinate';
import {NORTH_POLE_Y, SOUTH_POLE_Y} from '../../render/subdivision';
import {SubdivisionGranularityExpression, SubdivisionGranularitySetting} from '../../render/subdivision_granularity_settings';
import Point from '@mapbox/point-geometry';
import type {ProjectionData} from '../../render/program/projection_program';
import type {Projection, ProjectionGPUContext, TransformLike} from './projection';
import {PreparedShader, shaders} from '../../shaders/shaders';
import {MercatorProjection, translatePosition} from './mercator';
import {ProjectionErrorMeasurement} from './globe_projection_error_measurement';
<<<<<<< HEAD
import {LngLat, earthRadius} from '../lng_lat';
import {Terrain} from '../../render/terrain';
=======
import type {LngLat} from '../lng_lat';
>>>>>>> b16dccac

/**
 * The size of border region for stencil masks, in internal tile coordinates.
 * Used for globe rendering.
 */
const EXTENT_STENCIL_BORDER = EXTENT / 128;

const globeTransitionTimeSeconds = 0.5;
const zoomTransitionTimeSeconds = 0.5;
const maxGlobeZoom = 12.0;
const errorTransitionTimeSeconds = 0.5;

const granularitySettingsGlobe: SubdivisionGranularitySetting = new SubdivisionGranularitySetting({
    fill: new SubdivisionGranularityExpression(128, 1),
    line: new SubdivisionGranularityExpression(512, 1),
    // Always keep at least some subdivision on raster tiles, etc,
    // otherwise they will be visibly warped at high zooms (before mercator transition).
    // This si not needed on fill, because fill geometry tends to already be
    // highly tessellated and granular at high zooms.
    tile: new SubdivisionGranularityExpression(128, 16),
    circle: 3
});

export class GlobeProjection implements Projection {
    private _mercator: MercatorProjection;

    private _tileMeshCache: {[_: string]: Mesh} = {};
    private _cachedClippingPlane: [number, number, number, number] = [1, 0, 0, 0];

    // Transition handling
    private _lastGlobeStateEnabled: boolean = true;
    private _lastGlobeChangeTime: number = -1000.0;
    private _lastLargeZoomStateChange: number = -1000.0;
    private _lastLargeZoomState: boolean = false;

    /**
     * Globe projection can smoothly interpolate between globe view and mercator. This variable controls this interpolation.
     * Value 0 is mercator, value 1 is globe, anything between is an interpolation between the two projections.
     */
    private _globeness: number = 1.0;

    private _skipNextAnimation: boolean = true;

    // GPU atan() error correction
    private _errorMeasurement: ProjectionErrorMeasurement;
    private _errorQueryLatitudeDegrees: number;
    private _errorCorrectionUsable: number = 0.0;
    private _errorMeasurementLastValue: number = 0.0;
    private _errorCorrectionPreviousValue: number = 0.0;
    private _errorMeasurementLastChangeTime: number = -1000.0;

    private _globeProjectionOverride = true;

    private _globeProjMatrix: mat4 = mat4.create();
    private _globeProjMatrixNoCorrection: mat4 = mat4.create();
    private _globeProjMatrixNoCorrectionInverted: mat4 = mat4.create();

    private _cameraPosition: vec3 = [0, 0, 0];

    private _oldTransformState: {zoom: number; lat: number} = undefined;

    get name(): string {
        return 'globe';
    }

    /**
     * This property is true when globe rendering and globe shader variants should be in use.
     * This is false when globe is disabled, or when globe is enabled, but mercator rendering is used due to zoom level (and no transition is happening).
     */
    get useGlobeRendering(): boolean {
        return this._globeness > 0.0;
    }

    get cameraPosition(): vec3 {
        return vec3.clone(this._cameraPosition); // Return a copy - don't let outside code mutate our precomputed camera position.
    }

    /**
     * This property is true when wrapped tiles need to be rendered.
     * This is false when globe rendering is used and no transition is happening.
     */
    get drawWrappedTiles(): boolean {
        return this._globeness < 1.0;
    }

    get useSubdivision(): boolean {
        return this.useGlobeRendering;
    }

    get useSpecialProjectionForSymbols(): boolean {
        return this.useGlobeRendering;
    }

    get shaderVariantName(): string {
        return this.useGlobeRendering ? 'globe' : this._mercator.shaderVariantName;
    }

    get shaderDefine(): string {
        return this.useGlobeRendering ? '#define GLOBE' : this._mercator.shaderDefine;
    }

    get shaderPreludeCode(): PreparedShader {
        return this.useGlobeRendering ? shaders.projectionGlobe : this._mercator.shaderPreludeCode;
    }

    get vertexShaderPreludeCode(): string {
        return shaders.projectionMercator.vertexSource;
    }

    get subdivisionGranularity(): SubdivisionGranularitySetting {
        return granularitySettingsGlobe;
    }

    get useGlobeControls(): boolean {
        return this._globeness > 0.5;
    }

    /**
     * Returns whether globe view is allowed.
     * When allowed, globe fill function as normal, displaying a 3D planet,
     * but transitioning to mercator at high zoom levels.
     * Otherwise, mercator will be used at all zoom levels instead.
     * Set with {@link setGlobeViewAllowed}.
     */
    public getGlobeViewAllowed(): boolean {
        return this._globeProjectionOverride;
    }

    /**
     * Sets whether globe view is allowed. When allowed, globe fill function as normal, displaying a 3D planet,
     * but transitioning to mercator at high zoom levels.
     * Otherwise, mercator will be used at all zoom levels instead.
     * @param allow - Sets whether glove view is allowed.
     * @param animateTransition - Controls whether the transition between globe view and mercator (if triggered by this call) should be animated. True by default.
     */
    public setGlobeViewAllowed(allow: boolean, animateTransition: boolean = true) {
        if (!animateTransition && allow !== this._globeProjectionOverride) {
            this._skipNextAnimation = true;
        }
        this._globeProjectionOverride = allow;
    }

    constructor() {
        this._mercator = new MercatorProjection();
    }

    public destroy() {
        if (this._errorMeasurement) {
            this._errorMeasurement.destroy();
        }
    }

    public updateGPUdependent(renderContext: ProjectionGPUContext): void {
        if (!this._errorMeasurement) {
            this._errorMeasurement = new ProjectionErrorMeasurement(renderContext);
        }
        const mercatorY = mercatorYfromLat(this._errorQueryLatitudeDegrees);
        const expectedResult = 2.0 * Math.atan(Math.exp(Math.PI - (mercatorY * Math.PI * 2.0))) - Math.PI * 0.5;
        const newValue = this._errorMeasurement.updateErrorLoop(mercatorY, expectedResult);

        const now = browser.now();

        if (newValue !== this._errorMeasurementLastValue) {
            this._errorCorrectionPreviousValue = this._errorCorrectionUsable; // store the interpolated value
            this._errorMeasurementLastValue = newValue;
            this._errorMeasurementLastChangeTime = now;
        }

        const sinceUpdateSeconds = (now - this._errorMeasurementLastChangeTime) / 1000.0;
        const mix = Math.min(Math.max(sinceUpdateSeconds / errorTransitionTimeSeconds, 0.0), 1.0);
        const newCorrection = -this._errorMeasurementLastValue; // Note the negation
        this._errorCorrectionUsable = lerp(this._errorCorrectionPreviousValue, newCorrection, easeCubicInOut(mix));
    }

<<<<<<< HEAD
    private _getZoomAdjustment(oldLat: number, newLat: number): number {
        const oldCircumference = Math.cos(oldLat * Math.PI / 180.0);
        const newCircumference = Math.cos(newLat * Math.PI / 180.0);
        return Math.log2(newCircumference / oldCircumference);
    }

    public updateProjection(transform: Transform): void {
        if (this._oldTransformState) {
            if (this.useGlobeControls) {
                transform.zoom += this._getZoomAdjustment(this._oldTransformState.lat, transform.center.lat);
            }
            this._oldTransformState.zoom = transform.zoom;
            this._oldTransformState.lat = transform.center.lat;
        } else {
            this._oldTransformState = {
                zoom: transform.zoom,
                lat: transform.center.lat
            };
        }

=======
    public updateProjection(transform: TransformLike): void {
>>>>>>> b16dccac
        this._errorQueryLatitudeDegrees = transform.center.lat;
        this._updateAnimation(transform.zoom);

        // We want zoom levels to be consistent between globe and flat views.
        // This means that the pixel size of features at the map center point
        // should be the same for both globe and flat view.
        const globeRadiusPixels = transform.worldSize / (2.0 * Math.PI) / Math.cos(transform.center.lat * Math.PI / 180);

        // Construct a completely separate matrix for globe view
        const globeMatrix = new Float64Array(16) as any;
        const globeMatrixUncorrected = new Float64Array(16) as any;
        mat4.perspective(globeMatrix, transform.fov * Math.PI / 180, transform.width / transform.height, 0.5, transform.cameraToCenterDistance + globeRadiusPixels * 2.0); // just set the far plane far enough - we will calculate our own z in the vertex shader anyway
        mat4.translate(globeMatrix, globeMatrix, [0, 0, -transform.cameraToCenterDistance]);
        mat4.rotateX(globeMatrix, globeMatrix, -transform.pitch * Math.PI / 180);
        mat4.rotateZ(globeMatrix, globeMatrix, -transform.angle);
        mat4.translate(globeMatrix, globeMatrix, [0.0, 0, -globeRadiusPixels]);
        // Rotate the sphere to center it on viewed coordinates

        // Keep a atan-correction-free matrix for transformations done on the CPU with accurate math
        mat4.rotateX(globeMatrixUncorrected, globeMatrix, transform.center.lat * Math.PI / 180.0);
        mat4.rotateY(globeMatrixUncorrected, globeMatrixUncorrected, -transform.center.lng * Math.PI / 180.0);
        mat4.scale(globeMatrixUncorrected, globeMatrixUncorrected, [globeRadiusPixels, globeRadiusPixels, globeRadiusPixels]); // Scale the unit sphere to a sphere with diameter of 1
        this._globeProjMatrixNoCorrection = globeMatrix;

        mat4.rotateX(globeMatrix, globeMatrix, transform.center.lat * Math.PI / 180.0 - this._errorCorrectionUsable);
        mat4.rotateY(globeMatrix, globeMatrix, -transform.center.lng * Math.PI / 180.0);
        mat4.scale(globeMatrix, globeMatrix, [globeRadiusPixels, globeRadiusPixels, globeRadiusPixels]); // Scale the unit sphere to a sphere with diameter of 1
        this._globeProjMatrix = globeMatrix;

        mat4.invert(this._globeProjMatrixNoCorrectionInverted, globeMatrix);

        const cameraPos: vec4 = [0, 0, -1, 1];
        vec4.transformMat4(cameraPos, cameraPos, this._globeProjMatrixNoCorrectionInverted);
        this._cameraPosition = [
            cameraPos[0] / cameraPos[3],
            cameraPos[1] / cameraPos[3],
            cameraPos[2] / cameraPos[3]
        ];

        this._cachedClippingPlane = this._computeClippingPlane(transform, globeRadiusPixels);
    }

    public getProjectionData(canonicalTileCoords: {x: number; y: number; z: number}, tilePosMatrix: mat4, useAtanCorrection: boolean = true): ProjectionData {
        const data = this._mercator.getProjectionData(canonicalTileCoords, tilePosMatrix);

        // Set 'u_projection_matrix' to actual globe transform
        if (this.useGlobeRendering) {
            data['u_projection_matrix'] = useAtanCorrection ? this._globeProjMatrix : this._globeProjMatrixNoCorrection;
        }

        data['u_projection_clipping_plane'] = [...this._cachedClippingPlane];
        data['u_projection_transition'] = this._globeness;

        return data;
    }

    public isRenderingDirty(): boolean {
        const now = browser.now();
        let dirty = false;
        // Globe transition
        dirty = dirty || (now - this._lastGlobeChangeTime) / 1000.0 < (Math.max(globeTransitionTimeSeconds, zoomTransitionTimeSeconds) + 0.2);
        // Error correction transition
        dirty = dirty || (now - this._errorMeasurementLastChangeTime) / 1000.0 < (errorTransitionTimeSeconds + 0.2);
        // Error correction query in flight
        dirty = dirty || this._errorMeasurement.awaitingQuery;
        return dirty;
    }

    private _computeClippingPlane(transform: TransformLike, globeRadiusPixels: number): [number, number, number, number] {
        // We want to compute a plane equation that, when applied to the unit sphere generated
        // in the vertex shader, places all visible parts of the sphere into the positive half-space
        // and all the non-visible parts in the negative half-space.
        // We can then use that to accurately clip all non-visible geometry.

        // cam....------------A
        //        ....        |
        //            ....    |
        //                ....B
        //                ggggggggg
        //          gggggg    |   .gggggg
        //       ggg          |       ...ggg    ^
        //     gg             |                 |
        //    g               |                 y
        //    g               |                 |
        //   g                C                 #---x--->
        //
        // Notes:
        // - note the coordinate axes
        // - "g" marks the globe edge
        // - the dotted line is the camera center "ray" - we are looking in this direction
        // - "cam" is camera origin
        // - "C" is globe center
        // - "B" is the point on "top" of the globe - camera is looking at B - "B" is the intersection between the camera center ray and the globe
        // - this._pitch is the angle at B between points cam,B,A
        // - this.cameraToCenterDistance is the distance from camera to "B"
        // - globe radius is (0.5 * this.worldSize)
        // - "T" is any point where a tangent line from "cam" touches the globe surface
        // - elevation is assumed to be zero - globe rendering must be separate from terrain rendering anyway

        const pitch = transform.pitch * Math.PI / 180.0;
        // scale things so that the globe radius is 1
        const distanceCameraToB = transform.cameraToCenterDistance / globeRadiusPixels;
        const radius = 1;

        // Distance from camera to "A" - the point at the same elevation as camera, right above center point on globe
        const distanceCameraToA = Math.sin(pitch) * distanceCameraToB;
        // Distance from "A" to "C"
        const distanceAtoC = (Math.cos(pitch) * distanceCameraToB + radius);
        // Distance from camera to "C" - the globe center
        const distanceCameraToC = Math.sqrt(distanceCameraToA * distanceCameraToA + distanceAtoC * distanceAtoC);
        // cam - C - T angle cosine (at C)
        const camCTcosine = radius / distanceCameraToC;
        // Distance from globe center to the plane defined by all possible "T" points
        const tangentPlaneDistanceToC = camCTcosine * radius;

        let vectorCtoCamX = -distanceCameraToA;
        let vectorCtoCamY = distanceAtoC;
        // Normalize the vector
        const vectorCtoCamLength = Math.sqrt(vectorCtoCamX * vectorCtoCamX + vectorCtoCamY * vectorCtoCamY);
        vectorCtoCamX /= vectorCtoCamLength;
        vectorCtoCamY /= vectorCtoCamLength;

        // Note the swizzled components
        const planeVector: vec3 = [0, vectorCtoCamX, vectorCtoCamY];
        // Apply transforms - lat, lng and angle (NOT pitch - already accounted for, as it affects the tangent plane)
        vec3.rotateZ(planeVector, planeVector, [0, 0, 0], transform.angle);
        vec3.rotateX(planeVector, planeVector, [0, 0, 0], -1 * transform.center.lat * Math.PI / 180.0);
        vec3.rotateY(planeVector, planeVector, [0, 0, 0], transform.center.lng * Math.PI / 180.0);
        // Scale the plane vector up
        // we don't want the actually visible parts of the sphere to end up beyond distance 1 from the plane - otherwise they would be clipped by the near plane.
        const scale = 0.25;
        vec3.scale(planeVector, planeVector, scale);
        return [...planeVector, -tangentPlaneDistanceToC * scale];
    }

    /**
     * Given a 2D point in the mercator base tile, returns its 3D coordinates on the surface of a unit sphere.
     */
    private _projectToSphere(mercatorX: number, mercatorY: number): vec3 {
        const sphericalX = mercatorX * Math.PI * 2.0 + Math.PI;
        const sphericalY = 2.0 * Math.atan(Math.exp(Math.PI - (mercatorY * Math.PI * 2.0))) - Math.PI * 0.5;
        return this._angularCoordinatesToVector(sphericalX, sphericalY);
    }

    private _angularCoordinatesToVector(lngRadians: number, latRadians: number): vec3 {
        const len = Math.cos(latRadians);
        return [
            Math.sin(lngRadians) * len,
            Math.sin(latRadians),
            Math.cos(lngRadians) * len
        ];
    }

    /**
     * Given a 3D point on the surface of a unit sphere, returns its angular coordinates in degrees.
     */
    private _sphereSurfacePointToCoordinates(surface: vec3): LngLat {
        const latRadians = Math.asin(surface[1]);
        const latDegrees = latRadians / Math.PI * 180.0;
        const lengthXZ = Math.sqrt(surface[0] * surface[0] + surface[2] * surface[2]);
        if (lengthXZ > 1e-6) {
            const projX = surface[0] / lengthXZ;
            const projZ = surface[2] / lengthXZ;
            const acosZ = Math.acos(projZ);
            const lngRadians = (projX > 0) ? acosZ : -acosZ;
            const lngDegrees = lngRadians / Math.PI * 180.0;
            return new LngLat(lngDegrees, latDegrees);
        } else {
            return new LngLat(0.0, latDegrees);
        }
    }

    private _projectToSphereTile(inTileX: number, inTileY: number, unwrappedTileID: UnwrappedTileID): vec3 {
        const scale = 1.0 / (1 << unwrappedTileID.canonical.z);
        return this._projectToSphere(
            inTileX / EXTENT * scale + unwrappedTileID.canonical.x * scale,
            inTileY / EXTENT * scale + unwrappedTileID.canonical.y * scale
        );
    }

    public isOccluded(x: number, y: number, unwrappedTileID: UnwrappedTileID): boolean {
        const spherePos = this._projectToSphereTile(x, y, unwrappedTileID);

        const plane = this._cachedClippingPlane;
        // dot(position on sphere, occlusion plane equation)
        const dotResult = plane[0] * spherePos[0] + plane[1] * spherePos[1] + plane[2] * spherePos[2] + plane[3];
        return dotResult < 0.0;
    }

<<<<<<< HEAD
    public transformLightDirection(transform: Transform, dir: vec3): vec3 {
=======
    public project(x: number, y: number, unwrappedTileID: UnwrappedTileID) {
        const spherePos = this._projectToSphereTile(x, y, unwrappedTileID);
        const pos: vec4 = [spherePos[0], spherePos[1], spherePos[2], 1];
        vec4.transformMat4(pos, pos, this._globeProjMatrixNoCorrection);

        // Also check whether the point projects to the backfacing side of the sphere.
        const plane = this._cachedClippingPlane;
        // dot(position on sphere, occlusion plane equation)
        const dotResult = plane[0] * spherePos[0] + plane[1] * spherePos[1] + plane[2] * spherePos[2] + plane[3];
        const isOccluded = dotResult < 0.0;

        return {
            point: new Point(pos[0] / pos[3], pos[1] / pos[3]),
            signedDistanceFromCamera: pos[3],
            isOccluded
        };
    }

    public transformLightDirection(transform: TransformLike, dir: vec3): vec3 {
>>>>>>> b16dccac
        const sphereX = transform.center.lng * Math.PI / 180.0;
        const sphereY = transform.center.lat * Math.PI / 180.0;

        const len = Math.cos(sphereY);
        const spherePos: vec3 = [
            Math.sin(sphereX) * len,
            Math.sin(sphereY),
            Math.cos(sphereX) * len
        ];

        const axisRight: vec3 = [spherePos[2], 0.0, -spherePos[0]]; // Equivalent to cross(vec3(0.0, 1.0, 0.0), vec)
        const axisDown: vec3 = [0, 0, 0];
        vec3.cross(axisDown, axisRight, spherePos);
        vec3.normalize(axisRight, axisRight);
        vec3.normalize(axisDown, axisDown);

        const transformed: vec3 = [
            axisRight[0] * dir[0] + axisDown[0] * dir[1] + spherePos[0] * dir[2],
            axisRight[1] * dir[0] + axisDown[1] * dir[1] + spherePos[1] * dir[2],
            axisRight[2] * dir[0] + axisDown[2] * dir[1] + spherePos[2] * dir[2]
        ];

        const normalized: vec3 = [0, 0, 0];
        vec3.normalize(normalized, transformed);
        return normalized;
    }

    public getPixelScale(transformCenter: LngLat): number {
        const globePixelScale = 1.0 / Math.cos(transformCenter.lat * Math.PI / 180);
        const flatPixelScale = 1.0;
        if (this.useGlobeRendering) {
            return lerp(flatPixelScale, globePixelScale, this._globeness);
        }
        return flatPixelScale;
    }

    public getCircleRadiusCorrection(transformCenter: LngLat): number {
        return Math.cos(transformCenter.lat * Math.PI / 180);
    }

    private _updateAnimation(currentZoom: number) {
        // Update globe transition animation
        const globeState = this._globeProjectionOverride;
        const currentTime = browser.now();
        if (globeState !== this._lastGlobeStateEnabled) {
            this._lastGlobeChangeTime = currentTime;
            this._lastGlobeStateEnabled = globeState;
        }
        // Transition parameter, where 0 is the start and 1 is end.
        const globeTransition = Math.min(Math.max((currentTime - this._lastGlobeChangeTime) / 1000.0 / globeTransitionTimeSeconds, 0.0), 1.0);
        this._globeness = globeState ? globeTransition : (1.0 - globeTransition);

        if (this._skipNextAnimation) {
            this._globeness = globeState ? 1.0 : 0.0;
            this._lastGlobeChangeTime = currentTime - globeTransitionTimeSeconds * 1000.0 * 2.0;
            this._skipNextAnimation = false;
        }

        // Update globe zoom transition
        const currentZoomState = currentZoom >= maxGlobeZoom;
        if (currentZoomState !== this._lastLargeZoomState) {
            this._lastLargeZoomState = currentZoomState;
            this._lastLargeZoomStateChange = currentTime;
        }
        const zoomTransition = Math.min(Math.max((currentTime - this._lastLargeZoomStateChange) / 1000.0 / zoomTransitionTimeSeconds, 0.0), 1.0);
        const zoomGlobenessBound = currentZoomState ? (1.0 - zoomTransition) : zoomTransition;
        this._globeness = Math.min(this._globeness, zoomGlobenessBound);
        this._globeness = easeCubicInOut(this._globeness); // Smooth animation
    }

    private _getMeshKey(granularity: number, border: boolean, north: boolean, south: boolean): string {
        return `${granularity.toString(36)}_${border ? 'b' : ''}${north ? 'n' : ''}${south ? 's' : ''}`;
    }

    public getMeshFromTileID(context: Context, canonical: CanonicalTileID, hasBorder: boolean): Mesh {
        // Stencil granularity must match fill granularity
        const granularity = granularitySettingsGlobe.fill.getGranularityForZoomLevel(canonical.z);
        const north = (canonical.y === 0);
        const south = (canonical.y === (1 << canonical.z) - 1);
        return this._getMesh(context, granularity, hasBorder, north, south);
    }

    private _getMesh(context: Context, granularity: number, hasBorder: boolean, hasNorthEdge: boolean, hasSouthEdge: boolean): Mesh {
        const key = this._getMeshKey(granularity, hasBorder, hasNorthEdge, hasSouthEdge);

        if (key in this._tileMeshCache) {
            return this._tileMeshCache[key];
        }

        const mesh = this._createQuadMesh(context, granularity, hasBorder, hasNorthEdge, hasSouthEdge);
        this._tileMeshCache[key] = mesh;
        return mesh;
    }

    public translatePosition(transform: TransformLike, tile: Tile, translate: [number, number], translateAnchor: 'map' | 'viewport'): [number, number] {
        // In the future, some better translation for globe and other weird projections should be implemented here,
        // especially for the translateAnchor==='viewport' case.
        return translatePosition(transform, tile, translate, translateAnchor);
    }

    /**
     * Creates a quad mesh covering positions in range 0..EXTENT, for tile clipping.
     * @param context - MapLibre's rendering context object.
     * @param granularity - Mesh triangulation granularity: 1 for just a single quad, 3 for 3x3 quads.
     * @returns
     */
    private _createQuadMesh(context: Context, granularity: number, border: boolean, north: boolean, south: boolean): Mesh {
        const vertexArray = new PosArray();
        const indexArray = new TriangleIndexArray();

        // We only want to generate the north/south border if the tile
        // does NOT border the north/south edge of the mercator range.

        const quadsPerAxisX = granularity + (border ? 2 : 0); // two extra quads for border
        const quadsPerAxisY = granularity + ((north || border) ? 1 : 0) + (south || border ? 1 : 0);
        const verticesPerAxisX = quadsPerAxisX + 1; // one more vertex than quads
        //const verticesPerAxisY = quadsPerAxisY + 1; // one more vertex than quads
        const offsetX = border ? -1 : 0;
        const offsetY = (border || north) ? -1 : 0;
        const endX = granularity + (border ? 1 : 0);
        const endY = granularity + ((border || south) ? 1 : 0);

        const northY = NORTH_POLE_Y;
        const southY = SOUTH_POLE_Y;

        for (let y = offsetY; y <= endY; y++) {
            for (let x = offsetX; x <= endX; x++) {
                let vx = x / granularity * EXTENT;
                if (x === -1) {
                    vx = -EXTENT_STENCIL_BORDER;
                }
                if (x === granularity + 1) {
                    vx = EXTENT + EXTENT_STENCIL_BORDER;
                }
                let vy = y / granularity * EXTENT;
                if (y === -1) {
                    vy = north ? northY : (-EXTENT_STENCIL_BORDER);
                }
                if (y === granularity + 1) {
                    vy = south ? southY : EXTENT + EXTENT_STENCIL_BORDER;
                }
                vertexArray.emplaceBack(vx, vy);
            }
        }

        for (let y = 0; y < quadsPerAxisY; y++) {
            for (let x = 0; x < quadsPerAxisX; x++) {
                const v0 = x + y * verticesPerAxisX;
                const v1 = (x + 1) + y * verticesPerAxisX;
                const v2 = x + (y + 1) * verticesPerAxisX;
                const v3 = (x + 1) + (y + 1) * verticesPerAxisX;
                // v0----v1
                //  |  / |
                //  | /  |
                // v2----v3
                indexArray.emplaceBack(v0, v2, v1);
                indexArray.emplaceBack(v1, v2, v3);
            }
        }

        const mesh = new Mesh(
            context.createVertexBuffer(vertexArray, posAttributes.members),
            context.createIndexBuffer(indexArray),
            SegmentVector.simpleSegment(0, 0, vertexArray.length, indexArray.length)
        );

        return mesh;
    }

    public projectTileCoordinates(x: number, y: number, unwrappedTileID: UnwrappedTileID, getElevation: (x: number, y: number) => number) {
        const spherePos = this._projectToSphereTile(x, y, unwrappedTileID);
        const elevation = getElevation ? getElevation(x, y) : 0.0;
        const vectorMultiplier = 1.0 + elevation / earthRadius;
        const pos: vec4 = [spherePos[0] * vectorMultiplier, spherePos[1] * vectorMultiplier, spherePos[2] * vectorMultiplier, 1];
        vec4.transformMat4(pos, pos, this._globeProjMatrixNoCorrection);

        // Also check whether the point projects to the backfacing side of the sphere.
        const plane = this._cachedClippingPlane;
        // dot(position on sphere, occlusion plane equation)
        const dotResult = plane[0] * spherePos[0] + plane[1] * spherePos[1] + plane[2] * spherePos[2] + plane[3];
        const isOccluded = dotResult < 0.0;

        return {
            point: new Point(pos[0] / pos[3], pos[1] / pos[3]),
            signedDistanceFromCamera: pos[3],
            isOccluded
        };
    }

    public projectScreenPoint(lnglat: LngLat, transform: Transform, terrain?: Terrain): Point {
        if (this.useGlobeControls) {
            const pos = [...this._angularCoordinatesToVector(lnglat.lng, lnglat.lat), 1] as vec4;
            vec4.transformMat4(pos, pos, this._globeProjMatrixNoCorrection);
            pos[0] /= pos[3];
            pos[1] /= pos[3];
            return new Point(
                (pos[0] * 0.5 + 0.5) * transform.width,
                (pos[1] * 0.5 + 0.5) * transform.height
            );
        } else {
            this._mercator.projectScreenPoint(lnglat, transform, terrain);
        }
    }

    // JP: TODO: unprojectExact for waypoint placement, unproject for interaction?
    public unprojectScreenPoint(p: Point, transform: Transform, terrain?: Terrain): LngLat {
        // JP: TODO: terrain???
        if (!this.useGlobeControls) {
            return this._mercator.unprojectScreenPoint(p, transform, terrain);
        }
        const pos: vec4 = [
            ((p.x + 0.5) / transform.width) * 2.0 - 1.0,
            (((p.y + 0.5) / transform.height) * 2.0 - 1.0) * -1.0,
            1.0,
            1.0
        ];
        vec4.transformMat4(pos, pos, this._globeProjMatrixNoCorrectionInverted);
        pos[0] /= pos[3];
        pos[1] /= pos[3];
        pos[2] /= pos[3];
        const ray: vec3 = [
            pos[0] - this._cameraPosition[0],
            pos[1] - this._cameraPosition[1],
            pos[2] - this._cameraPosition[2],
        ];
        const rayNormalized: vec3 = vec3.create();
        vec3.normalize(rayNormalized, ray);

        // Here we compute the intersection of the ray towards the pixel at `p` and the planet sphere.
        // As always, we assume that the planet is centered at 0,0,0 and has radius 1.
        // Ray origin is `_cameraPosition` and direction is `rayNormalized`.
        const rayOrigin = this._cameraPosition;
        const rayDirection = rayNormalized;

        const originDotOrigin = vec3.dot(rayOrigin, rayOrigin);
        const originDotDirection = vec3.dot(rayOrigin, rayDirection);
        const directionDotDirection = vec3.dot(rayDirection, rayDirection);
        const planetRadiusSquared = 1.0;

        // Ray-sphere intersection involves a quadratic equation ax^2 +bx + c = 0
        const a = directionDotDirection;
        const b = 2 * originDotDirection;
        const c = originDotOrigin - planetRadiusSquared;

        const d = b * b - 4.0 * a * c;

        if (d >= 0.0) {
            const sqrtD = Math.sqrt(d);
            const t0 = (-b + sqrtD) / (2.0 * a);
            const t1 = (-b - sqrtD) / (2.0 * a);
            // Assume the ray origin is never inside the sphere
            const tMin = Math.min(t0, t1);
            const intersection = vec3.create();
            vec3.add(intersection, rayOrigin, [
                rayDirection[0] * tMin,
                rayDirection[1] * tMin,
                rayDirection[2] * tMin
            ]);
            const sphereSurface = vec3.create();
            vec3.normalize(sphereSurface, intersection);
            return this._sphereSurfacePointToCoordinates(sphereSurface);
        } else {
            // Ray does not intersect the sphere -> find the closest point on the horizon to the ray.
            // Intersect the ray with the clipping plane, since we know that the intersection of the clipping plane and the sphere is the horizon.

            // dot(vec4(p,1), plane) == 0
            // dot(vec4(o+td,1), plane) == 0
            // (o.x+t*d.x)*plane.x + (o.y+t*d.y)*plane.y + (o.z+t*d.z)*plane.z + plane.w == 0
            // t*d.x*plane.x + t*d.y*plane.y + t*d.z*plane.z + dot((o,1), plane) == 0
            // t*dot(d, plane.xyz) + dot((o,1), plane) == 0
            // t*dot(d, plane.xyz) == -dot((o,1), plane)
            // t == -dot((o,1), plane) / dot(d, plane.xyz)
            const originDotPlaneXyz = this._cachedClippingPlane[0] * rayOrigin[0] + this._cachedClippingPlane[1] * rayOrigin[1] + this._cachedClippingPlane[2] * rayOrigin[2];
            const directionDotPlaneXyz = this._cachedClippingPlane[0] * rayDirection[0] + this._cachedClippingPlane[1] * rayDirection[1] + this._cachedClippingPlane[2] * rayDirection[2];
            const tPlane = -(originDotPlaneXyz + this._cachedClippingPlane[3]) / directionDotPlaneXyz;
            const planeIntersection = vec3.create();
            vec3.add(planeIntersection, rayOrigin, [
                rayDirection[0] * tPlane,
                rayDirection[1] * tPlane,
                rayDirection[2] * tPlane
            ]);
            const closestOnHorizon = vec3.create();
            vec3.normalize(closestOnHorizon, planeIntersection);

            // Now, since we want to somehow map every pixel on screen to a different coordinate,
            // add the ray from camera to horizon to the computed point,
            // multiplied by the plane intersection's distance from the planet surface.

            const toHorizon = vec3.create();
            vec3.sub(toHorizon, closestOnHorizon, rayOrigin);
            const toHorizonNormalized = vec3.create();
            vec3.normalize(toHorizonNormalized, toHorizon);

            const planeIntersectionAltitude = Math.max(vec3.length(planeIntersection) - 1.0, 0.0);

            const offsetPoint = vec3.create();
            vec3.add(offsetPoint, closestOnHorizon, [
                toHorizonNormalized[0] * planeIntersectionAltitude,
                toHorizonNormalized[1] * planeIntersectionAltitude,
                toHorizonNormalized[2] * planeIntersectionAltitude
            ]);

            const finalPoint = vec3.create();
            vec3.normalize(finalPoint, offsetPoint);

            return this._sphereSurfacePointToCoordinates(finalPoint);
        }
    }

    public getCenterForLocationAtPoint(lnglat: LngLat, point: Point, transform: Transform): LngLat {
        if (this.useGlobeControls) {
            const pointLoc = this.unprojectScreenPoint(point, transform);
            const lngDelta = pointLoc.lng - transform.center.lng;
            const latDelta = pointLoc.lat - transform.center.lat;
            const newCenter = new LngLat(
                lnglat.lng - lngDelta,
                lnglat.lat - latDelta
            );
            newCenter.wrap();
            return newCenter;
        } else {
            return this._mercator.getCenterForLocationAtPoint(lnglat, point, transform);
        }
    }
}<|MERGE_RESOLUTION|>--- conflicted
+++ resolved
@@ -18,12 +18,8 @@
 import {PreparedShader, shaders} from '../../shaders/shaders';
 import {MercatorProjection, translatePosition} from './mercator';
 import {ProjectionErrorMeasurement} from './globe_projection_error_measurement';
-<<<<<<< HEAD
 import {LngLat, earthRadius} from '../lng_lat';
 import {Terrain} from '../../render/terrain';
-=======
-import type {LngLat} from '../lng_lat';
->>>>>>> b16dccac
 
 /**
  * The size of border region for stencil masks, in internal tile coordinates.
@@ -198,7 +194,6 @@
         this._errorCorrectionUsable = lerp(this._errorCorrectionPreviousValue, newCorrection, easeCubicInOut(mix));
     }
 
-<<<<<<< HEAD
     private _getZoomAdjustment(oldLat: number, newLat: number): number {
         const oldCircumference = Math.cos(oldLat * Math.PI / 180.0);
         const newCircumference = Math.cos(newLat * Math.PI / 180.0);
@@ -219,9 +214,6 @@
             };
         }
 
-=======
-    public updateProjection(transform: TransformLike): void {
->>>>>>> b16dccac
         this._errorQueryLatitudeDegrees = transform.center.lat;
         this._updateAnimation(transform.zoom);
 
@@ -411,29 +403,7 @@
         return dotResult < 0.0;
     }
 
-<<<<<<< HEAD
-    public transformLightDirection(transform: Transform, dir: vec3): vec3 {
-=======
-    public project(x: number, y: number, unwrappedTileID: UnwrappedTileID) {
-        const spherePos = this._projectToSphereTile(x, y, unwrappedTileID);
-        const pos: vec4 = [spherePos[0], spherePos[1], spherePos[2], 1];
-        vec4.transformMat4(pos, pos, this._globeProjMatrixNoCorrection);
-
-        // Also check whether the point projects to the backfacing side of the sphere.
-        const plane = this._cachedClippingPlane;
-        // dot(position on sphere, occlusion plane equation)
-        const dotResult = plane[0] * spherePos[0] + plane[1] * spherePos[1] + plane[2] * spherePos[2] + plane[3];
-        const isOccluded = dotResult < 0.0;
-
-        return {
-            point: new Point(pos[0] / pos[3], pos[1] / pos[3]),
-            signedDistanceFromCamera: pos[3],
-            isOccluded
-        };
-    }
-
     public transformLightDirection(transform: TransformLike, dir: vec3): vec3 {
->>>>>>> b16dccac
         const sphereX = transform.center.lng * Math.PI / 180.0;
         const sphereY = transform.center.lat * Math.PI / 180.0;
 
