--- conflicted
+++ resolved
@@ -569,7 +569,6 @@
         return mesh;
     }
 
-<<<<<<< HEAD
     public projectTileCoordinates(x: number, y: number, unwrappedTileID: UnwrappedTileID, getElevation: (x: number, y: number) => number) {
         const spherePos = this._projectTileCoordinatesToSphere(x, y, unwrappedTileID);
         const elevation = getElevation ? getElevation(x, y) : 0.0;
@@ -588,7 +587,8 @@
             signedDistanceFromCamera: pos[3],
             isOccluded
         };
-=======
+    }
+
     // HM TODO: fix this!
     getPitchedTextCorrection(_transform: any, _anchor: any, _tile: any): number {
         return 1.0;
@@ -598,6 +598,5 @@
     projectTileCoordinates(_x, _y, _t, _ele) {
         // This function should only be used when useSpecialProjectionForSymbols is set to true.
         throw new Error('Not implemented.');
->>>>>>> c613b608
     }
 }