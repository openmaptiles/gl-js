import {mat4, vec3, vec4} from 'gl-matrix';
import {Context} from '../../gl/context';
import {CanonicalTileID, UnwrappedTileID} from '../../source/tile_id';
import {PosArray, TriangleIndexArray} from '../../data/array_types.g';
import {Mesh} from '../../render/mesh';
import {EXTENT} from '../../data/extent';
import {SegmentVector} from '../../data/segment';
import posAttributes from '../../data/pos_attributes';
import {Transform} from '../transform';
import {Tile} from '../../source/tile';
import {browser} from '../../util/browser';
import {easeCubicInOut, lerp} from '../../util/util';
import {mercatorYfromLat} from '../mercator_coordinate';
import {NORTH_POLE_Y, SOUTH_POLE_Y} from '../../render/subdivision';
import {SubdivisionGranularityExpression, SubdivisionGranularitySetting} from '../../render/subdivision_granularity_settings';
import Point from '@mapbox/point-geometry';
import {ProjectionData} from '../../render/program/projection_program';
import {Projection, ProjectionGPUContext} from './projection';
import {PreparedShader, shaders} from '../../shaders/shaders';
import {MercatorProjection, translatePosition} from './mercator';
import {ProjectionErrorMeasurement} from './globe_projection_error_measurement';
import {LngLat, earthRadius} from '../lng_lat';
import {Terrain} from '../../render/terrain';

/**
 * The size of border region for stencil masks, in internal tile coordinates.
 * Used for globe rendering.
 */
const EXTENT_STENCIL_BORDER = EXTENT / 128;

const globeTransitionTimeSeconds = 0.5;
const zoomTransitionTimeSeconds = 0.5;
const maxGlobeZoom = 12.0;
const errorTransitionTimeSeconds = 0.5;

const granularitySettingsGlobe: SubdivisionGranularitySetting = new SubdivisionGranularitySetting({
    fill: new SubdivisionGranularityExpression(128, 1),
    line: new SubdivisionGranularityExpression(512, 1),
    // Always keep at least some subdivision on raster tiles, etc,
    // otherwise they will be visibly warped at high zooms (before mercator transition).
    // This si not needed on fill, because fill geometry tends to already be
    // highly tessellated and granular at high zooms.
    tile: new SubdivisionGranularityExpression(128, 16),
    circle: 3
});

export class GlobeProjection implements Projection {
    private _mercator: MercatorProjection;

    private _tileMeshCache: {[_: string]: Mesh} = {};
    private _cachedClippingPlane: [number, number, number, number] = [1, 0, 0, 0];

    // Transition handling
    private _lastGlobeStateEnabled: boolean = true;
    private _lastGlobeChangeTime: number = -1000.0;
    private _lastLargeZoomStateChange: number = -1000.0;
    private _lastLargeZoomState: boolean = false;

    /**
     * Globe projection can smoothly interpolate between globe view and mercator. This variable controls this interpolation.
     * Value 0 is mercator, value 1 is globe, anything between is an interpolation between the two projections.
     */
    private _globeness: number = 1.0;

    private _skipNextAnimation: boolean = true;

    // GPU atan() error correction
    private _errorMeasurement: ProjectionErrorMeasurement;
    private _errorQueryLatitudeDegrees: number;
    private _errorCorrectionUsable: number = 0.0;
    private _errorMeasurementLastValue: number = 0.0;
    private _errorCorrectionPreviousValue: number = 0.0;
    private _errorMeasurementLastChangeTime: number = -1000.0;

    private _globeProjectionOverride = true;

    private _globeProjMatrix: mat4 = mat4.create();
    private _globeProjMatrixNoCorrection: mat4 = mat4.create();
    private _globeProjMatrixNoCorrectionInverted: mat4 = mat4.create();

    private _cameraPosition: vec3 = [0, 0, 0];

    private _oldTransformState: {zoom: number; lat: number} = undefined;

    get name(): string {
        return 'globe';
    }

    /**
     * This property is true when globe rendering and globe shader variants should be in use.
     * This is false when globe is disabled, or when globe is enabled, but mercator rendering is used due to zoom level (and no transition is happening).
     */
    get useGlobeRendering(): boolean {
        return this._globeness > 0.0;
    }

    get cameraPosition(): vec3 {
        return vec3.clone(this._cameraPosition); // Return a copy - don't let outside code mutate our precomputed camera position.
    }

    /**
     * This property is true when wrapped tiles need to be rendered.
     * This is false when globe rendering is used and no transition is happening.
     */
    get drawWrappedTiles(): boolean {
        return this._globeness < 1.0;
    }

    get useSubdivision(): boolean {
        return this.useGlobeRendering;
    }

    get useSpecialProjectionForSymbols(): boolean {
        return this.useGlobeRendering;
    }

    get shaderVariantName(): string {
        return this.useGlobeRendering ? 'globe' : this._mercator.shaderVariantName;
    }

    get shaderDefine(): string {
        return this.useGlobeRendering ? '#define GLOBE' : this._mercator.shaderDefine;
    }

    get shaderPreludeCode(): PreparedShader {
        return this.useGlobeRendering ? shaders.projectionGlobe : this._mercator.shaderPreludeCode;
    }

    get vertexShaderPreludeCode(): string {
        return shaders.projectionMercator.vertexSource;
    }

    get subdivisionGranularity(): SubdivisionGranularitySetting {
        return granularitySettingsGlobe;
    }

    get useGlobeControls(): boolean {
        return this._globeness > 0.5;
    }

    /**
     * Returns whether globe view is allowed.
     * When allowed, globe fill function as normal, displaying a 3D planet,
     * but transitioning to mercator at high zoom levels.
     * Otherwise, mercator will be used at all zoom levels instead.
     * Set with {@link setGlobeViewAllowed}.
     */
    public getGlobeViewAllowed(): boolean {
        return this._globeProjectionOverride;
    }

    /**
     * Sets whether globe view is allowed. When allowed, globe fill function as normal, displaying a 3D planet,
     * but transitioning to mercator at high zoom levels.
     * Otherwise, mercator will be used at all zoom levels instead.
     * @param allow - Sets whether glove view is allowed.
     * @param animateTransition - Controls whether the transition between globe view and mercator (if triggered by this call) should be animated. True by default.
     */
    public setGlobeViewAllowed(allow: boolean, animateTransition: boolean = true) {
        if (!animateTransition && allow !== this._globeProjectionOverride) {
            this._skipNextAnimation = true;
        }
        this._globeProjectionOverride = allow;
    }

    constructor() {
        this._mercator = new MercatorProjection();
    }

    public destroy() {
        if (this._errorMeasurement) {
            this._errorMeasurement.destroy();
        }
    }

    public updateGPUdependent(renderContext: ProjectionGPUContext): void {
        if (!this._errorMeasurement) {
            this._errorMeasurement = new ProjectionErrorMeasurement(renderContext);
        }
        const mercatorY = mercatorYfromLat(this._errorQueryLatitudeDegrees);
        const expectedResult = 2.0 * Math.atan(Math.exp(Math.PI - (mercatorY * Math.PI * 2.0))) - Math.PI * 0.5;
        const newValue = this._errorMeasurement.updateErrorLoop(mercatorY, expectedResult);

        const now = browser.now();

        if (newValue !== this._errorMeasurementLastValue) {
            this._errorCorrectionPreviousValue = this._errorCorrectionUsable; // store the interpolated value
            this._errorMeasurementLastValue = newValue;
            this._errorMeasurementLastChangeTime = now;
        }

        const sinceUpdateSeconds = (now - this._errorMeasurementLastChangeTime) / 1000.0;
        const mix = Math.min(Math.max(sinceUpdateSeconds / errorTransitionTimeSeconds, 0.0), 1.0);
        const newCorrection = -this._errorMeasurementLastValue; // Note the negation
        this._errorCorrectionUsable = lerp(this._errorCorrectionPreviousValue, newCorrection, easeCubicInOut(mix));
    }

    private _getZoomAdjustment(oldLat: number, newLat: number): number {
        const oldCircumference = Math.cos(oldLat * Math.PI / 180.0);
        const newCircumference = Math.cos(newLat * Math.PI / 180.0);
        return Math.log2(newCircumference / oldCircumference);
    }

    public updateProjection(transform: Transform): void {
        if (this._oldTransformState) {
            if (this.useGlobeControls) {
                transform.zoom += this._getZoomAdjustment(this._oldTransformState.lat, transform.center.lat);
            }
            this._oldTransformState.zoom = transform.zoom;
            this._oldTransformState.lat = transform.center.lat;
        } else {
            this._oldTransformState = {
                zoom: transform.zoom,
                lat: transform.center.lat
            };
        }

        this._errorQueryLatitudeDegrees = transform.center.lat;
        this._updateAnimation(transform.zoom);

        // We want zoom levels to be consistent between globe and flat views.
        // This means that the pixel size of features at the map center point
        // should be the same for both globe and flat view.
        const globeRadiusPixels = transform.worldSize / (2.0 * Math.PI) / Math.cos(transform.center.lat * Math.PI / 180);

        // Construct a completely separate matrix for globe view
        const globeMatrix = new Float64Array(16) as any;
        const globeMatrixUncorrected = new Float64Array(16) as any;
        mat4.perspective(globeMatrix, transform._fov, transform.width / transform.height, 0.5, transform.cameraToCenterDistance + globeRadiusPixels * 2.0); // just set the far plane far enough - we will calculate our own z in the vertex shader anyway
        mat4.translate(globeMatrix, globeMatrix, [0, 0, -transform.cameraToCenterDistance]);
        mat4.rotateX(globeMatrix, globeMatrix, -transform._pitch);
        mat4.rotateZ(globeMatrix, globeMatrix, -transform.angle);
        mat4.translate(globeMatrix, globeMatrix, [0.0, 0, -globeRadiusPixels]);
        // Rotate the sphere to center it on viewed coordinates

        // Keep a atan-correction-free matrix for transformations done on the CPU with accurate math
        mat4.rotateX(globeMatrixUncorrected, globeMatrix, transform.center.lat * Math.PI / 180.0);
        mat4.rotateY(globeMatrixUncorrected, globeMatrixUncorrected, -transform.center.lng * Math.PI / 180.0);
        mat4.scale(globeMatrixUncorrected, globeMatrixUncorrected, [globeRadiusPixels, globeRadiusPixels, globeRadiusPixels]); // Scale the unit sphere to a sphere with diameter of 1
        this._globeProjMatrixNoCorrection = globeMatrix;

        mat4.rotateX(globeMatrix, globeMatrix, transform.center.lat * Math.PI / 180.0 - this._errorCorrectionUsable);
        mat4.rotateY(globeMatrix, globeMatrix, -transform.center.lng * Math.PI / 180.0);
        mat4.scale(globeMatrix, globeMatrix, [globeRadiusPixels, globeRadiusPixels, globeRadiusPixels]); // Scale the unit sphere to a sphere with diameter of 1
        this._globeProjMatrix = globeMatrix;

        mat4.invert(this._globeProjMatrixNoCorrectionInverted, globeMatrix);

        const cameraPos: vec4 = [0, 0, -1, 1];
        vec4.transformMat4(cameraPos, cameraPos, this._globeProjMatrixNoCorrectionInverted);
        this._cameraPosition = [
            cameraPos[0] / cameraPos[3],
            cameraPos[1] / cameraPos[3],
            cameraPos[2] / cameraPos[3]
        ];

        this._cachedClippingPlane = this._computeClippingPlane(transform, globeRadiusPixels);
    }

    public getProjectionData(canonicalTileCoords: {x: number; y: number; z: number}, tilePosMatrix: mat4, useAtanCorrection: boolean = true): ProjectionData {
        const data = this._mercator.getProjectionData(canonicalTileCoords, tilePosMatrix);

        // Set 'u_projection_matrix' to actual globe transform
        if (this.useGlobeRendering) {
            data['u_projection_matrix'] = useAtanCorrection ? this._globeProjMatrix : this._globeProjMatrixNoCorrection;
        }

        data['u_projection_clipping_plane'] = [...this._cachedClippingPlane];
        data['u_projection_transition'] = this._globeness;

        return data;
    }

    public isRenderingDirty(): boolean {
        const now = browser.now();
        let dirty = false;
        // Globe transition
        dirty = dirty || (now - this._lastGlobeChangeTime) / 1000.0 < (Math.max(globeTransitionTimeSeconds, zoomTransitionTimeSeconds) + 0.2);
        // Error correction transition
        dirty = dirty || (now - this._errorMeasurementLastChangeTime) / 1000.0 < (errorTransitionTimeSeconds + 0.2);
        // Error correction query in flight
        dirty = dirty || this._errorMeasurement.awaitingQuery;
        return dirty;
    }

    private _computeClippingPlane(transform: Transform, globeRadiusPixels: number): [number, number, number, number] {
        // We want to compute a plane equation that, when applied to the unit sphere generated
        // in the vertex shader, places all visible parts of the sphere into the positive half-space
        // and all the non-visible parts in the negative half-space.
        // We can then use that to accurately clip all non-visible geometry.

        // cam....------------A
        //        ....        |
        //            ....    |
        //                ....B
        //                ggggggggg
        //          gggggg    |   .gggggg
        //       ggg          |       ...ggg    ^
        //     gg             |                 |
        //    g               |                 y
        //    g               |                 |
        //   g                C                 #---x--->
        //
        // Notes:
        // - note the coordinate axes
        // - "g" marks the globe edge
        // - the dotted line is the camera center "ray" - we are looking in this direction
        // - "cam" is camera origin
        // - "C" is globe center
        // - "B" is the point on "top" of the globe - camera is looking at B - "B" is the intersection between the camera center ray and the globe
        // - this._pitch is the angle at B between points cam,B,A
        // - this.cameraToCenterDistance is the distance from camera to "B"
        // - globe radius is (0.5 * this.worldSize)
        // - "T" is any point where a tangent line from "cam" touches the globe surface
        // - elevation is assumed to be zero - globe rendering must be separate from terrain rendering anyway

        const pitch = transform.pitch * Math.PI / 180.0;
        // scale things so that the globe radius is 1
        const distanceCameraToB = transform.cameraToCenterDistance / globeRadiusPixels;
        const radius = 1;

        // Distance from camera to "A" - the point at the same elevation as camera, right above center point on globe
        const distanceCameraToA = Math.sin(pitch) * distanceCameraToB;
        // Distance from "A" to "C"
        const distanceAtoC = (Math.cos(pitch) * distanceCameraToB + radius);
        // Distance from camera to "C" - the globe center
        const distanceCameraToC = Math.sqrt(distanceCameraToA * distanceCameraToA + distanceAtoC * distanceAtoC);
        // cam - C - T angle cosine (at C)
        const camCTcosine = radius / distanceCameraToC;
        // Distance from globe center to the plane defined by all possible "T" points
        const tangentPlaneDistanceToC = camCTcosine * radius;

        let vectorCtoCamX = -distanceCameraToA;
        let vectorCtoCamY = distanceAtoC;
        // Normalize the vector
        const vectorCtoCamLength = Math.sqrt(vectorCtoCamX * vectorCtoCamX + vectorCtoCamY * vectorCtoCamY);
        vectorCtoCamX /= vectorCtoCamLength;
        vectorCtoCamY /= vectorCtoCamLength;

        // Note the swizzled components
        const planeVector: vec3 = [0, vectorCtoCamX, vectorCtoCamY];
        // Apply transforms - lat, lng and angle (NOT pitch - already accounted for, as it affects the tangent plane)
        vec3.rotateZ(planeVector, planeVector, [0, 0, 0], transform.angle);
        vec3.rotateX(planeVector, planeVector, [0, 0, 0], -1 * transform.center.lat * Math.PI / 180.0);
        vec3.rotateY(planeVector, planeVector, [0, 0, 0], transform.center.lng * Math.PI / 180.0);
        // Scale the plane vector up
        // we don't want the actually visible parts of the sphere to end up beyond distance 1 from the plane - otherwise they would be clipped by the near plane.
        const scale = 0.25;
        vec3.scale(planeVector, planeVector, scale);
        return [...planeVector, -tangentPlaneDistanceToC * scale];
    }

    /**
     * Given a 2D point in the mercator base tile, returns its 3D coordinates on the surface of a unit sphere.
     */
    private _projectToSphere(mercatorX: number, mercatorY: number): vec3 {
        const sphericalX = mercatorX * Math.PI * 2.0 + Math.PI;
        const sphericalY = 2.0 * Math.atan(Math.exp(Math.PI - (mercatorY * Math.PI * 2.0))) - Math.PI * 0.5;
        return this._angularCoordinatesToVector(sphericalX, sphericalY);
    }

<<<<<<< HEAD
    private _angularCoordinatesToVector(lng: number, lat: number): vec3 {
        const len = Math.cos(lat);
        return [
            Math.sin(lng) * len,
            Math.sin(lat),
            Math.cos(lng) * len
=======
    private _angularCoordinatesToVector(lngRadians: number, latRadians: number): vec3 {
        const len = Math.cos(latRadians);
        return [
            Math.sin(lngRadians) * len,
            Math.sin(latRadians),
            Math.cos(lngRadians) * len
>>>>>>> 2cf3d965
        ];
    }

    /**
     * Given a 3D point on the surface of a unit sphere, returns its angular coordinates in degrees.
     */
    private _sphereSurfacePointToCoordinates(surface: vec3): LngLat {
        const latRadians = Math.asin(surface[1]);
        const latDegrees = latRadians / Math.PI * 180.0;
        const lengthXZ = Math.sqrt(surface[0] * surface[0] + surface[2] * surface[2]);
        if (lengthXZ > 1e-6) {
            const projX = surface[0] / lengthXZ;
            const projZ = surface[2] / lengthXZ;
            const acosZ = Math.acos(projZ);
            const lngRadians = (projX > 0) ? acosZ : -acosZ;
            const lngDegrees = lngRadians / Math.PI * 180.0;
            return new LngLat(lngDegrees, latDegrees);
        } else {
            return new LngLat(0.0, latDegrees);
        }
    }

    private _projectToSphereTile(inTileX: number, inTileY: number, unwrappedTileID: UnwrappedTileID): vec3 {
        const scale = 1.0 / (1 << unwrappedTileID.canonical.z);
        return this._projectToSphere(
            inTileX / EXTENT * scale + unwrappedTileID.canonical.x * scale,
            inTileY / EXTENT * scale + unwrappedTileID.canonical.y * scale
        );
    }

    public isOccluded(x: number, y: number, unwrappedTileID: UnwrappedTileID): boolean {
        const spherePos = this._projectToSphereTile(x, y, unwrappedTileID);

        const plane = this._cachedClippingPlane;
        // dot(position on sphere, occlusion plane equation)
        const dotResult = plane[0] * spherePos[0] + plane[1] * spherePos[1] + plane[2] * spherePos[2] + plane[3];
        return dotResult < 0.0;
    }

    public transformLightDirection(transform: Transform, dir: vec3): vec3 {
        const sphereX = transform.center.lng * Math.PI / 180.0;
        const sphereY = transform.center.lat * Math.PI / 180.0;

        const len = Math.cos(sphereY);
        const spherePos: vec3 = [
            Math.sin(sphereX) * len,
            Math.sin(sphereY),
            Math.cos(sphereX) * len
        ];

        const axisRight: vec3 = [spherePos[2], 0.0, -spherePos[0]]; // Equivalent to cross(vec3(0.0, 1.0, 0.0), vec)
        const axisDown: vec3 = [0, 0, 0];
        vec3.cross(axisDown, axisRight, spherePos);
        vec3.normalize(axisRight, axisRight);
        vec3.normalize(axisDown, axisDown);

        const transformed: vec3 = [
            axisRight[0] * dir[0] + axisDown[0] * dir[1] + spherePos[0] * dir[2],
            axisRight[1] * dir[0] + axisDown[1] * dir[1] + spherePos[1] * dir[2],
            axisRight[2] * dir[0] + axisDown[2] * dir[1] + spherePos[2] * dir[2]
        ];

        const normalized: vec3 = [0, 0, 0];
        vec3.normalize(normalized, transformed);
        return normalized;
    }

    public getPixelScale(transform: Transform): number {
        const globePixelScale = 1.0 / Math.cos(transform.center.lat * Math.PI / 180);
        const flatPixelScale = 1.0;
        if (this.useGlobeRendering) {
            return lerp(flatPixelScale, globePixelScale, this._globeness);
        }
        return flatPixelScale;
    }

    public getCircleRadiusCorrection(transform: Transform): number {
        const globeRadiusAtCenterLatitude = Math.cos(transform.center.lat * Math.PI / 180);
        return globeRadiusAtCenterLatitude;
    }

    private _updateAnimation(currentZoom: number) {
        // Update globe transition animation
        const globeState = this._globeProjectionOverride;
        const currentTime = browser.now();
        if (globeState !== this._lastGlobeStateEnabled) {
            this._lastGlobeChangeTime = currentTime;
            this._lastGlobeStateEnabled = globeState;
        }
        // Transition parameter, where 0 is the start and 1 is end.
        const globeTransition = Math.min(Math.max((currentTime - this._lastGlobeChangeTime) / 1000.0 / globeTransitionTimeSeconds, 0.0), 1.0);
        this._globeness = globeState ? globeTransition : (1.0 - globeTransition);

        if (this._skipNextAnimation) {
            this._globeness = globeState ? 1.0 : 0.0;
            this._lastGlobeChangeTime = currentTime - globeTransitionTimeSeconds * 1000.0 * 2.0;
            this._skipNextAnimation = false;
        }

        // Update globe zoom transition
        const currentZoomState = currentZoom >= maxGlobeZoom;
        if (currentZoomState !== this._lastLargeZoomState) {
            this._lastLargeZoomState = currentZoomState;
            this._lastLargeZoomStateChange = currentTime;
        }
        const zoomTransition = Math.min(Math.max((currentTime - this._lastLargeZoomStateChange) / 1000.0 / zoomTransitionTimeSeconds, 0.0), 1.0);
        const zoomGlobenessBound = currentZoomState ? (1.0 - zoomTransition) : zoomTransition;
        this._globeness = Math.min(this._globeness, zoomGlobenessBound);
        this._globeness = easeCubicInOut(this._globeness); // Smooth animation
    }

    private _getMeshKey(granularity: number, border: boolean, north: boolean, south: boolean): string {
        return `${granularity.toString(36)}_${border ? 'b' : ''}${north ? 'n' : ''}${south ? 's' : ''}`;
    }

    public getMeshFromTileID(context: Context, canonical: CanonicalTileID, hasBorder: boolean): Mesh {
        // Stencil granularity must match fill granularity
        const granularity = granularitySettingsGlobe.fill.getGranularityForZoomLevel(canonical.z);
        const north = (canonical.y === 0);
        const south = (canonical.y === (1 << canonical.z) - 1);
        return this._getMesh(context, granularity, hasBorder, north, south);
    }

    private _getMesh(context: Context, granularity: number, hasBorder: boolean, hasNorthEdge: boolean, hasSouthEdge: boolean): Mesh {
        const key = this._getMeshKey(granularity, hasBorder, hasNorthEdge, hasSouthEdge);

        if (key in this._tileMeshCache) {
            return this._tileMeshCache[key];
        }

        const mesh = this._createQuadMesh(context, granularity, hasBorder, hasNorthEdge, hasSouthEdge);
        this._tileMeshCache[key] = mesh;
        return mesh;
    }

    public translatePosition(transform: Transform, tile: Tile, translate: [number, number], translateAnchor: 'map' | 'viewport'): [number, number] {
        // In the future, some better translation for globe and other weird projections should be implemented here,
        // especially for the translateAnchor==='viewport' case.
        return translatePosition(transform, tile, translate, translateAnchor);
    }

    /**
     * Creates a quad mesh covering positions in range 0..EXTENT, for tile clipping.
     * @param context - MapLibre's rendering context object.
     * @param granularity - Mesh triangulation granularity: 1 for just a single quad, 3 for 3x3 quads.
     * @returns
     */
    private _createQuadMesh(context: Context, granularity: number, border: boolean, north: boolean, south: boolean): Mesh {
        const vertexArray = new PosArray();
        const indexArray = new TriangleIndexArray();

        // We only want to generate the north/south border if the tile
        // does NOT border the north/south edge of the mercator range.

        const quadsPerAxisX = granularity + (border ? 2 : 0); // two extra quads for border
        const quadsPerAxisY = granularity + ((north || border) ? 1 : 0) + (south || border ? 1 : 0);
        const verticesPerAxisX = quadsPerAxisX + 1; // one more vertex than quads
        //const verticesPerAxisY = quadsPerAxisY + 1; // one more vertex than quads
        const offsetX = border ? -1 : 0;
        const offsetY = (border || north) ? -1 : 0;
        const endX = granularity + (border ? 1 : 0);
        const endY = granularity + ((border || south) ? 1 : 0);

        const northY = NORTH_POLE_Y;
        const southY = SOUTH_POLE_Y;

        for (let y = offsetY; y <= endY; y++) {
            for (let x = offsetX; x <= endX; x++) {
                let vx = x / granularity * EXTENT;
                if (x === -1) {
                    vx = -EXTENT_STENCIL_BORDER;
                }
                if (x === granularity + 1) {
                    vx = EXTENT + EXTENT_STENCIL_BORDER;
                }
                let vy = y / granularity * EXTENT;
                if (y === -1) {
                    vy = north ? northY : (-EXTENT_STENCIL_BORDER);
                }
                if (y === granularity + 1) {
                    vy = south ? southY : EXTENT + EXTENT_STENCIL_BORDER;
                }
                vertexArray.emplaceBack(vx, vy);
            }
        }

        for (let y = 0; y < quadsPerAxisY; y++) {
            for (let x = 0; x < quadsPerAxisX; x++) {
                const v0 = x + y * verticesPerAxisX;
                const v1 = (x + 1) + y * verticesPerAxisX;
                const v2 = x + (y + 1) * verticesPerAxisX;
                const v3 = (x + 1) + (y + 1) * verticesPerAxisX;
                // v0----v1
                //  |  / |
                //  | /  |
                // v2----v3
                indexArray.emplaceBack(v0, v2, v1);
                indexArray.emplaceBack(v1, v2, v3);
            }
        }

        const mesh = new Mesh(
            context.createVertexBuffer(vertexArray, posAttributes.members),
            context.createIndexBuffer(indexArray),
            SegmentVector.simpleSegment(0, 0, vertexArray.length, indexArray.length)
        );

        return mesh;
    }

    public projectTileCoordinates(x: number, y: number, unwrappedTileID: UnwrappedTileID, getElevation: (x: number, y: number) => number) {
        const spherePos = this._projectToSphereTile(x, y, unwrappedTileID);
        const elevation = getElevation ? getElevation(x, y) : 0.0;
        const vectorMultiplier = 1.0 + elevation / earthRadius;
        const pos: vec4 = [spherePos[0] * vectorMultiplier, spherePos[1] * vectorMultiplier, spherePos[2] * vectorMultiplier, 1];
        vec4.transformMat4(pos, pos, this._globeProjMatrixNoCorrection);

        // Also check whether the point projects to the backfacing side of the sphere.
        const plane = this._cachedClippingPlane;
        // dot(position on sphere, occlusion plane equation)
        const dotResult = plane[0] * spherePos[0] + plane[1] * spherePos[1] + plane[2] * spherePos[2] + plane[3];
        const isOccluded = dotResult < 0.0;

        return {
            point: new Point(pos[0] / pos[3], pos[1] / pos[3]),
            signedDistanceFromCamera: pos[3],
            isOccluded
        };
    }

    public projectScreenPoint(lnglat: LngLat, transform: Transform, terrain?: Terrain): Point {
        if (this.useGlobeControls) {
            const pos = [...this._angularCoordinatesToVector(lnglat.lng, lnglat.lat), 1] as vec4;
            vec4.transformMat4(pos, pos, this._globeProjMatrixNoCorrection);
            pos[0] /= pos[3];
            pos[1] /= pos[3];
            return new Point(
                (pos[0] * 0.5 + 0.5) * transform.width,
                (pos[1] * 0.5 + 0.5) * transform.height
            );
        } else {
            this._mercator.projectScreenPoint(lnglat, transform, terrain);
        }
    }

    // JP: TODO: unprojectExact for waypoint placement, unproject for interaction?
    public unprojectScreenPoint(p: Point, transform: Transform, terrain?: Terrain): LngLat {
        // JP: TODO: terrain???
        if (!this.useGlobeControls) {
            return this._mercator.unprojectScreenPoint(p, transform, terrain);
        }
        const pos: vec4 = [
            ((p.x + 0.5) / transform.width) * 2.0 - 1.0,
            (((p.y + 0.5) / transform.height) * 2.0 - 1.0) * -1.0,
            1.0,
            1.0
        ];
        vec4.transformMat4(pos, pos, this._globeProjMatrixNoCorrectionInverted);
        pos[0] /= pos[3];
        pos[1] /= pos[3];
        pos[2] /= pos[3];
        const ray: vec3 = [
            pos[0] - this._cameraPosition[0],
            pos[1] - this._cameraPosition[1],
            pos[2] - this._cameraPosition[2],
        ];
        const rayNormalized: vec3 = vec3.create();
        vec3.normalize(rayNormalized, ray);

        // Here we compute the intersection of the ray towards the pixel at `p` and the planet sphere.
        // As always, we assume that the planet is centered at 0,0,0 and has radius 1.
        // Ray origin is `_cameraPosition` and direction is `rayNormalized`.
        const rayOrigin = this._cameraPosition;
        const rayDirection = rayNormalized;

        const originDotOrigin = vec3.dot(rayOrigin, rayOrigin);
        const originDotDirection = vec3.dot(rayOrigin, rayDirection);
        const directionDotDirection = vec3.dot(rayDirection, rayDirection);
        const planetRadiusSquared = 1.0;

        // Ray-sphere intersection involves a quadratic equation ax^2 +bx + c = 0
        const a = directionDotDirection;
        const b = 2 * originDotDirection;
        const c = originDotOrigin - planetRadiusSquared;

        const d = b * b - 4.0 * a * c;

        if (d >= 0.0) {
            const sqrtD = Math.sqrt(d);
            const t0 = (-b + sqrtD) / (2.0 * a);
            const t1 = (-b - sqrtD) / (2.0 * a);
            // Assume the ray origin is never inside the sphere
            const tMin = Math.min(t0, t1);
            const intersection = vec3.create();
            vec3.add(intersection, rayOrigin, [
                rayDirection[0] * tMin,
                rayDirection[1] * tMin,
                rayDirection[2] * tMin
            ]);
            const sphereSurface = vec3.create();
            vec3.normalize(sphereSurface, intersection);
            return this._sphereSurfacePointToCoordinates(sphereSurface);
        } else {
            // Ray does not intersect the sphere -> find the closest point on the horizon to the ray.
            // Intersect the ray with the clipping plane, since we know that the intersection of the clipping plane and the sphere is the horizon.

            // dot(vec4(p,1), plane) == 0
            // dot(vec4(o+td,1), plane) == 0
            // (o.x+t*d.x)*plane.x + (o.y+t*d.y)*plane.y + (o.z+t*d.z)*plane.z + plane.w == 0
            // t*d.x*plane.x + t*d.y*plane.y + t*d.z*plane.z + dot((o,1), plane) == 0
            // t*dot(d, plane.xyz) + dot((o,1), plane) == 0
            // t*dot(d, plane.xyz) == -dot((o,1), plane)
            // t == -dot((o,1), plane) / dot(d, plane.xyz)
            const originDotPlaneXyz = this._cachedClippingPlane[0] * rayOrigin[0] + this._cachedClippingPlane[1] * rayOrigin[1] + this._cachedClippingPlane[2] * rayOrigin[2];
            const directionDotPlaneXyz = this._cachedClippingPlane[0] * rayDirection[0] + this._cachedClippingPlane[1] * rayDirection[1] + this._cachedClippingPlane[2] * rayDirection[2];
            const tPlane = -(originDotPlaneXyz + this._cachedClippingPlane[3]) / directionDotPlaneXyz;
            const planeIntersection = vec3.create();
            vec3.add(planeIntersection, rayOrigin, [
                rayDirection[0] * tPlane,
                rayDirection[1] * tPlane,
                rayDirection[2] * tPlane
            ]);
            const closestOnHorizon = vec3.create();
            vec3.normalize(closestOnHorizon, planeIntersection);

            // Now, since we want to somehow map every pixel on screen to a different coordinate,
            // add the ray from camera to horizon to the computed point,
            // multiplied by the plane intersection's distance from the planet surface.

            const toHorizon = vec3.create();
            vec3.sub(toHorizon, closestOnHorizon, rayOrigin);
            const toHorizonNormalized = vec3.create();
            vec3.normalize(toHorizonNormalized, toHorizon);

            const planeIntersectionAltitude = Math.max(vec3.length(planeIntersection) - 1.0, 0.0);

            const offsetPoint = vec3.create();
            vec3.add(offsetPoint, closestOnHorizon, [
                toHorizonNormalized[0] * planeIntersectionAltitude,
                toHorizonNormalized[1] * planeIntersectionAltitude,
                toHorizonNormalized[2] * planeIntersectionAltitude
            ]);

            const finalPoint = vec3.create();
            vec3.normalize(finalPoint, offsetPoint);

            return this._sphereSurfacePointToCoordinates(finalPoint);
        }
    }

    public getCenterForLocationAtPoint(lnglat: LngLat, point: Point, transform: Transform): LngLat {
        if (this.useGlobeControls) {
            const pointLoc = this.unprojectScreenPoint(point, transform);
            const lngDelta = pointLoc.lng - transform.center.lng;
            const latDelta = pointLoc.lat - transform.center.lat;
            const newCenter = new LngLat(
                lnglat.lng - lngDelta,
                lnglat.lat - latDelta
            );
            newCenter.wrap();
            return newCenter;
        } else {
            return this._mercator.getCenterForLocationAtPoint(lnglat, point, transform);
        }
    }
}<|MERGE_RESOLUTION|>--- conflicted
+++ resolved
@@ -359,21 +359,12 @@
         return this._angularCoordinatesToVector(sphericalX, sphericalY);
     }
 
-<<<<<<< HEAD
-    private _angularCoordinatesToVector(lng: number, lat: number): vec3 {
-        const len = Math.cos(lat);
-        return [
-            Math.sin(lng) * len,
-            Math.sin(lat),
-            Math.cos(lng) * len
-=======
     private _angularCoordinatesToVector(lngRadians: number, latRadians: number): vec3 {
         const len = Math.cos(latRadians);
         return [
             Math.sin(lngRadians) * len,
             Math.sin(latRadians),
             Math.cos(lngRadians) * len
->>>>>>> 2cf3d965
         ];
     }
 
