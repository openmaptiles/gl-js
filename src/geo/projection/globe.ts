--- conflicted
+++ resolved
@@ -424,6 +424,24 @@
         return dotResult < 0.0;
     }
 
+    public project(x: number, y: number, unwrappedTileID: UnwrappedTileID) {
+        const spherePos = this._projectToSphereTile(x, y, unwrappedTileID);
+        const pos: vec4 = [spherePos[0], spherePos[1], spherePos[2], 1];
+        vec4.transformMat4(pos, pos, this._globeProjMatrixNoCorrection);
+
+        // Also check whether the point projects to the backfacing side of the sphere.
+        const plane = this._cachedClippingPlane;
+        // dot(position on sphere, occlusion plane equation)
+        const dotResult = plane[0] * spherePos[0] + plane[1] * spherePos[1] + plane[2] * spherePos[2] + plane[3];
+        const isOccluded = dotResult < 0.0;
+
+        return {
+            point: new Point(pos[0] / pos[3], pos[1] / pos[3]),
+            signedDistanceFromCamera: pos[3],
+            isOccluded
+        };
+    }
+
     public transformPosition(lngLat: LngLat, elev: number): vec3 {
         const pos: vec4 = [0, 0, 0, 1];
 
@@ -621,10 +639,10 @@
         return mesh;
     }
 
-<<<<<<< HEAD
     isGlobe(): boolean {
         return true;
-=======
+    }
+
     public projectTileCoordinates(x: number, y: number, unwrappedTileID: UnwrappedTileID, getElevation: (x: number, y: number) => number) {
         const spherePos = this._projectTileCoordinatesToSphere(x, y, unwrappedTileID);
         const elevation = getElevation ? getElevation(x, y) : 0.0;
@@ -643,6 +661,5 @@
             signedDistanceFromCamera: pos[3],
             isOccluded
         };
->>>>>>> 518041fd
     }
 }