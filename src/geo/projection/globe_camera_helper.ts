<<<<<<< HEAD
import type Point from '@mapbox/point-geometry';
import {type CameraForBoxAndBearingHandlerResult, type EaseToHandlerResult, type EaseToHandlerOptions, type FlyToHandlerResult, type FlyToHandlerOptions, type ICameraHelper, type MapControlsDeltas} from './camera_helper';
import {type LngLat, type LngLatLike} from '../lng_lat';
import {MercatorCameraHelper} from './mercator_camera_helper';
=======
import {MercatorCameraHelper} from './mercator_camera_helper';
import {VerticalPerspectiveCameraHelper} from './vertical_perspective_camera_helper';
>>>>>>> 6275dd21

import type Point from '@mapbox/point-geometry';
import type {CameraForBoxAndBearingHandlerResult, EaseToHandlerResult, EaseToHandlerOptions, FlyToHandlerResult, FlyToHandlerOptions, ICameraHelper, MapControlsDeltas} from './camera_helper';
import type {LngLat, LngLatLike} from '../lng_lat';
import type {IReadonlyTransform, ITransform} from '../transform_interface';
<<<<<<< HEAD
=======
import type {GlobeProjection} from './globe_projection';
>>>>>>> 6275dd21
import type {CameraForBoundsOptions} from '../../ui/camera';
import type {LngLatBounds} from '../lng_lat_bounds';
import type {PaddingOptions} from '../edge_insets';
import {type GlobeProjection} from './globe_projection';
import {VerticalPerspectiveCameraHelper} from './vertical_perspective_camera_helper';

/**
 * @internal
 */
export class GlobeCameraHelper implements ICameraHelper {
    private _globe: GlobeProjection;
    private _mercatorCameraHelper: MercatorCameraHelper;
    private _verticalPerspectiveCameraHelper: VerticalPerspectiveCameraHelper;

    constructor(globe: GlobeProjection) {
        this._globe = globe;
        this._mercatorCameraHelper = new MercatorCameraHelper();
        this._verticalPerspectiveCameraHelper = new VerticalPerspectiveCameraHelper();
    }

    get useGlobeControls(): boolean { return this._globe.useGlobeControls; }

    get currentHelper(): ICameraHelper {
        return this.useGlobeControls ? this._verticalPerspectiveCameraHelper : this._mercatorCameraHelper;
    }

    get currentHelper(): ICameraHelper {
        return this.useGlobeControls ? this._verticalPerspectiveCameraHelper : this._mercatorCameraHelper;
    }

    handlePanInertia(pan: Point, transform: IReadonlyTransform): {
        easingCenter: LngLat;
        easingOffset: Point;
    } {
        return this.currentHelper.handlePanInertia(pan, transform);
    }

    handleMapControlsRollPitchBearingZoom(deltas: MapControlsDeltas, tr: ITransform): void {
        return this.currentHelper.handleMapControlsRollPitchBearingZoom(deltas, tr);
    }

    handleMapControlsPan(deltas: MapControlsDeltas, tr: ITransform, preZoomAroundLoc: LngLat): void {
        this.currentHelper.handleMapControlsPan(deltas, tr, preZoomAroundLoc);
    }

    cameraForBoxAndBearing(options: CameraForBoundsOptions, padding: PaddingOptions, bounds: LngLatBounds, bearing: number, tr: ITransform): CameraForBoxAndBearingHandlerResult {
        return this.currentHelper.cameraForBoxAndBearing(options, padding, bounds, bearing, tr);
    }

    /**
     * Handles the zoom and center change during camera jumpTo.
     */
    handleJumpToCenterZoom(tr: ITransform, options: { zoom?: number; center?: LngLatLike }): void {
        this.currentHelper.handleJumpToCenterZoom(tr, options);
    }

    handleEaseTo(tr: ITransform, options: EaseToHandlerOptions): EaseToHandlerResult {
        return this.currentHelper.handleEaseTo(tr, options);
    }

    handleFlyTo(tr: ITransform, options: FlyToHandlerOptions): FlyToHandlerResult {
        return this.currentHelper.handleFlyTo(tr, options);
    }
}<|MERGE_RESOLUTION|>--- conflicted
+++ resolved
@@ -1,26 +1,14 @@
-<<<<<<< HEAD
-import type Point from '@mapbox/point-geometry';
-import {type CameraForBoxAndBearingHandlerResult, type EaseToHandlerResult, type EaseToHandlerOptions, type FlyToHandlerResult, type FlyToHandlerOptions, type ICameraHelper, type MapControlsDeltas} from './camera_helper';
-import {type LngLat, type LngLatLike} from '../lng_lat';
-import {MercatorCameraHelper} from './mercator_camera_helper';
-=======
 import {MercatorCameraHelper} from './mercator_camera_helper';
 import {VerticalPerspectiveCameraHelper} from './vertical_perspective_camera_helper';
->>>>>>> 6275dd21
 
 import type Point from '@mapbox/point-geometry';
 import type {CameraForBoxAndBearingHandlerResult, EaseToHandlerResult, EaseToHandlerOptions, FlyToHandlerResult, FlyToHandlerOptions, ICameraHelper, MapControlsDeltas} from './camera_helper';
 import type {LngLat, LngLatLike} from '../lng_lat';
 import type {IReadonlyTransform, ITransform} from '../transform_interface';
-<<<<<<< HEAD
-=======
 import type {GlobeProjection} from './globe_projection';
->>>>>>> 6275dd21
 import type {CameraForBoundsOptions} from '../../ui/camera';
 import type {LngLatBounds} from '../lng_lat_bounds';
 import type {PaddingOptions} from '../edge_insets';
-import {type GlobeProjection} from './globe_projection';
-import {VerticalPerspectiveCameraHelper} from './vertical_perspective_camera_helper';
 
 /**
  * @internal
@@ -37,10 +25,6 @@
     }
 
     get useGlobeControls(): boolean { return this._globe.useGlobeControls; }
-
-    get currentHelper(): ICameraHelper {
-        return this.useGlobeControls ? this._verticalPerspectiveCameraHelper : this._mercatorCameraHelper;
-    }
 
     get currentHelper(): ICameraHelper {
         return this.useGlobeControls ? this._verticalPerspectiveCameraHelper : this._mercatorCameraHelper;
