--- conflicted
+++ resolved
@@ -2,18 +2,9 @@
 import {TransformHelper} from '../transform_helper';
 import {MercatorTransform} from './mercator_transform';
 import {VerticalPerspectiveTransform} from './vertical_perspective_transform';
-<<<<<<< HEAD
-import {LngLat, type LngLatLike,} from '../lng_lat';
+import {type LngLat, type LngLatLike,} from '../lng_lat';
 import {createMat4f64, differenceOfAnglesDegrees, easeCubicInOut, lerp, warnOnce} from '../../util/util';
 import {OverscaledTileID, type UnwrappedTileID, type CanonicalTileID} from '../../source/tile_id';
-import {browser} from '../../util/browser';
-import {type GlobeProjection} from './globe_projection';
-=======
-import {type LngLat, type LngLatLike,} from '../lng_lat';
-import {createMat4f32, createMat4f64, lerp, warnOnce} from '../../util/util';
-import {OverscaledTileID, type UnwrappedTileID, type CanonicalTileID} from '../../source/tile_id';
-import {EXTENT} from '../../data/extent';
->>>>>>> ea4f31ac
 
 import type Point from '@mapbox/point-geometry';
 import type {MercatorCoordinate} from '../mercator_coordinate';
@@ -21,11 +12,7 @@
 import type {Frustum} from '../../util/primitives/frustum';
 import type {Terrain} from '../../render/terrain';
 import type {PointProjection} from '../../symbol/projection';
-<<<<<<< HEAD
 import type {IReadonlyTransform, ITransform, NearZFarZ, TransformUpdateResult} from '../transform_interface';
-=======
-import type {IReadonlyTransform, ITransform} from '../transform_interface';
->>>>>>> ea4f31ac
 import type {PaddingOptions} from '../edge_insets';
 import type {ProjectionData, ProjectionDataParams} from './projection_data';
 import type {CoveringTilesDetailsProvider} from './covering_tiles_details_provider';
@@ -330,7 +317,6 @@
         if (!this._helper._width || !this._helper._height) {
             return;
         }
-<<<<<<< HEAD
 
         this._verticalPerspectiveTransform.apply(this, this._globeLatitudeErrorCorrectionRadians);
 
@@ -342,11 +328,6 @@
             farZ: this._verticalPerspectiveTransform.farZ,
         } : undefined;
         this._mercatorTransform.apply(this, true, nearZfarZ);
-=======
-        this._mercatorTransform.apply(this, true);
-        this._verticalPerspectiveTransform.apply(this, this._globeLatitudeErrorCorrectionRadians);
->>>>>>> ea4f31ac
-    }
 
     calculateFogMatrix(unwrappedTileID: UnwrappedTileID): mat4 {
         return this.currentTransform.calculateFogMatrix(unwrappedTileID);
