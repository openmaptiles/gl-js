import {mat4, vec3, vec4} from 'gl-matrix';
import {Transform} from '../transform';
import {Projection, ProjectionGPUContext} from './projection';
import {CanonicalTileID, UnwrappedTileID} from '../../source/tile_id';
import Point from '@mapbox/point-geometry';
import {Tile} from '../../source/tile';
import {ProjectionData} from '../../render/program/projection_program';
import {pixelsToTileUnits} from '../../source/pixels_to_tile_units';
import {EXTENT} from '../../data/extent';
import {PreparedShader, shaders} from '../../shaders/shaders';
import {Context} from '../../gl/context';
import {Mesh} from '../../render/mesh';
import {PosArray, TriangleIndexArray} from '../../data/array_types.g';
import {SegmentVector} from '../../data/segment';
import posAttributes from '../../data/pos_attributes';
import {SubdivisionGranularitySetting} from '../../render/subdivision_granularity_settings';

export const MercatorShaderDefine = '#define PROJECTION_MERCATOR';
export const MercatorShaderVariantKey = 'mercator';

export class MercatorProjection implements Projection {
    private _cachedMesh: Mesh = null;
    private _cameraPosition: vec3 = [0, 0, 0];

    get name(): string {
        return 'mercator';
    }

    get useSpecialProjectionForSymbols(): boolean {
        return false;
    }

    get cameraPosition(): vec3 {
<<<<<<< HEAD
        return [this._cameraPosition[0], this._cameraPosition[1], this._cameraPosition[2]];
=======
        return vec3.clone(this._cameraPosition); // Return a copy - don't let outside code mutate our precomputed camera position.
>>>>>>> bf4a5b5a
    }

    get drawWrappedTiles(): boolean {
        // Mercator always needs to draw wrapped/duplicated tiles.
        return true;
    }

    get useSubdivision(): boolean {
        // Mercator never uses subdivision.
        return false;
    }

    get shaderVariantName(): string {
        return MercatorShaderVariantKey;
    }

    get shaderDefine(): string {
        return MercatorShaderDefine;
    }

    get shaderPreludeCode(): PreparedShader {
        return shaders.projectionMercator;
    }

    get vertexShaderPreludeCode(): string {
        return shaders.projectionMercator.vertexSource;
    }

    get subdivisionGranularity(): SubdivisionGranularitySetting {
        return SubdivisionGranularitySetting.noSubdivision;
    }

    public isRenderingDirty(): boolean {
        // Mercator projection does no animations of its own, so rendering is never dirty from its perspective.
        return false;
    }

    destroy(): void {
        // Do nothing.
    }

    updateGPUdependent(_: ProjectionGPUContext): void {
        // Do nothing.
    }

    updateProjection(t: Transform): void {
        const cameraPos: vec4 = [0, 0, -1, 1];
        vec4.transformMat4(cameraPos, cameraPos, t.invProjMatrix);
        this._cameraPosition = [
            cameraPos[0] / cameraPos[3],
            cameraPos[1] / cameraPos[3],
            cameraPos[2] / cameraPos[3]
        ];
    }

    getProjectionData(canonicalTileCoords: {x: number; y: number; z: number}, tilePosMatrix: mat4): ProjectionData {
        let tileOffsetSize: [number, number, number, number];

        if (canonicalTileCoords) {
            const scale = (canonicalTileCoords.z >= 0) ? (1 << canonicalTileCoords.z) : Math.pow(2.0, canonicalTileCoords.z);
            tileOffsetSize = [
                canonicalTileCoords.x / scale,
                canonicalTileCoords.y / scale,
                1.0 / scale / EXTENT,
                1.0 / scale / EXTENT
            ];
        } else {
            tileOffsetSize = [0, 0, 1, 1];
        }
        const mainMatrix = tilePosMatrix ? tilePosMatrix : mat4.create();

        const data: ProjectionData = {
            'u_projection_matrix': mainMatrix, // Might be set to a custom matrix by different projections
            'u_projection_tile_mercator_coords': tileOffsetSize,
            'u_projection_clipping_plane': [0, 0, 0, 0],
            'u_projection_transition': 0.0,
            'u_projection_fallback_matrix': mainMatrix,
        };

        return data;
    }

    isOccluded(_: number, __: number, ___: UnwrappedTileID): boolean {
        return false;
    }

    project(_x: number, _y: number, _unwrappedTileID: UnwrappedTileID): {
        point: Point;
        signedDistanceFromCamera: number;
        isOccluded: boolean;
    } {
        // This function should only be used when useSpecialProjectionForSymbols is set to true.
        throw new Error('Not implemented.');
    }

    getPixelScale(_: Transform): number {
        return 1.0;
    }

    translatePosition(transform: Transform, tile: Tile, translate: [number, number], translateAnchor: 'map' | 'viewport'): [number, number] {
        return translatePosition(transform, tile, translate, translateAnchor);
    }

    getMeshFromTileID(context: Context, _: CanonicalTileID, _hasBorder: boolean): Mesh {
        if (this._cachedMesh) {
            return this._cachedMesh;
        }

        // Both poles/canonicalTileID and borders are ignored for mercator meshes on purpose.

        const tileExtentArray = new PosArray();
        tileExtentArray.emplaceBack(0, 0);
        tileExtentArray.emplaceBack(EXTENT, 0);
        tileExtentArray.emplaceBack(0, EXTENT);
        tileExtentArray.emplaceBack(EXTENT, EXTENT);
        const tileExtentBuffer = context.createVertexBuffer(tileExtentArray, posAttributes.members);
        const tileExtentSegments = SegmentVector.simpleSegment(0, 0, 4, 2);

        const quadTriangleIndices = new TriangleIndexArray();
        quadTriangleIndices.emplaceBack(1, 0, 2);
        quadTriangleIndices.emplaceBack(1, 2, 3);
        const quadTriangleIndexBuffer = context.createIndexBuffer(quadTriangleIndices);

        this._cachedMesh = new Mesh(tileExtentBuffer, quadTriangleIndexBuffer, tileExtentSegments);
        return this._cachedMesh;
    }

    transformLightDirection(_: Transform, dir: vec3): vec3 {
<<<<<<< HEAD
        return [dir[0], dir[1], dir[2]];
=======
        return vec3.clone(dir);
>>>>>>> bf4a5b5a
    }
}

/**
 * Transform a matrix to incorporate the *-translate and *-translate-anchor properties into it.
 * @param inViewportPixelUnitsUnits - True when the units accepted by the matrix are in viewport pixels instead of tile units.
 * @returns matrix
 */
export function translatePosMatrix(
    transform: Transform,
    tile: Tile,
    matrix: mat4,
    translate: [number, number],
    translateAnchor: 'map' | 'viewport',
    inViewportPixelUnitsUnits: boolean = false
): mat4 {
    if (!translate[0] && !translate[1]) return matrix;

    const translation = translatePosition(transform, tile, translate, translateAnchor, inViewportPixelUnitsUnits);
    const translatedMatrix = new Float32Array(16);
    mat4.translate(translatedMatrix, matrix, [translation[0], translation[1], 0]);
    return translatedMatrix;
}

/**
 * Returns a translation in tile units that correctly incorporates the view angle and the *-translate and *-translate-anchor properties.
 * @param inViewportPixelUnitsUnits - True when the units accepted by the matrix are in viewport pixels instead of tile units.
 */
export function translatePosition(
    transform: Transform,
    tile: Tile,
    translate: [number, number],
    translateAnchor: 'map' | 'viewport',
    inViewportPixelUnitsUnits: boolean = false
): [number, number] {
    if (!translate[0] && !translate[1]) return [0, 0];

    const angle = inViewportPixelUnitsUnits ?
        (translateAnchor === 'map' ? transform.angle : 0) :
        (translateAnchor === 'viewport' ? -transform.angle : 0);

    if (angle) {
        const sinA = Math.sin(angle);
        const cosA = Math.cos(angle);
        translate = [
            translate[0] * cosA - translate[1] * sinA,
            translate[0] * sinA + translate[1] * cosA
        ];
    }

    return [
        inViewportPixelUnitsUnits ? translate[0] : pixelsToTileUnits(tile, translate[0], transform.zoom),
        inViewportPixelUnitsUnits ? translate[1] : pixelsToTileUnits(tile, translate[1], transform.zoom)];
}<|MERGE_RESOLUTION|>--- conflicted
+++ resolved
@@ -31,11 +31,7 @@
     }
 
     get cameraPosition(): vec3 {
-<<<<<<< HEAD
-        return [this._cameraPosition[0], this._cameraPosition[1], this._cameraPosition[2]];
-=======
         return vec3.clone(this._cameraPosition); // Return a copy - don't let outside code mutate our precomputed camera position.
->>>>>>> bf4a5b5a
     }
 
     get drawWrappedTiles(): boolean {
@@ -164,11 +160,7 @@
     }
 
     transformLightDirection(_: Transform, dir: vec3): vec3 {
-<<<<<<< HEAD
-        return [dir[0], dir[1], dir[2]];
-=======
         return vec3.clone(dir);
->>>>>>> bf4a5b5a
     }
 }
 
