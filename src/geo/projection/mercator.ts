--- conflicted
+++ resolved
@@ -92,18 +92,12 @@
         // Do nothing.
     }
 
-<<<<<<< HEAD
     public updateProjection(transform: TransformLike): void {
         this._worldSize = transform.worldSize;
-        this._invProjMatrix = mat4.clone(transform.invProjMatrix);
-
-        const cameraPos: vec4 = [0, 0, -1, 1];
-        vec4.transformMat4(cameraPos, cameraPos, transform.invProjMatrix);
-=======
-    public updateProjection(t: { invModelViewProjectionMatrix: mat4 }): void {
+        this._invProjMatrix = mat4.clone(transform.invModelViewProjectionMatrix);
+
         const cameraPos: vec4 = [0, 0, -1, 1];
         vec4.transformMat4(cameraPos, cameraPos, t.invModelViewProjectionMatrix);
->>>>>>> ba95d936
         this._cameraPosition = [
             cameraPos[0] / cameraPos[3],
             cameraPos[1] / cameraPos[3],
