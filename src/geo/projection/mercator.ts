--- conflicted
+++ resolved
@@ -1,19 +1,9 @@
-<<<<<<< HEAD
-import {mat4, vec3} from 'gl-matrix';
-import {Transform} from '../transform';
+import {mat4, vec3, vec4} from 'gl-matrix';
 import {Projection, ProjectionGPUContext} from './projection';
 import {CanonicalTileID, UnwrappedTileID} from '../../source/tile_id';
 import Point from '@mapbox/point-geometry';
 import {Tile} from '../../source/tile';
 import {ProjectionData} from '../../render/program/projection_program';
-=======
-import {mat4, vec3, vec4} from 'gl-matrix';
-import type {Projection, ProjectionGPUContext} from './projection';
-import type {CanonicalTileID, UnwrappedTileID} from '../../source/tile_id';
-import type Point from '@mapbox/point-geometry';
-import type {Tile} from '../../source/tile';
-import type {ProjectionData} from '../../render/program/projection_program';
->>>>>>> 1ccdb029
 import {pixelsToTileUnits} from '../../source/pixels_to_tile_units';
 import {EXTENT} from '../../data/extent';
 import {PreparedShader, shaders} from '../../shaders/shaders';
@@ -22,17 +12,14 @@
 import {PosArray, TriangleIndexArray} from '../../data/array_types.g';
 import {SegmentVector} from '../../data/segment';
 import posAttributes from '../../data/pos_attributes';
-<<<<<<< HEAD
 import {LngLat} from '../lng_lat';
-=======
 import {SubdivisionGranularitySetting} from '../../render/subdivision_granularity_settings';
->>>>>>> 1ccdb029
 
 export const MercatorShaderDefine = '#define PROJECTION_MERCATOR';
 export const MercatorShaderVariantKey = 'mercator';
 
 export class MercatorProjection implements Projection {
-    private _cachedMesh: Mesh = null;
+    private _cachedMesh: Mesh | null = null;
     private _cameraPosition: vec3 = [0, 0, 0];
 
     get name(): string {
@@ -179,17 +166,16 @@
         return this._cachedMesh;
     }
 
-<<<<<<< HEAD
     public transformPosition(_lngLat: LngLat, _elev: number): vec3 {
         return vec3.fromValues(0, 0, 0);
     }
 
     isGlobe(): boolean {
         return false;
-=======
+    }
+
     public transformLightDirection(_: any, dir: vec3): vec3 {
         return vec3.clone(dir);
->>>>>>> 1ccdb029
     }
 }
 
