import {DOM} from '../../util/dom';
import {Handler} from '../handler_manager';

import type {Map} from '../map';

/**
 * The {@link CooperativeGesturesHandler} options object for the gesture settings
 */
export type GestureOptions = boolean;

/**
 * A `CooperativeGestureHandler` is a control that adds cooperative gesture info when user tries to zoom in/out.
 *
 * @group Handlers
 *
 * @example
 * ```ts
<<<<<<< HEAD
 * const map = new maplibregl.Map({
 *   cooperativeGestures: true
=======
 * const map = new Map({
 *   cooperativeGestures: {
 *      windowsHelpText: "Use Ctrl + scroll to zoom the map",
 *      macHelpText: "Use ⌘ + scroll to zoom the map",
 *      mobileHelpText: "Use two fingers to move the map",
 *   }
>>>>>>> 3c6484dd
 * });
 * ```
 * @see [Example: cooperative gestures](https://maplibre.org/maplibre-gl-js-docs/example/cooperative-gestures/)
 **/
export class CooperativeGesturesHandler implements Handler {
    _options: GestureOptions;
    _map: Map;
    _container: HTMLElement;
    /**
     * This is the key that will allow to bypass the cooperative gesture protection
     */
    _bypassKey: 'metaKey' | 'ctrlKey' = navigator.userAgent.indexOf('Mac') !== -1 ? 'metaKey' : 'ctrlKey';
    _enabled: boolean;

    constructor(map: Map, options: GestureOptions) {
        this._map = map;
        this._options = options;
        this._enabled = false;
    }
    isActive(): boolean {
        return false;
    }
    reset(): void {}

    _setupUI() {
        if (this._container) return;
        const mapCanvasContainer = this._map.getCanvasContainer();
        // Add a cooperative gestures class (enable touch-action: pan-x pan-y;)
        mapCanvasContainer.classList.add('maplibregl-cooperative-gestures');
        this._container = DOM.create('div', 'maplibregl-cooperative-gesture-screen', mapCanvasContainer);
        let desktopMessage = this._map._getUIString('CooperativeGesturesHandler.WindowsHelpText');
        if (this._bypassKey === 'metaKey') {
            desktopMessage = this._map._getUIString('CooperativeGesturesHandler.MacHelpText');
        }
        const mobileMessage = this._map._getUIString('CooperativeGesturesHandler.MobileHelpText');
        // Create and append the desktop message div
        const desktopDiv = document.createElement('div');
        desktopDiv.className = 'maplibregl-desktop-message';
        desktopDiv.textContent = desktopMessage;
        this._container.appendChild(desktopDiv);
        // Create and append the mobile message div
        const mobileDiv = document.createElement('div');
        mobileDiv.className = 'maplibregl-mobile-message';
        mobileDiv.textContent = mobileMessage;
        this._container.appendChild(mobileDiv);
        // Remove cooperative gesture screen from the accessibility tree since screenreaders cannot interact with the map using gestures
        this._container.setAttribute('aria-hidden', 'true');
    }

    _destoryUI() {
        if (this._container) {
            DOM.remove(this._container);
            const mapCanvasContainer = this._map.getCanvasContainer();
            mapCanvasContainer.classList.remove('maplibregl-cooperative-gestures');
        }
        delete this._container;
    }

    enable() {
        this._setupUI();
        this._enabled = true;
    }

    disable() {
        this._enabled = false;
        this._destoryUI();
    }

    isEnabled() {
        return this._enabled;
    }

    touchmove(e: TouchEvent) {
        this._onCooperativeGesture(e.touches.length === 1);
    }

    wheel(e: WheelEvent) {
        if (!this._map.scrollZoom.isEnabled()) {
            return;
        }
        this._onCooperativeGesture(!e[this._bypassKey]);
    }

    _onCooperativeGesture(showNotification: boolean) {
        if (!this._enabled || !showNotification) return;
        // Alert user how to scroll/pan
        this._container.classList.add('maplibregl-show');
        setTimeout(() => {
            this._container.classList.remove('maplibregl-show');
        }, 100);
    }
}<|MERGE_RESOLUTION|>--- conflicted
+++ resolved
@@ -15,17 +15,8 @@
  *
  * @example
  * ```ts
-<<<<<<< HEAD
- * const map = new maplibregl.Map({
+ * const map = new Map({
  *   cooperativeGestures: true
-=======
- * const map = new Map({
- *   cooperativeGestures: {
- *      windowsHelpText: "Use Ctrl + scroll to zoom the map",
- *      macHelpText: "Use ⌘ + scroll to zoom the map",
- *      mobileHelpText: "Use two fingers to move the map",
- *   }
->>>>>>> 3c6484dd
  * });
  * ```
  * @see [Example: cooperative gestures](https://maplibre.org/maplibre-gl-js-docs/example/cooperative-gestures/)
