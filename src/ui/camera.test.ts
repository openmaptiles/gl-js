import {Camera, CameraOptions} from '../ui/camera';
import {TaskQueue, TaskID} from '../util/task_queue';
import {browser} from '../util/browser';
import {fixedLngLat, fixedNum} from '../../test/unit/lib/fixed';
import {setMatchMedia} from '../util/test/util';
import {mercatorZfromAltitude} from '../geo/mercator_coordinate';
import {Terrain} from '../render/terrain';
import {LngLat, LngLatLike} from '../geo/lng_lat';
import {Event} from '../util/evented';
import {LngLatBounds} from '../geo/lng_lat_bounds';
import {MercatorTransform} from '../geo/projection/mercator_transform';
import {GlobeTransform} from '../geo/projection/globe_transform';
import {getZoomAdjustment} from '../geo/projection/globe_utils';
import {GlobeCameraHelper} from '../geo/projection/globe_camera_helper';
import {GlobeProjection} from '../geo/projection/globe';
import {MercatorCameraHelper} from '../geo/projection/mercator_camera_helper';

beforeEach(() => {
    setMatchMedia();
    Object.defineProperty(browser, 'prefersReducedMotion', {value: false});
});

class CameraMock extends Camera {
    // eslint-disable-next-line
    _requestRenderFrame(a: () => void): TaskID {
        return undefined;
    }

    _cancelRenderFrame(_: TaskID): void {
        return undefined;
    }
}

function attachSimulateFrame(camera) {
    const queue = new TaskQueue();
    camera._requestRenderFrame = (cb) => queue.add(cb);
    camera._cancelRenderFrame = (id) => queue.remove(id);
    camera.simulateFrame = () => queue.run();
    return camera;
}

function createCamera(options?) {
    options = options || {};

    const transform = options.globe ? new GlobeTransform({} as any, true) : new MercatorTransform();
    transform.setMinZoom(0);
    transform.setMaxZoom(20);
    transform.setMinPitch(0);
    transform.setMaxPitch(60);
    transform.setRenderWorldCopies(options.renderWorldCopies);
    transform.resize(512, 512);

    const camera = attachSimulateFrame(new CameraMock(transform, new MercatorCameraHelper(), {} as any));
    if (options.globe) {
        camera.cameraHelper = new GlobeCameraHelper({useGlobeRendering: true} as GlobeProjection);
    }
    camera.jumpTo(options);

    camera._update = () => {};
    camera._elevateCameraIfInsideTerrain = (_tr : any) => ({});

    return camera;
}

function createCameraGlobe(options?) {
    options = options || {};
    options.globe = true;
    return createCamera(options);
}

function createCameraGlobeZoomed() {
    return createCameraGlobe({
        zoom: 3
    });
}

function assertTransitionTime(done, camera, min, max) {
    let startTime;
    camera
        .on('movestart', () => { startTime = new Date(); })
        .on('moveend', () => {
            const endTime = new Date();
            const timeDiff = endTime.getTime() - startTime.getTime();
            expect(timeDiff >= min && timeDiff < max).toBeTruthy();
            done();
        });
}

describe('#calculateCameraOptionsFromTo', () => {
    // Choose initial zoom to avoid center being constrained by mercator latitude limits.
    const camera = createCamera({zoom: 1});

    test('look at north', () => {
        const cameraOptions: CameraOptions = camera.calculateCameraOptionsFromTo({lng: 1, lat: 0}, 0, {lng: 1, lat: 1});
        expect(cameraOptions).toBeDefined();
        expect(cameraOptions.center).toBeDefined();
        expect(cameraOptions.bearing).toBeCloseTo(0);
        expect(cameraOptions.roll).toBeUndefined();
    });

    test('look at west', () => {
        const cameraOptions = camera.calculateCameraOptionsFromTo({lng: 1, lat: 0}, 0, {lng: 0, lat: 0});
        expect(cameraOptions).toBeDefined();
        expect(cameraOptions.bearing).toBeCloseTo(-90);
        expect(cameraOptions.roll).toBeUndefined();
    });

    test('pitch 45', () => {
        // altitude same as grounddistance => 45°
        // distance between lng x and lng x+1 is 111.2km at same lat
        const cameraOptions: CameraOptions = camera.calculateCameraOptionsFromTo({lng: 1, lat: 0}, 111200, {lng: 0, lat: 0});
        expect(cameraOptions).toBeDefined();
        expect(cameraOptions.pitch).toBeCloseTo(45);
        expect(cameraOptions.roll).toBeUndefined();
    });

    test('pitch 90', () => {
        const cameraOptions = camera.calculateCameraOptionsFromTo({lng: 1, lat: 0}, 0, {lng: 0, lat: 0});
        expect(cameraOptions).toBeDefined();
        expect(cameraOptions.pitch).toBeCloseTo(90);
        expect(cameraOptions.roll).toBeUndefined();
    });

    test('pitch 153.435', () => {

        // distance between lng x and lng x+1 is 111.2km at same lat
        // (elevation difference of cam and center) / 2 = grounddistance =>
        // acos(111.2 / sqrt(111.2² + (111.2 * 2)²)) = acos(1/sqrt(5)) => 63.435 + 90 (looking up) = 153.435
        const cameraOptions: CameraOptions = camera.calculateCameraOptionsFromTo({lng: 1, lat: 0}, 111200, {lng: 0, lat: 0}, 111200 * 3);
        expect(cameraOptions).toBeDefined();
        expect(cameraOptions.pitch).toBeCloseTo(153.435);
        expect(cameraOptions.roll).toBeUndefined();
    });

    test('zoom distance 1000', () => {
        const expectedZoom = Math.log2(camera.transform.cameraToCenterDistance / mercatorZfromAltitude(1000, 0) / camera.transform.tileSize);
        const cameraOptions = camera.calculateCameraOptionsFromTo({lng: 0, lat: 0}, 0, {lng: 0, lat: 0}, 1000);

        expect(cameraOptions).toBeDefined();
        expect(cameraOptions.zoom).toBeCloseTo(expectedZoom);
        expect(cameraOptions.roll).toBeUndefined();
    });

    test('zoom distance 1 lng (111.2km), 111.2km altitude away', () => {
        const expectedZoom = Math.log2(camera.transform.cameraToCenterDistance / mercatorZfromAltitude(Math.hypot(111200, 111200), 0) / camera.transform.tileSize);
        const cameraOptions = camera.calculateCameraOptionsFromTo({lng: 0, lat: 0}, 0, {lng: 1, lat: 0}, 111200);

        expect(cameraOptions).toBeDefined();
        expect(cameraOptions.zoom).toBeCloseTo(expectedZoom);
        expect(cameraOptions.roll).toBeUndefined();
    });

    test('same To as From error', () => {
        expect(() => { camera.calculateCameraOptionsFromTo({lng: 0, lat: 0}, 0, {lng: 0, lat: 0}, 0); }).toThrow();
    });
});

describe('#calculateCameraOptionsFromCameraLngLatAltRotation', () => {
    // Choose initial zoom to avoid center being constrained by mercator latitude limits.
    const camera = createCamera({zoom: 1, maxPitch: 180});

    test('look straight down', () => {
        const cameraOptions: CameraOptions = camera.calculateCameraOptionsFromCameraLngLatAltRotation({lng: 1, lat: 0}, 0, 0, 0);
        expect(cameraOptions).toBeDefined();
        expect(cameraOptions.center).toBeDefined();
        const center = cameraOptions.center as LngLat;
        expect(center.lng).toBeCloseTo(1);
        expect(center.lat).toBeCloseTo(0);
        expect(cameraOptions.elevation).toBeDefined();
        expect(cameraOptions.elevation).toBeLessThan(0);
        expect(cameraOptions.zoom).toBeGreaterThan(0);
        expect(cameraOptions.bearing).toBeCloseTo(0);
        expect(cameraOptions.pitch).toBeCloseTo(0);
        expect(cameraOptions.roll).toBeUndefined();
    });

    test('look straight up', () => {
        const cameraOptions: CameraOptions = camera.calculateCameraOptionsFromCameraLngLatAltRotation({lng: 1, lat: 0}, 0, 0, 180);
        expect(cameraOptions).toBeDefined();
        expect(cameraOptions.center).toBeDefined();
        const center = cameraOptions.center as LngLat;
        expect(center.lng).toBeCloseTo(1);
        expect(center.lat).toBeCloseTo(0);
        expect(cameraOptions.elevation).toBeDefined();
        expect(cameraOptions.elevation).toBeGreaterThan(0);
        expect(cameraOptions.zoom).toBeGreaterThan(0);
        expect(cameraOptions.bearing).toBeCloseTo(0);
        expect(cameraOptions.pitch).toBeCloseTo(180);
        expect(cameraOptions.roll).toBeUndefined();
    });

    test('look level', () => {
        const cameraOptions: CameraOptions = camera.calculateCameraOptionsFromCameraLngLatAltRotation({lng: 1, lat: 0}, 0, 0, 90);
        expect(cameraOptions).toBeDefined();
        expect(cameraOptions.center).toBeDefined();
        expect(cameraOptions.elevation).toBeDefined();
        expect(cameraOptions.elevation).toBeCloseTo(0);
        expect(cameraOptions.zoom).toBeGreaterThan(0);
        expect(cameraOptions.bearing).toBeCloseTo(0);
        expect(cameraOptions.pitch).toBeCloseTo(90);
        expect(cameraOptions.roll).toBeUndefined();
    });

    test('roll passthru', () => {
        const cameraOptions: CameraOptions = camera.calculateCameraOptionsFromCameraLngLatAltRotation({lng: 1, lat: 55}, 0, 34, 45, 123.4);
        expect(cameraOptions).toBeDefined();
        expect(cameraOptions.center).toBeDefined();
        expect(cameraOptions.elevation).toBeDefined();
        expect(cameraOptions.elevation).toBeLessThan(0);
        expect(cameraOptions.zoom).toBeGreaterThan(0);
        expect(cameraOptions.bearing).toBeCloseTo(34);
        expect(cameraOptions.pitch).toBeCloseTo(45);
        expect(cameraOptions.roll).toBeCloseTo(123.4);
    });
});

describe('#jumpTo', () => {
    // Choose initial zoom to avoid center being constrained by mercator latitude limits.
    const camera = createCamera({zoom: 1});

    test('sets center', () => {
        camera.jumpTo({center: [1, 2]});
        expect(camera.getCenter()).toEqual({lng: 1, lat: 2});
    });

    test('throws on invalid center argument', () => {
        expect(() => {
            camera.jumpTo({center: 1});
        }).toThrow(Error);
    });

    test('keeps current center if not specified', () => {
        camera.jumpTo({});
        expect(camera.getCenter()).toEqual({lng: 1, lat: 2});
    });

    test('sets zoom', () => {
        camera.jumpTo({zoom: 3});
        expect(camera.getZoom()).toBe(3);
    });

    test('keeps current zoom if not specified', () => {
        camera.jumpTo({});
        expect(camera.getZoom()).toBe(3);
    });

    test('sets bearing', () => {
        camera.jumpTo({bearing: 4});
        expect(camera.getBearing()).toBe(4);
    });

    test('keeps current bearing if not specified', () => {
        camera.jumpTo({});
        expect(camera.getBearing()).toBe(4);
    });

    test('sets pitch', () => {
        camera.jumpTo({pitch: 45});
        expect(camera.getPitch()).toBe(45);
    });

    test('keeps current pitch if not specified', () => {
        camera.jumpTo({});
        expect(camera.getPitch()).toBe(45);
    });

    test('sets roll', () => {
        camera.jumpTo({pitch: 0, roll: 45});
        expect(camera.getRoll()).toBe(45);
        expect(camera.getPitch()).toBe(0);
    });

    test('keeps current roll if not specified', () => {
        camera.jumpTo({});
        expect(camera.getRoll()).toBe(45);
    });

    test('sets multiple properties', () => {
        camera.jumpTo({
            center: [10, 20],
            zoom: 10,
            bearing: 180,
            pitch: 60
        });
        expect(camera.getCenter()).toEqual({lng: 10, lat: 20});
        expect(camera.getZoom()).toBe(10);
        expect(camera.getBearing()).toBe(180);
        expect(camera.getPitch()).toBe(60);
    });

    test('sets more properties', () => {
        camera.jumpTo({
            center: [1, 2],
            zoom: 9,
            bearing: 120,
            pitch: 40,
            roll: 20
        });
        expect(camera.getCenter()).toEqual({lng: 1, lat: 2});
        expect(camera.getZoom()).toBe(9);
        expect(camera.getBearing()).toBe(120);
        expect(camera.getPitch()).toBe(40);
        expect(camera.getRoll()).toBe(20);
    });

    test('emits move events, preserving eventData', () => {
        let started, moved, ended;
        const eventData = {data: 'ok'};

        camera
            .on('movestart', (d) => { started = d.data; })
            .on('move', (d) => { moved = d.data; })
            .on('moveend', (d) => { ended = d.data; });

        camera.jumpTo({center: [1, 2]}, eventData);
        expect(started).toBe('ok');
        expect(moved).toBe('ok');
        expect(ended).toBe('ok');
    });

    test('emits zoom events, preserving eventData', () => {
        let started, zoomed, ended;
        const eventData = {data: 'ok'};

        camera
            .on('zoomstart', (d) => { started = d.data; })
            .on('zoom', (d) => { zoomed = d.data; })
            .on('zoomend', (d) => { ended = d.data; });

        camera.jumpTo({zoom: 3}, eventData);
        expect(started).toBe('ok');
        expect(zoomed).toBe('ok');
        expect(ended).toBe('ok');
    });

    test('emits rotate events, preserving eventData', () => {
        let started, rotated, ended;
        const eventData = {data: 'ok'};

        camera
            .on('rotatestart', (d) => { started = d.data; })
            .on('rotate', (d) => { rotated = d.data; })
            .on('rotateend', (d) => { ended = d.data; });

        camera.jumpTo({bearing: 90}, eventData);
        expect(started).toBe('ok');
        expect(rotated).toBe('ok');
        expect(ended).toBe('ok');
    });

    test('emits pitch events, preserving eventData', () => {
        let started, pitched, ended;
        const eventData = {data: 'ok'};

        camera
            .on('pitchstart', (d) => { started = d.data; })
            .on('pitch', (d) => { pitched = d.data; })
            .on('pitchend', (d) => { ended = d.data; });

        camera.jumpTo({pitch: 10}, eventData);
        expect(started).toBe('ok');
        expect(pitched).toBe('ok');
        expect(ended).toBe('ok');
    });

    test('emits roll events, preserving eventData', () => {
        let started, rolled, ended;
        const eventData = {data: 'ok'};

        camera
            .on('rollstart', (d) => { started = d.data; })
            .on('roll', (d) => { rolled = d.data; })
            .on('rollend', (d) => { ended = d.data; });

        camera.jumpTo({roll: 10}, eventData);
        expect(started).toBe('ok');
        expect(rolled).toBe('ok');
        expect(ended).toBe('ok');
    });

    test('cancels in-progress easing', () => {
        camera.panTo([3, 4]);
        expect(camera.isEasing()).toBeTruthy();
        camera.jumpTo({center: [1, 2]});
        expect(!camera.isEasing()).toBeTruthy();
    });
});

describe('#setCenter', () => {
    // Choose initial zoom to avoid center being constrained by mercator latitude limits.
    const camera = createCamera({zoom: 1});

    test('sets center', () => {
        camera.setCenter([1, 2]);
        expect(camera.getCenter()).toEqual({lng: 1, lat: 2});
    });

    test('throws on invalid center argument', () => {
        expect(() => {
            camera.jumpTo({center: 1});
        }).toThrow(Error);
    });

    test('emits move events, preserving eventData', () => {
        let started, moved, ended;
        const eventData = {data: 'ok'};

        camera.on('movestart', (d) => { started = d.data; })
            .on('move', (d) => { moved = d.data; })
            .on('moveend', (d) => { ended = d.data; });

        camera.setCenter([10, 20], eventData);
        expect(started).toBe('ok');
        expect(moved).toBe('ok');
        expect(ended).toBe('ok');
    });

    test('cancels in-progress easing', () => {
        camera.panTo([3, 4]);
        expect(camera.isEasing()).toBeTruthy();
        camera.setCenter([1, 2]);
        expect(!camera.isEasing()).toBeTruthy();
    });
});

describe('#setZoom', () => {
    const camera = createCamera();

    test('sets zoom', () => {
        camera.setZoom(3);
        expect(camera.getZoom()).toBe(3);
    });

    test('emits move and zoom events, preserving eventData', () => {
        let movestarted, moved, moveended, zoomstarted, zoomed, zoomended;
        const eventData = {data: 'ok'};

        camera
            .on('movestart', (d) => { movestarted = d.data; })
            .on('move', (d) => { moved = d.data; })
            .on('moveend', (d) => { moveended = d.data; })
            .on('zoomstart', (d) => { zoomstarted = d.data; })
            .on('zoom', (d) => { zoomed = d.data; })
            .on('zoomend', (d) => { zoomended = d.data; });

        camera.setZoom(4, eventData);
        expect(movestarted).toBe('ok');
        expect(moved).toBe('ok');
        expect(moveended).toBe('ok');
        expect(zoomstarted).toBe('ok');
        expect(zoomed).toBe('ok');
        expect(zoomended).toBe('ok');
    });

    test('cancels in-progress easing', () => {
        camera.panTo([3, 4]);
        expect(camera.isEasing()).toBeTruthy();
        camera.setZoom(5);
        expect(!camera.isEasing()).toBeTruthy();
    });
});

describe('#setBearing', () => {
    const camera = createCamera();

    test('sets bearing', () => {
        camera.setBearing(4);
        expect(camera.getBearing()).toBe(4);
    });

    test('emits move and rotate events, preserving eventData', () => {
        let movestarted, moved, moveended, rotatestarted, rotated, rotateended;
        const eventData = {data: 'ok'};

        camera
            .on('movestart', (d) => { movestarted = d.data; })
            .on('move', (d) => { moved = d.data; })
            .on('moveend', (d) => { moveended = d.data; })
            .on('rotatestart', (d) => { rotatestarted = d.data; })
            .on('rotate', (d) => { rotated = d.data; })
            .on('rotateend', (d) => { rotateended = d.data; });

        camera.setBearing(5, eventData);
        expect(movestarted).toBe('ok');
        expect(moved).toBe('ok');
        expect(moveended).toBe('ok');
        expect(rotatestarted).toBe('ok');
        expect(rotated).toBe('ok');
        expect(rotateended).toBe('ok');
    });

    test('cancels in-progress easing', () => {
        camera.panTo([4, 3]);
        expect(camera.isEasing()).toBeTruthy();
        camera.setBearing(6);
        expect(!camera.isEasing()).toBeTruthy();
    });
});

describe('#setRoll', () => {
    const camera = createCamera();

    test('sets roll', () => {
        camera.setRoll(4);
        expect(camera.getRoll()).toBe(4);
    });

    test('emits move and roll events, preserving eventData', () => {
        let movestarted, moved, moveended, rollstarted, rolled, rollended;
        const eventData = {data: 'ok'};

        camera
            .on('movestart', (d) => { movestarted = d.data; })
            .on('move', (d) => { moved = d.data; })
            .on('moveend', (d) => { moveended = d.data; })
            .on('rollstart', (d) => { rollstarted = d.data; })
            .on('roll', (d) => { rolled = d.data; })
            .on('rollend', (d) => { rollended = d.data; });

        camera.setRoll(5, eventData);
        expect(movestarted).toBe('ok');
        expect(moved).toBe('ok');
        expect(moveended).toBe('ok');
        expect(rollstarted).toBe('ok');
        expect(rolled).toBe('ok');
        expect(rollended).toBe('ok');
    });

    test('cancels in-progress easing', () => {
        camera.panTo([3, 4]);
        expect(camera.isEasing()).toBeTruthy();
        camera.setRoll(6);
        expect(!camera.isEasing()).toBeTruthy();
    });
});

describe('#setPadding', () => {
    test('sets padding', () => {
        const camera = createCamera();
        const padding = {left: 300, top: 100, right: 50, bottom: 10};
        camera.setPadding(padding);
        expect(camera.getPadding()).toEqual(padding);
    });

    test('existing padding is retained if no new values are passed in', () => {
        const camera = createCamera();
        const padding = {left: 300, top: 100, right: 50, bottom: 10};
        camera.setPadding(padding);
        camera.setPadding({});

        const currentPadding = camera.getPadding();
        expect(currentPadding).toEqual(padding);
    });

    test('doesn\'t change padding thats already present if new value isn\'t passed in', () => {
        const camera = createCamera();
        const padding = {left: 300, top: 100, right: 50, bottom: 10};
        camera.setPadding(padding);
        const padding1 = {right: 100};
        camera.setPadding(padding1);

        const currentPadding = camera.getPadding();
        expect(currentPadding.left).toBe(padding.left);
        expect(currentPadding.top).toBe(padding.top);
        // padding1 here
        expect(currentPadding.right).toBe(padding1.right);
        expect(currentPadding.bottom).toBe(padding.bottom);
    });
});

describe('#panBy', () => {
    test('pans by specified amount', () => {
        const camera = createCamera();
        camera.panBy([100, 0], {duration: 0});
        expect(fixedLngLat(camera.getCenter())).toEqual({lng: 70.3125, lat: 0});
    });

    test('pans relative to viewport on a rotated camera', () => {
        const camera = createCamera({bearing: 180});
        camera.panBy([100, 0], {duration: 0});
        expect(fixedLngLat(camera.getCenter())).toEqual({lng: -70.3125, lat: 0});
    });

    test('emits move events, preserving eventData', () => new Promise<void>(done => {
        const camera = createCamera();
        let started, moved;
        const eventData = {data: 'ok'};

        camera
            .on('movestart', (d) => { started = d.data; })
            .on('move', (d) => { moved = d.data; })
            .on('moveend', (d) => {
                expect(started).toBe('ok');
                expect(moved).toBe('ok');
                expect(d.data).toBe('ok');
                done();
            });

        camera.panBy([100, 0], {duration: 0}, eventData);
    }));

    test('suppresses movestart if noMoveStart option is true', () => new Promise<void>(done => {
        const camera = createCamera();
        let started;

        // fire once in advance to satisfy assertions that moveend only comes after movestart
        camera.fire('movestart');

        camera
            .on('movestart', () => { started = true; })
            .on('moveend', () => {
                expect(!started).toBeTruthy();
                done();
            });

        camera.panBy([100, 0], {duration: 0, noMoveStart: true});
    }));
});

describe('#panTo', () => {
    test('pans to specified location', () => {
        const camera = createCamera();
        camera.panTo([100, 0], {duration: 0});
        expect(camera.getCenter()).toEqual({lng: 100, lat: 0});
    });

    test('throws on invalid center argument', () => {
        const camera = createCamera();
        expect(() => {
            camera.panTo({center: 1});
        }).toThrow(Error);
    });

    test('pans with specified offset', () => {
        const camera = createCamera();
        camera.panTo([100, 0], {offset: [100, 0], duration: 0});
        expect(fixedLngLat(camera.getCenter())).toEqual({lng: 29.6875, lat: 0});
    });

    test('pans with specified offset relative to viewport on a rotated camera', () => {
        const camera = createCamera({bearing: 180});
        camera.panTo([100, 0], {offset: [100, 0], duration: 0});
        expect(fixedLngLat(camera.getCenter())).toEqual({lng: 170.3125, lat: 0});
    });

    test('emits move events, preserving eventData', () => new Promise<void>(done => {
        const camera = createCamera();
        let started, moved;
        const eventData = {data: 'ok'};

        camera
            .on('movestart', (d) => { started = d.data; })
            .on('move', (d) => { moved = d.data; })
            .on('moveend', (d) => {
                expect(started).toBe('ok');
                expect(moved).toBe('ok');
                expect(d.data).toBe('ok');
                done();
            });

        camera.panTo([100, 0], {duration: 0}, eventData);
    }));

    test('suppresses movestart if noMoveStart option is true', () => new Promise<void>(done => {
        const camera = createCamera();
        let started;

        // fire once in advance to satisfy assertions that moveend only comes after movestart
        camera.fire('movestart');

        camera
            .on('movestart', () => { started = true; })
            .on('moveend', () => {
                expect(!started).toBeTruthy();
                done();
            });

        camera.panTo([100, 0], {duration: 0, noMoveStart: true});
    }));
});

describe('#zoomTo', () => {
    test('zooms to specified level', () => {
        const camera = createCamera();
        camera.zoomTo(3.2, {duration: 0});
        expect(camera.getZoom()).toBe(3.2);
    });

    test('zooms around specified location', () => {
        const camera = createCamera();
        camera.zoomTo(3.2, {around: [5, 0], duration: 0});
        expect(camera.getZoom()).toBe(3.2);
        expect(fixedLngLat(camera.getCenter())).toEqual(fixedLngLat({lng: 4.455905897939886, lat: 0}));
    });

    test('zooms with specified offset', () => {
        const camera = createCamera();
        camera.zoomTo(3.2, {offset: [100, 0], duration: 0});
        expect(camera.getZoom()).toBe(3.2);
        expect(fixedLngLat(camera.getCenter())).toEqual(fixedLngLat({lng: 62.66117668978015, lat: 0}));
    });

    test('zooms with specified offset relative to viewport on a rotated camera', () => {
        const camera = createCamera({bearing: 180});
        camera.zoomTo(3.2, {offset: [100, 0], duration: 0});
        expect(camera.getZoom()).toBe(3.2);
        expect(fixedLngLat(camera.getCenter())).toEqual(fixedLngLat({lng: -62.66117668978012, lat: 0}));
    });

    test('emits move and zoom events, preserving eventData', () => {
        const camera = createCamera();
        let movestarted, moved, zoomstarted, zoomed;
        const eventData = {data: 'ok'};

        expect.assertions(6);

        camera
            .on('movestart', (d) => { movestarted = d.data; })
            .on('move', (d) => { moved = d.data; })
            .on('moveend', (d) => {
                expect(movestarted).toBe('ok');
                expect(moved).toBe('ok');
                expect(d.data).toBe('ok');
            });

        camera
            .on('zoomstart', (d) => { zoomstarted = d.data; })
            .on('zoom', (d) => { zoomed = d.data; })
            .on('zoomend', (d) => {
                expect(zoomstarted).toBe('ok');
                expect(zoomed).toBe('ok');
                expect(d.data).toBe('ok');
            });

        camera.zoomTo(5, {duration: 0}, eventData);
    });
});

describe('#rotateTo', () => {
    test('rotates to specified bearing', () => {
        const camera = createCamera();
        camera.rotateTo(90, {duration: 0});
        expect(camera.getBearing()).toBe(90);
    });

    test('rotates around specified location', () => {
        const camera = createCamera({zoom: 3});
        camera.rotateTo(90, {around: [5, 0], duration: 0});
        expect(camera.getBearing()).toBe(90);
        expect(fixedLngLat(camera.getCenter())).toEqual(fixedLngLat({lng: 4.999999999999972, lat: 4.993665859353271}));
    });

    test('rotates around specified location, constrained to fit the view', () => {
        const camera = createCamera({zoom: 0});
        camera.rotateTo(90, {around: [5, 0], duration: 0});
        expect(camera.getBearing()).toBe(90);
        expect(fixedLngLat(camera.getCenter())).toEqual(fixedLngLat({lng: 4.999999999999972, lat: 0.000002552471840999715}));
    });

    test('rotates with specified offset', () => {
        const camera = createCamera({zoom: 1});
        camera.rotateTo(90, {offset: [200, 0], duration: 0});
        expect(camera.getBearing()).toBe(90);
        expect(fixedLngLat(camera.getCenter())).toEqual(fixedLngLat({lng: 70.3125, lat: 57.3265212252}));
    });

    test('rotates with specified offset, constrained to fit the view', () => {
        const camera = createCamera({zoom: 0});
        camera.rotateTo(90, {offset: [100, 0], duration: 0});
        expect(camera.getBearing()).toBe(90);
        expect(fixedLngLat(camera.getCenter())).toEqual(fixedLngLat({lng: 70.3125, lat: 0.000002552471840999715}));
    });

    test('rotates with specified offset relative to viewport on a rotated camera', () => {
        const camera = createCamera({bearing: 180, zoom: 1});
        camera.rotateTo(90, {offset: [200, 0], duration: 0});
        expect(camera.getBearing()).toBe(90);
        expect(fixedLngLat(camera.getCenter())).toEqual(fixedLngLat({lng: -70.3125, lat: 57.3265212252}));
    });

    test('emits move and rotate events, preserving eventData', () => {
        const camera = createCamera();
        let movestarted, moved, rotatestarted, rotated;
        const eventData = {data: 'ok'};

        expect.assertions(6);

        camera
            .on('movestart', (d) => { movestarted = d.data; })
            .on('move', (d) => { moved = d.data; })
            .on('moveend', (d) => {
                expect(movestarted).toBe('ok');
                expect(moved).toBe('ok');
                expect(d.data).toBe('ok');
            });

        camera
            .on('rotatestart', (d) => { rotatestarted = d.data; })
            .on('rotate', (d) => { rotated = d.data; })
            .on('rotateend', (d) => {
                expect(rotatestarted).toBe('ok');
                expect(rotated).toBe('ok');
                expect(d.data).toBe('ok');
            });

        camera.rotateTo(90, {duration: 0}, eventData);
    });
});

describe('#easeTo', () => {
    test('pans to specified location', () => {
        const camera = createCamera();
        camera.easeTo({center: [100, 0], duration: 0});
        expect(camera.getCenter()).toEqual({lng: 100, lat: 0});
    });

    test('zooms to specified level', () => {
        const camera = createCamera();
        camera.easeTo({zoom: 3.2, duration: 0});
        expect(camera.getZoom()).toBe(3.2);
    });

    test('rotates to specified bearing', () => {
        const camera = createCamera();
        camera.easeTo({bearing: 90, duration: 0});
        expect(camera.getBearing()).toBe(90);
    });

    test('pitches to specified pitch', () => {
        const camera = createCamera();
        camera.easeTo({pitch: 45, duration: 0});
        expect(camera.getPitch()).toBeCloseTo(45, 6);
    });

    test('rolls to specified roll', () => {
        const camera = createCamera();
        camera.easeTo({pitch: 1, roll: 45, duration: 0});
        expect(camera.getRoll()).toBeCloseTo(45, 6);
    });

    test('roll behavior at Euler angle singularity', () => {
        const camera = createCamera();
        camera.easeTo({bearing: 0, pitch: 0, roll: 45, duration: 0});
        expect(camera.getRoll()).toBeCloseTo(45, 6);
        expect(camera.getPitch()).toBeCloseTo(0, 6);
        expect(camera.getBearing()).toBeCloseTo(0, 6);
    });

    test('bearing behavior at Euler angle singularity', () => {
        const camera = createCamera();
        camera.easeTo({bearing: 45, pitch: 0, roll: 0, duration: 0});
        expect(camera.getRoll()).toBeCloseTo(0, 6);
        expect(camera.getPitch()).toBeCloseTo(0, 6);
        expect(camera.getBearing()).toBeCloseTo(45, 6);
    });

    test('pans and zooms', () => {
        const camera = createCamera();
        camera.easeTo({center: [100, 0], zoom: 3.2, duration: 0});
        expect(fixedLngLat(camera.getCenter())).toEqual(fixedLngLat({lng: 100, lat: 0}));
        expect(camera.getZoom()).toBe(3.2);
    });

    test('zooms around a point', () => {
        const camera = createCamera();
        camera.easeTo({around: [100, 0], zoom: 3, duration: 0});
        expect(fixedLngLat(camera.getCenter())).toEqual(fixedLngLat({lng: 87.5, lat: 0}));
        expect(camera.getZoom()).toBe(3);
    });

    test('pans and rotates', () => {
        const camera = createCamera();
        camera.easeTo({center: [100, 0], bearing: 90, duration: 0});
        expect(camera.getCenter()).toEqual({lng: 100, lat: 0});
        expect(camera.getBearing()).toBe(90);
    });

    test('zooms and rotates', () => {
        const camera = createCamera();
        camera.easeTo({zoom: 3.2, bearing: 90, duration: 0});
        expect(camera.getZoom()).toBe(3.2);
        expect(camera.getBearing()).toBe(90);
    });

    test('pans, zooms, and rotates', () => {
        const camera = createCamera({bearing: -90});
        camera.easeTo({center: [100, 0], zoom: 3.2, bearing: 90, duration: 0});
        expect(fixedLngLat(camera.getCenter())).toEqual(fixedLngLat({lng: 100, lat: 0}));
        expect(camera.getZoom()).toBe(3.2);
        expect(camera.getBearing()).toBe(90);
    });

    test('noop', () => {
        const camera = createCamera();
        camera.easeTo({duration: 0});
        expect(fixedLngLat(camera.getCenter())).toEqual({lng: 0, lat: 0});
        expect(camera.getZoom()).toBe(0);
        expect(camera.getBearing()).toBeCloseTo(0);
    });

    test('noop with offset', () => {
        const camera = createCamera();
        camera.easeTo({offset: [100, 0], duration: 0});
        expect(fixedLngLat(camera.getCenter())).toEqual({lng: 0, lat: 0});
        expect(camera.getZoom()).toBe(0);
        expect(camera.getBearing()).toBeCloseTo(0);
    });

    test('pans with specified offset', () => {
        const camera = createCamera();
        camera.easeTo({center: [100, 0], offset: [100, 0], duration: 0});
        expect(fixedLngLat(camera.getCenter())).toEqual({lng: 29.6875, lat: 0});
    });

    test('pans with specified offset relative to viewport on a rotated camera', () => {
        const camera = createCamera({bearing: 180});
        camera.easeTo({center: [100, 0], offset: [100, 0], duration: 0});
        expect(fixedLngLat(camera.getCenter())).toEqual({lng: 170.3125, lat: 0});
    });

    test('zooms with specified offset', () => {
        const camera = createCamera();
        camera.easeTo({zoom: 3.2, offset: [100, 0], duration: 0});
        expect(camera.getZoom()).toBe(3.2);
        expect(fixedLngLat(camera.getCenter())).toEqual(fixedLngLat({lng: 62.66117668978015, lat: 0}));
    });

    test('zooms with specified offset relative to viewport on a rotated camera', () => {
        const camera = createCamera({bearing: 180});
        camera.easeTo({zoom: 3.2, offset: [100, 0], duration: 0});
        expect(camera.getZoom()).toBe(3.2);
        expect(fixedLngLat(camera.getCenter())).toEqual(fixedLngLat({lng: -62.66117668978012, lat: 0}));
    });

    test('rotates with specified offset', () => {
        const camera = createCamera();
        camera.easeTo({bearing: 90, offset: [100, 0], duration: 0});
        expect(camera.getBearing()).toBe(90);
        expect(fixedLngLat(camera.getCenter())).toEqual(fixedLngLat({lng: 70.3125, lat: 0.000002552471840999715}));
    });

    test('rotates with specified offset relative to viewport on a rotated camera', () => {
        const camera = createCamera({bearing: 180});
        camera.easeTo({bearing: 90, offset: [100, 0], duration: 0});
        expect(camera.getBearing()).toBe(90);
        expect(fixedLngLat(camera.getCenter())).toEqual(fixedLngLat({lng: -70.3125, lat: 0.000002552471840999715}));
    });

    test('emits move, zoom, rotate, pitch, and roll events, preserving eventData', () => {
        const camera = createCamera();
        let movestarted, moved, zoomstarted, zoomed, rotatestarted, rotated, pitchstarted, pitched, rollstarted, rolled;
        const eventData = {data: 'ok'};

        expect.assertions(23);

        camera
            .on('movestart', (d) => { movestarted = d.data; })
            .on('move', (d) => { moved = d.data; })
            .on('moveend', (d) => {
                expect(camera._zooming).toBeFalsy();
                expect(camera._panning).toBeFalsy();
                expect(camera._rotating).toBeFalsy();
                expect(camera._rolling).toBeFalsy();

                expect(movestarted).toBe('ok');
                expect(moved).toBe('ok');
                expect(zoomed).toBe('ok');
                expect(rotated).toBe('ok');
                expect(rolled).toBe('ok');
                expect(pitched).toBe('ok');
                expect(d.data).toBe('ok');
            });

        camera
            .on('zoomstart', (d) => { zoomstarted = d.data; })
            .on('zoom', (d) => { zoomed = d.data; })
            .on('zoomend', (d) => {
                expect(zoomstarted).toBe('ok');
                expect(zoomed).toBe('ok');
                expect(d.data).toBe('ok');
            });

        camera
            .on('rotatestart', (d) => { rotatestarted = d.data; })
            .on('rotate', (d) => { rotated = d.data; })
            .on('rotateend', (d) => {
                expect(rotatestarted).toBe('ok');
                expect(rotated).toBe('ok');
                expect(d.data).toBe('ok');
            });

        camera
            .on('pitchstart', (d) => { pitchstarted = d.data; })
            .on('pitch', (d) => { pitched = d.data; })
            .on('pitchend', (d) => {
                expect(pitchstarted).toBe('ok');
                expect(pitched).toBe('ok');
                expect(d.data).toBe('ok');
            });

        camera
            .on('rollstart', (d) => { rollstarted = d.data; })
            .on('roll', (d) => { rolled = d.data; })
            .on('rollend', (d) => {
                expect(rollstarted).toBe('ok');
                expect(rolled).toBe('ok');
                expect(d.data).toBe('ok');
            });

        camera.easeTo(
            {center: [100, 0], zoom: 3.2, bearing: 90, duration: 0, pitch: 45, roll: 30},
            eventData);
    });

    test('does not emit zoom events if not zooming', () => new Promise<void>((done) => {
        const camera = createCamera();

        camera
            .on('zoomstart', () => { throw new Error('zoomstart failed'); })
            .on('zoom', () => { throw new Error('zoom failed'); })
            .on('zoomend', () => { throw new Error('zoomend failed'); })
            .on('moveend', () => { done(); });

        camera.easeTo({center: [100, 0], duration: 0});
    }));

    test('stops existing ease', () => {
        const camera = createCamera();
        camera.easeTo({center: [200, 0], duration: 100});
        camera.easeTo({center: [100, 0], duration: 0});
        expect(camera.getCenter()).toEqual({lng: 100, lat: 0});
    });

    test('can be called from within a moveend event handler', () => new Promise<void>(done => {
        const camera = createCamera();
        const stub = jest.spyOn(browser, 'now');

        stub.mockImplementation(() => 0);
        camera.easeTo({center: [100, 0], duration: 10});

        camera.once('moveend', () => {
            camera.easeTo({center: [200, 0], duration: 10});
            camera.once('moveend', () => {
                camera.easeTo({center: [300, 0], duration: 10});
                camera.once('moveend', () => {
                    done();
                });

                setTimeout(() => {
                    stub.mockImplementation(() => 30);
                    camera.simulateFrame();
                }, 0);
            });

            // setTimeout to avoid a synchronous callback
            setTimeout(() => {
                stub.mockImplementation(() => 20);
                camera.simulateFrame();
            }, 0);
        });

        // setTimeout to avoid a synchronous callback
        setTimeout(() => {
            stub.mockImplementation(() => 10);
            camera.simulateFrame();
        }, 0);
    }));

    test('pans eastward across the antimeridian', () => new Promise<void>(done => {
        const camera = createCamera();
        const stub = jest.spyOn(browser, 'now');

        camera.setCenter([170, 0]);
        let crossedAntimeridian;

        camera.on('move', () => {
            if (camera.getCenter().lng > 170) {
                crossedAntimeridian = true;
            }
        });

        camera.on('moveend', () => {
            expect(crossedAntimeridian).toBeTruthy();
            done();
        });

        stub.mockImplementation(() => 0);
        camera.easeTo({center: [-170, 0], duration: 10});

        setTimeout(() => {
            stub.mockImplementation(() => 1);
            camera.simulateFrame();

            setTimeout(() => {
                stub.mockImplementation(() => 10);
                camera.simulateFrame();
            }, 0);
        }, 0);
    }));

    test('does not pan eastward across the antimeridian on a single-globe mercator map', () => new Promise<void>(done => {
        const camera = createCamera({renderWorldCopies: false, zoom: 2});
        camera.setCenter([170, 0]);
        const initialLng = camera.getCenter().lng;
        camera.on('moveend', () => {
            expect(camera.getCenter().lng).toBeCloseTo(initialLng, 0);
            done();
        });
        camera.easeTo({center: [210, 0], duration: 0});
    }));

    test('pans westward across the antimeridian', () => new Promise<void>(done => {
        const camera = createCamera();
        const stub = jest.spyOn(browser, 'now');

        camera.setCenter([-170, 0]);
        let crossedAntimeridian;

        camera.on('move', () => {
            if (camera.getCenter().lng < -170) {
                crossedAntimeridian = true;
            }
        });

        camera.on('moveend', () => {
            expect(crossedAntimeridian).toBeTruthy();
            done();
        });

        stub.mockImplementation(() => 0);
        camera.easeTo({center: [170, 0], duration: 10});

        setTimeout(() => {
            stub.mockImplementation(() => 1);
            camera.simulateFrame();

            setTimeout(() => {
                stub.mockImplementation(() => 10);
                camera.simulateFrame();
            }, 0);
        }, 0);
    }));

    test('does not pan westward across the antimeridian on a single-globe mercator map', () => new Promise<void>(done => {
        const camera = createCamera({renderWorldCopies: false, zoom: 2});
        camera.setCenter([-170, 0]);
        const initialLng = camera.getCenter().lng;
        camera.on('moveend', () => {
            expect(camera.getCenter().lng).toBeCloseTo(initialLng, 0);
            done();
        });
        camera.easeTo({center: [-210, 0], duration: 0});
    }));

    test('animation occurs when prefers-reduced-motion: reduce is set but overridden by essential: true', () => new Promise<void>(done => {
        const camera = createCamera();
        Object.defineProperty(browser, 'prefersReducedMotion', {value: true});
        const stubNow = jest.spyOn(browser, 'now');

        // camera transition expected to take in this range when prefersReducedMotion is set and essential: true,
        // when a duration of 200 is requested
        const min = 100;
        const max = 300;

        let startTime;
        camera
            .on('movestart', () => { startTime = browser.now(); })
            .on('moveend', () => {
                const endTime = browser.now();
                const timeDiff = endTime - startTime;
                expect(timeDiff >= min && timeDiff < max).toBeTruthy();
                done();
            });

        setTimeout(() => {
            stubNow.mockImplementation(() => 0);
            camera.simulateFrame();

            camera.easeTo({center: [100, 0], zoom: 3.2, bearing: 90, duration: 200, essential: true});

            setTimeout(() => {
                stubNow.mockImplementation(() => 200);
                camera.simulateFrame();
            }, 0);
        }, 0);
    }));

    test('duration is 0 when prefers-reduced-motion: reduce is set', () => new Promise<void>(done => {
        const camera = createCamera();
        Object.defineProperty(browser, 'prefersReducedMotion', {value: true});
        assertTransitionTime(done, camera, 0, 10);
        camera.easeTo({center: [100, 0], zoom: 3.2, bearing: 90, duration: 1000});
    }));

    test('jumpTo on("move") during easeTo with zoom, pitch, etc', () => new Promise<void>(done => {
        const camera = createCamera();

        camera.on('moveend', (e: Event & {done?: true}) => {
            if ('done' in e) {
                setTimeout(() => {
                    done();
                }, 50);
            }
        });

        camera.easeTo({zoom: 20, bearing: 90, pitch: 60, duration: 500}, {done: true});
        camera.once('move', () => {
            camera.jumpTo({pitch: 40});
        });

        camera.simulateFrame();
        camera.simulateFrame();
    }));

    test('jumpTo on("zoom") during easeTo', () => new Promise<void>(done => {
        const camera = createCamera();

        camera.on('moveend', (e: Event & {done?: true}) => {
            if ('done' in e) {
                setTimeout(() => {
                    done();
                }, 50);
            }
        });

        camera.easeTo({zoom: 20, duration: 500}, {done: true});
        camera.once('zoom', () => {
            camera.jumpTo({pitch: 40});
        });

        camera.simulateFrame();
        camera.simulateFrame();
    }));

    test('jumpTo on("pitch") during easeTo', () => new Promise<void>(done => {
        const camera = createCamera();

        camera.on('moveend', (e: Event & {done?: true}) => {
            if ('done' in e) {
                setTimeout(() => {
                    done();
                }, 50);
            }
        });

        camera.easeTo({pitch: 60, duration: 500}, {done: true});
        camera.once('pitch', () => {
            camera.jumpTo({pitch: 40});
        });

        camera.simulateFrame();
        camera.simulateFrame();
    }));

    test('jumpTo on("rotate") during easeTo', () => new Promise<void>(done => {
        const camera = createCamera();

        camera.on('moveend', (e: Event & {done?: true}) => {
            if ('done' in e) {
                setTimeout(() => {
                    done();
                }, 50);
            }
        });

        camera.easeTo({bearing: 90, duration: 500}, {done: true});
        camera.once('rotate', () => {
            camera.jumpTo({pitch: 40});
        });

        camera.simulateFrame();
        camera.simulateFrame();
    }));
});

describe('#flyTo', () => {
    test('pans to specified location', () => {
        const camera = createCamera();
        camera.flyTo({center: [100, 0], animate: false});
        expect(fixedLngLat(camera.getCenter())).toEqual({lng: 100, lat: 0});
    });

    test('throws on invalid center argument', () => {
        const camera = createCamera();
        expect(() => {
            camera.flyTo({center: 1});
        }).toThrow(Error);
    });

    test('does not throw when cameras current zoom is sufficiently greater than passed zoom option', () => {
        const camera = createCamera({zoom: 22, center: [0, 0]});
        expect(() => camera.flyTo({zoom: 10, center: [0, 0]})).not.toThrow();
    });

    test('does not throw when cameras current zoom is above maxzoom and an offset creates infinite zoom out factor', () => {
        const transform = new MercatorTransform(0, 20.9999, 0, 60, true);
        transform.resize(512, 512);
        const camera = attachSimulateFrame(new CameraMock(transform, new MercatorCameraHelper(), {} as any))
            .jumpTo({zoom: 21, center: [0, 0]});
        camera._update = () => {};
        expect(() => camera.flyTo({zoom: 7.5, center: [0, 0], offset: [0, 70]})).not.toThrow();
    });

    test('zooms to specified level', () => {
        const camera = createCamera();
        camera.flyTo({zoom: 3.2, animate: false});
        expect(fixedNum(camera.getZoom())).toBe(3.2);
    });

    test('zooms to integer level without floating point errors', () => {
        const camera = createCamera({zoom: 0.6});
        camera.flyTo({zoom: 2, animate: false});
        expect(camera.getZoom()).toBe(2);
    });

    test('Zoom out from the same position to the same position with animation', () => new Promise<void>(done => {
        const pos = {lng: 0, lat: 0};
        const camera = createCamera({zoom: 20, center: pos});
        const stub = jest.spyOn(browser, 'now');

        camera.once('zoomend', () => {
            expect(fixedLngLat(camera.getCenter())).toEqual(fixedLngLat(pos));
            expect(camera.getZoom()).toBe(19);
            done();
        });

        stub.mockImplementation(() => 0);
        camera.flyTo({zoom: 19, center: pos, duration: 2});

        stub.mockImplementation(() => 3);
        camera.simulateFrame();
    }));

    test('rotates to specified bearing', () => {
        const camera = createCamera();
        camera.flyTo({bearing: 90, animate: false});
        expect(camera.getBearing()).toBe(90);
    });

    test('tilts to specified pitch', () => {
        const camera = createCamera();
        camera.flyTo({pitch: 45, animate: false});
        expect(camera.getPitch()).toBeCloseTo(45, 6);
    });

    test('rolls to specified roll', () => {
        const camera = createCamera();
        camera.flyTo({pitch: 1, roll: 45, animate: false});
        expect(camera.getRoll()).toBeCloseTo(45, 6);
    });

    test('roll behavior at Euler angle singularity', () => {
        const camera = createCamera();
        camera.flyTo({bearing: 0, pitch: 0, roll: 45, animate: false});
        expect(camera.getRoll()).toBeCloseTo(45, 6);
        expect(camera.getPitch()).toBeCloseTo(0, 6);
        expect(camera.getBearing()).toBeCloseTo(0, 6);
    });

    test('bearing behavior at Euler angle singularity', () => {
        const camera = createCamera();
        camera.flyTo({bearing: 45, pitch: 0, roll: 0, animate: false});
        expect(camera.getRoll()).toBeCloseTo(0, 6);
        expect(camera.getPitch()).toBeCloseTo(0, 6);
        expect(camera.getBearing()).toBeCloseTo(45, 6);
    });

    test('pans and zooms', () => {
        const camera = createCamera();
        camera.flyTo({center: [100, 0], zoom: 3.2, animate: false});
        expect(fixedLngLat(camera.getCenter())).toEqual({lng: 100, lat: 0});
        expect(fixedNum(camera.getZoom())).toBe(3.2);
    });

    test('pans and rotates', () => {
        const camera = createCamera();
        camera.flyTo({center: [100, 0], bearing: 90, animate: false});
        expect(fixedLngLat(camera.getCenter())).toEqual({lng: 100, lat: 0});
        expect(camera.getBearing()).toBe(90);
    });

    test('zooms and rotates', () => {
        const camera = createCamera();
        camera.flyTo({zoom: 3.2, bearing: 90, animate: false});
        expect(fixedNum(camera.getZoom())).toBe(3.2);
        expect(camera.getBearing()).toBe(90);
    });

    test('pans, zooms, and rotates', () => {
        const camera = createCamera();
        camera.flyTo({center: [100, 0], zoom: 3.2, bearing: 90, duration: 0, animate: false});
        expect(fixedLngLat(camera.getCenter())).toEqual({lng: 100, lat: 0});
        expect(fixedNum(camera.getZoom())).toBe(3.2);
        expect(camera.getBearing()).toBe(90);
    });

    test('noop', () => {
        const camera = createCamera();
        camera.flyTo({animate: false});
        expect(fixedLngLat(camera.getCenter())).toEqual({lng: 0, lat: 0});
        expect(camera.getZoom()).toBe(0);
        expect(camera.getBearing()).toBeCloseTo(0);
    });

    test('noop with offset', () => {
        const camera = createCamera();
        camera.flyTo({offset: [100, 0], animate: false});
        expect(fixedLngLat(camera.getCenter())).toEqual({lng: 0, lat: 0});
        expect(camera.getZoom()).toBe(0);
        expect(camera.getBearing()).toBeCloseTo(0);
    });

    test('pans with specified offset', () => {
        const camera = createCamera();
        camera.flyTo({center: [100, 0], offset: [100, 0], animate: false});
        expect(fixedLngLat(camera.getCenter())).toEqual({lng: 29.6875, lat: 0});
    });

    test('pans with specified offset relative to viewport on a rotated camera', () => {
        const camera = createCamera({bearing: 180});
        camera.easeTo({center: [100, 0], offset: [100, 0], animate: false});
        expect(fixedLngLat(camera.getCenter())).toEqual({lng: 170.3125, lat: 0});
    });

    test('emits move, zoom, rotate, pitch, and roll events, preserving eventData', () => {
        expect.assertions(22);

        const camera = createCamera();
        let movestarted, moved, zoomstarted, zoomed, rotatestarted, rotated, pitchstarted, pitched, rollstarted, rolled;
        const eventData = {data: 'ok'};

        camera
            .on('movestart', (d) => { movestarted = d.data; })
            .on('move', (d) => { moved = d.data; })
            .on('rotate', (d) => { rotated = d.data; })
            .on('pitch', (d) => { pitched = d.data; })
            .on('roll', (d) => { rolled = d.data; })
            .on('moveend', (d) => {
                expect(camera._zooming).toBeFalsy();
                expect(camera._panning).toBeFalsy();
                expect(camera._rotating).toBeFalsy();

                expect(movestarted).toBe('ok');
                expect(moved).toBe('ok');
                expect(zoomed).toBe('ok');
                expect(rotated).toBe('ok');
                expect(pitched).toBe('ok');
                expect(rolled).toBe('ok');
                expect(d.data).toBe('ok');
            });

        camera
            .on('zoomstart', (d) => { zoomstarted = d.data; })
            .on('zoom', (d) => { zoomed = d.data; })
            .on('zoomend', (d) => {
                expect(zoomstarted).toBe('ok');
                expect(zoomed).toBe('ok');
                expect(d.data).toBe('ok');
            });

        camera
            .on('rotatestart', (d) => { rotatestarted = d.data; })
            .on('rotate', (d) => { rotated = d.data; })
            .on('rotateend', (d) => {
                expect(rotatestarted).toBe('ok');
                expect(rotated).toBe('ok');
                expect(d.data).toBe('ok');
            });

        camera
            .on('pitchstart', (d) => { pitchstarted = d.data; })
            .on('pitch', (d) => { pitched = d.data; })
            .on('pitchend', (d) => {
                expect(pitchstarted).toBe('ok');
                expect(pitched).toBe('ok');
                expect(d.data).toBe('ok');
            });

        camera
            .on('rollstart', (d) => { rollstarted = d.data; })
            .on('roll', (d) => { rolled = d.data; })
            .on('rollend', (d) => {
                expect(rollstarted).toBe('ok');
                expect(rolled).toBe('ok');
                expect(d.data).toBe('ok');
            });

        camera.flyTo(
            {center: [100, 0], zoom: 3.2, bearing: 90, duration: 0, pitch: 45, roll: 20, animate: false},
            eventData);
    });

    test('for short flights, emits (solely) move events, preserving eventData', () => new Promise<void>(done => {
        //As I type this, the code path for guiding super-short flights is (and will probably remain) different.
        //As such; it deserves a separate test case. This test case flies the map from A to A.
        const camera = createCamera({center: [100, 0]});
        let movestarted, moved,
            zoomstarted, zoomed, zoomended,
            rotatestarted, rotated, rotateended,
            pitchstarted, pitched, pitchended;
        const eventData = {data: 'ok'};

        camera
            .on('movestart', (d) => { movestarted = d.data; })
            .on('move', (d) => { moved = d.data; })
            .on('zoomstart', (d) => { zoomstarted = d.data; })
            .on('zoom', (d) => { zoomed = d.data; })
            .on('zoomend', (d) => { zoomended = d.data; })
            .on('rotatestart', (d) => { rotatestarted = d.data; })
            .on('rotate', (d) => { rotated = d.data; })
            .on('rotateend', (d) => { rotateended = d.data; })
            .on('pitchstart', (d) => { pitchstarted = d.data; })
            .on('pitch', (d) => { pitched = d.data; })
            .on('pitchend', (d) => { pitchended = d.data; })
            .on('moveend', (d) => {
                expect(camera._zooming).toBeFalsy();
                expect(camera._panning).toBeFalsy();
                expect(camera._rotating).toBeFalsy();

                expect(movestarted).toBe('ok');
                expect(moved).toBe('ok');
                expect(zoomstarted).toBeUndefined();
                expect(zoomed).toBeUndefined();
                expect(zoomended).toBeUndefined();
                expect(rotatestarted).toBeUndefined();
                expect(rotated).toBeUndefined();
                expect(rotateended).toBeUndefined();
                expect(pitched).toBeUndefined();
                expect(pitchstarted).toBeUndefined();
                expect(pitchended).toBeUndefined();
                expect(d.data).toBe('ok');
                done();
            });

        const stub = jest.spyOn(browser, 'now');
        stub.mockImplementation(() => 0);

        camera.flyTo({center: [100, 0], duration: 10}, eventData);

        setTimeout(() => {
            stub.mockImplementation(() => 1);
            camera.simulateFrame();

            setTimeout(() => {
                stub.mockImplementation(() => 10);
                camera.simulateFrame();
            }, 0);
        }, 0);
    }));

    test('stops existing ease', () => {
        const camera = createCamera();
        camera.flyTo({center: [200, 0], duration: 100});
        camera.flyTo({center: [100, 0], duration: 0});
        expect(fixedLngLat(camera.getCenter())).toEqual({lng: 100, lat: 0});
    });

    test('can be called from within a moveend event handler', () => new Promise<void>(done => {
        const camera = createCamera();
        const stub = jest.spyOn(browser, 'now');
        stub.mockImplementation(() => 0);

        camera.flyTo({center: [100, 0], duration: 10});
        camera.once('moveend', () => {
            camera.flyTo({center: [200, 0], duration: 10});
            camera.once('moveend', () => {
                camera.flyTo({center: [300, 0], duration: 10});
                camera.once('moveend', () => {
                    done();
                });
            });
        });

        setTimeout(() => {
            stub.mockImplementation(() => 10);
            camera.simulateFrame();

            setTimeout(() => {
                stub.mockImplementation(() => 20);
                camera.simulateFrame();

                setTimeout(() => {
                    stub.mockImplementation(() => 30);
                    camera.simulateFrame();
                }, 0);
            }, 0);
        }, 0);
    }));

    test('ascends', () => new Promise<void>(done => {
        const camera = createCamera();
        camera.setZoom(18);
        let ascended;

        camera.on('zoom', () => {
            if (camera.getZoom() < 18) {
                ascended = true;
            }
        });

        camera.on('moveend', () => {
            expect(ascended).toBeTruthy();
            done();
        });

        const stub = jest.spyOn(browser, 'now');
        stub.mockImplementation(() => 0);

        camera.flyTo({center: [100, 0], zoom: 18, duration: 10});

        setTimeout(() => {
            stub.mockImplementation(() => 1);
            camera.simulateFrame();

            setTimeout(() => {
                stub.mockImplementation(() => 10);
                camera.simulateFrame();
            }, 0);
        }, 0);
    }));

    test('pans eastward across the prime meridian', () => new Promise<void>(done => {
        const camera = createCamera();
        const stub = jest.spyOn(browser, 'now');

        camera.setCenter([-10, 0]);
        let crossedPrimeMeridian;

        camera.on('move', () => {
            if (Math.abs(camera.getCenter().lng) < 10) {
                crossedPrimeMeridian = true;
            }
        });

        camera.on('moveend', () => {
            expect(crossedPrimeMeridian).toBeTruthy();
            done();
        });

        stub.mockImplementation(() => 0);
        camera.flyTo({center: [10, 0], duration: 20});

        setTimeout(() => {
            stub.mockImplementation(() => 1);
            camera.simulateFrame();

            setTimeout(() => {
                stub.mockImplementation(() => 20);
                camera.simulateFrame();
            }, 0);
        }, 0);
    }));

    test('pans westward across the prime meridian', () => new Promise<void>(done => {
        const camera = createCamera();
        const stub = jest.spyOn(browser, 'now');

        camera.setCenter([10, 0]);
        let crossedPrimeMeridian;

        camera.on('move', () => {
            if (Math.abs(camera.getCenter().lng) < 10) {
                crossedPrimeMeridian = true;
            }
        });

        camera.on('moveend', () => {
            expect(crossedPrimeMeridian).toBeTruthy();
            done();
        });

        stub.mockImplementation(() => 0);
        camera.flyTo({center: [-10, 0], duration: 20});

        setTimeout(() => {
            stub.mockImplementation(() => 1);
            camera.simulateFrame();

            setTimeout(() => {
                stub.mockImplementation(() => 20);
                camera.simulateFrame();
            }, 0);
        }, 0);
    }));

    test('pans eastward across the antimeridian', () => new Promise<void>(done => {
        const camera = createCamera();
        const stub = jest.spyOn(browser, 'now');

        camera.setCenter([170, 0]);
        let crossedAntimeridian;

        camera.on('move', () => {
            if (camera.getCenter().lng > 170) {
                crossedAntimeridian = true;
            }
        });

        camera.on('moveend', () => {
            expect(crossedAntimeridian).toBeTruthy();
            done();
        });

        stub.mockImplementation(() => 0);
        camera.flyTo({center: [-170, 0], duration: 20});

        setTimeout(() => {
            stub.mockImplementation(() => 1);
            camera.simulateFrame();

            setTimeout(() => {
                stub.mockImplementation(() => 20);
                camera.simulateFrame();
            }, 0);
        }, 0);
    }));

    test('pans westward across the antimeridian', () => new Promise<void>(done => {
        const camera = createCamera();
        const stub = jest.spyOn(browser, 'now');

        camera.setCenter([-170, 0]);
        let crossedAntimeridian;

        camera.on('move', () => {
            if (camera.getCenter().lng < -170) {
                crossedAntimeridian = true;
            }
        });

        camera.on('moveend', () => {
            expect(crossedAntimeridian).toBeTruthy();
            done();
        });

        stub.mockImplementation(() => 0);
        camera.flyTo({center: [170, 0], duration: 10});

        setTimeout(() => {
            stub.mockImplementation(() => 1);
            camera.simulateFrame();

            setTimeout(() => {
                stub.mockImplementation(() => 10);
                camera.simulateFrame();
            }, 0);
        }, 0);
    }));

    test('does not pan eastward across the antimeridian if no world copies', () => new Promise<void>(done => {
        const camera = createCamera({renderWorldCopies: false});
        const stub = jest.spyOn(browser, 'now');

        camera.setCenter([170, 0]);
        let crossedAntimeridian;

        camera.on('move', () => {
            if (camera.getCenter().lng > 170) {
                crossedAntimeridian = true;
            }
        });

        camera.on('moveend', () => {
            expect(crossedAntimeridian).toBeFalsy();
            done();
        });

        stub.mockImplementation(() => 0);
        camera.flyTo({center: [-170, 0], duration: 10});

        setTimeout(() => {
            stub.mockImplementation(() => 1);
            camera.simulateFrame();

            setTimeout(() => {
                stub.mockImplementation(() => 10);
                camera.simulateFrame();
            }, 0);
        }, 0);
    }));

    test('does not pan westward across the antimeridian if no world copies', () => new Promise<void>(done => {
        const camera = createCamera({renderWorldCopies: false});
        const stub = jest.spyOn(browser, 'now');

        camera.setCenter([-170, 0]);
        let crossedAntimeridian;

        camera.on('move', () => {
            if (fixedLngLat(camera.getCenter(), 10).lng < -170) {
                crossedAntimeridian = true;
            }
        });

        camera.on('moveend', () => {
            expect(crossedAntimeridian).toBeFalsy();
            done();
        });

        stub.mockImplementation(() => 0);
        camera.flyTo({center: [170, 0], duration: 10});

        setTimeout(() => {
            stub.mockImplementation(() => 1);
            camera.simulateFrame();

            setTimeout(() => {
                stub.mockImplementation(() => 10);
                camera.simulateFrame();
            }, 0);
        }, 0);
    }));

    test('jumps back to world 0 when crossing the antimeridian', () => new Promise<void>(done => {
        const camera = createCamera();
        const stub = jest.spyOn(browser, 'now');

        camera.setCenter([-170, 0]);

        let leftWorld0 = false;

        camera.on('move', () => {
            leftWorld0 = leftWorld0 || (camera.getCenter().lng < -180);
        });

        camera.on('moveend', () => {
            expect(leftWorld0).toBeFalsy();
            done();
        });

        stub.mockImplementation(() => 0);
        camera.flyTo({center: [170, 0], duration: 10});

        setTimeout(() => {
            stub.mockImplementation(() => 1);
            camera.simulateFrame();

            setTimeout(() => {
                stub.mockImplementation(() => 10);
                camera.simulateFrame();
            }, 0);
        }, 0);
    }));

    test('peaks at the specified zoom level', () => new Promise<void>(done => {
        const camera = createCamera({zoom: 20});
        const stub = jest.spyOn(browser, 'now');

        const minZoom = 1;
        let zoomed = false;

        camera.on('zoom', () => {
            const zoom = camera.getZoom();
            if (zoom < 1) {
                throw new Error(`${zoom} should be >= ${minZoom} during flyTo`);
            }

            if (camera.getZoom() < (minZoom + 1)) {
                zoomed = true;
            }
        });

        camera.on('moveend', () => {
            expect(zoomed).toBeTruthy();
            done();
        });

        stub.mockImplementation(() => 0);
        camera.flyTo({center: [1, 0], zoom: 20, minZoom, duration: 10});

        setTimeout(() => {
            stub.mockImplementation(() => 3);
            camera.simulateFrame();

            setTimeout(() => {
                stub.mockImplementation(() => 10);
                camera.simulateFrame();
            }, 0);
        }, 0);
    }));

    test('respects transform\'s maxZoom', () => new Promise<void>(done => {
        const transform = new MercatorTransform(2, 10, 0, 60, false);
        transform.resize(512, 512);

        const camera = attachSimulateFrame(new CameraMock(transform, new MercatorCameraHelper(), {} as any));
        camera._update = () => {};

        camera.on('moveend', () => {
            expect(camera.getZoom()).toBeCloseTo(10);
            const {lng, lat} = camera.getCenter();
            expect(lng).toBeCloseTo(12);
            expect(lat).toBeCloseTo(34);
            done();
        });

        const stub = jest.spyOn(browser, 'now');
        stub.mockImplementation(() => 0);
        camera.flyTo({center: [12, 34], zoom: 30, duration: 10});

        setTimeout(() => {
            stub.mockImplementation(() => 10);
            camera.simulateFrame();
        }, 0);
    }));

    test('respects transform\'s minZoom', () => new Promise<void>(done => {
        const transform = new MercatorTransform(2, 10, 0, 60, false);
        transform.resize(512, 512);

        const camera = attachSimulateFrame(new CameraMock(transform, new MercatorCameraHelper(), {} as any));
        camera._update = () => {};

        camera.on('moveend', () => {
            expect(camera.getZoom()).toBeCloseTo(2);
            const {lng, lat} = camera.getCenter();
            expect(lng).toBeCloseTo(12);
            expect(lat).toBeCloseTo(34);
            done();
        });

        const stub = jest.spyOn(browser, 'now');
        stub.mockImplementation(() => 0);
        camera.flyTo({center: [12, 34], zoom: 1, duration: 10});

        setTimeout(() => {
            stub.mockImplementation(() => 10);
            camera.simulateFrame();
        }, 0);
    }));

    test('resets duration to 0 if it exceeds maxDuration', () => new Promise<void>(done => {
        let startTime, endTime, timeDiff;
        const camera = createCamera({center: [37.63454, 55.75868], zoom: 18});

        camera
            .on('movestart', () => { startTime = new Date(); })
            .on('moveend', () => {
                endTime = new Date();
                timeDiff = endTime - startTime;
                expect(timeDiff).toBeLessThan(30);
                done();
            });

        camera.flyTo({center: [-122.3998631, 37.7884307], maxDuration: 100});
    }));

    test('flys instantly when prefers-reduce-motion:reduce is set', () => new Promise<void>(done => {
        const camera = createCamera();
        Object.defineProperty(browser, 'prefersReducedMotion', {value: true});
        assertTransitionTime(done, camera, 0, 10);
        camera.flyTo({center: [100, 0], bearing: 90, animate: true});
    }));

    test('check elevation events freezeElevation=false', async () => {
        const camera = createCamera();
        const stub = jest.spyOn(browser, 'now');

        const terrainCallbacks = {prepare: 0, update: 0, finalize: 0} as any;
        camera.terrain = {} as Terrain;
        camera._prepareElevation = () => { terrainCallbacks.prepare++; };
        camera._updateElevation = () => { terrainCallbacks.update++; };
        camera._finalizeElevation = () => { terrainCallbacks.finalize++; };
        camera.setCenter([-10, 0]);
        const moveEnded = camera.once('moveend');

        stub.mockImplementation(() => 0);
        camera.flyTo({center: [10, 0], duration: 20, freezeElevation: false});
        stub.mockImplementation(() => 1);
        camera.simulateFrame();
        stub.mockImplementation(() => 20);
        camera.simulateFrame();
        await moveEnded;
        expect(terrainCallbacks.prepare).toBe(1);
        expect(terrainCallbacks.update).toBe(2);
        expect(terrainCallbacks.finalize).toBe(0);
    });

    test('check elevation events freezeElevation=true', async() => {
        const camera = createCamera();
        const stub = jest.spyOn(browser, 'now');

        const terrainCallbacks = {prepare: 0, update: 0, finalize: 0} as any;
        camera.terrain = {} as Terrain;
        camera._prepareElevation = () => { terrainCallbacks.prepare++; };
        camera._updateElevation = () => { terrainCallbacks.update++; };
        camera._finalizeElevation = () => { terrainCallbacks.finalize++; };
        camera.setCenter([-10, 0]);
        const moveEnded = camera.once('moveend');

        stub.mockImplementation(() => 0);
        camera.flyTo({center: [10, 0], duration: 20, freezeElevation: true});
        stub.mockImplementation(() => 1);
        camera.simulateFrame();
        stub.mockImplementation(() => 20);
        camera.simulateFrame();
        await moveEnded;
        expect(terrainCallbacks.prepare).toBe(1);
        expect(terrainCallbacks.update).toBe(0);
        expect(terrainCallbacks.finalize).toBe(1);
    });

    test('check elevation callbacks', () => {
        const camera = createCamera();
        camera.terrain = {
            getElevationForLngLatZoom: () => 100,
            getMinTileElevationForLngLatZoom: () => 200
        };
        camera.transform = {
            elevation: 0,
            recalculateZoomAndCenter: () => true,
            setMinElevationForCurrentTile: (_a) => true,
            setElevation: (e) => { camera.transform.elevation = e; }
        };

        camera._prepareElevation([10, 0]);
        // expect(camera._elevationCenter).toBe([10, 0]);
        expect(camera._elevationStart).toBe(0);
        expect(camera._elevationTarget).toBe(100);
        expect(camera._elevationFreeze).toBeTruthy();

        camera.terrain.getElevationForLngLatZoom = () => 200;
        camera._updateElevation(0.5);
        expect(camera._elevationStart).toBe(-100);
        expect(camera._elevationTarget).toBe(200);

        camera._finalizeElevation();
        expect(camera._elevationFreeze).toBeFalsy();
    });
});

describe('#isEasing', () => {
    test('returns false when not easing', () => {
        const camera = createCamera();
        expect(!camera.isEasing()).toBeTruthy();
    });

    test('returns true when panning', () => {
        const camera = createCamera();
        camera.panTo([100, 0], {duration: 1});
        expect(camera.isEasing()).toBeTruthy();
    });

    test('returns false when done panning', () => new Promise<void>(done => {
        const camera = createCamera();
        camera.on('moveend', () => {
            expect(!camera.isEasing()).toBeTruthy();
            done();
        });
        const stub = jest.spyOn(browser, 'now');
        stub.mockImplementation(() => 0);
        camera.panTo([100, 0], {duration: 1});
        setTimeout(() => {
            stub.mockImplementation(() => 1);
            camera.simulateFrame();
        }, 0);
    }));

    test('returns true when zooming', () => {
        const camera = createCamera();
        camera.zoomTo(3.2, {duration: 1});

        expect(camera.isEasing()).toBeTruthy();
    });

    test('returns false when done zooming', () => new Promise<void>(done => {
        const camera = createCamera();
        camera.on('moveend', () => {
            expect(!camera.isEasing()).toBeTruthy();
            done();
        });
        const stub = jest.spyOn(browser, 'now');
        stub.mockImplementation(() => 0);
        camera.zoomTo(3.2, {duration: 1});
        setTimeout(() => {
            stub.mockImplementation(() => 1);
            camera.simulateFrame();
        }, 0);
    }));

    test('returns true when rotating', () => {
        const camera = createCamera();
        camera.rotateTo(90, {duration: 1});
        expect(camera.isEasing()).toBeTruthy();
    });

    test('returns false when done rotating', () => new Promise<void>(done => {
        const camera = createCamera();
        camera.on('moveend', () => {
            expect(!camera.isEasing()).toBeTruthy();
            done();
        });
        const stub = jest.spyOn(browser, 'now');
        stub.mockImplementation(() => 0);
        camera.rotateTo(90, {duration: 1});
        setTimeout(() => {
            stub.mockImplementation(() => 1);
            camera.simulateFrame();
        }, 0);
    }));
});

describe('#stop', () => {
    test('resets camera._zooming', () => {
        const camera = createCamera();
        camera.zoomTo(3.2);
        camera.stop();
        expect(!camera._zooming).toBeTruthy();
    });

    test('resets camera._rotating', () => {
        const camera = createCamera();
        camera.rotateTo(90);
        camera.stop();
        expect(!camera._rotating).toBeTruthy();
    });

    test('emits moveend if panning, preserving eventData', () => new Promise<void>(done => {
        const camera = createCamera();
        const eventData = {data: 'ok'};

        camera.on('moveend', (d) => {
            expect(d.data).toBe('ok');
            done();
        });

        camera.panTo([100, 0], {}, eventData);
        camera.stop();
    }));

    test('emits moveend if zooming, preserving eventData', () => new Promise<void>(done => {
        const camera = createCamera();
        const eventData = {data: 'ok'};

        camera.on('moveend', (d) => {
            expect(d.data).toBe('ok');
            done();
        });

        camera.zoomTo(3.2, {}, eventData);
        camera.stop();
    }));

    test('emits moveend if rotating, preserving eventData', () => new Promise<void>(done => {
        const camera = createCamera();
        const eventData = {data: 'ok'};

        camera.on('moveend', (d) => {
            expect(d.data).toBe('ok');
            done();
        });

        camera.rotateTo(90, {}, eventData);
        camera.stop();
    }));

    test('does not emit moveend if not moving', () => new Promise<void>(done => {
        const camera = createCamera();
        const eventData = {data: 'ok'};

        camera.on('moveend', (d) => {
            expect(d.data).toBe('ok');
            camera.stop();
            done(); // Fails with ".end() called twice" if we get here a second time.
        });

        const stub = jest.spyOn(browser, 'now');
        stub.mockImplementation(() => 0);
        camera.panTo([100, 0], {duration: 1}, eventData);

        setTimeout(() => {
            stub.mockImplementation(() => 1);
            camera.simulateFrame();
        }, 0);
    }));
});

describe('#cameraForBounds', () => {
    test('no options passed', () => {
        const camera = createCamera();
        const bb = [[-133, 16], [-68, 50]];
        const transform = camera.cameraForBounds(bb);

        expect(fixedLngLat(transform.center, 4)).toEqual({lng: -100.5, lat: 34.7171});
        expect(fixedNum(transform.zoom, 3)).toBe(2.469);
    });

    test('bearing positive number', () => {
        const camera = createCamera();
        const bb = [[-133, 16], [-68, 50]];
        const transform = camera.cameraForBounds(bb, {bearing: 175});

        expect(fixedLngLat(transform.center, 4)).toEqual({lng: -100.5, lat: 34.7171});
        expect(fixedNum(transform.zoom, 3)).toBe(2.396);
        expect(transform.bearing).toBe(175);
    });

    test('bearing negative number', () => {
        const camera = createCamera();
        const bb = [[-133, 16], [-68, 50]];
        const transform = camera.cameraForBounds(bb, {bearing: -30});

        expect(fixedLngLat(transform.center, 4)).toEqual({lng: -100.5, lat: 34.7171});
        expect(fixedNum(transform.zoom, 3)).toBe(2.222);
        expect(transform.bearing).toBe(-30);
    });

    test('padding number', () => {
        const camera = createCamera();
        const bb = [[-133, 16], [-68, 50]];
        const transform = camera.cameraForBounds(bb, {padding: 15});

        expect(fixedLngLat(transform.center, 4)).toEqual({lng: -100.5, lat: 34.7171});
        expect(fixedNum(transform.zoom, 3)).toBe(2.382);
    });

    test('padding object', () => {
        const camera = createCamera();
        const bb = [[-133, 16], [-68, 50]];
        const transform = camera.cameraForBounds(bb, {padding: {top: 15, right: 15, bottom: 15, left: 15}, duration: 0});

        expect(fixedLngLat(transform.center, 4)).toEqual({lng: -100.5, lat: 34.7171});
    });

    test('asymmetrical padding', () => {
        const camera = createCamera();
        const bb = [[-133, 16], [-68, 50]];
        const transform = camera.cameraForBounds(bb, {padding: {top: 10, right: 75, bottom: 50, left: 25}, duration: 0});

        expect(fixedLngLat(transform.center, 4)).toEqual({lng: -96.5558, lat: 32.0833});
    });

    test('bearing and asymmetrical padding', () => {
        const camera = createCamera();
        const bb = [[-133, 16], [-68, 50]];
        const transform = camera.cameraForBounds(bb, {bearing: 90, padding: {top: 10, right: 75, bottom: 50, left: 25}, duration: 0});

        expect(fixedLngLat(transform.center, 4)).toEqual({lng: -103.3761, lat: 31.7099});
    });

    test('offset', () => {
        const camera = createCamera();
        const bb = [[-133, 16], [-68, 50]];
        const transform = camera.cameraForBounds(bb, {offset: [0, 100]});

        expect(fixedLngLat(transform.center, 4)).toEqual({lng: -100.5, lat: 44.4717});
    });

    test('offset and padding', () => {
        const camera = createCamera();
        const bb = [[-133, 16], [-68, 50]];
        const transform = camera.cameraForBounds(bb, {padding: {top: 10, right: 75, bottom: 50, left: 25}, offset: [0, 100]});

        expect(fixedLngLat(transform.center, 4)).toEqual({lng: -96.5558, lat: 44.4189});
    });

    test('bearing, asymmetrical padding, and offset', () => {
        const camera = createCamera();
        const bb = [[-133, 16], [-68, 50]];
        const transform = camera.cameraForBounds(bb, {bearing: 90, padding: {top: 10, right: 75, bottom: 50, left: 25}, offset: [0, 100], duration: 0});

        expect(fixedLngLat(transform.center, 4)).toEqual({lng: -103.3761, lat: 43.0929});
    });

    test('asymmetrical transform using LngLatBounds instance', () => {
        const transform = new MercatorTransform(2, 10, 0, 60, false);
        transform.resize(2048, 512);

        const camera = attachSimulateFrame(new CameraMock(transform, new MercatorCameraHelper(), {} as any));
        camera._update = () => {};

        const bb = new LngLatBounds();
        bb.extend([-66.9326, 49.5904]);
        bb.extend([-125.0011, 24.9493]);

        const rotatedTransform = camera.cameraForBounds(bb, {bearing: 45});

        expect(fixedLngLat(rotatedTransform.center, 4)).toEqual({lng: -95.9669, lat: 38.3048});
        expect(fixedNum(rotatedTransform.zoom, 3)).toBe(2.507);
        expect(rotatedTransform.bearing).toBe(45);
    });
});

describe('#fitBounds', () => {
    test('no padding passed', () => {
        const camera = createCamera();
        const bb = [[-133, 16], [-68, 50]];
        camera.fitBounds(bb, {duration: 0});

        expect(fixedLngLat(camera.getCenter(), 4)).toEqual({lng: -100.5, lat: 34.7171});
        expect(fixedNum(camera.getZoom(), 3)).toBe(2.469);
    });

    test('padding number', () => {
        const camera = createCamera();
        const bb = [[-133, 16], [-68, 50]];
        camera.fitBounds(bb, {padding: 15, duration: 0});

        expect(fixedLngLat(camera.getCenter(), 4)).toEqual({lng: -100.5, lat: 34.7171});
        expect(fixedNum(camera.getZoom(), 3)).toBe(2.382);
    });

    test('padding object', () => {
        const camera = createCamera();
        const bb = [[-133, 16], [-68, 50]];
        camera.fitBounds(bb, {padding: {top: 10, right: 75, bottom: 50, left: 25}, duration: 0});

        expect(fixedLngLat(camera.getCenter(), 4)).toEqual({lng: -96.5558, lat: 32.0833});
    });

    test('padding does not get propagated to transform.padding', () => {
        const camera = createCamera();
        const bb = [[-133, 16], [-68, 50]];
        camera.fitBounds(bb, {padding: {top: 10, right: 75, bottom: 50, left: 25}, duration: 0});
        const padding = camera.transform.padding;

        expect(padding).toEqual({
            left: 0,
            right: 0,
            top: 0,
            bottom: 0
        });
    });

    test('fiji (crossing antimeridian)', () => {
        const camera = createCamera();
        const bb = [[175.813127, -20.157768], [-178.340903, -15.449124]];
        camera.fitBounds(bb, {duration: 0});

        expect(fixedLngLat(camera.getCenter(), 4)).toEqual({lng: 178.7361, lat: -17.819});
        expect(fixedNum(camera.getZoom(), 3)).toBe(5.944);
    });

    test('not crossing antimeridian', () => {
        const camera = createCamera();
        const bb = [[-10, -10], [10, 10]];
        camera.fitBounds(bb, {duration: 0});

        expect(fixedLngLat(camera.getCenter(), 4)).toEqual({lng: 0, lat: 0});
        expect(fixedNum(camera.getZoom(), 3)).toBe(4.163);
    });

});

describe('#fitScreenCoordinates', () => {
    test('bearing 225', () => {
        const camera = createCamera();
        const p0 = [128, 128];
        const p1 = [256, 256];
        const bearing = 225;
        camera.fitScreenCoordinates(p0, p1, bearing, {duration: 0});

        expect(fixedLngLat(camera.getCenter(), 4)).toEqual({lng: -45, lat: 40.9799});
        expect(fixedNum(camera.getZoom(), 3)).toBe(1.5);
        expect(camera.getBearing()).toBe(-135);
    });

    test('bearing 0', () => {
        const camera = createCamera();
        const p0 = [128, 128];
        const p1 = [256, 256];
        const bearing = 0;
        camera.fitScreenCoordinates(p0, p1, bearing, {duration: 0});

        expect(fixedLngLat(camera.getCenter(), 4)).toEqual({lng: -45, lat: 40.9799});
        expect(fixedNum(camera.getZoom(), 3)).toBe(2);
        expect(camera.getBearing()).toBeCloseTo(0);
    });

    test('inverted points', () => {
        const camera = createCamera();
        const p1 = [128, 128];
        const p0 = [256, 256];
        const bearing = 0;
        camera.fitScreenCoordinates(p0, p1, bearing, {duration: 0});

        expect(fixedLngLat(camera.getCenter(), 4)).toEqual({lng: -45, lat: 40.9799});
        expect(fixedNum(camera.getZoom(), 3)).toBe(2);
        expect(camera.getBearing()).toBeCloseTo(0);
    });
});

describe('queryTerrainElevation', () => {
    let camera: Camera;

    beforeEach(() => {
        camera = createCamera();
    });

    test('should return null if terrain is not set', () => {
        camera.terrain = null;
        const result = camera.queryTerrainElevation([0, 0]);
        expect(result).toBeNull();
    });

<<<<<<< HEAD
    test('Calls getElevationForLngLatZoom with correct arguments', () => {
        const getElevationForLngLatZoom = jest.fn();
        camera.terrain = {getElevationForLngLatZoom} as any as Terrain;
        camera.transform = new Transform(0, 22, 0, 60, true);

        camera.queryTerrainElevation([1, 2]);
=======
    test('should return the correct elevation', () => {
        // Set up mock transform and terrain objects
        const transform = new MercatorTransform(0, 22, 0, 60, true);
        transform.setElevation(50);
        const terrain = {
            getElevationForLngLatZoom: jest.fn().mockReturnValue(200)
        } as any as Terrain;

        // Set up camera with mock transform and terrain
        camera.transform = transform;
        camera.terrain = terrain;

        // Call queryTerrainElevation with mock lngLat
        const lngLatLike: LngLatLike = [1, 2];
        const expectedElevation = 150; // 200 - 50 = 150
        const result = camera.queryTerrainElevation(lngLatLike);

        // Check that transform.getElevation was called with the correct arguments
        expect(terrain.getElevationForLngLatZoom).toHaveBeenCalledWith(
            expect.objectContaining({
                lng: lngLatLike[0],
                lat: lngLatLike[1],
            }),
            transform.tileZoom
        );
>>>>>>> cacd4334

        expect(camera.terrain.getElevationForLngLatZoom).toHaveBeenCalledWith(
            expect.objectContaining({lng: 1, lat: 2,}),
            camera.transform.tileZoom
        );
    });
});

describe('#transformCameraUpdate', () => {

    test('invoke transformCameraUpdate callback during jumpTo', () => new Promise<void>(done => {
        const camera = createCamera();

        let callbackCount = 0;
        let eventCount = 0;

        camera.transformCameraUpdate = () => {
            callbackCount++;
            return {};
        };

        camera
            .on('move', () => {
                eventCount++;
                expect(eventCount).toBe(callbackCount);
            })
            .on('moveend', () => {
                done();
            });

        camera.jumpTo({center: [100, 0]});
    }));

    test('invoke transformCameraUpdate callback during easeTo', () => new Promise<void>(done => {
        expect.assertions(2);
        const camera = createCamera();
        const stub = jest.spyOn(browser, 'now');
        stub.mockImplementation(() => 0);

        let callbackCount = 0;
        let eventCount = 0;

        camera.transformCameraUpdate = () => {
            callbackCount++;
            return {};
        };

        camera
            .on('move', () => {
                eventCount++;
                expect(eventCount).toBe(callbackCount);
            })
            .on('moveend', () => {
                done();
            });

        camera.easeTo({center: [100, 0], duration: 10});

        setTimeout(() => {
            stub.mockImplementation(() => 1);
            camera.simulateFrame();

            setTimeout(() => {
                stub.mockImplementation(() => 10);
                camera.simulateFrame();
            }, 0);
        }, 0);
    }));

    test('invoke transformCameraUpdate callback during flyTo', () => new Promise<void>(done => {
        expect.assertions(2);
        const camera = createCamera();
        const stub = jest.spyOn(browser, 'now');
        stub.mockImplementation(() => 0);

        let callbackCount = 0;
        let eventCount = 0;

        camera.transformCameraUpdate = () => {
            callbackCount++;
            return {};
        };

        camera
            .on('move', () => {
                eventCount++;
                expect(eventCount).toBe(callbackCount);
            })
            .on('moveend', () => {
                done();
            });

        camera.flyTo({center: [100, 0], duration: 10});

        setTimeout(() => {
            stub.mockImplementation(() => 1);
            camera.simulateFrame();

            setTimeout(() => {
                stub.mockImplementation(() => 10);
                camera.simulateFrame();
            }, 0);
        }, 0);
    }));

    test('transformCameraUpdate overrides proposed camera settings', () => {
        const camera = createCamera();

        camera.transformCameraUpdate = ({center, zoom}) => {
            return {
                center: LngLat.convert([center.lng, center.lat + 10]),
                zoom: Math.round(zoom)
            };
        };

        camera.flyTo({center: [100, 0], zoom: 3.2, animate: false});
        expect(fixedLngLat(camera.getCenter())).toEqual({lng: 100, lat: 10});
        expect(fixedNum(camera.getZoom())).toBe(3);
    });
});

test('createCameraGlobe returns a globe camera', () => {
    const camera = createCameraGlobe();
    expect(typeof camera.cameraHelper._globe === 'undefined').toBeFalsy();
});

describe('#jumpTo globe projection', () => {
    describe('globe specific behavior', () => {
        let camera;

        beforeEach(() => {
            camera = createCameraGlobe({zoom: 1});
        });

        test('changing center with no zoom specified should adjusts zoom', () => {
            camera.jumpTo({center: [0, 40]});
            expect(camera.getCenter()).toEqual({lng: 0, lat: 40});
            expect(camera.getZoom()).toBe(0.6154999996223638);
        });

        test('changing center with zoom specified should not adjusts zoom', () => {
            camera.jumpTo({center: [0, 40], zoom: 3});
            expect(camera.getCenter()).toEqual({lng: 0, lat: 40});
            expect(camera.getZoom()).toBe(3);
        });
    });

    describe('mercator test equivalents', () => {
        // Modifications to this camera from one test should carry over to later tests
        const camera = createCameraGlobe({zoom: 1});

        test('sets center', () => {
            camera.jumpTo({center: [1, 2]});
            expect(camera.getCenter()).toEqual({lng: 1, lat: 2});
        });

        test('throws on invalid center argument', () => {
            expect(() => {
                camera.jumpTo({center: 1});
            }).toThrow(Error);
        });

        test('keeps current center if not specified', () => {
            camera.jumpTo({});
            expect(camera.getCenter()).toEqual({lng: 1, lat: 2});
        });

        test('sets zoom', () => {
            camera.jumpTo({zoom: 3});
            expect(camera.getZoom()).toBe(3);
        });

        test('keeps current zoom if not specified', () => {
            camera.jumpTo({});
            expect(camera.getZoom()).toBe(3);
        });

        test('sets bearing', () => {
            camera.jumpTo({bearing: 4});
            expect(camera.getBearing()).toBe(4);
        });

        test('keeps current bearing if not specified', () => {
            camera.jumpTo({});
            expect(camera.getBearing()).toBe(4);
        });

        test('sets pitch', () => {
            camera.jumpTo({pitch: 45});
            expect(camera.getPitch()).toBe(45);
        });

        test('keeps current pitch if not specified', () => {
            camera.jumpTo({});
            expect(camera.getPitch()).toBe(45);
        });

        test('sets roll', () => {
            camera.jumpTo({roll: 45});
            expect(camera.getRoll()).toBe(45);
        });

        test('keeps current roll if not specified', () => {
            camera.jumpTo({});
            expect(camera.getRoll()).toBe(45);
        });

        test('sets multiple properties', () => {
            camera.jumpTo({
                center: [10, 20],
                zoom: 10,
                bearing: 180,
                pitch: 60
            });
            expect(camera.getCenter()).toEqual({lng: 10, lat: 20});
            expect(camera.getZoom()).toBe(10);
            expect(camera.getBearing()).toBe(180);
            expect(camera.getPitch()).toBe(60);
        });

        test('emits move events, preserving eventData', () => {
            let started, moved, ended;
            const eventData = {data: 'ok'};

            camera
                .on('movestart', (d) => { started = d.data; })
                .on('move', (d) => { moved = d.data; })
                .on('moveend', (d) => { ended = d.data; });

            camera.jumpTo({center: [1, 2]}, eventData);
            expect(started).toBe('ok');
            expect(moved).toBe('ok');
            expect(ended).toBe('ok');
        });

        test('emits zoom events, preserving eventData', () => {
            let started, zoomed, ended;
            const eventData = {data: 'ok'};

            camera
                .on('zoomstart', (d) => { started = d.data; })
                .on('zoom', (d) => { zoomed = d.data; })
                .on('zoomend', (d) => { ended = d.data; });

            camera.jumpTo({zoom: 3}, eventData);
            expect(started).toBe('ok');
            expect(zoomed).toBe('ok');
            expect(ended).toBe('ok');
        });

        test('emits rotate events, preserving eventData', () => {
            let started, rotated, ended;
            const eventData = {data: 'ok'};

            camera
                .on('rotatestart', (d) => { started = d.data; })
                .on('rotate', (d) => { rotated = d.data; })
                .on('rotateend', (d) => { ended = d.data; });

            camera.jumpTo({bearing: 90}, eventData);
            expect(started).toBe('ok');
            expect(rotated).toBe('ok');
            expect(ended).toBe('ok');
        });

        test('emits pitch events, preserving eventData', () => {
            let started, pitched, ended;
            const eventData = {data: 'ok'};

            camera
                .on('pitchstart', (d) => { started = d.data; })
                .on('pitch', (d) => { pitched = d.data; })
                .on('pitchend', (d) => { ended = d.data; });

            camera.jumpTo({pitch: 10}, eventData);
            expect(started).toBe('ok');
            expect(pitched).toBe('ok');
            expect(ended).toBe('ok');
        });

        test('cancels in-progress easing', () => {
            camera.panTo([3, 4]);
            expect(camera.isEasing()).toBeTruthy();
            camera.jumpTo({center: [1, 2]});
            expect(!camera.isEasing()).toBeTruthy();
        });
    });
});

describe('#easeTo globe projection', () => {
    describe('globe specific behavior', () => {
        let camera;

        beforeEach(() => {
            camera = createCameraGlobe({zoom: 1});
        });

        test('changing center with no zoom specified should adjusts zoom', () => {
            camera.easeTo({center: [0, 40], duration: 0});
            expect(camera.getCenter()).toEqual({lng: 0, lat: 40});
            expect(camera.getZoom()).toBe(0.6154999996223638);
        });

        test('changing center with zoom specified should not adjusts zoom', () => {
            camera.easeTo({center: [0, 40], zoom: 3, duration: 0});
            expect(camera.getCenter()).toEqual({lng: 0, lat: 40});
            expect(camera.getZoom()).toBe(3);
        });
    });

    describe('mercator test equivalents', () => {
        test('pans to specified location', () => {
            const camera = createCameraGlobe();
            camera.easeTo({center: [100, 0], duration: 0});
            expect(camera.getCenter()).toEqual({lng: 100, lat: 0});
        });

        test('zooms to specified level', () => {
            const camera = createCameraGlobe();
            camera.easeTo({zoom: 3.2, duration: 0});
            expect(camera.getZoom()).toBe(3.2);
        });

        test('rotates to specified bearing', () => {
            const camera = createCameraGlobe();
            camera.easeTo({bearing: 90, duration: 0});
            expect(camera.getBearing()).toBe(90);
        });

        test('pitches to specified pitch', () => {
            const camera = createCameraGlobe();
            camera.easeTo({pitch: 45, duration: 0});
            expect(camera.getPitch()).toBe(45);
        });

        test('rolls to specified roll', () => {
            const camera = createCameraGlobe();
            camera.easeTo({pitch: 1, roll: 45, duration: 0});
            expect(camera.getPitch()).toBeCloseTo(1, 6);
            expect(camera.getRoll()).toBeCloseTo(45, 6);
        });

        test('roll behavior at Euler angle singularity', () => {
            const camera = createCameraGlobe();
            camera.easeTo({bearing: 0, pitch: 0, roll: 45, duration: 0});
            expect(camera.getRoll()).toBeCloseTo(45, 6);
            expect(camera.getPitch()).toBeCloseTo(0, 6);
            expect(camera.getBearing()).toBeCloseTo(0, 6);
        });

        test('bearing behavior at Euler angle singularity', () => {
            const camera = createCameraGlobe();
            camera.easeTo({bearing: 45, pitch: 0, roll: 0, duration: 0});
            expect(camera.getRoll()).toBeCloseTo(0, 6);
            expect(camera.getPitch()).toBeCloseTo(0, 6);
            expect(camera.getBearing()).toBeCloseTo(45, 6);
        });

        test('pans and zooms', () => {
            const camera = createCameraGlobe();
            camera.easeTo({center: [100, 0], zoom: 3.2, duration: 0});
            expect(fixedLngLat(camera.getCenter())).toEqual(fixedLngLat({lng: 100, lat: 0}));
            expect(camera.getZoom()).toBe(3.2);
        });

        test('pans and rotates', () => {
            const camera = createCameraGlobe();
            camera.easeTo({center: [100, 0], bearing: 90, duration: 0});
            expect(camera.getCenter()).toEqual({lng: 100, lat: 0});
            expect(camera.getBearing()).toBe(90);
        });

        test('zooms and rotates', () => {
            const camera = createCameraGlobe();
            camera.easeTo({zoom: 3.2, bearing: 90, duration: 0});
            expect(camera.getZoom()).toBe(3.2);
            expect(camera.getBearing()).toBe(90);
        });

        test('pans, zooms, and rotates', () => {
            const camera = createCameraGlobe({bearing: -90});
            camera.easeTo({center: [100, 0], zoom: 3.2, bearing: 90, duration: 0});
            expect(fixedLngLat(camera.getCenter())).toEqual(fixedLngLat({lng: 100, lat: 0}));
            expect(camera.getZoom()).toBe(3.2);
            expect(camera.getBearing()).toBe(90);
        });

        test('noop', () => {
            const camera = createCameraGlobe();
            camera.easeTo({duration: 0});
            expect(fixedLngLat(camera.getCenter())).toEqual({lng: 0, lat: 0});
            expect(camera.getZoom()).toBe(0);
            expect(camera.getBearing()).toBeCloseTo(0);
        });

        // The behavior of "offset" differs from mercator because mercator doesn't follow the docs
        // that offset should be relative to the *target* map state, not *starting* map state.
        // Globe does follow the docs for now.

        test('noop with offset', () => {
            const camera = createCameraGlobe();
            camera.easeTo({offset: [100, 0], duration: 0});
            expect(fixedLngLat(camera.getCenter())).toEqual({lng: -85.920282254, lat: 0});
            expect(camera.getZoom()).toBe(0);
            expect(camera.getBearing()).toBeCloseTo(0);
        });

        test('pans with specified offset', () => {
            const camera = createCameraGlobe();
            camera.easeTo({center: [100, 0], offset: [100, 0], duration: 0});
            expect(fixedLngLat(camera.getCenter())).toEqual({lng: 14.079717746, lat: 0});
        });

        test('pans with specified offset relative to viewport on a rotated camera', () => {
            const camera = createCameraGlobe({bearing: 180});
            camera.easeTo({center: [100, 0], offset: [100, 0], duration: 0});
            expect(fixedLngLat(camera.getCenter())).toEqual({lng: -174.079717746, lat: 0});
        });

        test('zooms with specified offset', () => {
            const camera = createCameraGlobe();
            camera.easeTo({zoom: 3.2, offset: [100, 0], duration: 0});
            expect(camera.getZoom()).toBe(3.2);
            expect(fixedLngLat(camera.getCenter())).toEqual(fixedLngLat({lng: -7.742888378, lat: 0}));
        });

        test('zooms with specified offset relative to viewport on a rotated camera', () => {
            const camera = createCameraGlobe({bearing: 180});
            camera.easeTo({zoom: 3.2, offset: [100, 0], duration: 0});
            expect(camera.getZoom()).toBe(3.2);
            expect(fixedLngLat(camera.getCenter())).toEqual(fixedLngLat({lng: 7.742888378, lat: 0}));
        });

        test('rotates with specified offset', () => {
            const camera = createCameraGlobe();
            camera.easeTo({bearing: 90, offset: [100, 0], duration: 0});
            expect(camera.getBearing()).toBe(90);
            expect(fixedLngLat(camera.getCenter())).toEqual(fixedLngLat({lng: 0, lat: 85.051129}));
        });

        test('rotates with specified offset relative to viewport on a rotated camera', () => {
            const camera = createCameraGlobe({bearing: 180});
            camera.easeTo({bearing: 90, offset: [100, 0], duration: 0});
            expect(camera.getBearing()).toBe(90);
            expect(fixedLngLat(camera.getCenter())).toEqual(fixedLngLat({lng: 0, lat: 85.051129}));
        });

        test('emits zoom events if changing latitude but not zooming', async () => {
            const camera = createCameraGlobe();

            const zoomstart = jest.fn();
            const zoom = jest.fn();
            const zoomend = jest.fn();

            expect.assertions(3);

            camera
                .on('zoomstart', zoomstart)
                .on('zoom', zoom)
                .on('zoomend', zoomend)
                .on('moveend', () => {
                    expect(zoomstart).toHaveBeenCalled();
                    expect(zoom).toHaveBeenCalled();
                    expect(zoomend).toHaveBeenCalled();
                });

            camera.easeTo({center: [0, 20], duration: 0});
        });

        test('does not emit zoom events if not changing latitude and not zooming', async () => {
            const camera = createCameraGlobe();

            expect.assertions(1);

            const spy = jest.fn();
            camera
                .on('zoomstart', spy)
                .on('zoom', spy)
                .on('zoomend', spy)
                .on('moveend', () => {
                    expect(spy).not.toHaveBeenCalled();
                });

            camera.easeTo({center: [100, 0], duration: 0});
        });

        test('pans eastward across the antimeridian', () => new Promise<void>(done => {
            const camera = createCameraGlobe();
            const stub = jest.spyOn(browser, 'now');

            camera.setCenter([170, 0]);
            let crossedAntimeridian;

            camera.on('move', () => {
                if (camera.getCenter().lng > 170) {
                    crossedAntimeridian = true;
                }
            });

            camera.on('moveend', () => {
                expect(crossedAntimeridian).toBeTruthy();
                done();
            });

            stub.mockImplementation(() => 0);
            camera.easeTo({center: [-170, 0], duration: 10});

            setTimeout(() => {
                stub.mockImplementation(() => 1);
                camera.simulateFrame();

                setTimeout(() => {
                    stub.mockImplementation(() => 10);
                    camera.simulateFrame();
                }, 0);
            }, 0);
        }));

        test('does pan eastward across the antimeridian on a renderWorldCopies: false map if globe is enabled', () => new Promise<void>(done => {
            const camera = createCameraGlobe({renderWorldCopies: false, zoom: 2});
            camera.setCenter([170, 0]);
            camera.on('moveend', () => {
                expect(camera.getCenter().lng).toBeCloseTo(-150, 0);
                done();
            });
            camera.easeTo({center: [210, 0], duration: 0});
        }));

        test('pans westward across the antimeridian', () => new Promise<void>(done => {
            const camera = createCameraGlobe();
            const stub = jest.spyOn(browser, 'now');

            camera.setCenter([-170, 0]);
            let crossedAntimeridian;

            camera.on('move', () => {
                if (camera.getCenter().lng < -170) {
                    crossedAntimeridian = true;
                }
            });

            camera.on('moveend', () => {
                expect(crossedAntimeridian).toBeTruthy();
                done();
            });

            stub.mockImplementation(() => 0);
            camera.easeTo({center: [170, 0], duration: 10});

            setTimeout(() => {
                stub.mockImplementation(() => 1);
                camera.simulateFrame();

                setTimeout(() => {
                    stub.mockImplementation(() => 10);
                    camera.simulateFrame();
                }, 0);
            }, 0);
        }));

        test('does pan westward across the antimeridian on a renderWorldCopies: false map if globe is enabled', () => new Promise<void>(done => {
            const camera = createCameraGlobe({renderWorldCopies: false, zoom: 2});
            camera.setCenter([-170, 0]);
            camera.on('moveend', () => {
                expect(camera.getCenter().lng).toBeCloseTo(150, 0);
                done();
            });
            camera.easeTo({center: [-210, 0], duration: 0});
        }));
    });
});

describe('#flyTo globe projection', () => {
    describe('globe specific behavior', () => {
        let camera;

        beforeEach(() => {
            camera = createCameraGlobe({zoom: 1});
        });

        test('changing center with no zoom specified should adjusts zoom', () => {
            camera.flyTo({center: [0, 40], animate: false});
            expect(camera.getCenter().lng).toBeCloseTo(0, 9);
            expect(camera.getCenter().lat).toBeCloseTo(40, 9);
            expect(camera.getZoom()).toBe(0.6154999996223638);
        });

        test('changing center with zoom specified should not adjusts zoom', () => {
            camera.flyTo({center: [0, 40], zoom: 3, animate: false});
            expect(camera.getCenter().lng).toBeCloseTo(0, 9);
            expect(camera.getCenter().lat).toBeCloseTo(40, 9);
            expect(camera.getZoom()).toBe(3);
        });
    });

    describe('mercator test equivalents', () => {
        test('pans to specified location', () => {
            const camera = createCameraGlobe();
            camera.flyTo({center: [100, 0], animate: false});
            expect(camera.getCenter().lng).toBeCloseTo(100, 9);
            expect(camera.getCenter().lat).toBeCloseTo(0, 9);
        });

        test('throws on invalid center argument', () => {
            const camera = createCameraGlobe();
            expect(() => {
                camera.flyTo({center: 1});
            }).toThrow(Error);
        });

        test('does not throw when cameras current zoom is sufficiently greater than passed zoom option', () => {
            const camera = createCameraGlobe({zoom: 22, center: [0, 0]});
            expect(() => camera.flyTo({zoom: 10, center: [0, 0]})).not.toThrow();
        });

        test('zooms to specified level', () => {
            const camera = createCameraGlobe();
            camera.flyTo({zoom: 3.2, animate: false});
            expect(fixedNum(camera.getZoom())).toBe(3.2);
        });

        test('zooms to integer level without floating point errors', () => {
            const camera = createCameraGlobe({zoom: 0.6});
            camera.flyTo({zoom: 2, animate: false});
            expect(camera.getZoom()).toBe(2);
        });

        test('Zoom out from the same position to the same position with animation', () => new Promise<void>(done => {
            const pos = {lng: 0, lat: 0};
            const camera = createCameraGlobe({zoom: 20, center: pos});
            const stub = jest.spyOn(browser, 'now');

            camera.once('zoomend', () => {
                expect(fixedLngLat(camera.getCenter())).toEqual(fixedLngLat(pos));
                expect(camera.getZoom()).toBe(19);
                done();
            });

            stub.mockImplementation(() => 0);
            camera.flyTo({zoom: 19, center: pos, duration: 2});

            stub.mockImplementation(() => 3);
            camera.simulateFrame();
        }));

        test('rotates to specified bearing', () => {
            const camera = createCameraGlobe();
            camera.flyTo({bearing: 90, animate: false});
            expect(camera.getBearing()).toBe(90);
        });

        test('tilts to specified pitch', () => {
            const camera = createCameraGlobe();
            camera.flyTo({pitch: 45, animate: false});
            expect(camera.getPitch()).toBe(45);
        });

        test('rolls to specified roll', () => {
            const camera = createCameraGlobe();
            camera.flyTo({pitch: 1, roll: 45, animate: false});
            expect(camera.getPitch()).toBeCloseTo(1, 6);
            expect(camera.getRoll()).toBeCloseTo(45, 6);
        });

        test('roll behavior at Euler angle singularity', () => {
            const camera = createCameraGlobe();
            camera.flyTo({bearing: 0, pitch: 0, roll: 45, animate: false});
            expect(camera.getRoll()).toBeCloseTo(45, 6);
            expect(camera.getPitch()).toBeCloseTo(0, 6);
            expect(camera.getBearing()).toBeCloseTo(0, 6);
        });

        test('bearing behavior at Euler angle singularity', () => {
            const camera = createCameraGlobe();
            camera.flyTo({bearing: 45, pitch: 0, roll: 0, animate: false});
            expect(camera.getRoll()).toBeCloseTo(0, 6);
            expect(camera.getPitch()).toBeCloseTo(0, 6);
            expect(camera.getBearing()).toBeCloseTo(45, 6);
        });

        test('pans and zooms', () => {
            const camera = createCameraGlobe();
            camera.flyTo({center: [100, 0], zoom: 3.2, animate: false});
            expect(fixedLngLat(camera.getCenter())).toEqual({lng: 100, lat: 0});
            expect(fixedNum(camera.getZoom())).toBe(3.2);
        });

        test('pans and rotates', () => {
            const camera = createCameraGlobe();
            camera.flyTo({center: [100, 0], bearing: 90, animate: false});
            expect(fixedLngLat(camera.getCenter())).toEqual({lng: 100, lat: 0});
            expect(camera.getBearing()).toBe(90);
        });

        test('zooms and rotates', () => {
            const camera = createCameraGlobe();
            camera.flyTo({zoom: 3.2, bearing: 90, animate: false});
            expect(fixedNum(camera.getZoom())).toBe(3.2);
            expect(camera.getBearing()).toBe(90);
        });

        test('pans, zooms, and rotates', () => {
            const camera = createCameraGlobe();
            camera.flyTo({center: [100, 0], zoom: 3.2, bearing: 90, duration: 0, animate: false});
            expect(fixedLngLat(camera.getCenter())).toEqual({lng: 100, lat: 0});
            expect(fixedNum(camera.getZoom())).toBe(3.2);
            expect(camera.getBearing()).toBe(90);
        });

        test('noop', () => {
            const camera = createCameraGlobe();
            camera.flyTo({animate: false});
            expect(fixedLngLat(camera.getCenter())).toEqual({lng: 0, lat: 0});
            expect(camera.getZoom()).toBe(0);
            expect(camera.getBearing()).toBeCloseTo(0);
        });

        // Globe animations with offset are different from mercator because
        // globe animations follow docs, see comment in easeTo globe tests.

        test('noop with offset', () => {
            const camera = createCameraGlobe();
            camera.flyTo({offset: [100, 0], animate: false});
            expect(fixedLngLat(camera.getCenter())).toEqual({lng: -85.920282254, lat: 0});
            expect(camera.getZoom()).toBe(0);
            expect(camera.getBearing()).toBeCloseTo(0);
        });

        test('pans with specified offset', () => {
            const camera = createCameraGlobe();
            camera.flyTo({center: [100, 0], offset: [100, 0], animate: false});
            expect(fixedLngLat(camera.getCenter())).toEqual({lng: 14.079717746, lat: 0});
        });

        test('pans with specified offset relative to viewport on a rotated camera', () => {
            const camera = createCameraGlobe({bearing: 180});
            camera.easeTo({center: [100, 0], offset: [100, 0], animate: false});
            expect(fixedLngLat(camera.getCenter())).toEqual({lng: -174.079717746, lat: 0});
        });

        test('emits move, zoom, rotate, pitch, and roll events, preserving eventData', () => {
            expect.assertions(24);

            const camera = createCameraGlobe();
            let movestarted, moved, zoomstarted, zoomed, rotatestarted, rotated, pitchstarted, pitched, rollstarted, rolled;
            const eventData = {data: 'ok'};

            camera
                .on('movestart', (d) => { movestarted = d.data; })
                .on('move', (d) => { moved = d.data; })
                .on('rotate', (d) => { rotated = d.data; })
                .on('pitch', (d) => { pitched = d.data; })
                .on('roll', (d) => { rolled = d.data; })
                .on('moveend', (d) => {
                    expect(camera._zooming).toBeFalsy();
                    expect(camera._panning).toBeFalsy();
                    expect(camera._rotating).toBeFalsy();
                    expect(camera._pitching).toBeFalsy();
                    expect(camera._rolling).toBeFalsy();

                    expect(movestarted).toBe('ok');
                    expect(moved).toBe('ok');
                    expect(zoomed).toBe('ok');
                    expect(rotated).toBe('ok');
                    expect(pitched).toBe('ok');
                    expect(rolled).toBe('ok');
                    expect(d.data).toBe('ok');
                });

            camera
                .on('zoomstart', (d) => { zoomstarted = d.data; })
                .on('zoom', (d) => { zoomed = d.data; })
                .on('zoomend', (d) => {
                    expect(zoomstarted).toBe('ok');
                    expect(zoomed).toBe('ok');
                    expect(d.data).toBe('ok');
                });

            camera
                .on('rotatestart', (d) => { rotatestarted = d.data; })
                .on('rotate', (d) => { rotated = d.data; })
                .on('rotateend', (d) => {
                    expect(rotatestarted).toBe('ok');
                    expect(rotated).toBe('ok');
                    expect(d.data).toBe('ok');
                });

            camera
                .on('pitchstart', (d) => { pitchstarted = d.data; })
                .on('pitch', (d) => { pitched = d.data; })
                .on('pitchend', (d) => {
                    expect(pitchstarted).toBe('ok');
                    expect(pitched).toBe('ok');
                    expect(d.data).toBe('ok');
                });

            camera
                .on('rollstart', (d) => { rollstarted = d.data; })
                .on('roll', (d) => { rolled = d.data; })
                .on('rollend', (d) => {
                    expect(rollstarted).toBe('ok');
                    expect(rolled).toBe('ok');
                    expect(d.data).toBe('ok');
                });

            camera.flyTo(
                {center: [100, 0], zoom: 3.2, bearing: 90, duration: 0, pitch: 45, roll: 10, animate: false},
                eventData);
        });

        test('for short flights, emits (solely) move events, preserving eventData', () => new Promise<void>(done => {
            //As I type this, the code path for guiding super-short flights is (and will probably remain) different.
            //As such; it deserves a separate test case. This test case flies the map from A to A.
            const camera = createCameraGlobe({center: [100, 0]});
            let movestarted, moved,
                zoomstarted, zoomed, zoomended,
                rotatestarted, rotated, rotateended,
                pitchstarted, pitched, pitchended;
            const eventData = {data: 'ok'};

            camera
                .on('movestart', (d) => { movestarted = d.data; })
                .on('move', (d) => { moved = d.data; })
                .on('zoomstart', (d) => { zoomstarted = d.data; })
                .on('zoom', (d) => { zoomed = d.data; })
                .on('zoomend', (d) => { zoomended = d.data; })
                .on('rotatestart', (d) => { rotatestarted = d.data; })
                .on('rotate', (d) => { rotated = d.data; })
                .on('rotateend', (d) => { rotateended = d.data; })
                .on('pitchstart', (d) => { pitchstarted = d.data; })
                .on('pitch', (d) => { pitched = d.data; })
                .on('pitchend', (d) => { pitchended = d.data; })
                .on('moveend', (d) => {
                    expect(camera._zooming).toBeFalsy();
                    expect(camera._panning).toBeFalsy();
                    expect(camera._rotating).toBeFalsy();

                    expect(movestarted).toBe('ok');
                    expect(moved).toBe('ok');
                    expect(zoomstarted).toBeUndefined();
                    expect(zoomed).toBeUndefined();
                    expect(zoomended).toBeUndefined();
                    expect(rotatestarted).toBeUndefined();
                    expect(rotated).toBeUndefined();
                    expect(rotateended).toBeUndefined();
                    expect(pitched).toBeUndefined();
                    expect(pitchstarted).toBeUndefined();
                    expect(pitchended).toBeUndefined();
                    expect(d.data).toBe('ok');
                    done();
                });

            const stub = jest.spyOn(browser, 'now');
            stub.mockImplementation(() => 0);

            camera.flyTo({center: [100, 0], duration: 10}, eventData);

            setTimeout(() => {
                stub.mockImplementation(() => 1);
                camera.simulateFrame();

                setTimeout(() => {
                    stub.mockImplementation(() => 10);
                    camera.simulateFrame();
                }, 0);
            }, 0);
        }));

        test('ascends', () => new Promise<void>(done => {
            const camera = createCameraGlobe();
            camera.setZoom(18);
            let ascended;
            const normalizedStartZoom = camera.getZoom() + getZoomAdjustment(camera.getCenter().lat, 0);
            camera.on('zoom', () => {
                const normalizedZoom = camera.getZoom() + getZoomAdjustment(camera.getCenter().lat, 0);
                if (normalizedZoom < normalizedStartZoom) {
                    ascended = true;
                }
            });

            camera.on('moveend', () => {
                expect(ascended).toBeTruthy();
                done();
            });

            const stub = jest.spyOn(browser, 'now');
            stub.mockImplementation(() => 0);

            camera.flyTo({center: [100, 0], zoom: 18, duration: 10});

            setTimeout(() => {
                stub.mockImplementation(() => 1);
                camera.simulateFrame();

                setTimeout(() => {
                    stub.mockImplementation(() => 10);
                    camera.simulateFrame();
                }, 0);
            }, 0);
        }));

        test('pans eastward across the prime meridian', () => new Promise<void>(done => {
            const camera = createCameraGlobe();
            const stub = jest.spyOn(browser, 'now');

            camera.setCenter([-10, 0]);
            let crossedPrimeMeridian;

            camera.on('move', () => {
                if (Math.abs(camera.getCenter().lng) < 10) {
                    crossedPrimeMeridian = true;
                }
            });

            camera.on('moveend', () => {
                expect(crossedPrimeMeridian).toBeTruthy();
                done();
            });

            stub.mockImplementation(() => 0);
            camera.flyTo({center: [10, 0], duration: 20});

            setTimeout(() => {
                stub.mockImplementation(() => 1);
                camera.simulateFrame();

                setTimeout(() => {
                    stub.mockImplementation(() => 20);
                    camera.simulateFrame();
                }, 0);
            }, 0);
        }));

        test('pans westward across the prime meridian', () => new Promise<void>(done => {
            const camera = createCameraGlobe();
            const stub = jest.spyOn(browser, 'now');

            camera.setCenter([10, 0]);
            let crossedPrimeMeridian;

            camera.on('move', () => {
                if (Math.abs(camera.getCenter().lng) < 10) {
                    crossedPrimeMeridian = true;
                }
            });

            camera.on('moveend', () => {
                expect(crossedPrimeMeridian).toBeTruthy();
                done();
            });

            stub.mockImplementation(() => 0);
            camera.flyTo({center: [-10, 0], duration: 20});

            setTimeout(() => {
                stub.mockImplementation(() => 1);
                camera.simulateFrame();

                setTimeout(() => {
                    stub.mockImplementation(() => 20);
                    camera.simulateFrame();
                }, 0);
            }, 0);
        }));

        test('pans eastward across the antimeridian', () => new Promise<void>(done => {
            const camera = createCameraGlobe();
            const stub = jest.spyOn(browser, 'now');

            camera.setCenter([170, 0]);
            let crossedAntimeridian;

            camera.on('move', () => {
                if (camera.getCenter().lng > 170) {
                    crossedAntimeridian = true;
                }
            });

            camera.on('moveend', () => {
                expect(crossedAntimeridian).toBeTruthy();
                done();
            });

            stub.mockImplementation(() => 0);
            camera.flyTo({center: [-170, 0], duration: 20});

            setTimeout(() => {
                stub.mockImplementation(() => 1);
                camera.simulateFrame();

                setTimeout(() => {
                    stub.mockImplementation(() => 20);
                    camera.simulateFrame();
                }, 0);
            }, 0);
        }));

        test('pans westward across the antimeridian', () => new Promise<void>(done => {
            const camera = createCameraGlobe();
            const stub = jest.spyOn(browser, 'now');

            camera.setCenter([-170, 0]);
            let crossedAntimeridian;

            camera.on('move', () => {
                if (camera.getCenter().lng < -170) {
                    crossedAntimeridian = true;
                }
            });

            camera.on('moveend', () => {
                expect(crossedAntimeridian).toBeTruthy();
                done();
            });

            stub.mockImplementation(() => 0);
            camera.flyTo({center: [170, 0], duration: 10});

            setTimeout(() => {
                stub.mockImplementation(() => 1);
                camera.simulateFrame();

                setTimeout(() => {
                    stub.mockImplementation(() => 10);
                    camera.simulateFrame();
                }, 0);
            }, 0);
        }));

        test('pans eastward across the antimeridian even if renderWorldCopies: false', () => new Promise<void>(done => {
            const camera = createCameraGlobe({renderWorldCopies: false});
            const stub = jest.spyOn(browser, 'now');

            camera.setCenter([170, 0]);
            let crossedAntimeridian;

            camera.on('move', () => {
                if (camera.getCenter().lng > 170) {
                    crossedAntimeridian = true;
                }
            });

            camera.on('moveend', () => {
                expect(crossedAntimeridian).toBeTruthy();
                done();
            });

            stub.mockImplementation(() => 0);
            camera.flyTo({center: [-170, 0], duration: 10});

            setTimeout(() => {
                stub.mockImplementation(() => 1);
                camera.simulateFrame();

                setTimeout(() => {
                    stub.mockImplementation(() => 10);
                    camera.simulateFrame();
                }, 0);
            }, 0);
        }));

        test('pans westward across the antimeridian even if renderWorldCopies: false', () => new Promise<void>(done => {
            const camera = createCameraGlobe({renderWorldCopies: false});
            const stub = jest.spyOn(browser, 'now');

            camera.setCenter([-170, 0]);
            let crossedAntimeridian;

            camera.on('move', () => {
                if (fixedLngLat(camera.getCenter(), 10).lng < -170) {
                    crossedAntimeridian = true;
                }
            });

            camera.on('moveend', () => {
                expect(crossedAntimeridian).toBeTruthy();
                done();
            });

            stub.mockImplementation(() => 0);
            camera.flyTo({center: [170, 0], duration: 10});

            setTimeout(() => {
                stub.mockImplementation(() => 1);
                camera.simulateFrame();

                setTimeout(() => {
                    stub.mockImplementation(() => 10);
                    camera.simulateFrame();
                }, 0);
            }, 0);
        }));

        test('jumps back to world 0 when crossing the antimeridian', () => new Promise<void>(done => {
            const camera = createCameraGlobe();
            const stub = jest.spyOn(browser, 'now');

            camera.setCenter([-170, 0]);

            let leftWorld0 = false;

            camera.on('move', () => {
                leftWorld0 = leftWorld0 || (camera.getCenter().lng < -180);
            });

            camera.on('moveend', () => {
                expect(leftWorld0).toBeFalsy();
                done();
            });

            stub.mockImplementation(() => 0);
            camera.flyTo({center: [170, 0], duration: 10});

            setTimeout(() => {
                stub.mockImplementation(() => 1);
                camera.simulateFrame();

                setTimeout(() => {
                    stub.mockImplementation(() => 10);
                    camera.simulateFrame();
                }, 0);
            }, 0);
        }));

        test('peaks at the specified zoom level', () => new Promise<void>(done => {
            const camera = createCameraGlobe({zoom: 20});
            const stub = jest.spyOn(browser, 'now');

            const minZoom = 1;
            let zoomed = false;

            let leastZoom = 200;
            camera.on('zoom', () => {
                const zoom = camera.getZoom();
                if (zoom < 1) {
                    throw new Error(`${zoom} should be >= ${minZoom} during flyTo`);
                }

                leastZoom = Math.min(leastZoom, zoom);
                if (zoom < (minZoom + 1)) {
                    zoomed = true;
                }
            });

            camera.on('moveend', () => {
                expect(zoomed).toBeTruthy();
                done();
            });

            stub.mockImplementation(() => 0);
            camera.flyTo({center: [1, 0], zoom: 20, minZoom, duration: 10});

            setTimeout(() => {
                stub.mockImplementation(() => 3);
                camera.simulateFrame();

                setTimeout(() => {
                    stub.mockImplementation(() => 10);
                    camera.simulateFrame();
                }, 0);
            }, 0);
        }));

        test('respects transform\'s maxZoom', () => new Promise<void>(done => {
            const camera = createCameraGlobe();
            camera.transform.setMinZoom(2);
            camera.transform.setMaxZoom(10);

            camera.on('moveend', () => {
                expect(camera.getZoom()).toBeCloseTo(10);
                const {lng, lat} = camera.getCenter();
                expect(lng).toBeCloseTo(12);
                expect(lat).toBeCloseTo(34);
                done();
            });

            const stub = jest.spyOn(browser, 'now');
            stub.mockImplementation(() => 0);
            camera.flyTo({center: [12, 34], zoom: 30, duration: 10});

            setTimeout(() => {
                stub.mockImplementation(() => 10);
                camera.simulateFrame();
            }, 0);
        }));

        test('respects transform\'s minZoom', () => new Promise<void>(done => {
            const transform = createCameraGlobe().transform;
            transform.setMinZoom(2);
            transform.setMaxZoom(10);

            const camera = attachSimulateFrame(new CameraMock(transform, new MercatorCameraHelper(), {} as any));
            camera._update = () => {};

            const start = camera.getCenter();
            const target = new LngLat(12, 34);

            camera.on('moveend', () => {
                expect(camera.getZoom()).toBeCloseTo(2 + getZoomAdjustment(start.lat, target.lat));
                const {lng, lat} = camera.getCenter();
                expect(lng).toBeCloseTo(12);
                expect(lat).toBeCloseTo(34);
                done();
            });

            const stub = jest.spyOn(browser, 'now');
            stub.mockImplementation(() => 0);
            camera.flyTo({center: target, zoom: 1, duration: 10});

            setTimeout(() => {
                stub.mockImplementation(() => 10);
                camera.simulateFrame();
            }, 0);
        }));

        test('resets duration to 0 if it exceeds maxDuration', () => new Promise<void>(done => {
            let startTime, endTime, timeDiff;
            const camera = createCameraGlobe({center: [37.63454, 55.75868], zoom: 18});

            camera
                .on('movestart', () => { startTime = new Date(); })
                .on('moveend', () => {
                    endTime = new Date();
                    timeDiff = endTime - startTime;
                    expect(timeDiff).toBeLessThan(30);
                    done();
                });

            camera.flyTo({center: [-122.3998631, 37.7884307], maxDuration: 100});
        }));

        // No terrain/elevation tests for globe, as terrain isn't supported (yet?)
    });
});

describe('#fitBounds globe projection', () => {
    test('no padding passed', () => {
        const camera = createCameraGlobe();
        const bb = [[-133, 16], [-68, 50]];
        camera.fitBounds(bb, {duration: 0});

        expect(fixedLngLat(camera.getCenter(), 4)).toEqual({lng: -100.5, lat: 34.7171});
        expect(fixedNum(camera.getZoom(), 3)).toBe(2.496);
    });

    test('padding number', () => {
        const camera = createCameraGlobe();
        const bb = [[-133, 16], [-68, 50]];
        camera.fitBounds(bb, {padding: 15, duration: 0});

        expect(fixedLngLat(camera.getCenter(), 4)).toEqual({lng: -100.5, lat: 34.7171});
        expect(fixedNum(camera.getZoom(), 3)).toBe(2.399);
    });

    test('padding object', () => {
        const camera = createCameraGlobe();
        const bb = [[-133, 16], [-68, 50]];
        camera.fitBounds(bb, {padding: {top: 10, right: 75, bottom: 50, left: 25}, duration: 0});

        expect(fixedLngLat(camera.getCenter(), 4)).toEqual({lng: -96.5558, lat: 32.0833});
    });

    test('padding does not get propagated to transform.padding', () => {
        const camera = createCamera();
        const bb = [[-133, 16], [-68, 50]];
        camera.fitBounds(bb, {padding: {top: 10, right: 75, bottom: 50, left: 25}, duration: 0});
        const padding = camera.transform.padding;

        expect(padding).toEqual({
            left: 0,
            right: 0,
            top: 0,
            bottom: 0
        });
    });
});

describe('#fitScreenCoordinates globe projection', () => {
    test('bearing 225', () => {
        const camera = createCameraGlobeZoomed();
        const p0 = [128, 128];
        const p1 = [256, 256];
        const bearing = 225;
        camera.fitScreenCoordinates(p0, p1, bearing, {duration: 0});

        expect(fixedLngLat(camera.getCenter(), 4)).toEqual({lng: -5.9948, lat: 5.8987});
        expect(fixedNum(camera.getZoom(), 3)).toBe(4.454);
        expect(camera.getBearing()).toBe(-135);
    });

    test('bearing 0', () => {
        const camera = createCameraGlobeZoomed();
        const p0 = [128, 128];
        const p1 = [256, 256];
        const bearing = 0;
        camera.fitScreenCoordinates(p0, p1, bearing, {duration: 0});

        expect(fixedLngLat(camera.getCenter(), 4)).toEqual({lng: -5.9948, lat: 5.8987});
        expect(fixedNum(camera.getZoom(), 3)).toBe(4.936);
        expect(camera.getBearing()).toBeCloseTo(0);
    });

    test('inverted points', () => {
        const camera = createCameraGlobeZoomed();
        const p1 = [128, 128];
        const p0 = [256, 256];
        const bearing = 0;
        camera.fitScreenCoordinates(p0, p1, bearing, {duration: 0});

        expect(fixedLngLat(camera.getCenter(), 4)).toEqual({lng: -5.9948, lat: 5.8987});
        expect(fixedNum(camera.getZoom(), 3)).toBe(4.936);
        expect(camera.getBearing()).toBeCloseTo(0);
    });
});<|MERGE_RESOLUTION|>--- conflicted
+++ resolved
@@ -2393,40 +2393,12 @@
         expect(result).toBeNull();
     });
 
-<<<<<<< HEAD
     test('Calls getElevationForLngLatZoom with correct arguments', () => {
         const getElevationForLngLatZoom = jest.fn();
         camera.terrain = {getElevationForLngLatZoom} as any as Terrain;
-        camera.transform = new Transform(0, 22, 0, 60, true);
+        camera.transform = new MercatorTransform(0, 22, 0, 60, true);
 
         camera.queryTerrainElevation([1, 2]);
-=======
-    test('should return the correct elevation', () => {
-        // Set up mock transform and terrain objects
-        const transform = new MercatorTransform(0, 22, 0, 60, true);
-        transform.setElevation(50);
-        const terrain = {
-            getElevationForLngLatZoom: jest.fn().mockReturnValue(200)
-        } as any as Terrain;
-
-        // Set up camera with mock transform and terrain
-        camera.transform = transform;
-        camera.terrain = terrain;
-
-        // Call queryTerrainElevation with mock lngLat
-        const lngLatLike: LngLatLike = [1, 2];
-        const expectedElevation = 150; // 200 - 50 = 150
-        const result = camera.queryTerrainElevation(lngLatLike);
-
-        // Check that transform.getElevation was called with the correct arguments
-        expect(terrain.getElevationForLngLatZoom).toHaveBeenCalledWith(
-            expect.objectContaining({
-                lng: lngLatLike[0],
-                lat: lngLatLike[1],
-            }),
-            transform.tileZoom
-        );
->>>>>>> cacd4334
 
         expect(camera.terrain.getElevationForLngLatZoom).toHaveBeenCalledWith(
             expect.objectContaining({lng: 1, lat: 2,}),
