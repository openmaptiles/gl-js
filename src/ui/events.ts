--- conflicted
+++ resolved
@@ -1401,7 +1401,6 @@
     | 'style.load'
 
     /**
-<<<<<<< HEAD
      * @event terrain
      * @memberof Map
      * @instance
@@ -1411,9 +1410,7 @@
 
     /**
      * Fired when a request for one of the map's sources' tiles is aborted.
-=======
      * Fired when a request for one of the map's sources' data is aborted.
->>>>>>> 52a9f542
      * See {@link MapDataEvent} for more information.
      *
      * @event dataabort
