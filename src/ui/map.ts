--- conflicted
+++ resolved
@@ -2802,117 +2802,4 @@
     }
 }
 
-export default Map;
-
-<<<<<<< HEAD
-/**
- * Interface for interactive controls added to the map. This is a
- * specification for implementers to model: it is not
- * an exported method or class.
- *
- * Controls must implement `onAdd` and `onRemove`, and must own an
- * element, which is often a `div` element. To use Mapbox GL JS's
- * default control styling, add the `maplibregl-ctrl` class to your control's
- * node.
- *
- * @interface IControl
- * @example
- * // Control implemented as ES6 class
- * class HelloWorldControl {
- *     onAdd(map) {
- *         this._map = map;
- *         this._container = document.createElement('div');
- *         this._container.className = 'maplibregl-ctrl';
- *         this._container.textContent = 'Hello, world';
- *         return this._container;
- *     }
- *
- *     onRemove() {
- *         this._container.parentNode.removeChild(this._container);
- *         this._map = undefined;
- *     }
- * }
- *
- * // Control implemented as ES5 prototypical class
- * function HelloWorldControl() { }
- *
- * HelloWorldControl.prototype.onAdd = function(map) {
- *     this._map = map;
- *     this._container = document.createElement('div');
- *     this._container.className = 'maplibregl-ctrl';
- *     this._container.textContent = 'Hello, world';
- *     return this._container;
- * };
- *
- * HelloWorldControl.prototype.onRemove = function () {
- *      this._container.parentNode.removeChild(this._container);
- *      this._map = undefined;
- * };
- */
-
-/**
- * Register a control on the map and give it a chance to register event listeners
- * and resources. This method is called by {@link Map#addControl}
- * internally.
- *
- * @function
- * @memberof IControl
- * @instance
- * @name onAdd
- * @param {Map} map the Map this control will be added to
- * @returns {HTMLElement} The control's container element. This should
- * be created by the control and returned by onAdd without being attached
- * to the DOM: the map will insert the control's element into the DOM
- * as necessary.
- */
-
-/**
- * Unregister a control on the map and give it a chance to detach event listeners
- * and resources. This method is called by {@link Map#removeControl}
- * internally.
- *
- * @function
- * @memberof IControl
- * @instance
- * @name onRemove
- * @param {Map} map the Map this control will be removed from
- * @returns {undefined} there is no required return value for this method
- */
-
-/**
- * Optionally provide a default position for this control. If this method
- * is implemented and {@link Map#addControl} is called without the `position`
- * parameter, the value returned by getDefaultPosition will be used as the
- * control's position.
- *
- * @function
- * @memberof IControl
- * @instance
- * @name getDefaultPosition
- * @returns {string} a control position, one of the values valid in addControl.
- */
-
-/**
- * A [`Point` geometry](https://github.com/mapbox/point-geometry) object, which has
- * `x` and `y` properties representing screen coordinates in pixels.
- *
- * @typedef {Object} Point
- * @example
- * var point = new maplibregl.Point(-77, 38);
- */
-
-/**
- * A {@link Point} or an array of two numbers representing `x` and `y` screen coordinates in pixels.
- *
- * @typedef {(Point | Array<number>)} PointLike
- * @example
- * var p1 = new maplibregl.Point(-77, 38); // a PointLike which is a Point
- * var p2 = [-77, 38]; // a PointLike which is an array of two numbers
- */
-=======
-function removeNode(node) {
-    if (node.parentNode) {
-        node.parentNode.removeChild(node);
-    }
-}
->>>>>>> cb5b3b49
+export default Map;