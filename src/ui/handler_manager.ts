import {Event} from '../util/evented';
import DOM from '../util/dom';
import Map, {CompleteMapOptions} from './map';
import HandlerInertia from './handler_inertia';
import {MapEventHandler, BlockableMapEventHandler} from './handler/map_event';
import BoxZoomHandler from './handler/box_zoom';
import TapZoomHandler from './handler/tap_zoom';
import {MousePanHandler, MouseRotateHandler, MousePitchHandler} from './handler/mouse';
import TouchPanHandler from './handler/touch_pan';
import {TouchZoomHandler, TouchRotateHandler, TouchPitchHandler} from './handler/touch_zoom_rotate';
import KeyboardHandler from './handler/keyboard';
import ScrollZoomHandler from './handler/scroll_zoom';
import DoubleClickZoomHandler from './handler/shim/dblclick_zoom';
import ClickZoomHandler from './handler/click_zoom';
import TapDragZoomHandler from './handler/tap_drag_zoom';
import DragPanHandler from './handler/shim/drag_pan';
import DragRotateHandler from './handler/shim/drag_rotate';
import TouchZoomRotateHandler from './handler/shim/touch_zoom_rotate';
import {bindAll, extend} from '../util/util';
import Point from '@mapbox/point-geometry';
import LngLat from '../geo/lng_lat';
import assert from 'assert';

export type InputEvent = MouseEvent | TouchEvent | KeyboardEvent | WheelEvent;

const isMoving = p => p.zoom || p.drag || p.pitch || p.rotate;

class RenderFrameEvent extends Event {
    type: 'renderFrame';
    timeStamp: number;
}

// Handlers interpret dom events and return camera changes that should be
// applied to the map (`HandlerResult`s). The camera changes are all deltas.
// The handler itself should have no knowledge of the map's current state.
// This makes it easier to merge multiple results and keeps handlers simpler.
// For example, if there is a mousedown and mousemove, the mousePan handler
// would return a `panDelta` on the mousemove.
export interface Handler {
    enable(): void;
    disable(): void;
    isEnabled(): boolean;
    isActive(): boolean;
    // `reset` can be called by the manager at any time and must reset everything to it's original state
    reset(): void;
    // Handlers can optionally implement these methods.
    // They are called with dom events whenever those dom evens are received.
    readonly touchstart?: (e: TouchEvent, points: Array<Point>, mapTouches: Array<Touch>) => HandlerResult | void;
    readonly touchmove?: (e: TouchEvent, points: Array<Point>, mapTouches: Array<Touch>) => HandlerResult | void;
    readonly touchend?: (e: TouchEvent, points: Array<Point>, mapTouches: Array<Touch>) => HandlerResult | void;
    readonly touchcancel?: (e: TouchEvent, points: Array<Point>, mapTouches: Array<Touch>) => HandlerResult | void;
    readonly mousedown?: (e: MouseEvent, point: Point) => HandlerResult | void;
    readonly mousemove?: (e: MouseEvent, point: Point) => HandlerResult | void;
    readonly mouseup?: (e: MouseEvent, point: Point) => HandlerResult | void;
    readonly dblclick?: (e: MouseEvent, point: Point) => HandlerResult | void;
    readonly wheel?: (e: WheelEvent, point: Point) => HandlerResult | void;
    readonly keydown?: (e: KeyboardEvent) => HandlerResult | void;
    readonly keyup?: (e: KeyboardEvent) => HandlerResult | void;
    // `renderFrame` is the only non-dom event. It is called during render
    // frames and can be used to smooth camera changes (see scroll handler).
    readonly renderFrame?: () => HandlerResult | void;
}

// All handler methods that are called with events can optionally return a `HandlerResult`.
export type HandlerResult = {
    panDelta?: Point;
    zoomDelta?: number;
    bearingDelta?: number;
    pitchDelta?: number;
    // the point to not move when changing the camera
    around?: Point | null;
    // same as above, except for pinch actions, which are given higher priority
    pinchAround?: Point | null;
    // A method that can fire a one-off easing by directly changing the map's camera.
    cameraAnimation?: (map: Map) => any;
    // The last three properties are needed by only one handler: scrollzoom.
    // The DOM event to be used as the `originalEvent` on any camera change events.
    originalEvent?: any;
    // Makes the manager trigger a frame, allowing the handler to return multiple results over time (see scrollzoom).
    needsRenderFrame?: boolean;
    // The camera changes won't get recorded for inertial zooming.
    noInertia?: boolean;
};

function hasChange(result: HandlerResult) {
    return (result.panDelta && result.panDelta.mag()) || result.zoomDelta || result.bearingDelta || result.pitchDelta;
}

class HandlerManager {
    _map: Map;
    _el: HTMLElement;
    _handlers: Array<{
        handlerName: string;
        handler: Handler;
        allowed: any;
    }>;
    _eventsInProgress: any;
    _frameId: number;
    _inertia: HandlerInertia;
    _bearingSnap: number;
    _handlersById: {[x: string]: Handler};
    _updatingCamera: boolean;
    _changes: Array<[HandlerResult, any, any]>;
    _drag: {center: Point; lngLat: LngLat; point: Point; handlerName: string};
    _previousActiveHandlers: {[x: string]: Handler};
    _listeners: Array<[Window | Document | HTMLElement, string, {
        passive?: boolean;
        capture?: boolean;
    } | undefined]>;

    constructor(map: Map, options: CompleteMapOptions) {
        this._map = map;
        this._el = this._map.getCanvasContainer();
        this._handlers = [];
        this._handlersById = {};
        this._changes = [];

        this._inertia = new HandlerInertia(map);
        this._bearingSnap = options.bearingSnap;
        this._previousActiveHandlers = {};

        // Track whether map is currently moving, to compute start/move/end events
        this._eventsInProgress = {};

        this._addDefaultHandlers(options);

        bindAll(['handleEvent', 'handleWindowEvent'], this);

        const el = this._el;

        this._listeners = [
            // This needs to be `passive: true` so that a double tap fires two
            // pairs of touchstart/end events in iOS Safari 13. If this is set to
            // `passive: false` then the second pair of events is only fired if
            // preventDefault() is called on the first touchstart. Calling preventDefault()
            // undesirably prevents click events.
            [el, 'touchstart', {passive: true}],
            // This needs to be `passive: false` so that scrolls and pinches can be
            // prevented in browsers that don't support `touch-actions: none`, for example iOS Safari 12.
            [el, 'touchmove', {passive: false}],
            [el, 'touchend', undefined],
            [el, 'touchcancel', undefined],

            [el, 'mousedown', undefined],
            [el, 'mousemove', undefined],
            [el, 'mouseup', undefined],

            // Bind window-level event listeners for move and up/end events. In the absence of
            // the pointer capture API, which is not supported by all necessary platforms,
            // window-level event listeners give us the best shot at capturing events that
            // fall outside the map canvas element. Use `{capture: true}` for the move event
            // to prevent map move events from being fired during a drag.
            [document, 'mousemove', {capture: true}],
            [document, 'mouseup', undefined],

            [el, 'mouseover', undefined],
            [el, 'mouseout', undefined],
            [el, 'dblclick', undefined],
            [el, 'click', undefined],

            [el, 'keydown', {capture: false}],
            [el, 'keyup', undefined],

            [el, 'wheel', {passive: false}],
            [el, 'contextmenu', undefined],

            [window, 'blur', undefined]
        ];

        for (const [target, type, listenerOptions] of this._listeners) {
            DOM.addEventListener(target, type, target === document ? this.handleWindowEvent : this.handleEvent, listenerOptions);
        }
    }

    destroy() {
        for (const [target, type, listenerOptions] of this._listeners) {
            DOM.removeEventListener(target, type, target === document ? this.handleWindowEvent : this.handleEvent, listenerOptions);
        }
    }

    _addDefaultHandlers(options: CompleteMapOptions) {
        const map = this._map;
        const el = map.getCanvasContainer();
        this._add('mapEvent', new MapEventHandler(map, options));

        const boxZoom = map.boxZoom = new BoxZoomHandler(map, options);
        this._add('boxZoom', boxZoom);

        const tapZoom = new TapZoomHandler();
        const clickZoom = new ClickZoomHandler();
        map.doubleClickZoom = new DoubleClickZoomHandler(clickZoom, tapZoom);
        this._add('tapZoom', tapZoom);
        this._add('clickZoom', clickZoom);

        const tapDragZoom = new TapDragZoomHandler();
        this._add('tapDragZoom', tapDragZoom);

        const touchPitch = map.touchPitch = new TouchPitchHandler();
        this._add('touchPitch', touchPitch);

        const mouseRotate = new MouseRotateHandler(options);
        const mousePitch = new MousePitchHandler(options);
        map.dragRotate = new DragRotateHandler(options, mouseRotate, mousePitch);
        this._add('mouseRotate', mouseRotate, ['mousePitch']);
        this._add('mousePitch', mousePitch, ['mouseRotate']);

        const mousePan = new MousePanHandler(options);
        const touchPan = new TouchPanHandler(options);
        map.dragPan = new DragPanHandler(el, mousePan, touchPan);
        this._add('mousePan', mousePan);
        this._add('touchPan', touchPan, ['touchZoom', 'touchRotate']);

        const touchRotate = new TouchRotateHandler();
        const touchZoom = new TouchZoomHandler();
        map.touchZoomRotate = new TouchZoomRotateHandler(el, touchZoom, touchRotate, tapDragZoom);
        this._add('touchRotate', touchRotate, ['touchPan', 'touchZoom']);
        this._add('touchZoom', touchZoom, ['touchPan', 'touchRotate']);

        const scrollZoom = map.scrollZoom = new ScrollZoomHandler(map, this);
        this._add('scrollZoom', scrollZoom, ['mousePan']);

        const keyboard = map.keyboard = new KeyboardHandler();
        this._add('keyboard', keyboard);

        this._add('blockableMapEvent', new BlockableMapEventHandler(map));

        for (const name of ['boxZoom', 'doubleClickZoom', 'tapDragZoom', 'touchPitch', 'dragRotate', 'dragPan', 'touchZoomRotate', 'scrollZoom', 'keyboard']) {
            if (options.interactive && options[name]) {
                map[name].enable(options[name]);
            }
        }
    }

    _add(handlerName: string, handler: Handler, allowed?: Array<string>) {
        this._handlers.push({handlerName, handler, allowed});
        this._handlersById[handlerName] = handler;
    }

    stop(allowEndAnimation: boolean) {
        // do nothing if this method was triggered by a gesture update
        if (this._updatingCamera) return;

        for (const {handler} of this._handlers) {
            handler.reset();
        }
        this._inertia.clear();
        this._fireEvents({}, {}, allowEndAnimation);
        this._changes = [];
    }

    isActive() {
        for (const {handler} of this._handlers) {
            if (handler.isActive()) return true;
        }
        return false;
    }

    isZooming() {
        return !!this._eventsInProgress.zoom || this._map.scrollZoom.isZooming();
    }
    isRotating() {
        return !!this._eventsInProgress.rotate;
    }

    isMoving() {
        return Boolean(isMoving(this._eventsInProgress)) || this.isZooming();
    }

    _blockedByActive(activeHandlers: {[x: string]: Handler}, allowed: Array<string>, myName: string) {
        for (const name in activeHandlers) {
            if (name === myName) continue;
            if (!allowed || allowed.indexOf(name) < 0) {
                return true;
            }
        }
        return false;
    }

    handleWindowEvent(e: InputEvent) {
        this.handleEvent(e, `${e.type}Window`);
    }

    _getMapTouches(touches: TouchList) {
        const mapTouches = [];
        for (const t of touches) {
            const target = (t.target as any as Node);
            if (this._el.contains(target)) {
                mapTouches.push(t);
            }
        }
        return mapTouches as any as TouchList;
    }

    handleEvent(e: InputEvent | RenderFrameEvent, eventName?: string) {

        if (e.type === 'blur') {
            this.stop(true);
            return;
        }

        this._updatingCamera = true;
        assert(e.timeStamp !== undefined);

        const inputEvent = e.type === 'renderFrame' ? undefined : (e as any as InputEvent);

        /*
         * We don't call e.preventDefault() for any events by default.
         * Handlers are responsible for calling it where necessary.
         */

        const mergedHandlerResult: HandlerResult = {needsRenderFrame: false};
        const eventsInProgress = {};
        const activeHandlers = {};
        const eventTouches = (e as any as TouchEvent).touches;

        const mapTouches = eventTouches ? this._getMapTouches(eventTouches) : undefined;
        const points = mapTouches ? DOM.touchPos(this._el, mapTouches) : DOM.mousePos(this._el, ((e as any as MouseEvent)));

        for (const {handlerName, handler, allowed} of this._handlers) {
            if (!handler.isEnabled()) continue;

            let data: HandlerResult;
            if (this._blockedByActive(activeHandlers, allowed, handlerName)) {
                handler.reset();

            } else {
                if ((handler as any)[eventName || e.type]) {
                    data = (handler as any)[eventName || e.type](e, points, mapTouches);
                    this.mergeHandlerResult(mergedHandlerResult, eventsInProgress, data, handlerName, inputEvent);
                    if (data && data.needsRenderFrame) {
                        this._triggerRenderFrame();
                    }
                }
            }

            if (data || handler.isActive()) {
                activeHandlers[handlerName] = handler;
            }
        }

        const deactivatedHandlers = {};
        for (const name in this._previousActiveHandlers) {
            if (!activeHandlers[name]) {
                deactivatedHandlers[name] = inputEvent;
            }
        }
        this._previousActiveHandlers = activeHandlers;

        if (Object.keys(deactivatedHandlers).length || hasChange(mergedHandlerResult)) {
            this._changes.push([mergedHandlerResult, eventsInProgress, deactivatedHandlers]);
            this._triggerRenderFrame();
        }

        if (Object.keys(activeHandlers).length || hasChange(mergedHandlerResult)) {
            this._map._stop(true);
        }

        this._updatingCamera = false;

        const {cameraAnimation} = mergedHandlerResult;
        if (cameraAnimation) {
            this._inertia.clear();
            this._fireEvents({}, {}, true);
            this._changes = [];
            cameraAnimation(this._map);
        }
    }

    mergeHandlerResult(mergedHandlerResult: HandlerResult, eventsInProgress: any, handlerResult: HandlerResult, name: string, e?: InputEvent) {
        if (!handlerResult) return;

        extend(mergedHandlerResult, handlerResult);

        const eventData = {handlerName: name, originalEvent: handlerResult.originalEvent || e};

        // track which handler changed which camera property
        if (handlerResult.zoomDelta !== undefined) {
            eventsInProgress.zoom = eventData;
        }
        if (handlerResult.panDelta !== undefined) {
            eventsInProgress.drag = eventData;
        }
        if (handlerResult.pitchDelta !== undefined) {
            eventsInProgress.pitch = eventData;
        }
        if (handlerResult.bearingDelta !== undefined) {
            eventsInProgress.rotate = eventData;
        }

    }

    _applyChanges() {
        const combined: {[k: string]: any} = {};
        const combinedEventsInProgress = {};
        const combinedDeactivatedHandlers = {};

        for (const [change, eventsInProgress, deactivatedHandlers] of this._changes) {

            if (change.panDelta) combined.panDelta = (combined.panDelta || new Point(0, 0))._add(change.panDelta);
            if (change.zoomDelta) combined.zoomDelta = (combined.zoomDelta || 0) + change.zoomDelta;
            if (change.bearingDelta) combined.bearingDelta = (combined.bearingDelta || 0) + change.bearingDelta;
            if (change.pitchDelta) combined.pitchDelta = (combined.pitchDelta || 0) + change.pitchDelta;
            if (change.around !== undefined) combined.around = change.around;
            if (change.pinchAround !== undefined) combined.pinchAround = change.pinchAround;
            if (change.noInertia) combined.noInertia = change.noInertia;

            extend(combinedEventsInProgress, eventsInProgress);
            extend(combinedDeactivatedHandlers, deactivatedHandlers);
        }

        this._updateMapTransform(combined, combinedEventsInProgress, combinedDeactivatedHandlers);
        this._changes = [];
    }

    _updateMapTransform(combinedResult: any, combinedEventsInProgress: any, deactivatedHandlers: any) {
        const map = this._map;
        const tr = map.transform;
<<<<<<< HEAD
        const hasTerrain = map.style && map.style.terrain;
=======
        const hasTerrain = map.style && map.style.terrainSourceCache && map.style.terrainSourceCache.isEnabled();
>>>>>>> 3c476e4f

        if (!hasChange(combinedResult) && !(hasTerrain && this._drag)) {
            return this._fireEvents(combinedEventsInProgress, deactivatedHandlers, true);
        }

        let {panDelta, zoomDelta, bearingDelta, pitchDelta, around, pinchAround} = combinedResult;

        if (pinchAround !== undefined) {
            around = pinchAround;
        }

        // stop any ongoing camera animations (easeTo, flyTo)
        map._stop(true);

        around = around || map.transform.centerPoint;
        const loc = tr.pointLocation(panDelta ? around.sub(panDelta) : around);
        if (bearingDelta) tr.bearing += bearingDelta;
        if (pitchDelta) tr.pitch += pitchDelta;
        if (zoomDelta) tr.zoom += zoomDelta;

<<<<<<< HEAD
        // when 3d-terrain is enabled act a litte different:
        //    - draging do not drag the picked point itself, instead it drags the map by pixel-delta.
        //      With this approach it is no longer possible to pick a point from from somewhere near
        //      the horizon to the center in one move.
        //      So this logic avoids the problem, that in such cases you easily loose orientation.
        //    - scrollzoom does not zoom into the mouse-point, instead it zoomt into map-center
        //      this should be fixed in future-version
        if (hasTerrain) {
=======
        if (!hasTerrain) {
            tr.setLocationAtPoint(loc, around);
        } else {
            // when 3d-terrain is enabled act a litte different:
            //    - draging do not drag the picked point itself, instead it drags the map by pixel-delta.
            //      With this approach it is no longer possible to pick a point from from somewhere near
            //      the horizon to the center in one move.
            //      So this logic avoids the problem, that in such cases you easily loose orientation.
            //    - scrollzoom does not zoom into the mouse-point, instead it zoomt into map-center
            //      this should be fixed in future-version
>>>>>>> 3c476e4f
            // when dragging starts, remember mousedown-location and panDelta from this point
            if (combinedEventsInProgress.drag && !this._drag) {
                this._drag = {
                    center: tr.centerPoint,
                    lngLat: tr.pointLocation(around),
                    point: around,
                    handlerName: combinedEventsInProgress.drag.handlerName
                };
                tr.freezeElevation = true;
            // when dragging ends, recalcuate the zoomlevel for the new center coordinate
            } else if (this._drag && deactivatedHandlers[this._drag.handlerName]) {
                tr.freezeElevation = false;
<<<<<<< HEAD
                tr.recalculateZoom();
=======
                if (hasTerrain) tr.recalculateZoom();
>>>>>>> 3c476e4f
                this._drag = null;
            // drag map
            } else if (combinedEventsInProgress.drag && this._drag) {
                tr.center = tr.pointLocation(tr.centerPoint.sub(panDelta));
            }
<<<<<<< HEAD
        // 2D logic
        } else {
            tr.setLocationAtPoint(loc, around);
=======
>>>>>>> 3c476e4f
        }

        this._map._update();
        if (!combinedResult.noInertia) this._inertia.record(combinedResult);
        this._fireEvents(combinedEventsInProgress, deactivatedHandlers, true);

    }

    _fireEvents(newEventsInProgress: {[x: string]: any}, deactivatedHandlers: any, allowEndAnimation: boolean) {

        const wasMoving = isMoving(this._eventsInProgress);
        const nowMoving = isMoving(newEventsInProgress);

        const startEvents = {};

        for (const eventName in newEventsInProgress) {
            const {originalEvent} = newEventsInProgress[eventName];
            if (!this._eventsInProgress[eventName]) {
                startEvents[`${eventName}start`] = originalEvent;
            }
            this._eventsInProgress[eventName] = newEventsInProgress[eventName];
        }

        // fire start events only after this._eventsInProgress has been updated
        if (!wasMoving && nowMoving) {
            this._fireEvent('movestart', nowMoving.originalEvent);
        }

        for (const name in startEvents) {
            this._fireEvent(name, startEvents[name]);
        }

        if (nowMoving) {
            this._fireEvent('move', nowMoving.originalEvent);
        }

        for (const eventName in newEventsInProgress) {
            const {originalEvent} = newEventsInProgress[eventName];
            this._fireEvent(eventName, originalEvent);
        }

        const endEvents = {};

        let originalEndEvent;
        for (const eventName in this._eventsInProgress) {
            const {handlerName, originalEvent} = this._eventsInProgress[eventName];
            if (!this._handlersById[handlerName].isActive()) {
                delete this._eventsInProgress[eventName];
                originalEndEvent = deactivatedHandlers[handlerName] || originalEvent;
                endEvents[`${eventName}end`] = originalEndEvent;
            }
        }

        for (const name in endEvents) {
            this._fireEvent(name, endEvents[name]);
        }

        const stillMoving = isMoving(this._eventsInProgress);
        if (allowEndAnimation && (wasMoving || nowMoving) && !stillMoving) {
            this._updatingCamera = true;
            const inertialEase = this._inertia._onMoveEnd(this._map.dragPan._inertiaOptions);

            const shouldSnapToNorth = bearing => bearing !== 0 && -this._bearingSnap < bearing && bearing < this._bearingSnap;

            if (inertialEase) {
                if (shouldSnapToNorth(inertialEase.bearing || this._map.getBearing())) {
                    inertialEase.bearing = 0;
                }
                this._map.easeTo(inertialEase, {originalEvent: originalEndEvent});
            } else {
                this._map.fire(new Event('moveend', {originalEvent: originalEndEvent}));
                if (shouldSnapToNorth(this._map.getBearing())) {
                    this._map.resetNorth();
                }
            }
            this._updatingCamera = false;
        }

    }

    _fireEvent(type: string, e: any) {
        this._map.fire(new Event(type, e ? {originalEvent: e} : {}));
    }

    _requestFrame() {
        this._map.triggerRepaint();
        return this._map._renderTaskQueue.add(timeStamp => {
            delete this._frameId;
            this.handleEvent(new RenderFrameEvent('renderFrame', {timeStamp}));
            this._applyChanges();
        });
    }

    _triggerRenderFrame() {
        if (this._frameId === undefined) {
            this._frameId = this._requestFrame();
        }
    }

}

export default HandlerManager;<|MERGE_RESOLUTION|>--- conflicted
+++ resolved
@@ -415,11 +415,7 @@
     _updateMapTransform(combinedResult: any, combinedEventsInProgress: any, deactivatedHandlers: any) {
         const map = this._map;
         const tr = map.transform;
-<<<<<<< HEAD
         const hasTerrain = map.style && map.style.terrain;
-=======
-        const hasTerrain = map.style && map.style.terrainSourceCache && map.style.terrainSourceCache.isEnabled();
->>>>>>> 3c476e4f
 
         if (!hasChange(combinedResult) && !(hasTerrain && this._drag)) {
             return this._fireEvents(combinedEventsInProgress, deactivatedHandlers, true);
@@ -440,16 +436,6 @@
         if (pitchDelta) tr.pitch += pitchDelta;
         if (zoomDelta) tr.zoom += zoomDelta;
 
-<<<<<<< HEAD
-        // when 3d-terrain is enabled act a litte different:
-        //    - draging do not drag the picked point itself, instead it drags the map by pixel-delta.
-        //      With this approach it is no longer possible to pick a point from from somewhere near
-        //      the horizon to the center in one move.
-        //      So this logic avoids the problem, that in such cases you easily loose orientation.
-        //    - scrollzoom does not zoom into the mouse-point, instead it zoomt into map-center
-        //      this should be fixed in future-version
-        if (hasTerrain) {
-=======
         if (!hasTerrain) {
             tr.setLocationAtPoint(loc, around);
         } else {
@@ -460,7 +446,6 @@
             //      So this logic avoids the problem, that in such cases you easily loose orientation.
             //    - scrollzoom does not zoom into the mouse-point, instead it zoomt into map-center
             //      this should be fixed in future-version
->>>>>>> 3c476e4f
             // when dragging starts, remember mousedown-location and panDelta from this point
             if (combinedEventsInProgress.drag && !this._drag) {
                 this._drag = {
@@ -473,22 +458,12 @@
             // when dragging ends, recalcuate the zoomlevel for the new center coordinate
             } else if (this._drag && deactivatedHandlers[this._drag.handlerName]) {
                 tr.freezeElevation = false;
-<<<<<<< HEAD
                 tr.recalculateZoom();
-=======
-                if (hasTerrain) tr.recalculateZoom();
->>>>>>> 3c476e4f
                 this._drag = null;
             // drag map
             } else if (combinedEventsInProgress.drag && this._drag) {
                 tr.center = tr.pointLocation(tr.centerPoint.sub(panDelta));
             }
-<<<<<<< HEAD
-        // 2D logic
-        } else {
-            tr.setLocationAtPoint(loc, around);
-=======
->>>>>>> 3c476e4f
         }
 
         this._map._update();
