--- conflicted
+++ resolved
@@ -51,13 +51,8 @@
     /**
      * @param options - the attribution options
      */
-<<<<<<< HEAD
-    constructor(options: AttributionOptions = {}) {
+    constructor(options: AttributionControlOptions = {}) {
         this.options = extend({}, defaultAtributionControlOptions, options);
-=======
-    constructor(options: AttributionControlOptions = {}) {
-        this.options = options;
->>>>>>> 15afd542
     }
 
     getDefaultPosition(): ControlPosition {
