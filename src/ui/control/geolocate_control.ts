import {Event, Evented} from '../../util/evented';
import {DOM} from '../../util/dom';
import {extend, warnOnce} from '../../util/util';
import {checkGeolocationSupport} from '../../util/geolocation_support';
import {LngLat} from '../../geo/lng_lat';
import {Marker} from '../marker';

import type {Map} from '../map';
import type {FitBoundsOptions} from '../camera';
import type {IControl} from './control';
import {LngLatBounds} from '../../geo/lng_lat_bounds';

/**
 * The {@link GeolocateControl} options object
 */
type GeolocateControlOptions = {
    /**
     * A Geolocation API [PositionOptions](https://developer.mozilla.org/en-US/docs/Web/API/PositionOptions) object.
     * @defaultValue `{enableHighAccuracy: false, timeout: 6000}`
     */
    positionOptions?: PositionOptions;
    /**
     * A options object to use when the map is panned and zoomed to the user's location. The default is to use a `maxZoom` of 15 to limit how far the map will zoom in for very accurate locations.
     */
    fitBoundsOptions?: FitBoundsOptions;
    /**
     * If `true` the `GeolocateControl` becomes a toggle button and when active the map will receive updates to the user's location as it changes.
     * @defaultValue false
     */
    trackUserLocation?: boolean;
    /**
     * By default, if `showUserLocation` is `true`, a transparent circle will be drawn around the user location indicating the accuracy (95% confidence level) of the user's location. Set to `false` to disable. Always disabled when `showUserLocation` is `false`.
     * @defaultValue true
     */
    showAccuracyCircle?: boolean;
    /**
     * By default a dot will be shown on the map at the user's location. Set to `false` to disable.
     * @defaultValue true
     */
    showUserLocation?: boolean;
};

const defaultOptions: GeolocateControlOptions = {
    positionOptions: {
        enableHighAccuracy: false,
        maximumAge: 0,
        timeout: 6000 /* 6 sec */
    },
    fitBoundsOptions: {
        maxZoom: 15
    },
    trackUserLocation: false,
    showAccuracyCircle: true,
    showUserLocation: true
};

let numberOfWatches = 0;
let noTimeout = false;

/**
 * A `GeolocateControl` control provides a button that uses the browser's geolocation
 * API to locate the user on the map.
 *
 * Not all browsers support geolocation,
 * and some users may disable the feature. Geolocation support for modern
 * browsers including Chrome requires sites to be served over HTTPS. If
 * geolocation support is not available, the `GeolocateControl` will show
 * as disabled.
 *
 * The zoom level applied will depend on the accuracy of the geolocation provided by the device.
 *
 * The `GeolocateControl` has two modes. If `trackUserLocation` is `false` (default) the control acts as a button, which when pressed will set the map's camera to target the user location. If the user moves, the map won't update. This is most suited for the desktop. If `trackUserLocation` is `true` the control acts as a toggle button that when active the user's location is actively monitored for changes. In this mode the `GeolocateControl` has three interaction states:
 * * active - the map's camera automatically updates as the user's location changes, keeping the location dot in the center. Initial state and upon clicking the `GeolocateControl` button.
 * * passive - the user's location dot automatically updates, but the map's camera does not. Occurs upon the user initiating a map movement.
 * * disabled - occurs if Geolocation is not available, disabled or denied.
 *
 * These interaction states can't be controlled programmatically, rather they are set based on user interactions.
 * @group Markers and Controls
 *
 * @example
 * ```ts
 * map.addControl(new GeolocateControl({
 *     positionOptions: {
 *         enableHighAccuracy: true
 *     },
 *     trackUserLocation: true
 * }));
 * ```
 * @see [Locate the user](https://maplibre.org/maplibre-gl-js/docs/examples/locate-user/)
 *
 * ## Events
 *
 * **Event** `trackuserlocationend` of type {@link Event} will be fired when the `GeolocateControl` changes to the background state, which happens when a user changes the camera during an active position lock. This only applies when `trackUserLocation` is `true`. In the background state, the dot on the map will update with location updates but the camera will not.
 *
 * **Event** `trackuserlocationstart` of type {@link Event} will be fired when the `GeolocateControl` changes to the active lock state, which happens either upon first obtaining a successful Geolocation API position for the user (a `geolocate` event will follow), or the user clicks the geolocate button when in the background state which uses the last known position to recenter the map and enter active lock state (no `geolocate` event will follow unless the users's location changes).
 *
<<<<<<< HEAD
 * @event `userlocationlostfocus` - Fired when the `GeolocateControl` changes to the background state, which happens when a user changes the camera during an active position lock. This only applies when `trackUserLocation` is `true`. In the background state, the dot on the map will update with location updates but the camera will not.
 *
 * @event `userlocationfocus` - Fired when the `GeolocateControl` changes to the active lock state, which happens upon the user clicks the geolocate button when in the background state which uses the last known position to recenter the map and enter active lock state.
 *
 * @event `geolocate` - Fired on each Geolocation API position update which returned as success.
=======
 * **Event** `geolocate` of type {@link Event} will be fired on each Geolocation API position update which returned as success.
>>>>>>> c434f924
 * `data` - The returned [Position](https://developer.mozilla.org/en-US/docs/Web/API/Position) object from the callback in [Geolocation.getCurrentPosition()](https://developer.mozilla.org/en-US/docs/Web/API/Geolocation/getCurrentPosition) or [Geolocation.watchPosition()](https://developer.mozilla.org/en-US/docs/Web/API/Geolocation/watchPosition).
 *
 * **Event** `error` of type {@link Event} will be fired on each Geolocation API position update which returned as an error.
 * `data` - The returned [PositionError](https://developer.mozilla.org/en-US/docs/Web/API/PositionError) object from the callback in [Geolocation.getCurrentPosition()](https://developer.mozilla.org/en-US/docs/Web/API/Geolocation/getCurrentPosition) or [Geolocation.watchPosition()](https://developer.mozilla.org/en-US/docs/Web/API/Geolocation/watchPosition).
 *
 * **Event** `outofmaxbounds` of type {@link Event} will be fired on each Geolocation API position update which returned as success but user position is out of map `maxBounds`.
 * `data` - The returned [Position](https://developer.mozilla.org/en-US/docs/Web/API/Position) object from the callback in [Geolocation.getCurrentPosition()](https://developer.mozilla.org/en-US/docs/Web/API/Geolocation/getCurrentPosition) or [Geolocation.watchPosition()](https://developer.mozilla.org/en-US/docs/Web/API/Geolocation/watchPosition).
 *
 *
 * @example
 * ```ts
 * // Initialize the geolocate control.
 * let geolocate = new GeolocateControl({
 *   positionOptions: {
 *       enableHighAccuracy: true
 *   },
 *   trackUserLocation: true
 * });
 * // Add the control to the map.
 * map.addControl(geolocate);
 * // Set an event listener that fires
 * // when a trackuserlocationend event occurs.
 * geolocate.on('trackuserlocationend', () => {
 *   console.log('A trackuserlocationend event has occurred.')
 * });
 * ```
 *
 * @example
 * ```ts
 * // Initialize the geolocate control.
 * let geolocate = new GeolocateControl({
 *   positionOptions: {
 *       enableHighAccuracy: true
 *   },
 *   trackUserLocation: true
 * });
 * // Add the control to the map.
 * map.addControl(geolocate);
 * // Set an event listener that fires
 * // when a trackuserlocationstart event occurs.
 * geolocate.on('trackuserlocationstart', () => {
 *   console.log('A trackuserlocationstart event has occurred.')
 * });
 * ```
 *
 * @example
 * ```ts
 * // Initialize the geolocate control.
 * let geolocate = new GeolocateControl({
 *   positionOptions: {
 *       enableHighAccuracy: true
 *   },
 *   trackUserLocation: true
 * });
 * // Add the control to the map.
 * map.addControl(geolocate);
 * // Set an event listener that fires
 * // when an userlocationlostfocus event occurs.
 * geolocate.on('userlocationlostfocus', function() {
 *   console.log('An userlocationlostfocus event has occurred.')
 * });
 * ```
 *
 * @example
 * ```ts
 * // Initialize the geolocate control.
 * let geolocate = new GeolocateControl({
 *   positionOptions: {
 *       enableHighAccuracy: true
 *   },
 *   trackUserLocation: true
 * });
 * // Add the control to the map.
 * map.addControl(geolocate);
 * // Set an event listener that fires
 * // when an userlocationfocus event occurs.
 * geolocate.on('userlocationfocus', function() {
 *   console.log('An userlocationfocus event has occurred.')
 * });
 * ```
 *
 * @example
 * ```ts
 * // Initialize the geolocate control.
 * let geolocate = new GeolocateControl({
 *   positionOptions: {
 *       enableHighAccuracy: true
 *   },
 *   trackUserLocation: true
 * });
 * // Add the control to the map.
 * map.addControl(geolocate);
 * // Set an event listener that fires
 * // when a geolocate event occurs.
 * geolocate.on('geolocate', () => {
 *   console.log('A geolocate event has occurred.')
 * });
 * ```
 *
 * @example
 * ```ts
 * // Initialize the geolocate control.
 * let geolocate = new GeolocateControl({
 *   positionOptions: {
 *       enableHighAccuracy: true
 *   },
 *   trackUserLocation: true
 * });
 * // Add the control to the map.
 * map.addControl(geolocate);
 * // Set an event listener that fires
 * // when an error event occurs.
 * geolocate.on('error', () => {
 *   console.log('An error event has occurred.')
 * });
 * ```
 *
 * @example
 * ```ts
 * // Initialize the geolocate control.
 * let geolocate = new GeolocateControl({
 *   positionOptions: {
 *       enableHighAccuracy: true
 *   },
 *   trackUserLocation: true
 * });
 * // Add the control to the map.
 * map.addControl(geolocate);
 * // Set an event listener that fires
 * // when an outofmaxbounds event occurs.
 * geolocate.on('outofmaxbounds', () => {
 *   console.log('An outofmaxbounds event has occurred.')
 * });
 * ```
 */
export class GeolocateControl extends Evented implements IControl {
    _map: Map;
    options: GeolocateControlOptions;
    _container: HTMLElement;
    _dotElement: HTMLElement;
    _circleElement: HTMLElement;
    _geolocateButton: HTMLButtonElement;
    _geolocationWatchID: number;
    _timeoutId: ReturnType<typeof setTimeout>;
    /* Geolocate Control Watch States
     * This is the private state of the control.
     *
     * OFF
     *    off/inactive
     * WAITING_ACTIVE
     *    Geolocate Control was clicked but still waiting for Geolocation API response with user location
     * ACTIVE_LOCK
     *    Showing the user location as a dot AND tracking the camera to be fixed to their location. If their location changes the map moves to follow.
     * ACTIVE_ERROR
     *    There was en error from the Geolocation API while trying to show and track the user location.
     * BACKGROUND
     *    Showing the user location as a dot but the camera doesn't follow their location as it changes.
     * BACKGROUND_ERROR
     *    There was an error from the Geolocation API while trying to show (but not track) the user location.
     */
    _watchState: 'OFF' | 'ACTIVE_LOCK' | 'WAITING_ACTIVE' | 'ACTIVE_ERROR' | 'BACKGROUND' | 'BACKGROUND_ERROR';
    _lastKnownPosition: any;
    _userLocationDotMarker: Marker;
    _accuracyCircleMarker: Marker;
    _accuracy: number;
    _setup: boolean; // set to true once the control has been setup

    constructor(options: GeolocateControlOptions) {
        super();
        this.options = extend({}, defaultOptions, options);
    }

    /** {@inheritDoc IControl.onAdd} */
    onAdd(map: Map) {
        this._map = map;
        this._container = DOM.create('div', 'maplibregl-ctrl maplibregl-ctrl-group');
        checkGeolocationSupport().then((supported) => this._setupUI(supported));
        return this._container;
    }

    /** {@inheritDoc IControl.onRemove} */
    onRemove() {
        // clear the geolocation watch if exists
        if (this._geolocationWatchID !== undefined) {
            window.navigator.geolocation.clearWatch(this._geolocationWatchID);
            this._geolocationWatchID = undefined;
        }

        // clear the markers from the map
        if (this.options.showUserLocation && this._userLocationDotMarker) {
            this._userLocationDotMarker.remove();
        }
        if (this.options.showAccuracyCircle && this._accuracyCircleMarker) {
            this._accuracyCircleMarker.remove();
        }

        DOM.remove(this._container);
        this._map.off('zoom', this._onZoom);
        this._map = undefined;
        numberOfWatches = 0;
        noTimeout = false;
    }

    /**
     * Check if the Geolocation API Position is outside the map's `maxBounds`.
     *
     * @param position - the Geolocation API Position
     * @returns `true` if position is outside the map's `maxBounds`, otherwise returns `false`.
     */
    _isOutOfMapMaxBounds(position: GeolocationPosition) {
        const bounds = this._map.getMaxBounds();
        const coordinates = position.coords;

        return bounds && (
            coordinates.longitude < bounds.getWest() ||
            coordinates.longitude > bounds.getEast() ||
            coordinates.latitude < bounds.getSouth() ||
            coordinates.latitude > bounds.getNorth()
        );
    }

    _setErrorState() {
        switch (this._watchState) {
            case 'WAITING_ACTIVE':
                this._watchState = 'ACTIVE_ERROR';
                this._geolocateButton.classList.remove('maplibregl-ctrl-geolocate-active');
                this._geolocateButton.classList.add('maplibregl-ctrl-geolocate-active-error');
                break;
            case 'ACTIVE_LOCK':
                this._watchState = 'ACTIVE_ERROR';
                this._geolocateButton.classList.remove('maplibregl-ctrl-geolocate-active');
                this._geolocateButton.classList.add('maplibregl-ctrl-geolocate-active-error');
                this._geolocateButton.classList.add('maplibregl-ctrl-geolocate-waiting');
                // turn marker grey
                break;
            case 'BACKGROUND':
                this._watchState = 'BACKGROUND_ERROR';
                this._geolocateButton.classList.remove('maplibregl-ctrl-geolocate-background');
                this._geolocateButton.classList.add('maplibregl-ctrl-geolocate-background-error');
                this._geolocateButton.classList.add('maplibregl-ctrl-geolocate-waiting');
                // turn marker grey
                break;
            case 'ACTIVE_ERROR':
                break;
            default:
                throw new Error(`Unexpected watchState ${this._watchState}`);
        }
    }

    /**
     * When the Geolocation API returns a new location, update the `GeolocateControl`.
     *
     * @param position - the Geolocation API Position
     */
    _onSuccess = (position: GeolocationPosition) => {
        if (!this._map) {
            // control has since been removed
            return;
        }

        if (this._isOutOfMapMaxBounds(position)) {
            this._setErrorState();

            this.fire(new Event('outofmaxbounds', position));
            this._updateMarker();
            this._finish();

            return;
        }

        if (this.options.trackUserLocation) {
            // keep a record of the position so that if the state is BACKGROUND and the user
            // clicks the button, we can move to ACTIVE_LOCK immediately without waiting for
            // watchPosition to trigger _onSuccess
            this._lastKnownPosition = position;

            switch (this._watchState) {
                case 'WAITING_ACTIVE':
                case 'ACTIVE_LOCK':
                case 'ACTIVE_ERROR':
                    this._watchState = 'ACTIVE_LOCK';
                    this._geolocateButton.classList.remove('maplibregl-ctrl-geolocate-waiting');
                    this._geolocateButton.classList.remove('maplibregl-ctrl-geolocate-active-error');
                    this._geolocateButton.classList.add('maplibregl-ctrl-geolocate-active');
                    break;
                case 'BACKGROUND':
                case 'BACKGROUND_ERROR':
                    this._watchState = 'BACKGROUND';
                    this._geolocateButton.classList.remove('maplibregl-ctrl-geolocate-waiting');
                    this._geolocateButton.classList.remove('maplibregl-ctrl-geolocate-background-error');
                    this._geolocateButton.classList.add('maplibregl-ctrl-geolocate-background');
                    break;
                default:
                    throw new Error(`Unexpected watchState ${this._watchState}`);
            }
        }

        // if showUserLocation and the watch state isn't off then update the marker location
        if (this.options.showUserLocation && this._watchState !== 'OFF') {
            this._updateMarker(position);
        }

        // if in normal mode (not watch mode), or if in watch mode and the state is active watch
        // then update the camera
        if (!this.options.trackUserLocation || this._watchState === 'ACTIVE_LOCK') {
            this._updateCamera(position);
        }

        if (this.options.showUserLocation) {
            this._dotElement.classList.remove('maplibregl-user-location-dot-stale');
        }

        this.fire(new Event('geolocate', position));
        this._finish();
    };

    /**
     * Update the camera location to center on the current position
     *
     * @param position - the Geolocation API Position
     */
    _updateCamera = (position: GeolocationPosition) => {
        const center = new LngLat(position.coords.longitude, position.coords.latitude);
        const radius = position.coords.accuracy;
        const bearing = this._map.getBearing();
        const options = extend({bearing}, this.options.fitBoundsOptions);
        const newBounds = LngLatBounds.fromLngLat(center, radius);

        this._map.fitBounds(newBounds, options, {
            geolocateSource: true // tag this camera change so it won't cause the control to change to background state
        });
    };

    /**
     * Update the user location dot Marker to the current position
     *
     * @param position - the Geolocation API Position
     */
    _updateMarker = (position?: GeolocationPosition | null) => {
        if (position) {
            const center = new LngLat(position.coords.longitude, position.coords.latitude);
            this._accuracyCircleMarker.setLngLat(center).addTo(this._map);
            this._userLocationDotMarker.setLngLat(center).addTo(this._map);
            this._accuracy = position.coords.accuracy;
            if (this.options.showUserLocation && this.options.showAccuracyCircle) {
                this._updateCircleRadius();
            }
        } else {
            this._userLocationDotMarker.remove();
            this._accuracyCircleMarker.remove();
        }
    };

    _updateCircleRadius() {
        const bounds = this._map.getBounds();
        const southEastPoint = bounds.getSouthEast();
        const northEastPoint = bounds.getNorthEast();
        const mapHeightInMeters = southEastPoint.distanceTo(northEastPoint);
        const mapHeightInPixels = this._map._container.clientHeight;
        const circleDiameter = Math.ceil(2 * (this._accuracy / (mapHeightInMeters / mapHeightInPixels)));
        this._circleElement.style.width = `${circleDiameter}px`;
        this._circleElement.style.height = `${circleDiameter}px`;
    }

    _onZoom = () => {
        if (this.options.showUserLocation && this.options.showAccuracyCircle) {
            this._updateCircleRadius();
        }
    };

    _onError = (error: GeolocationPositionError) => {
        if (!this._map) {
            // control has since been removed
            return;
        }

        if (this.options.trackUserLocation) {
            if (error.code === 1) {
                // PERMISSION_DENIED
                this._watchState = 'OFF';
                this._geolocateButton.classList.remove('maplibregl-ctrl-geolocate-waiting');
                this._geolocateButton.classList.remove('maplibregl-ctrl-geolocate-active');
                this._geolocateButton.classList.remove('maplibregl-ctrl-geolocate-active-error');
                this._geolocateButton.classList.remove('maplibregl-ctrl-geolocate-background');
                this._geolocateButton.classList.remove('maplibregl-ctrl-geolocate-background-error');
                this._geolocateButton.disabled = true;
                const title = this._map._getUIString('GeolocateControl.LocationNotAvailable');
                this._geolocateButton.title = title;
                this._geolocateButton.setAttribute('aria-label', title);

                if (this._geolocationWatchID !== undefined) {
                    this._clearWatch();
                }
            } else if (error.code === 3 && noTimeout) {
                // this represents a forced error state
                // this was triggered to force immediate geolocation when a watch is already present
                // see https://github.com/mapbox/mapbox-gl-js/issues/8214
                // and https://w3c.github.io/geolocation-api/#example-5-forcing-the-user-agent-to-return-a-fresh-cached-position
                return;
            } else {
                this._setErrorState();
            }
        }

        if (this._watchState !== 'OFF' && this.options.showUserLocation) {
            this._dotElement.classList.add('maplibregl-user-location-dot-stale');
        }

        this.fire(new Event('error', error));

        this._finish();
    };

    _finish = () => {
        if (this._timeoutId) { clearTimeout(this._timeoutId); }
        this._timeoutId = undefined;
    };

    _setupUI = (supported: boolean) => {
        // this method is called asynchronously during onAdd
        // the control could have been removed before reaching here
        if (!this._map) {
            return;
        }

        this._container.addEventListener('contextmenu', (e: MouseEvent) => e.preventDefault());
        this._geolocateButton = DOM.create('button', 'maplibregl-ctrl-geolocate', this._container);
        DOM.create('span', 'maplibregl-ctrl-icon', this._geolocateButton).setAttribute('aria-hidden', 'true');
        this._geolocateButton.type = 'button';

        if (supported === false) {
            warnOnce('Geolocation support is not available so the GeolocateControl will be disabled.');
            const title = this._map._getUIString('GeolocateControl.LocationNotAvailable');
            this._geolocateButton.disabled = true;
            this._geolocateButton.title = title;
            this._geolocateButton.setAttribute('aria-label', title);
        } else {
            const title = this._map._getUIString('GeolocateControl.FindMyLocation');
            this._geolocateButton.title = title;
            this._geolocateButton.setAttribute('aria-label', title);
        }

        if (this.options.trackUserLocation) {
            this._geolocateButton.setAttribute('aria-pressed', 'false');
            this._watchState = 'OFF';
        }

        // when showUserLocation is enabled, keep the Geolocate button disabled until the device location marker is setup on the map
        if (this.options.showUserLocation) {
            this._dotElement = DOM.create('div', 'maplibregl-user-location-dot');

            this._userLocationDotMarker = new Marker({element: this._dotElement});

            this._circleElement = DOM.create('div', 'maplibregl-user-location-accuracy-circle');
            this._accuracyCircleMarker = new Marker({element: this._circleElement, pitchAlignment: 'map'});

            if (this.options.trackUserLocation) this._watchState = 'OFF';

            this._map.on('zoom', this._onZoom);
        }

        this._geolocateButton.addEventListener('click', () => this.trigger());

        this._setup = true;

        // when the camera is changed (and it's not as a result of the Geolocation Control) change
        // the watch mode to background watch, so that the marker is updated but not the camera.
        if (this.options.trackUserLocation) {
            this._map.on('movestart', (event: any) => {
                const fromResize = event.originalEvent && event.originalEvent.type === 'resize';
                if (!event.geolocateSource && this._watchState === 'ACTIVE_LOCK' && !fromResize) {
                    this._watchState = 'BACKGROUND';
                    this._geolocateButton.classList.add('maplibregl-ctrl-geolocate-background');
                    this._geolocateButton.classList.remove('maplibregl-ctrl-geolocate-active');

                    /**
                     * @deprecated Use 'userlocationlostfocus' event instead.
                     */
                    this.fire(new Event('trackuserlocationend'));
                    this.fire(new Event('userlocationlostfocus'));
                }
            });
        }
    };

    /**
     * Programmatically request and move the map to the user's location.
     *
     * @returns `false` if called before control was added to a map, otherwise returns `true`.
     * @example
     * ```ts
     * // Initialize the geolocate control.
     * let geolocate = new GeolocateControl({
     *  positionOptions: {
     *    enableHighAccuracy: true
     *  },
     *  trackUserLocation: true
     * });
     * // Add the control to the map.
     * map.addControl(geolocate);
     * map.on('load', () => {
     *   geolocate.trigger();
     * });
     * ```
     */
    trigger(): boolean {
        if (!this._setup) {
            warnOnce('Geolocate control triggered before added to a map');
            return false;
        }
        if (this.options.trackUserLocation) {
            // update watchState and do any outgoing state cleanup
            switch (this._watchState) {
                case 'OFF':
                // turn on the Geolocate Control
                    this._watchState = 'WAITING_ACTIVE';

                    this.fire(new Event('trackuserlocationstart'));
                    break;
                case 'WAITING_ACTIVE':
                case 'ACTIVE_LOCK':
                case 'ACTIVE_ERROR':
                case 'BACKGROUND_ERROR':
                // turn off the Geolocate Control
                    numberOfWatches--;
                    noTimeout = false;
                    this._watchState = 'OFF';
                    this._geolocateButton.classList.remove('maplibregl-ctrl-geolocate-waiting');
                    this._geolocateButton.classList.remove('maplibregl-ctrl-geolocate-active');
                    this._geolocateButton.classList.remove('maplibregl-ctrl-geolocate-active-error');
                    this._geolocateButton.classList.remove('maplibregl-ctrl-geolocate-background');
                    this._geolocateButton.classList.remove('maplibregl-ctrl-geolocate-background-error');

                    this.fire(new Event('trackuserlocationend'));
                    break;
                case 'BACKGROUND':
                    this._watchState = 'ACTIVE_LOCK';
                    this._geolocateButton.classList.remove('maplibregl-ctrl-geolocate-background');
                    // set camera to last known location
                    if (this._lastKnownPosition) this._updateCamera(this._lastKnownPosition);

                    /**
                     * @deprecated Use 'userlocationfocus' event instead.
                     */
                    this.fire(new Event('trackuserlocationstart'));
                    this.fire(new Event('userlocationfocus'));
                    break;
                default:
                    throw new Error(`Unexpected watchState ${this._watchState}`);
            }

            // incoming state setup
            switch (this._watchState) {
                case 'WAITING_ACTIVE':
                    this._geolocateButton.classList.add('maplibregl-ctrl-geolocate-waiting');
                    this._geolocateButton.classList.add('maplibregl-ctrl-geolocate-active');
                    break;
                case 'ACTIVE_LOCK':
                    this._geolocateButton.classList.add('maplibregl-ctrl-geolocate-active');
                    break;
                case 'OFF':
                    break;
                default:
                    throw new Error(`Unexpected watchState ${this._watchState}`);
            }

            // manage geolocation.watchPosition / geolocation.clearWatch
            if (this._watchState === 'OFF' && this._geolocationWatchID !== undefined) {
                // clear watchPosition as we've changed to an OFF state
                this._clearWatch();
            } else if (this._geolocationWatchID === undefined) {
                // enable watchPosition since watchState is not OFF and there is no watchPosition already running

                this._geolocateButton.classList.add('maplibregl-ctrl-geolocate-waiting');
                this._geolocateButton.setAttribute('aria-pressed', 'true');

                numberOfWatches++;
                let positionOptions;
                if (numberOfWatches > 1) {
                    positionOptions = {maximumAge: 600000, timeout: 0};
                    noTimeout = true;
                } else {
                    positionOptions = this.options.positionOptions;
                    noTimeout = false;
                }

                this._geolocationWatchID = window.navigator.geolocation.watchPosition(
                    this._onSuccess, this._onError, positionOptions);
            }
        } else {
            window.navigator.geolocation.getCurrentPosition(
                this._onSuccess, this._onError, this.options.positionOptions);

            // This timeout ensures that we still call finish() even if
            // the user declines to share their location in Firefox
            this._timeoutId = setTimeout(this._finish, 10000 /* 10sec */);
        }

        return true;
    }

    _clearWatch() {
        window.navigator.geolocation.clearWatch(this._geolocationWatchID);

        this._geolocationWatchID = undefined;
        this._geolocateButton.classList.remove('maplibregl-ctrl-geolocate-waiting');
        this._geolocateButton.setAttribute('aria-pressed', 'false');

        if (this.options.showUserLocation) {
            this._updateMarker(null);
        }
    }
}
<|MERGE_RESOLUTION|>--- conflicted
+++ resolved
@@ -90,19 +90,11 @@
  *
  * ## Events
  *
- * **Event** `trackuserlocationend` of type {@link Event} will be fired when the `GeolocateControl` changes to the background state, which happens when a user changes the camera during an active position lock. This only applies when `trackUserLocation` is `true`. In the background state, the dot on the map will update with location updates but the camera will not.
- *
- * **Event** `trackuserlocationstart` of type {@link Event} will be fired when the `GeolocateControl` changes to the active lock state, which happens either upon first obtaining a successful Geolocation API position for the user (a `geolocate` event will follow), or the user clicks the geolocate button when in the background state which uses the last known position to recenter the map and enter active lock state (no `geolocate` event will follow unless the users's location changes).
- *
-<<<<<<< HEAD
- * @event `userlocationlostfocus` - Fired when the `GeolocateControl` changes to the background state, which happens when a user changes the camera during an active position lock. This only applies when `trackUserLocation` is `true`. In the background state, the dot on the map will update with location updates but the camera will not.
- *
- * @event `userlocationfocus` - Fired when the `GeolocateControl` changes to the active lock state, which happens upon the user clicks the geolocate button when in the background state which uses the last known position to recenter the map and enter active lock state.
- *
- * @event `geolocate` - Fired on each Geolocation API position update which returned as success.
-=======
+ * **Event** `userlocationlostfocus` - of type {@link Event} will be fired when the `GeolocateControl` changes to the background state, which happens when a user changes the camera during an active position lock. This only applies when `trackUserLocation` is `true`. In the background state, the dot on the map will update with location updates but the camera will not.
+ *
+ * **Event** `userlocationfocus` - of type {@link Event} will be fired when the `GeolocateControl` changes to the active lock state, which happens upon the user clicks the geolocate button when in the background state which uses the last known position to recenter the map and enter active lock state.
+ *
  * **Event** `geolocate` of type {@link Event} will be fired on each Geolocation API position update which returned as success.
->>>>>>> c434f924
  * `data` - The returned [Position](https://developer.mozilla.org/en-US/docs/Web/API/Position) object from the callback in [Geolocation.getCurrentPosition()](https://developer.mozilla.org/en-US/docs/Web/API/Geolocation/getCurrentPosition) or [Geolocation.watchPosition()](https://developer.mozilla.org/en-US/docs/Web/API/Geolocation/watchPosition).
  *
  * **Event** `error` of type {@link Event} will be fired on each Geolocation API position update which returned as an error.
@@ -110,6 +102,10 @@
  *
  * **Event** `outofmaxbounds` of type {@link Event} will be fired on each Geolocation API position update which returned as success but user position is out of map `maxBounds`.
  * `data` - The returned [Position](https://developer.mozilla.org/en-US/docs/Web/API/Position) object from the callback in [Geolocation.getCurrentPosition()](https://developer.mozilla.org/en-US/docs/Web/API/Geolocation/getCurrentPosition) or [Geolocation.watchPosition()](https://developer.mozilla.org/en-US/docs/Web/API/Geolocation/watchPosition).
+ *
+ * **Deprecated Event** `trackuserlocationend` (use `userlocationlostfocus` and `userlocationfocus` instead) of type {@link Event} will be fired when the `GeolocateControl` changes to the background state, which happens when a user changes the camera during an active position lock. This only applies when `trackUserLocation` is `true`. In the background state, the dot on the map will update with location updates but the camera will not.
+ *
+ * **Deprecated Event** `trackuserlocationstart` (use `userlocationlostfocus` and `userlocationfocus` instead) of type {@link Event} will be fired when the `GeolocateControl` changes to the active lock state, which happens either upon first obtaining a successful Geolocation API position for the user (a `geolocate` event will follow), or the user clicks the geolocate button when in the background state which uses the last known position to recenter the map and enter active lock state (no `geolocate` event will follow unless the users's location changes).
  *
  *
  * @example
