--- conflicted
+++ resolved
@@ -36,11 +36,7 @@
         const decreaseQuota = 4096;
 
         // feel free to update this value after you've checked that it has changed on purpose :-)
-<<<<<<< HEAD
-        const expectedBytes = 821869;
-=======
         const expectedBytes = 831056;
->>>>>>> 9655e1c0
 
         expect(actualBytes).toBeLessThan(expectedBytes + increaseQuota);
         expect(actualBytes).toBeGreaterThan(expectedBytes - decreaseQuota);
