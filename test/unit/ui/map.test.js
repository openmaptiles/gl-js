import {test} from '../../util/test';
import {extend} from '../../../src/util/util';
import window from '../../../src/util/window';
import Map from '../../../src/ui/map';
import {createMap} from '../../util';
import LngLat from '../../../src/geo/lng_lat';
import Tile from '../../../src/source/tile';
import {OverscaledTileID} from '../../../src/source/tile_id';
import {Event, ErrorEvent} from '../../../src/util/evented';
import simulate from '../../util/simulate_interaction';
import {fixedLngLat, fixedNum} from '../../util/fixed';

function createStyleSource() {
    return {
        type: "geojson",
        data: {
            type: "FeatureCollection",
            features: []
        }
    };
}

test('Map', (t) => {
    t.beforeEach((callback) => {
        window.useFakeXMLHttpRequest();
        callback();
    });

    t.afterEach((callback) => {
        window.restore();
        callback();
    });

    t.test('constructor', (t) => {
        const map = createMap(t, {interactive: true, style: null});
        t.ok(map.getContainer());
        t.equal(map.getStyle(), undefined);
        t.ok(map.boxZoom.isEnabled());
        t.ok(map.doubleClickZoom.isEnabled());
        t.ok(map.dragPan.isEnabled());
        t.ok(map.dragRotate.isEnabled());
        t.ok(map.keyboard.isEnabled());
        t.ok(map.scrollZoom.isEnabled());
        t.ok(map.touchZoomRotate.isEnabled());
        t.throws(() => {
            new Map({
                container: 'anElementIdWhichDoesNotExistInTheDocument'
            });
        }, new Error("Container 'anElementIdWhichDoesNotExistInTheDocument' not found"), 'throws on invalid map container id');
        t.end();
    });

    t.test('bad map-specific token breaks map', (t) => {
        const container = window.document.createElement('div');
        Object.defineProperty(container, 'offsetWidth', {value: 512});
        Object.defineProperty(container, 'offsetHeight', {value: 512});
        createMap(t, {accessToken:'notAToken'});
        t.error();
        t.end();
    });

    t.test('initial bounds in constructor options', (t) => {
        const container = window.document.createElement('div');
        Object.defineProperty(container, 'offsetWidth', {value: 512});
        Object.defineProperty(container, 'offsetHeight', {value: 512});

        const bounds = [[-133, 16], [-68, 50]];
        const map = createMap(t, {container, bounds});

        t.deepEqual(fixedLngLat(map.getCenter(), 4), {lng: -100.5, lat: 34.7171});
        t.equal(fixedNum(map.getZoom(), 3), 2.113);

        t.end();
    });

    t.test('initial bounds options in constructor options', (t) => {
        const bounds = [[-133, 16], [-68, 50]];

        const map = (fitBoundsOptions) => {
            const container = window.document.createElement('div');
            Object.defineProperty(container, 'offsetWidth', {value: 512});
            Object.defineProperty(container, 'offsetHeight', {value: 512});
            return createMap(t, {container, bounds, fitBoundsOptions});
        };

        const unpadded = map(undefined, false);
        const padded = map({padding: 100}, true);

        t.ok(unpadded.getZoom() > padded.getZoom());

        t.end();
    });

    t.test('disables handlers', (t) => {
        t.test('disables all handlers', (t) => {
            const map = createMap(t, {interactive: false});

            t.notOk(map.boxZoom.isEnabled());
            t.notOk(map.doubleClickZoom.isEnabled());
            t.notOk(map.dragPan.isEnabled());
            t.notOk(map.dragRotate.isEnabled());
            t.notOk(map.keyboard.isEnabled());
            t.notOk(map.scrollZoom.isEnabled());
            t.notOk(map.touchZoomRotate.isEnabled());

            t.end();
        });

        const handlerNames = [
            'scrollZoom',
            'boxZoom',
            'dragRotate',
            'dragPan',
            'keyboard',
            'doubleClickZoom',
            'touchZoomRotate'
        ];
        handlerNames.forEach((handlerName) => {
            t.test(`disables "${handlerName}" handler`, (t) => {
                const options = {};
                options[handlerName] = false;
                const map = createMap(t, options);

                t.notOk(map[handlerName].isEnabled());

                t.end();
            });
        });

        t.end();
    });

    t.test('emits load event after a style is set', (t) => {
        const map = new Map({container: window.document.createElement('div')});

        map.on('load', fail);

        setTimeout(() => {
            map.off('load', fail);
            map.on('load', pass);
            map.setStyle(createStyle());
        }, 1);

        function fail() { t.ok(false); }
        function pass() { t.end(); }
    });

    t.test('#setStyle', (t) => {
        t.test('returns self', (t) => {
            const map = new Map({container: window.document.createElement('div')});
            t.equal(map.setStyle({
                version: 8,
                sources: {},
                layers: []
            }), map);
            t.end();
        });

        t.test('sets up event forwarding', (t) => {
            createMap(t, {}, (error, map) => {
                t.error(error);

                const events = [];
                function recordEvent(event) { events.push(event.type); }

                map.on('error', recordEvent);
                map.on('data', recordEvent);
                map.on('dataloading', recordEvent);

                map.style.fire(new Event('error'));
                map.style.fire(new Event('data'));
                map.style.fire(new Event('dataloading'));

                t.deepEqual(events, [
                    'error',
                    'data',
                    'dataloading',
                ]);

                t.end();
            });
        });

        t.test('fires *data and *dataloading events', (t) => {
            createMap(t, {}, (error, map) => {
                t.error(error);

                const events = [];
                function recordEvent(event) { events.push(event.type); }

                map.on('styledata', recordEvent);
                map.on('styledataloading', recordEvent);
                map.on('sourcedata', recordEvent);
                map.on('sourcedataloading', recordEvent);
                map.on('tiledata', recordEvent);
                map.on('tiledataloading', recordEvent);

                map.style.fire(new Event('data', {dataType: 'style'}));
                map.style.fire(new Event('dataloading', {dataType: 'style'}));
                map.style.fire(new Event('data', {dataType: 'source'}));
                map.style.fire(new Event('dataloading', {dataType: 'source'}));
                map.style.fire(new Event('data', {dataType: 'tile'}));
                map.style.fire(new Event('dataloading', {dataType: 'tile'}));

                t.deepEqual(events, [
                    'styledata',
                    'styledataloading',
                    'sourcedata',
                    'sourcedataloading',
                    'tiledata',
                    'tiledataloading'
                ]);

                t.end();
            });
        });

        t.test('can be called more than once', (t) => {
            const map = createMap(t);

            map.setStyle({version: 8, sources: {}, layers: []}, {diff: false});
            map.setStyle({version: 8, sources: {}, layers: []}, {diff: false});

            t.end();
        });

        t.test('style transform overrides unmodified map transform', (t) => {
            const map = new Map({container: window.document.createElement('div')});
            map.transform.lngRange = [-120, 140];
            map.transform.latRange = [-60, 80];
            map.transform.resize(600, 400);
            t.equal(map.transform.zoom, 0.6983039737971012, 'map transform is constrained');
            t.ok(map.transform.unmodified, 'map transform is not modified');
            map.setStyle(createStyle());
            map.on('style.load', () => {
                t.deepEqual(fixedLngLat(map.transform.center), fixedLngLat({lng: -73.9749, lat: 40.7736}));
                t.equal(fixedNum(map.transform.zoom), 12.5);
                t.equal(fixedNum(map.transform.bearing), 29);
                t.equal(fixedNum(map.transform.pitch), 50);
                t.end();
            });
        });

        t.test('style transform does not override map transform modified via options', (t) => {
            const map = new Map({container: window.document.createElement('div'), zoom: 10, center: [-77.0186, 38.8888]});
            t.notOk(map.transform.unmodified, 'map transform is modified by options');
            map.setStyle(createStyle());
            map.on('style.load', () => {
                t.deepEqual(fixedLngLat(map.transform.center), fixedLngLat({lng: -77.0186, lat: 38.8888}));
                t.equal(fixedNum(map.transform.zoom), 10);
                t.equal(fixedNum(map.transform.bearing), 0);
                t.equal(fixedNum(map.transform.pitch), 0);
                t.end();
            });
        });

        t.test('style transform does not override map transform modified via setters', (t) => {
            const map = new Map({container: window.document.createElement('div')});
            t.ok(map.transform.unmodified);
            map.setZoom(10);
            map.setCenter([-77.0186, 38.8888]);
            t.notOk(map.transform.unmodified, 'map transform is modified via setters');
            map.setStyle(createStyle());
            map.on('style.load', () => {
                t.deepEqual(fixedLngLat(map.transform.center), fixedLngLat({lng: -77.0186, lat: 38.8888}));
                t.equal(fixedNum(map.transform.zoom), 10);
                t.equal(fixedNum(map.transform.bearing), 0);
                t.equal(fixedNum(map.transform.pitch), 0);
                t.end();
            });
        });

        t.test('passing null removes style', (t) => {
            const map = createMap(t);
            const style = map.style;
            t.ok(style);
            t.spy(style, '_remove');
            map.setStyle(null);
            t.equal(style._remove.callCount, 1);
            t.end();
        });

        t.end();
    });

    t.test('#setTransformRequest', (t) => {
        t.test('returns self', (t) => {
            const transformRequest = () => { };
            const map = new Map({container: window.document.createElement('div')});
            t.equal(map.setTransformRequest(transformRequest), map);
            t.equal(map._requestManager._transformRequestFn, transformRequest);
            t.end();
        });

        t.test('can be called more than once', (t) => {
            const map = createMap(t);

            const transformRequest = () => { };
            map.setTransformRequest(transformRequest);
            map.setTransformRequest(transformRequest);

            t.end();
        });

        t.end();
    });

    t.test('#is_Loaded', (t) => {

        t.test('Map#isSourceLoaded', (t) => {
            const style = createStyle();
            const map = createMap(t, {style});

            map.on('load', () => {
                map.on('data', (e) => {
                    if (e.dataType === 'source' && e.sourceDataType === 'metadata') {
                        t.equal(map.isSourceLoaded('geojson'), true, 'true when loaded');
                        t.end();
                    }
                });
                map.addSource('geojson', createStyleSource());
                t.equal(map.isSourceLoaded('geojson'), false, 'false before loaded');
            });
        });

        t.test('Map#isStyleLoaded', (t) => {
            const style = createStyle();
            const map = createMap(t, {style});

            t.equal(map.isStyleLoaded(), false, 'false before style has loaded');
            map.on('load', () => {
                t.equal(map.isStyleLoaded(), true, 'true when style is loaded');
                t.end();
            });
        });

        t.test('Map#areTilesLoaded', (t) => {
            const style = createStyle();
            const map = createMap(t, {style});
            t.equal(map.areTilesLoaded(), true, 'returns true if there are no sources on the map');
            map.on('load', () => {
                const fakeTileId = new OverscaledTileID(0, 0, 0, 0, 0);
                map.addSource('geojson', createStyleSource());
                map.style.sourceCaches.geojson._tiles[fakeTileId.key] = new Tile(fakeTileId);
                t.equal(map.areTilesLoaded(), false, 'returns false if tiles are loading');
                map.style.sourceCaches.geojson._tiles[fakeTileId.key].state = 'loaded';
                t.equal(map.areTilesLoaded(), true, 'returns true if tiles are loaded');
                t.end();
            });
        });
        t.end();
    });

    t.test('#getStyle', (t) => {
        t.test('returns the style', (t) => {
            const style = createStyle();
            const map = createMap(t, {style});

            map.on('load', () => {
                t.deepEqual(map.getStyle(), style);
                t.end();
            });
        });

        t.test('returns the style with added sources', (t) => {
            const style = createStyle();
            const map = createMap(t, {style});

            map.on('load', () => {
                map.addSource('geojson', createStyleSource());
                t.deepEqual(map.getStyle(), extend(createStyle(), {
                    sources: {geojson: createStyleSource()}
                }));
                t.end();
            });
        });

        t.test('fires an error on checking if non-existant source is loaded', (t) => {
            const style = createStyle();
            const map = createMap(t, {style});

            map.on('load', () => {
                map.on('error', ({error}) => {
                    t.match(error.message, /There is no source with ID/);
                    t.end();
                });
                map.isSourceLoaded('geojson');
            });
        });

        t.test('returns the style with added layers', (t) => {
            const style = createStyle();
            const map = createMap(t, {style});
            const layer = {
                id: 'background',
                type: 'background'
            };

            map.on('load', () => {
                map.addLayer(layer);
                t.deepEqual(map.getStyle(), extend(createStyle(), {
                    layers: [layer]
                }));
                t.end();
            });
        });

        t.test('a layer can be added even if a map is created without a style', (t) => {
            const map = createMap(t, {deleteStyle: true});
            const layer = {
                id: 'background',
                type: 'background'
            };
            map.addLayer(layer);
            t.end();
        });

        t.test('a source can be added even if a map is created without a style', (t) => {
            const map = createMap(t, {deleteStyle: true});
            const source = createStyleSource();
            map.addSource('fill', source);
            t.end();
        });

        t.test('returns the style with added source and layer', (t) => {
            const style = createStyle();
            const map = createMap(t, {style});
            const source = createStyleSource();
            const layer = {
                id: 'fill',
                type: 'fill',
                source: 'fill'
            };

            map.on('load', () => {
                map.addSource('fill', source);
                map.addLayer(layer);
                t.deepEqual(map.getStyle(), extend(createStyle(), {
                    sources: {fill: source},
                    layers: [layer]
                }));
                t.end();
            });
        });

        t.test('creates a new Style if diff fails', (t) => {
            const style = createStyle();
            const map = createMap(t, {style});
            t.stub(map.style, 'setState').callsFake(() => {
                throw new Error('Dummy error');
            });
            t.stub(console, 'warn');

            const previousStyle = map.style;
            map.setStyle(style);
            t.ok(map.style && map.style !== previousStyle);
            t.end();
        });

        t.test('creates a new Style if diff option is false', (t) => {
            const style = createStyle();
            const map = createMap(t, {style});
            t.stub(map.style, 'setState').callsFake(() => {
                t.fail();
            });

            const previousStyle = map.style;
            map.setStyle(style, {diff: false});
            t.ok(map.style && map.style !== previousStyle);
            t.end();
        });

        t.end();
    });

    t.test('#moveLayer', (t) => {
        const map = createMap(t, {
            style: extend(createStyle(), {
                sources: {
                    mapbox: {
                        type: 'vector',
                        minzoom: 1,
                        maxzoom: 10,
                        tiles: ['http://example.com/{z}/{x}/{y}.png']
                    }
                },
                layers: [{
                    id: 'layerId1',
                    type: 'circle',
                    source: 'mapbox',
                    'source-layer': 'sourceLayer'
                }, {
                    id: 'layerId2',
                    type: 'circle',
                    source: 'mapbox',
                    'source-layer': 'sourceLayer'
                }]
            })
        });

        map.once('render', () => {
            map.moveLayer('layerId1', 'layerId2');
            t.equal(map.getLayer('layerId1').id, 'layerId1');
            t.equal(map.getLayer('layerId2').id, 'layerId2');
            t.end();
        });
    });

    t.test('#getLayer', (t) => {
        const layer = {
            id: 'layerId',
            type: 'circle',
            source: 'mapbox',
            'source-layer': 'sourceLayer'
        };
        const map = createMap(t, {
            style: extend(createStyle(), {
                sources: {
                    mapbox: {
                        type: 'vector',
                        minzoom: 1,
                        maxzoom: 10,
                        tiles: ['http://example.com/{z}/{x}/{y}.png']
                    }
                },
                layers: [layer]
            })
        });

        map.once('render', () => {
            const mapLayer = map.getLayer('layerId');
            t.equal(mapLayer.id, layer.id);
            t.equal(mapLayer.type, layer.type);
            t.equal(mapLayer.source, layer.source);
            t.end();
        });
    });

    t.test('#resize', (t) => {
        t.test('sets width and height from container clients', (t) => {
            const map = createMap(t),
                container = map.getContainer();

            Object.defineProperty(container, 'clientWidth', {value: 250});
            Object.defineProperty(container, 'clientHeight', {value: 250});
            map.resize();

            t.equal(map.transform.width, 250);
            t.equal(map.transform.height, 250);

            t.end();
        });

        t.test('fires movestart, move, resize, and moveend events', (t) => {
            const map = createMap(t),
                events = [];

            ['movestart', 'move', 'resize', 'moveend'].forEach((event) => {
                map.on(event, (e) => {
                    events.push(e.type);
                });
            });

            map.resize();
            t.deepEqual(events, ['movestart', 'move', 'resize', 'moveend']);

            t.end();
        });

        t.test('listen to window resize event', (t) => {
            window.addEventListener = function(type) {
                if (type === 'resize') {
                    //restore empty function not to mess with other tests
                    window.addEventListener = function() {};

                    t.end();
                }
            };

            createMap(t);
        });

        t.test('do not resize if trackResize is false', (t) => {
            const map = createMap(t, {trackResize: false});

            t.spy(map, 'stop');
            t.spy(map, '_update');
            t.spy(map, 'resize');

            map._onWindowResize();

            t.notOk(map.stop.called);
            t.notOk(map._update.called);
            t.notOk(map.resize.called);

            t.end();
        });

        t.test('do resize if trackResize is true (default)', (t) => {
            const map = createMap(t);

            t.spy(map, '_update');
            t.spy(map, 'resize');

            map._onWindowResize();

            t.ok(map._update.called);
            t.ok(map.resize.called);

            t.end();
        });

        t.end();
    });

    t.test('#getBounds', (t) => {
        const map = createMap(t, {zoom: 0});
        t.deepEqual(parseFloat(map.getBounds().getCenter().lng.toFixed(10)), 0, 'getBounds');
        t.deepEqual(parseFloat(map.getBounds().getCenter().lat.toFixed(10)), 0, 'getBounds');

        t.deepEqual(toFixed(map.getBounds().toArray()), toFixed([
            [ -70.31249999999976, -57.326521225216965 ],
            [ 70.31249999999977, 57.32652122521695 ] ]));

        t.test('rotated bounds', (t) => {
            const map = createMap(t, {zoom: 1, bearing: 45});
            t.deepEqual(
                toFixed([[-49.718445552178764, -44.44541580601936], [49.7184455522, 44.445415806019355]]),
                toFixed(map.getBounds().toArray())
            );

            map.setBearing(135);
            t.deepEqual(
                toFixed([[-49.718445552178764, -44.44541580601936], [49.7184455522, 44.445415806019355]]),
                toFixed(map.getBounds().toArray())
            );

            t.end();
        });

        t.end();

        function toFixed(bounds) {
            const n = 10;
            return [
                [normalizeFixed(bounds[0][0], n), normalizeFixed(bounds[0][1], n)],
                [normalizeFixed(bounds[1][0], n), normalizeFixed(bounds[1][1], n)]
            ];
        }

        function normalizeFixed(num, n) {
            // workaround for "-0.0000000000" ≠ "0.0000000000"
            return parseFloat(num.toFixed(n)).toFixed(n);
        }
    });

    t.test('#setMaxBounds', (t) => {
        t.test('constrains map bounds', (t) => {
            const map = createMap(t, {zoom:0});
            map.setMaxBounds([[-130.4297, 50.0642], [-61.52344, 24.20688]]);
            t.deepEqual(
                toFixed([[-130.4297000000, 7.0136641176], [-61.5234400000, 60.2398142283]]),
                toFixed(map.getBounds().toArray())
            );
            t.end();
        });

        t.test('when no argument is passed, map bounds constraints are removed', (t) => {
            const map = createMap(t, {zoom:0});
            map.setMaxBounds([[-130.4297, 50.0642], [-61.52344, 24.20688]]);
            t.deepEqual(
                toFixed([[-166.28906999999964, -27.6835270554], [-25.664070000000066, 73.8248206697]]),
                toFixed(map.setMaxBounds(null).setZoom(0).getBounds().toArray())
            );
            t.end();
        });

        t.test('should not zoom out farther than bounds', (t) => {
            const map = createMap(t);
            map.setMaxBounds([[-130.4297, 50.0642], [-61.52344, 24.20688]]);
            t.notEqual(map.setZoom(0).getZoom(), 0);
            t.end();
        });

        t.test('throws on invalid bounds', (t) => {
            const map = createMap(t, {zoom:0});
            t.throws(() => {
                map.setMaxBounds([-130.4297, 50.0642], [-61.52344, 24.20688]);
            }, Error, 'throws on two decoupled array coordinate arguments');
            t.throws(() => {
                map.setMaxBounds(-130.4297, 50.0642, -61.52344, 24.20688);
            }, Error, 'throws on individual coordinate arguments');
            t.end();
        });

        function toFixed(bounds) {
            const n = 9;
            return [
                [bounds[0][0].toFixed(n), bounds[0][1].toFixed(n)],
                [bounds[1][0].toFixed(n), bounds[1][1].toFixed(n)]
            ];
        }

        t.end();
    });

    t.test('#getMaxBounds', (t) => {
        t.test('returns null when no bounds set', (t) => {
            const map = createMap(t, {zoom:0});
            t.equal(map.getMaxBounds(), null);
            t.end();
        });

        t.test('returns bounds', (t) => {
            const map = createMap(t, {zoom:0});
            const bounds = [[-130.4297, 50.0642], [-61.52344, 24.20688]];
            map.setMaxBounds(bounds);
            t.deepEqual(map.getMaxBounds().toArray(), bounds);
            t.end();
        });

        t.end();
    });

    t.test('#getRenderWorldCopies', (t) => {
        t.test('initially false', (t) => {
            const map = createMap(t, {renderWorldCopies: false});
            t.equal(map.getRenderWorldCopies(), false);
            t.end();
        });

        t.test('initially true', (t) => {
            const map = createMap(t, {renderWorldCopies: true});
            t.equal(map.getRenderWorldCopies(), true);
            t.end();
        });

        t.end();
    });

    t.test('#setRenderWorldCopies', (t) => {
        t.test('initially false', (t) => {
            const map = createMap(t, {renderWorldCopies: false});
            map.setRenderWorldCopies(true);
            t.equal(map.getRenderWorldCopies(), true);
            t.end();
        });

        t.test('initially true', (t) => {
            const map = createMap(t, {renderWorldCopies: true});
            map.setRenderWorldCopies(false);
            t.equal(map.getRenderWorldCopies(), false);
            t.end();
        });

        t.test('undefined', (t) => {
            const map = createMap(t, {renderWorldCopies: false});
            map.setRenderWorldCopies(undefined);
            t.equal(map.getRenderWorldCopies(), true);
            t.end();
        });

        t.test('null', (t) => {
            const map = createMap(t, {renderWorldCopies: true});
            map.setRenderWorldCopies(null);
            t.equal(map.getRenderWorldCopies(), false);
            t.end();
        });

        t.end();
    });

    t.test('#setMinZoom', (t) => {
        const map = createMap(t, {zoom:5});
        map.setMinZoom(3.5);
        map.setZoom(1);
        t.equal(map.getZoom(), 3.5);
        t.end();
    });

    t.test('unset minZoom', (t) => {
        const map = createMap(t, {minZoom:5});
        map.setMinZoom(null);
        map.setZoom(1);
        t.equal(map.getZoom(), 1);
        t.end();
    });

    t.test('#getMinZoom', (t) => {
        const map = createMap(t, {zoom: 0});
        t.equal(map.getMinZoom(), -2, 'returns default value');
        map.setMinZoom(10);
        t.equal(map.getMinZoom(), 10, 'returns custom value');
        t.end();
    });

    t.test('ignore minZooms over maxZoom', (t) => {
        const map = createMap(t, {zoom:2, maxZoom:5});
        t.throws(() => {
            map.setMinZoom(6);
        });
        map.setZoom(0);
        t.equal(map.getZoom(), 0);
        t.end();
    });

    t.test('#setMaxZoom', (t) => {
        const map = createMap(t, {zoom:0});
        map.setMaxZoom(3.5);
        map.setZoom(4);
        t.equal(map.getZoom(), 3.5);
        t.end();
    });

    t.test('unset maxZoom', (t) => {
        const map = createMap(t, {maxZoom:5});
        map.setMaxZoom(null);
        map.setZoom(6);
        t.equal(map.getZoom(), 6);
        t.end();
    });

    t.test('#getMaxZoom', (t) => {
        const map = createMap(t, {zoom: 0});
        t.equal(map.getMaxZoom(), 22, 'returns default value');
        map.setMaxZoom(10);
        t.equal(map.getMaxZoom(), 10, 'returns custom value');
        t.end();
    });

    t.test('ignore maxZooms over minZoom', (t) => {
        const map = createMap(t, {minZoom:5});
        t.throws(() => {
            map.setMaxZoom(4);
        });
        map.setZoom(5);
        t.equal(map.getZoom(), 5);
        t.end();
    });

    t.test('throw on maxZoom smaller than minZoom at init', (t) => {
        t.throws(() => {
            createMap(t, {minZoom:10, maxZoom:5});
        }, new Error(`maxZoom must be greater than or equal to minZoom`));
        t.end();
    });

    t.test('throw on maxZoom smaller than minZoom at init with falsey maxZoom', (t) => {
        t.throws(() => {
            createMap(t, {minZoom:1, maxZoom:0});
        }, new Error(`maxZoom must be greater than or equal to minZoom`));
        t.end();
    });

    t.test('#setMinPitch', (t) => {
        const map = createMap(t, {pitch: 20});
        map.setMinPitch(10);
        map.setPitch(0);
        t.equal(map.getPitch(), 10);
        t.end();
    });

    t.test('unset minPitch', (t) => {
        const map = createMap(t, {minPitch: 20});
        map.setMinPitch(null);
        map.setPitch(0);
        t.equal(map.getPitch(), 0);
        t.end();
    });

    t.test('#getMinPitch', (t) => {
        const map = createMap(t, {pitch: 0});
        t.equal(map.getMinPitch(), 0, 'returns default value');
        map.setMinPitch(10);
        t.equal(map.getMinPitch(), 10, 'returns custom value');
        t.end();
    });

    t.test('ignore minPitchs over maxPitch', (t) => {
        const map = createMap(t, {pitch: 0, maxPitch: 10});
        t.throws(() => {
            map.setMinPitch(20);
        });
        map.setPitch(0);
        t.equal(map.getPitch(), 0);
        t.end();
    });

    t.test('#setMaxPitch', (t) => {
        const map = createMap(t, {pitch: 0});
        map.setMaxPitch(10);
        map.setPitch(20);
        t.equal(map.getPitch(), 10);
        t.end();
    });

    t.test('unset maxPitch', (t) => {
        const map = createMap(t, {maxPitch:10});
        map.setMaxPitch(null);
        map.setPitch(20);
        t.equal(map.getPitch(), 20);
        t.end();
    });

    t.test('#getMaxPitch', (t) => {
        const map = createMap(t, {pitch: 0});
        t.equal(map.getMaxPitch(), 60, 'returns default value');
        map.setMaxPitch(10);
        t.equal(map.getMaxPitch(), 10, 'returns custom value');
        t.end();
    });

    t.test('ignore maxPitchs over minPitch', (t) => {
        const map = createMap(t, {minPitch:10});
        t.throws(() => {
            map.setMaxPitch(0);
        });
        map.setPitch(10);
        t.equal(map.getPitch(), 10);
        t.end();
    });

    t.test('throw on maxPitch smaller than minPitch at init', (t) => {
        t.throws(() => {
            createMap(t, {minPitch: 10, maxPitch: 5});
        }, new Error(`maxPitch must be greater than or equal to minPitch`));
        t.end();
    });

    t.test('throw on maxPitch smaller than minPitch at init with falsey maxPitch', (t) => {
        t.throws(() => {
            createMap(t, {minPitch: 1, maxPitch: 0});
        }, new Error(`maxPitch must be greater than or equal to minPitch`));
        t.end();
    });

    t.test('throw on maxPitch greater than valid maxPitch at init', (t) => {
        t.throws(() => {
            createMap(t, {maxPitch: 90});
        }, new Error(`maxPitch must be less than or equal to 60`));
        t.end();
    });

    t.test('throw on minPitch less than valid minPitch at init', (t) => {
        t.throws(() => {
            createMap(t, {minPitch: -10});
        }, new Error(`minPitch must be greater than or equal to 0`));
        t.end();
    });

    t.test('#remove', (t) => {
        const map = createMap(t);
        t.equal(map.getContainer().childNodes.length, 2);
        map.remove();
        t.equal(map.getContainer().childNodes.length, 0);
        t.end();
    });

    t.test('#remove calls onRemove on added controls', (t) => {
        const map = createMap(t);
        const control = {
            onRemove: t.spy(),
            onAdd (_) {
                return window.document.createElement('div');
            }
        };
        map.addControl(control);
        map.remove();
        t.ok(control.onRemove.calledOnce);
        t.end();
    });

    t.test('#remove calls onRemove on added controls before style is destroyed', (t) => {
        const map = createMap(t);
        let onRemoveCalled = 0;
        let style;
        const control = {
            onRemove(map) {
                onRemoveCalled++;
                t.deepEqual(map.getStyle(), style);
            },
            onAdd (_) {
                return window.document.createElement('div');
            }
        };

        map.addControl(control);

        map.on('style.load', () => {
            style = map.getStyle();
            map.remove();
            t.equal(onRemoveCalled, 1);
            t.end();
        });
    });

    t.test('#addControl', (t) => {
        const map = createMap(t);
        const control = {
            onAdd(_) {
                t.equal(map, _, 'addTo() called with map');
                return window.document.createElement('div');
            }
        };
        map.addControl(control);
        t.equal(map._controls[1], control, "saves reference to added controls");
        t.end();
    });

    t.test('#removeControl errors on invalid arguments', (t) => {
        const map = createMap(t);
        const control = {};
        const stub = t.stub(console, 'error');

        map.addControl(control);
        map.removeControl(control);
        t.ok(stub.calledTwice);
        t.end();

    });

    t.test('#removeControl', (t) => {
        const map = createMap(t);
        const control = {
            onAdd() {
                return window.document.createElement('div');
            },
            onRemove(_) {
                t.equal(map, _, 'onRemove() called with map');
            }
        };
        map.addControl(control);
        map.removeControl(control);
        t.equal(map._controls.length, 1, "removes removed controls from map's control array");
        t.end();

    });

    t.test('#hasControl', (t) => {
        const map = createMap(t);
        function Ctrl() {}
        Ctrl.prototype = {
            onAdd(_) {
                return window.document.createElement('div');
            }
        };

        const control = new Ctrl();
        t.equal(map.hasControl(control), false, 'Reference to control is not found');
        map.addControl(control);
        t.equal(map.hasControl(control), true, 'Reference to control is found');
        t.end();
    });

    t.test('#project', (t) => {
        const map = createMap(t);
        t.deepEqual(map.project([0, 0]), {x: 100, y: 100});
        t.end();
    });

    t.test('#unproject', (t) => {
        const map = createMap(t);
        t.deepEqual(fixedLngLat(map.unproject([100, 100])), {lng: 0, lat: 0});
        t.end();
    });

    t.test('#listImages', (t) => {
        const map = createMap(t);

        map.on('load', () => {
            t.equals(map.listImages().length, 0);

            map.addImage('img', {width: 1, height: 1, data: new Uint8Array(4)});

            const images = map.listImages();
            t.equals(images.length, 1);
            t.equals(images[0], 'img');
            t.end();
        });
    });

    t.test('#listImages throws an error if called before "load"', (t) => {
        const map = createMap(t);
        t.throws(() => {
            map.listImages();
        }, Error);
        t.end();
    });

    t.test('#queryRenderedFeatures', (t) => {

        t.test('if no arguments provided', (t) => {
            createMap(t, {}, (err, map) => {
                t.error(err);
                t.spy(map.style, 'queryRenderedFeatures');

                const output = map.queryRenderedFeatures();

                const args = map.style.queryRenderedFeatures.getCall(0).args;
                t.ok(args[0]);
                t.deepEqual(args[1], {availableImages: []});
                t.deepEqual(output, []);

                t.end();
            });
        });

        t.test('if only "geometry" provided', (t) => {
            createMap(t, {}, (err, map) => {
                t.error(err);
                t.spy(map.style, 'queryRenderedFeatures');

                const output = map.queryRenderedFeatures(map.project(new LngLat(0, 0)));

                const args = map.style.queryRenderedFeatures.getCall(0).args;
                t.deepEqual(args[0], [{x: 100, y: 100}]); // query geometry
                t.deepEqual(args[1], {availableImages: []}); // params
                t.deepEqual(args[2], map.transform); // transform
                t.deepEqual(output, []);

                t.end();
            });
        });

        t.test('if only "params" provided', (t) => {
            createMap(t, {}, (err, map) => {
                t.error(err);
                t.spy(map.style, 'queryRenderedFeatures');

                const output = map.queryRenderedFeatures({filter: ['all']});

                const args = map.style.queryRenderedFeatures.getCall(0).args;
                t.ok(args[0]);
                t.deepEqual(args[1], {availableImages: [], filter: ['all']});
                t.deepEqual(output, []);

                t.end();
            });
        });

        t.test('if both "geometry" and "params" provided', (t) => {
            createMap(t, {}, (err, map) => {
                t.error(err);
                t.spy(map.style, 'queryRenderedFeatures');

                const output = map.queryRenderedFeatures({filter: ['all']});

                const args = map.style.queryRenderedFeatures.getCall(0).args;
                t.ok(args[0]);
                t.deepEqual(args[1], {availableImages: [], filter: ['all']});
                t.deepEqual(output, []);

                t.end();
            });
        });

        t.test('if "geometry" with unwrapped coords provided', (t) => {
            createMap(t, {}, (err, map) => {
                t.error(err);
                t.spy(map.style, 'queryRenderedFeatures');

                map.queryRenderedFeatures(map.project(new LngLat(360, 0)));

                t.deepEqual(map.style.queryRenderedFeatures.getCall(0).args[0], [{x: 612, y: 100}]);
                t.end();
            });
        });

        t.test('returns an empty array when no style is loaded', (t) => {
            const map = createMap(t, {style: undefined});
            t.deepEqual(map.queryRenderedFeatures(), []);
            t.end();
        });

        t.end();
    });

    t.test('#setLayoutProperty', (t) => {
        t.test('sets property', (t) => {
            const map = createMap(t, {
                style: {
                    "version": 8,
                    "sources": {
                        "geojson": {
                            "type": "geojson",
                            "data": {
                                "type": "FeatureCollection",
                                "features": []
                            }
                        }
                    },
                    "layers": [{
                        "id": "symbol",
                        "type": "symbol",
                        "source": "geojson",
                        "layout": {
                            "text-transform": "uppercase"
                        }
                    }]
                }
            });

            map.on('style.load', () => {
                map.style.dispatcher.broadcast = function(key, value) {
                    t.equal(key, 'updateLayers');
                    t.deepEqual(value.layers.map((layer) => { return layer.id; }), ['symbol']);
                };

                map.setLayoutProperty('symbol', 'text-transform', 'lowercase');
                map.style.update({});
                t.deepEqual(map.getLayoutProperty('symbol', 'text-transform'), 'lowercase');
                t.end();
            });
        });

        t.test('throw before loaded', (t) => {
            const map = createMap(t, {
                style: {
                    version: 8,
                    sources: {},
                    layers: []
                }
            });

            t.throws(() => {
                map.setLayoutProperty('symbol', 'text-transform', 'lowercase');
            }, Error, /load/i);

            t.end();
        });

        t.test('fires an error if layer not found', (t) => {
            const map = createMap(t, {
                style: {
                    version: 8,
                    sources: {},
                    layers: []
                }
            });

            map.on('style.load', () => {
                map.on('error', ({error}) => {
                    t.match(error.message, /does not exist in the map\'s style and cannot be styled/);
                    t.end();
                });
                map.setLayoutProperty('non-existant', 'text-transform', 'lowercase');
            });
        });

        t.test('fires a data event', (t) => {
            // background layers do not have a source
            const map = createMap(t, {
                style: {
                    "version": 8,
                    "sources": {},
                    "layers": [{
                        "id": "background",
                        "type": "background",
                        "layout": {
                            "visibility": "none"
                        }
                    }]
                }
            });

            map.once('style.load', () => {
                map.once('data', (e) => {
                    if (e.dataType === 'style') {
                        t.end();
                    }
                });

                map.setLayoutProperty('background', 'visibility', 'visible');
            });
        });

        t.test('sets visibility on background layer', (t) => {
            // background layers do not have a source
            const map = createMap(t, {
                style: {
                    "version": 8,
                    "sources": {},
                    "layers": [{
                        "id": "background",
                        "type": "background",
                        "layout": {
                            "visibility": "none"
                        }
                    }]
                }
            });

            map.on('style.load', () => {
                map.setLayoutProperty('background', 'visibility', 'visible');
                t.deepEqual(map.getLayoutProperty('background', 'visibility'), 'visible');
                t.end();
            });
        });

        t.test('sets visibility on raster layer', (t) => {
            const map = createMap(t, {
                style: {
                    "version": 8,
                    "sources": {
                        "mapbox://mapbox.satellite": {
                            "type": "raster",
                            "tiles": ["http://example.com/{z}/{x}/{y}.png"]
                        }
                    },
                    "layers": [{
                        "id": "satellite",
                        "type": "raster",
                        "source": "mapbox://mapbox.satellite",
                        "layout": {
                            "visibility": "none"
                        }
                    }]
                }
            });

            // Suppress errors because we're not loading tiles from a real URL.
            map.on('error', () => {});

            map.on('style.load', () => {
                map.setLayoutProperty('satellite', 'visibility', 'visible');
                t.deepEqual(map.getLayoutProperty('satellite', 'visibility'), 'visible');
                t.end();
            });
        });

        t.test('sets visibility on video layer', (t) => {
            const map = createMap(t, {
                style: {
                    "version": 8,
                    "sources": {
                        "drone": {
                            "type": "video",
                            "urls": [],
                            "coordinates": [
                                [-122.51596391201019, 37.56238816766053],
                                [-122.51467645168304, 37.56410183312965],
                                [-122.51309394836426, 37.563391708549425],
                                [-122.51423120498657, 37.56161849366671]
                            ]
                        }
                    },
                    "layers": [{
                        "id": "shore",
                        "type": "raster",
                        "source": "drone",
                        "layout": {
                            "visibility": "none"
                        }
                    }]
                }
            });

            map.on('style.load', () => {
                map.setLayoutProperty('shore', 'visibility', 'visible');
                t.deepEqual(map.getLayoutProperty('shore', 'visibility'), 'visible');
                t.end();
            });
        });

        t.test('sets visibility on image layer', (t) => {
            const map = createMap(t, {
                style: {
                    "version": 8,
                    "sources": {
                        "image": {
                            "type": "image",
                            "url": "",
                            "coordinates": [
                                [-122.51596391201019, 37.56238816766053],
                                [-122.51467645168304, 37.56410183312965],
                                [-122.51309394836426, 37.563391708549425],
                                [-122.51423120498657, 37.56161849366671]
                            ]
                        }
                    },
                    "layers": [{
                        "id": "image",
                        "type": "raster",
                        "source": "image",
                        "layout": {
                            "visibility": "none"
                        }
                    }]
                }
            });

            map.on('style.load', () => {
                map.setLayoutProperty('image', 'visibility', 'visible');
                t.deepEqual(map.getLayoutProperty('image', 'visibility'), 'visible');
                t.end();
            });
        });

        t.end();
    });

    t.test('#getLayoutProperty', (t) => {
        t.test('fires an error if layer not found', (t) => {
            const map = createMap(t, {
                style: {
                    version: 8,
                    sources: {},
                    layers: []
                }
            });

            map.on('style.load', () => {
                map.on('error', ({error}) => {
                    t.match(error.message, /does not exist in the map\'s style/);
                    t.end();
                });
                map.getLayoutProperty('non-existant', 'text-transform', 'lowercase');
            });
        });

        t.end();
    });

    t.test('#setPaintProperty', (t) => {
        t.test('sets property', (t) => {
            const map = createMap(t, {
                style: {
                    "version": 8,
                    "sources": {},
                    "layers": [{
                        "id": "background",
                        "type": "background"
                    }]
                }
            });

            map.on('style.load', () => {
                map.setPaintProperty('background', 'background-color', 'red');
                t.deepEqual(map.getPaintProperty('background', 'background-color'), 'red');
                t.end();
            });
        });

        t.test('throw before loaded', (t) => {
            const map = createMap(t, {
                style: {
                    version: 8,
                    sources: {},
                    layers: []
                }
            });

            t.throws(() => {
                map.setPaintProperty('background', 'background-color', 'red');
            }, Error, /load/i);

            t.end();
        });

        t.test('fires an error if layer not found', (t) => {
            const map = createMap(t, {
                style: {
                    version: 8,
                    sources: {},
                    layers: []
                }
            });

            map.on('style.load', () => {
                map.on('error', ({error}) => {
                    t.match(error.message, /does not exist in the map\'s style and cannot be styled/);
                    t.end();
                });
                map.setPaintProperty('non-existant', 'background-color', 'red');
            });
        });

        t.end();
    });

    t.test('#setFeatureState', (t) => {
        t.test('sets state', (t) => {
            const map = createMap(t, {
                style: {
                    "version": 8,
                    "sources": {
                        "geojson": createStyleSource()
                    },
                    "layers": []
                }
            });
            map.on('load', () => {
                map.setFeatureState({source: 'geojson', id: 12345}, {'hover': true});
                const fState = map.getFeatureState({source: 'geojson', id: 12345});
                t.equal(fState.hover, true);
                t.end();
            });
        });
        t.test('works with string ids', (t) => {
            const map = createMap(t, {
                style: {
                    "version": 8,
                    "sources": {
                        "geojson": createStyleSource()
                    },
                    "layers": []
                }
            });
            map.on('load', () => {
                map.setFeatureState({source: 'geojson', id: 'foo'}, {'hover': true});
                const fState = map.getFeatureState({source: 'geojson', id: 'foo'});
                t.equal(fState.hover, true);
                t.end();
            });
        });
        t.test('parses feature id as an int', (t) => {
            const map = createMap(t, {
                style: {
                    "version": 8,
                    "sources": {
                        "geojson": createStyleSource()
                    },
                    "layers": []
                }
            });
            map.on('load', () => {
                map.setFeatureState({source: 'geojson', id: '12345'}, {'hover': true});
                const fState = map.getFeatureState({source: 'geojson', id: 12345});
                t.equal(fState.hover, true);
                t.end();
            });
        });
        t.test('throw before loaded', (t) => {
            const map = createMap(t, {
                style: {
                    "version": 8,
                    "sources": {
                        "geojson": createStyleSource()
                    },
                    "layers": []
                }
            });
            t.throws(() => {
                map.setFeatureState({source: 'geojson', id: 12345}, {'hover': true});
            }, Error, /load/i);

            t.end();
        });
        t.test('fires an error if source not found', (t) => {
            const map = createMap(t, {
                style: {
                    "version": 8,
                    "sources": {
                        "geojson": createStyleSource()
                    },
                    "layers": []
                }
            });
            map.on('load', () => {
                map.on('error', ({error}) => {
                    t.match(error.message, /source/);
                    t.end();
                });
                map.setFeatureState({source: 'vector', id: 12345}, {'hover': true});
            });
        });
        t.test('fires an error if sourceLayer not provided for a vector source', (t) => {
            const map = createMap(t, {
                style: {
                    "version": 8,
                    "sources": {
                        "vector": {
                            "type": "vector",
                            "tiles": ["http://example.com/{z}/{x}/{y}.png"]
                        }
                    },
                    "layers": []
                }
            });
            map.on('load', () => {
                map.on('error', ({error}) => {
                    t.match(error.message, /sourceLayer/);
                    t.end();
                });
                map.setFeatureState({source: 'vector', sourceLayer: 0, id: 12345}, {'hover': true});
            });
        });
        t.test('fires an error if id not provided', (t) => {
            const map = createMap(t, {
                style: {
                    "version": 8,
                    "sources": {
                        "vector": {
                            "type": "vector",
                            "tiles": ["http://example.com/{z}/{x}/{y}.png"]
                        }
                    },
                    "layers": []
                }
            });
            map.on('load', () => {
                map.on('error', ({error}) => {
                    t.match(error.message, /id/);
                    t.end();
                });
                map.setFeatureState({source: 'vector', sourceLayer: "1"}, {'hover': true});
            });
        });
        t.end();
    });

    t.test('#removeFeatureState', (t) => {

        t.test('accepts "0" id', (t) => {
            const map = createMap(t, {
                style: {
                    "version": 8,
                    "sources": {
                        "geojson": createStyleSource()
                    },
                    "layers": []
                }
            });
            map.on('load', () => {
                map.setFeatureState({source: 'geojson', id: 0}, {'hover': true, 'click': true});
                map.removeFeatureState({source: 'geojson', id: 0}, 'hover');
                const fState = map.getFeatureState({source: 'geojson', id: 0});
                t.equal(fState.hover, undefined);
                t.equal(fState.click, true);
                t.end();
            });
        });
        t.test('accepts string id', (t) => {
            const map = createMap(t, {
                style: {
                    "version": 8,
                    "sources": {
                        "geojson": createStyleSource()
                    },
                    "layers": []
                }
            });
            map.on('load', () => {
                map.setFeatureState({source: 'geojson', id: 'foo'}, {'hover': true, 'click': true});
                map.removeFeatureState({source: 'geojson', id: 'foo'}, 'hover');
                const fState = map.getFeatureState({source: 'geojson', id: 'foo'});
                t.equal(fState.hover, undefined);
                t.equal(fState.click, true);
                t.end();
            });
        });
        t.test('remove specific state property', (t) => {
            const map = createMap(t, {
                style: {
                    "version": 8,
                    "sources": {
                        "geojson": createStyleSource()
                    },
                    "layers": []
                }
            });
            map.on('load', () => {
                map.setFeatureState({source: 'geojson', id: 12345}, {'hover': true});
                map.removeFeatureState({source: 'geojson', id: 12345}, 'hover');
                const fState = map.getFeatureState({source: 'geojson', id: 12345});
                t.equal(fState.hover, undefined);
                t.end();
            });
        });
        t.test('remove all state properties of one feature', (t) => {
            const map = createMap(t, {
                style: {
                    "version": 8,
                    "sources": {
                        "geojson": createStyleSource()
                    },
                    "layers": []
                }
            });
            map.on('load', () => {
                map.setFeatureState({source: 'geojson', id: 1}, {'hover': true, 'foo': true});
                map.removeFeatureState({source: 'geojson', id: 1});

                const fState = map.getFeatureState({source: 'geojson', id: 1});
                t.equal(fState.hover, undefined);
                t.equal(fState.foo, undefined);

                t.end();
            });
        });
        t.test('remove properties for zero-based feature IDs.', (t) => {
            const map = createMap(t, {
                style: {
                    "version": 8,
                    "sources": {
                        "geojson": createStyleSource()
                    },
                    "layers": []
                }
            });
            map.on('load', () => {
                map.setFeatureState({source: 'geojson', id: 0}, {'hover': true, 'foo': true});
                map.removeFeatureState({source: 'geojson', id: 0});

                const fState = map.getFeatureState({source: 'geojson', id: 0});
                t.equal(fState.hover, undefined);
                t.equal(fState.foo, undefined);

                t.end();
            });
        });
        t.test('other properties persist when removing specific property', (t) => {
            const map = createMap(t, {
                style: {
                    "version": 8,
                    "sources": {
                        "geojson": createStyleSource()
                    },
                    "layers": []
                }
            });
            map.on('load', () => {
                map.setFeatureState({source: 'geojson', id: 1}, {'hover': true, 'foo': true});
                map.removeFeatureState({source: 'geojson', id: 1}, 'hover');

                const fState = map.getFeatureState({source: 'geojson', id: 1});
                t.equal(fState.foo, true);

                t.end();
            });
        });
        t.test('remove all state properties of all features in source', (t) => {
            const map = createMap(t, {
                style: {
                    "version": 8,
                    "sources": {
                        "geojson": createStyleSource()
                    },
                    "layers": []
                }
            });
            map.on('load', () => {
                map.setFeatureState({source: 'geojson', id: 1}, {'hover': true, 'foo': true});
                map.setFeatureState({source: 'geojson', id: 2}, {'hover': true, 'foo': true});

                map.removeFeatureState({source: 'geojson'});

                const fState1 = map.getFeatureState({source: 'geojson', id: 1});
                t.equal(fState1.hover, undefined);
                t.equal(fState1.foo, undefined);

                const fState2 = map.getFeatureState({source: 'geojson', id: 2});
                t.equal(fState2.hover, undefined);
                t.equal(fState2.foo, undefined);

                t.end();
            });
        });
        t.test('specific state deletion should not interfere with broader state deletion', (t) => {
            const map = createMap(t, {
                style: {
                    "version": 8,
                    "sources": {
                        "geojson": createStyleSource()
                    },
                    "layers": []
                }
            });
            map.on('load', () => {
                map.setFeatureState({source: 'geojson', id: 1}, {'hover': true, 'foo': true});
                map.setFeatureState({source: 'geojson', id: 2}, {'hover': true, 'foo': true});

                map.removeFeatureState({source: 'geojson', id: 1});
                map.removeFeatureState({source: 'geojson', id: 1}, 'foo');

                const fState1 = map.getFeatureState({source: 'geojson', id: 1});
                t.equal(fState1.hover, undefined);

                map.setFeatureState({source: 'geojson', id: 1}, {'hover': true, 'foo': true});
                map.removeFeatureState({source: 'geojson'});
                map.removeFeatureState({source: 'geojson', id: 1}, 'foo');

                const fState2 = map.getFeatureState({source: 'geojson', id: 2});
                t.equal(fState2.hover, undefined);

                map.setFeatureState({source: 'geojson', id: 2}, {'hover': true, 'foo': true});
                map.removeFeatureState({source: 'geojson'});
                map.removeFeatureState({source: 'geojson', id: 2}, 'foo');

                const fState3 = map.getFeatureState({source: 'geojson', id: 2});
                t.equal(fState3.hover, undefined);

                t.end();
            });
        });
        t.test('add/remove and remove/add state', (t) => {
            const map = createMap(t, {
                style: {
                    "version": 8,
                    "sources": {
                        "geojson": createStyleSource()
                    },
                    "layers": []
                }
            });
            map.on('load', () => {
                map.setFeatureState({source: 'geojson', id: 12345}, {'hover': true});

                map.removeFeatureState({source: 'geojson', id: 12345});
                map.setFeatureState({source: 'geojson', id: 12345}, {'hover': true});

                const fState1 = map.getFeatureState({source: 'geojson', id: 12345});
                t.equal(fState1.hover, true);

                map.removeFeatureState({source: 'geojson', id: 12345});

                const fState2 = map.getFeatureState({source: 'geojson', id: 12345});
                t.equal(fState2.hover, undefined);

                t.end();
            });
        });
        t.test('throw before loaded', (t) => {
            const map = createMap(t, {
                style: {
                    "version": 8,
                    "sources": {
                        "geojson": createStyleSource()
                    },
                    "layers": []
                }
            });
            t.throws(() => {
                map.removeFeatureState({source: 'geojson', id: 12345}, {'hover': true});
            }, Error, /load/i);

            t.end();
        });
        t.test('fires an error if source not found', (t) => {
            const map = createMap(t, {
                style: {
                    "version": 8,
                    "sources": {
                        "geojson": createStyleSource()
                    },
                    "layers": []
                }
            });
            map.on('load', () => {
                map.on('error', ({error}) => {
                    t.match(error.message, /source/);
                    t.end();
                });
                map.removeFeatureState({source: 'vector', id: 12345}, {'hover': true});
            });
        });
        t.test('fires an error if sourceLayer not provided for a vector source', (t) => {
            const map = createMap(t, {
                style: {
                    "version": 8,
                    "sources": {
                        "vector": {
                            "type": "vector",
                            "tiles": ["http://example.com/{z}/{x}/{y}.png"]
                        }
                    },
                    "layers": []
                }
            });
            map.on('load', () => {
                map.on('error', ({error}) => {
                    t.match(error.message, /sourceLayer/);
                    t.end();
                });
                map.removeFeatureState({source: 'vector', sourceLayer: 0, id: 12345}, {'hover': true});
            });
        });
        t.test('fires an error if state property is provided without a feature id', (t) => {
            const map = createMap(t, {
                style: {
                    "version": 8,
                    "sources": {
                        "vector": {
                            "type": "vector",
                            "tiles": ["http://example.com/{z}/{x}/{y}.png"]
                        }
                    },
                    "layers": []
                }
            });
            map.on('load', () => {
                map.on('error', ({error}) => {
                    t.match(error.message, /id/);
                    t.end();
                });
                map.removeFeatureState({source: 'vector', sourceLayer: "1"}, {'hover': true});
            });
        });
        t.end();
    });

    t.test('error event', (t) => {
        t.test('logs errors to console when it has NO listeners', (t) => {
            const map = createMap(t);
            const stub = t.stub(console, 'error');
            const error = new Error('test');
            map.fire(new ErrorEvent(error));
            t.ok(stub.calledOnce);
            t.equal(stub.getCall(0).args[0], error);
            t.end();
        });

        t.test('calls listeners', (t) => {
            const map = createMap(t);
            const error = new Error('test');
            map.on('error', (event) => {
                t.equal(event.error, error);
                t.end();
            });
            map.fire(new ErrorEvent(error));
        });

        t.end();
    });

    t.test('render stabilizes', (t) => {
        const style = createStyle();
        style.sources.mapbox = {
            type: 'vector',
            minzoom: 1,
            maxzoom: 10,
            tiles: ['http://example.com/{z}/{x}/{y}.png']
        };
        style.layers.push({
            id: 'layerId',
            type: 'circle',
            source: 'mapbox',
            'source-layer': 'sourceLayer'
        });

        let timer;
        const map = createMap(t, {style});
        map.on('render', () => {
            if (timer) clearTimeout(timer);
            timer = setTimeout(() => {
                map.off('render');
                map.on('render', t.fail);
                t.notOk(map._frameId, 'no rerender scheduled');
                t.end();
            }, 100);
        });
    });

    t.test('no render after idle event', (t) => {
        const style = createStyle();
        const map = createMap(t, {style});
        map.on('idle', () => {
            map.on('render', t.fail);
            setTimeout(() => {
                t.end();
            }, 100);
        });
    });

    t.test('no idle event during move', (t) => {
        const style = createStyle();
        const map = createMap(t, {style, fadeDuration: 0});
        map.once('idle', () => {
            map.zoomTo(0.5, {duration: 100});
            t.ok(map.isMoving(), "map starts moving immediately after zoomTo");
            map.once('idle', () => {
                t.ok(!map.isMoving(), "map stops moving before firing idle event");
                t.end();
            });
        });
    });

    t.test('#removeLayer restores Map#loaded() to true', (t) => {
        const map = createMap(t, {
            style: extend(createStyle(), {
                sources: {
                    mapbox: {
                        type: 'vector',
                        minzoom: 1,
                        maxzoom: 10,
                        tiles: ['http://example.com/{z}/{x}/{y}.png']
                    }
                },
                layers: [{
                    id: 'layerId',
                    type: 'circle',
                    source: 'mapbox',
                    'source-layer': 'sourceLayer'
                }]
            })
        });

        map.once('render', () => {
            map.removeLayer('layerId');
            map.on('render', () => {
                if (map.loaded()) {
                    map.remove();
                    t.end();
                }
            });
        });
    });

    t.test('stops camera animation on mousedown when interactive', (t) => {
        const map = createMap(t, {interactive: true});
        map.flyTo({center: [200, 0], duration: 100});

        simulate.mousedown(map.getCanvasContainer());
        t.equal(map.isEasing(), false);

        map.remove();
        t.end();
    });

    t.test('continues camera animation on mousedown when non-interactive', (t) => {
        const map = createMap(t, {interactive: false});
        map.flyTo({center: [200, 0], duration: 100});

        simulate.mousedown(map.getCanvasContainer());
        t.equal(map.isEasing(), true);

        map.remove();
        t.end();
    });

    t.test('stops camera animation on touchstart when interactive', (t) => {
        const map = createMap(t, {interactive: true});
        map.flyTo({center: [200, 0], duration: 100});

        simulate.touchstart(map.getCanvasContainer(), {touches: [{target: map.getCanvas(), clientX: 0, clientY: 0}]});
        t.equal(map.isEasing(), false);

        map.remove();
        t.end();
    });

    t.test('continues camera animation on touchstart when non-interactive', (t) => {
        const map = createMap(t, {interactive: false});
        map.flyTo({center: [200, 0], duration: 100});

        simulate.touchstart(map.getCanvasContainer());
        t.equal(map.isEasing(), true);

        map.remove();
        t.end();
    });

<<<<<<< HEAD
    t.test('should not warn when CSS is present', (t) => {
        const stub = t.stub(console, 'warn');

        const styleSheet = new window.CSSStyleSheet();
        styleSheet.insertRule('.maplibregl-canary { background-color: rgb(250, 128, 114); }', 0);
        window.document.styleSheets[0] = styleSheet;
        window.document.styleSheets.length = 1;

        new Map({container: window.document.createElement('div')});

        t.notok(stub.calledOnce);
        t.end();
    });

    t.test('should warn when CSS is missing', (t) => {
        const stub = t.stub(console, 'warn');
        new Map({container: window.document.createElement('div')});

        t.ok(stub.calledOnce);

        t.end();
    });

=======
>>>>>>> c8d65017
    t.test('continues camera animation on resize', (t) => {
        const map = createMap(t),
            container = map.getContainer();

        map.flyTo({center: [200, 0], duration: 100});

        Object.defineProperty(container, 'clientWidth', {value: 250});
        Object.defineProperty(container, 'clientHeight', {value: 250});
        map.resize();

        t.ok(map.isMoving(), 'map is still moving after resize due to camera animation');

        t.end();
    });

    t.test('map fires `styleimagemissing` for missing icons', (t) => {
        const map = createMap(t);

        const id = "missing-image";

        let called;
        map.on('styleimagemissing', e => {
            map.addImage(e.id, {width: 1, height: 1, data: new Uint8Array(4)});
            called = e.id;
        });

        t.notok(map.hasImage(id));

        map.style.imageManager.getImages([id], () => {
            t.equals(called, id);
            t.ok(map.hasImage(id));
            t.end();
        });
    });

    t.test('map does not fire `styleimagemissing` for empty icon values', (t) => {
        const map = createMap(t);

        map.on('load', () => {
            map.on('idle', () => {
                t.end();
            });

            map.addSource('foo', {
                type: 'geojson',
                data: {type: 'Point', coordinates: [0, 0]}
            });
            map.addLayer({
                id: 'foo',
                type: 'symbol',
                source: 'foo',
                layout: {
                    'icon-image': ['case', true, '', '']
                }
            });

            map.on('styleimagemissing', ({id}) => {
                t.fail(`styleimagemissing fired for value ${id}`);
            });
        });
    });

    t.end();
});

function createStyle() {
    return {
        version: 8,
        center: [-73.9749, 40.7736],
        zoom: 12.5,
        bearing: 29,
        pitch: 50,
        sources: {},
        layers: []
    };
}<|MERGE_RESOLUTION|>--- conflicted
+++ resolved
@@ -2050,32 +2050,6 @@
         t.end();
     });
 
-<<<<<<< HEAD
-    t.test('should not warn when CSS is present', (t) => {
-        const stub = t.stub(console, 'warn');
-
-        const styleSheet = new window.CSSStyleSheet();
-        styleSheet.insertRule('.maplibregl-canary { background-color: rgb(250, 128, 114); }', 0);
-        window.document.styleSheets[0] = styleSheet;
-        window.document.styleSheets.length = 1;
-
-        new Map({container: window.document.createElement('div')});
-
-        t.notok(stub.calledOnce);
-        t.end();
-    });
-
-    t.test('should warn when CSS is missing', (t) => {
-        const stub = t.stub(console, 'warn');
-        new Map({container: window.document.createElement('div')});
-
-        t.ok(stub.calledOnce);
-
-        t.end();
-    });
-
-=======
->>>>>>> c8d65017
     t.test('continues camera animation on resize', (t) => {
         const map = createMap(t),
             container = map.getContainer();
