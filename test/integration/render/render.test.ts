/* eslint-disable no-process-exit */
import './mock_browser_for_node';
import canvas from 'canvas';
import path, {dirname} from 'path';
import fs from 'fs';
import {PNG} from 'pngjs';
import pixelmatch from 'pixelmatch';
import {fileURLToPath} from 'url';
import glob from 'glob';
import nise from 'nise';
import {createRequire} from 'module';
import rtlText from '@mapbox/mapbox-gl-rtl-text';
import localizeURLs from '../lib/localize-urls';
import maplibregl from '../../../src/index';
import browser from '../../../src/util/browser';
import * as rtlTextPluginModule from '../../../src/source/rtl_text_plugin';
import CanvasSource from '../../../src/source/canvas_source';
import customLayerImplementations from './custom_layer_implementations';
import type Map from '../../../src/ui/map';
import type {StyleSpecification} from '../../../src/style-spec/types.g';
import type {PointLike} from '../../../src/ui/camera';

const {fakeServer} = nise;
const {plugin: rtlTextPlugin} = rtlTextPluginModule;
const {registerFont} = canvas;

// @ts-ignore
const __dirname = dirname(fileURLToPath(import.meta.url));
// @ts-ignore
const require = createRequire(import.meta.url);
registerFont('./node_modules/npm-font-open-sans/fonts/Bold/OpenSans-Bold.ttf', {family: 'Open Sans', weight: 'bold'});

rtlTextPlugin['applyArabicShaping'] = rtlText.applyArabicShaping;
rtlTextPlugin['processBidirectionalText'] = rtlText.processBidirectionalText;
rtlTextPlugin['processStyledBidirectionalText'] = rtlText.processStyledBidirectionalText;

let now = 0;

type TestData = {
    id: string;
    width: number;
    height: number;
    pixelRatio: number;
    recycleMap: boolean;
    allowed: number;
    ok: boolean;
    difference: number;
    timeout: number;
    addFakeCanvas: {
        id: string;
        image: string;
    };
    axonometric: boolean;
    skew: [number, number];
    fadeDuration: number;
    debug: boolean;
    showOverdrawInspector: boolean;
    showPadding: boolean;
    collisionDebug: boolean;
    localIdeographFontFamily: string;
    crossSourceCollisions: boolean;
    operations: any[];
    queryGeometry: PointLike;
    queryOptions: any;
    error: Error;
<<<<<<< HEAD
    actualPath: string;
    diffPath: string;
    expectedPath: string;
    maxPitch: number;
=======

    // base64-encoded content of the PNG results
    actual: string;
    diff: string;
    expected: string;
>>>>>>> 52a9f542
}

type RenderOptions = {
    tests: any[];
    recycleMap: boolean;
    report: boolean;
    seed: string;
}

type StyleWithTestData = StyleSpecification & {
    metadata : {
        test: TestData;
    };
}

// https://stackoverflow.com/a/1349426/229714
function makeHash(): string {
    const array = [];
    const possible = 'ABCDEFGHIJKLMNOPQRSTUVWXYZabcdefghijklmnopqrstuvwxyz0123456789';

    for (let i = 0; i < 10; ++i)
        array.push(possible.charAt(Math.floor(Math.random() * possible.length)));

    // join array elements without commas.
    return array.join('');
}

function checkParameter(options: RenderOptions, param: string): boolean {
    const index = options.tests.indexOf(param);
    if (index === -1)
        return false;
    options.tests.splice(index, 1);
    return true;
}

function checkValueParameter(options: RenderOptions, defaultValue: any, param: string) {
    const index = options.tests.findIndex((elem) => { return String(elem).startsWith(param); });
    if (index === -1)
        return defaultValue;

    const split = String(options.tests.splice(index, 1)).split('=');
    if (split.length !== 2)
        return defaultValue;

    return split[1];
}
/**
 * Compares the Unit8Array that was created to the expected file in the file system.
 * It updates testData with the results.
 *
 * @param directory The base directory of the data
 * @param testData The test data
 * @param data The actual image data to compare the expected to
 * @returns nothing as it updates the testData object
 */
function compareRenderResults(directory: string, testData: TestData, data: Uint8Array) {
    let stats;
    const dir = path.join(directory, testData.id);
    try {
        // @ts-ignore
        stats = fs.statSync(dir, fs.R_OK | fs.W_OK);
        if (!stats.isDirectory()) throw new Error();
    } catch (e) {
        fs.mkdirSync(dir);
    }

    const expectedPath = path.join(dir, 'expected.png');
    const actualPath = path.join(dir, 'actual.png');
    const diffPath = path.join(dir, 'diff.png');

    const width = Math.floor(testData.width * testData.pixelRatio);
    const height = Math.floor(testData.height * testData.pixelRatio);
    const actualImg = new PNG({width, height});

    // PNG data must be unassociated (not premultiplied)
    for (let i = 0; i < data.length; i++) {
        const a = data[i * 4 + 3] / 255;
        if (a !== 0) {
            data[i * 4 + 0] /= a;
            data[i * 4 + 1] /= a;
            data[i * 4 + 2] /= a;
        }
    }
    actualImg.data = data as any;

    // there may be multiple expected images, covering different platforms
    const expectedPaths = glob.sync(path.join(dir, 'expected*.png'));

    if (!process.env.UPDATE && expectedPaths.length === 0) {
        throw new Error('No expected*.png files found; did you mean to run tests with UPDATE=true?');
    }

    if (process.env.UPDATE) {
        fs.writeFileSync(expectedPath, PNG.sync.write(actualImg));
        return;
    }

    // if we have multiple expected images, we'll compare against each one and pick the one with
    // the least amount of difference; this is useful for covering features that render differently
    // depending on platform, i.e. heatmaps use half-float textures for improved rendering where supported
    let minDiff = Infinity;
    let minDiffImg: PNG;
    let minExpectedBuf: Buffer;

    for (const path of expectedPaths) {
        const expectedBuf = fs.readFileSync(path);
        const expectedImg = PNG.sync.read(expectedBuf);
        const diffImg = new PNG({width, height});

        const diff = pixelmatch(
            actualImg.data, expectedImg.data, diffImg.data,
            width, height, {threshold: 0.1285}) / (width * height);

        if (diff < minDiff) {
            minDiff = diff;
            minDiffImg = diffImg;
            minExpectedBuf = expectedBuf;
        }
    }

    const diffBuf = PNG.sync.write(minDiffImg, {filterType: 4});
    const actualBuf = PNG.sync.write(actualImg, {filterType: 4});

    fs.writeFileSync(diffPath, diffBuf);
    fs.writeFileSync(actualPath, actualBuf);

    testData.difference = minDiff;
    testData.ok = minDiff <= testData.allowed;

    testData.actual = actualBuf.toString('base64');
    testData.expected = minExpectedBuf.toString('base64');
    testData.diff = diffBuf.toString('base64');
}

/**
 * Mocks XHR request and simply pulls file from the file system.
 */
function mockXhr() {
    const server = fakeServer.create();
    global.XMLHttpRequest = (server as any).xhr;
    // @ts-ignore
    XMLHttpRequest.onCreate = (req: any) => {
        setTimeout(() => {
            const relativePath = req.url.replace(/^http:\/\/localhost:(\d+)\//, '').replace(/\?.*/, '');

            let body: Buffer = null;
            try {
                if (relativePath.startsWith('mapbox-gl-styles')) {
                    body = fs.readFileSync(path.join(path.dirname(require.resolve('mapbox-gl-styles')), '..', relativePath));
                } else if (relativePath.startsWith('mvt-fixtures')) {
                    body = fs.readFileSync(path.join(path.dirname(require.resolve('@mapbox/mvt-fixtures')), '..', relativePath));
                } else {
                    body = fs.readFileSync(path.join(__dirname, '../assets', relativePath));
                }
                if (req.responseType !== 'arraybuffer') {
                    req.response = body.toString('utf8');
                } else {
                    req.response = body;
                }
                req.setStatus(200);
                req.onload();
            } catch (ex) {
                req.setStatus(404); // file not found
                req.onload();
            }
        }, 0);
    };
}

/**
 * Gets all the tests from the file system looking for style.json files.
 *
 * @param options The options
 * @param directory The base directory
 * @returns The tests data structure and the styles that were loaded
 */
function getTestStyles(options: RenderOptions, directory: string): StyleWithTestData[] {
    const tests = options.tests || [];

    const sequence = glob.sync('**/style.json', {cwd: directory})
        .map(fixture => {
            const id = path.dirname(fixture);
            const style = JSON.parse(fs.readFileSync(path.join(directory, fixture), 'utf8')) as StyleWithTestData;
            style.metadata = style.metadata || {} as any;

            style.metadata.test = Object.assign({
                id,
                width: 512,
                height: 512,
                pixelRatio: 1,
                recycleMap: options.recycleMap || false,
                allowed: 0.00025
            }, style.metadata.test);

            return style;
        })
        .filter(style => {
            const test = style.metadata.test;

            if (tests.length !== 0 && !tests.some(t => test.id.indexOf(t) !== -1)) {
                return false;
            }

            if (process.env.BUILDTYPE !== 'Debug' && test.id.match(/^debug\//)) {
                console.log(`* skipped ${test.id}`);
                return false;
            }
            localizeURLs(style, 2900, path.join(__dirname, '../'), require);
            return true;
        });
    return sequence;
}

// replacing the browser method of get image in order to avoid usage of context and canvas 2d with Image object...
// @ts-ignore
browser.getImageData = (img, padding = 0) => {
    // @ts-ignore
    if (!img.data) {
        return {width: 1, height: 1, data: new Uint8Array(1)};
    }
    const width = img.width as number;
    const height = img.height as number;
    // @ts-ignore
    const data = img.data;
    const source = new Uint8Array(data);
    const dest = new Uint8Array((2 * padding + width) * (2 * padding + height) * 4);

    const offset = (2 * padding + width) * padding + padding;
    for (let i = 0; i < height; i++) {
        dest.set(source.slice(i * width * 4, (i + 1) * width * 4), 4 * (offset + (width + 2 * padding) * i));
    }
    return {width: width + 2 * padding, height: height + 2 * padding, data: dest};
};

function createFakeCanvas(document: Document, id: string, imagePath: string): HTMLCanvasElement {
    const fakeCanvas = document.createElement('canvas');
    const image = PNG.sync.read(fs.readFileSync(path.join(__dirname, '../assets', imagePath)));
    fakeCanvas.id = id;
    (fakeCanvas as any).data = image.data;
    fakeCanvas.width = image.width;
    fakeCanvas.height = image.height;
    return fakeCanvas;
}

function updateFakeCanvas(document: Document, id: string, imagePath: string) {
    const fakeCanvas = document.getElementById(id);
    const image = PNG.sync.read(fs.readFileSync(path.join(__dirname, '../assets', imagePath)));
    (fakeCanvas as any).data = image.data;
}

/**
 * Executes the operations in the test data
 *
 * @param testData The test data to operate upon
 * @param map The Map
 * @param operations The operations
 * @param callback The callback to use when all the operations are executed
 */
function applyOperations(testData: TestData, map: Map & { _render: () => void}, operations: any[], callback: Function) {
    const operation = operations && operations[0];
    if (!operations || operations.length === 0) {
        callback();

    } else if (operation[0] === 'wait') {
        if (operation.length > 1) {
            now += operation[1];
            map._render();
            applyOperations(testData, map, operations.slice(1), callback);

        } else {
            const wait = function() {
                if (map.loaded()) {
                    applyOperations(testData, map, operations.slice(1), callback);
                } else {
                    map.once('render', wait);
                }
            };
            wait();
        }

    } else if (operation[0] === 'sleep') {
        // Prefer "wait", which renders until the map is loaded
        // Use "sleep" when you need to test something that sidesteps the "loaded" logic
        setTimeout(() => {
            applyOperations(testData, map, operations.slice(1), callback);
        }, operation[1]);
    } else if (operation[0] === 'addImage') {
        const {data, width, height} = PNG.sync.read(fs.readFileSync(path.join(__dirname, '../assets', operation[2])));
        map.addImage(operation[1], {width, height, data: new Uint8Array(data)}, operation[3] || {});
        applyOperations(testData, map, operations.slice(1), callback);
    } else if (operation[0] === 'addCustomLayer') {
        map.addLayer(new customLayerImplementations[operation[1]](), operation[2]);
        map._render();
        applyOperations(testData, map, operations.slice(1), callback);
    } else if (operation[0] === 'updateFakeCanvas') {
        const canvasSource = map.getSource(operation[1]) as CanvasSource;
        canvasSource.play();
        // update before pause should be rendered
        updateFakeCanvas(window.document, testData.addFakeCanvas.id, operation[2]);
        canvasSource.pause();
        // update after pause should not be rendered
        updateFakeCanvas(window.document, testData.addFakeCanvas.id, operation[3]);
        map._render();
        applyOperations(testData, map, operations.slice(1), callback);
    } else if (operation[0] === 'setStyle') {
        // Disable local ideograph generation (enabled by default) for
        // consistent local ideograph rendering using fixtures in all runs of the test suite.
        map.setStyle(operation[1], {localIdeographFontFamily: false as any});
        applyOperations(testData, map, operations.slice(1), callback);
    } else if (operation[0] === 'pauseSource') {
        map.style.sourceCaches[operation[1]].pause();
        applyOperations(testData, map, operations.slice(1), callback);
    } else {
        if (typeof map[operation[0]] === 'function') {
            map[operation[0]](...operation.slice(1));
        }
        applyOperations(testData, map, operations.slice(1), callback);
    }
}
/**
 * It creates the map and applies the operations to create an image
 * and returns it as a Uint8Array
 *
 * @param style The style to use
 * @returns an image byte array promise
 */
function getImageFromStyle(style: StyleWithTestData): Promise<Uint8Array> {
    return new Promise((resolve, reject) => {
        const options = style.metadata.test;

        setTimeout(() => {
            reject(new Error('Test timed out'));
        }, options.timeout || 20000);

        if (options.addFakeCanvas) {
            const fakeCanvas = createFakeCanvas(window.document, options.addFakeCanvas.id, options.addFakeCanvas.image);
            window.document.body.appendChild(fakeCanvas);
        }

        const container = window.document.createElement('div');
        Object.defineProperty(container, 'clientWidth', {value: options.width});
        Object.defineProperty(container, 'clientHeight', {value: options.height});

        const map = new maplibregl.Map({
            container,
            style,

            // @ts-ignore
            classes: options.classes,
            interactive: false,
            attributionControl: false,
            maxPitch: options.maxPitch,
            pixelRatio: options.pixelRatio,
            preserveDrawingBuffer: true,
            axonometric: options.axonometric || false,
            skew: options.skew || [0, 0],
            fadeDuration: options.fadeDuration || 0,
            localIdeographFontFamily: options.localIdeographFontFamily || false as any,
            crossSourceCollisions: typeof options.crossSourceCollisions === 'undefined' ? true : options.crossSourceCollisions
        });

        // Configure the map to never stop the render loop
        map.repaint = true;
        now = 0;
        browser.now = () => {
            return now;
        };

        if (options.debug) map.showTileBoundaries = true;
        if (options.showOverdrawInspector) map.showOverdrawInspector = true;
        if (options.showPadding) map.showPadding = true;

        const gl = map.painter.context.gl;

        map.once('load', () => {
            if (options.collisionDebug) {
                map.showCollisionBoxes = true;
                if (options.operations) {
                    options.operations.push(['wait']);
                } else {
                    options.operations = [['wait']];
                }
            }
            applyOperations(options, map as any, options.operations, () => {
                const viewport = gl.getParameter(gl.VIEWPORT);
                const w = viewport[2];
                const h = viewport[3];

                const data = new Uint8Array(w * h * 4);
                gl.readPixels(0, 0, w, h, gl.RGBA, gl.UNSIGNED_BYTE, data);

                // Flip the scanlines.
                const stride = w * 4;
                const tmp = new Uint8Array(stride);
                for (let i = 0, j = h - 1; i < j; i++, j--) {
                    const start = i * stride;
                    const end = j * stride;
                    tmp.set(data.slice(start, start + stride), 0);
                    data.set(data.slice(end, end + stride), start);
                    data.set(tmp, end);
                }

                map.remove();
                gl.getExtension('STACKGL_destroy_context').destroy();
                delete map.painter.context.gl;

                if (options.addFakeCanvas) {
                    const fakeCanvas = window.document.getElementById(options.addFakeCanvas.id);
                    fakeCanvas.parentNode.removeChild(fakeCanvas);
                }

                resolve(data);
            });
        });
    });
}

/**
 * Prints the progress to the console
 *
 * @param test The current test
 * @param total The total number of tests
 * @param index The current test index
 */
function printProgress(test: TestData, total: number, index: number) {
    if (test.error) {
        console.log(`${index}/${total}: errored ${test.id} ${test.error.message}`);
    } else if (!test.ok) {
        console.log(`${index}/${total}: failed ${test.id} ${test.difference}`);
    } else {
        console.log(`${index}/${total}: passed ${test.id}`);
    }
}

type TestStats = {
    total: number;
    errored: TestData[];
    failed: TestData[];
    passed: TestData[];
};

/**
 * Prints the summary at the end of the run
 *
 * @param tests all the tests with their resutls
 * @returns
 */
function printStatistics(stats: TestStats): boolean {
    const erroredCount = stats.errored.length;
    const failedCount = stats.failed.length;
    const passedCount = stats.passed.length;

    function printStat(status: string, statusCount: number) {
        if (statusCount > 0) {
            console.log(`${statusCount} ${status} (${(100 * statusCount / stats.total).toFixed(1)}%)`);
        }
    }

    printStat('passed', passedCount);
    printStat('failed', failedCount);
    printStat('errored', erroredCount);

    return (failedCount + erroredCount) === 0;
}

/**
 * Run the render test suite, compute differences to expected values (making exceptions based on
 * implementation vagaries), print results to standard output, write test artifacts to the
 * filesystem (optionally updating expected results), and exit the process with a success or
 * failure code.
 *
 * If all the tests are successful, this function exits the process with exit code 0. Otherwise
 * it exits with 1.
 */
const options: RenderOptions = {
    tests: [],
    recycleMap: false,
    report: false,
    seed: makeHash()
};

if (process.argv.length > 2) {
    options.tests = process.argv.slice(2).filter((value, index, self) => { return self.indexOf(value) === index; }) || [];
    options.recycleMap = checkParameter(options, '--recycle-map');
    options.report = checkParameter(options, '--report');
    options.seed = checkValueParameter(options, options.seed, '--seed');
}

mockXhr();

const directory = path.join(__dirname);
const testStyles = getTestStyles(options, directory);
let index = 0;
for (const style of testStyles) {
    try {
        //@ts-ignore
        const data = await getImageFromStyle(style);
        compareRenderResults(directory, style.metadata.test, data);
    } catch (ex) {
        style.metadata.test.error = ex;
    }
    printProgress(style.metadata.test, testStyles.length, ++index);
}

const tests = testStyles.map(s => s.metadata.test).filter(t => !!t);
const testStats: TestStats = {
    total: tests.length,
    errored: tests.filter(t => t.error),
    failed: tests.filter(t => !t.error && !t.ok),
    passed: tests.filter(t => !t.error && t.ok)
};

if (process.env.UPDATE) {
    console.log(`Updated ${testStyles.length} tests.`);
    process.exit(0);
}

const success = printStatistics(testStats);

function getReportItem(test: TestData) {
    let status: 'errored' | 'failed';

    if (test.error) {
        status = 'errored';
    } else {
        status = 'failed';
    }

    return `<div class="test">
    <h2>${test.id}</h2>
    ${status !== 'errored' ? `
        <img width="${test.width}" height="${test.height}" src="data:image/png;base64,${test.actual}" data-alt-src="data:image/png;base64,${test.expected}">
        <img style="width: ${test.width}; height: ${test.height}" src="data:image/png;base64,${test.diff}">` : ''
}
    ${test.error ? `<p style="color: red"><strong>Error:</strong> ${test.error.message}</p>` : ''}
    ${test.difference ? `<p class="diff"><strong>Diff:</strong> ${test.difference}</p>` : ''}
</div>`;
}

if (options.report) {
    const erroredItems = testStats.errored.map(t => getReportItem(t));
    const failedItems = testStats.failed.map(t => getReportItem(t));

    let resultData: string;

    if (erroredItems.length || failedItems.length) {
        resultData = `
    <div class="tests failed">
        <h1 style="color: red"><button id="toggle-failed">Toggle</button> Failed Tests (${failedItems.length})</h1>
        ${failedItems.join('\n')}
    </div>

    <div class="tests errored">
        <h1 style="color: black"><button id="toggle-errored">Toggle</button> Errored Tests (${erroredItems.length})</h1>
        ${erroredItems.join('\n')}
    </div>

    <script>
        document.addEventListener('mouseover', handleHover);
        document.addEventListener('mouseout', handleHover);

        function handleHover(e) {
            var el = e.target;
            if (el.tagName === 'IMG' && el.dataset.altSrc) {
                var tmp = el.src;
                el.src = el.dataset.altSrc;
                el.dataset.altSrc = tmp;
            }
        }

        document.getElementById('toggle-failed').addEventListener('click', function (e) {
            for (const row of document.querySelectorAll('.tests.failed .test')) {
                row.classList.toggle('hide');
            }
        });
        document.getElementById('toggle-errored').addEventListener('click', function (e) {
            for (const row of document.querySelectorAll('.tests.errored .test.')) {
                row.classList.toggle('hide');
            }
        });
    </script>`;
    } else {
        resultData = '<h1 style="color: green">All tests passed!</h1>';
    }

    const resultsContent = `
<!doctype html>
<html lang="en">
<head>
<title>Render Test Results</title>
<style>
    body {
        font: 18px/1.2 -apple-system, BlinkMacSystemFont, "Helvetica Neue", Helvetica, Arial, sans-serif;
        padding: 10px;
    }
    h1 {
        font-size: 32px;
        margin-bottom: 0;
    }
    button {
        vertical-align: middle;
    }
    h2 {
        font-size: 24px;
        font-weight: normal;
        margin: 10px 0 10px;
        line-height: 1;
    }
    img {
        margin: 0 10px 10px 0;
        border: 1px dotted #ccc;
    }
    .stats {
        margin-top: 10px;
    }
    .test {
        border-bottom: 1px dotted #bbb;
        padding-bottom: 5px;
    }
    .tests {
        border-top: 1px dotted #bbb;
        margin-top: 10px;
    }
    .diff {
        color: #777;
    }
    .test p, .test pre {
        margin: 0 0 10px;
    }
    .test pre {
        font-size: 14px;
    }
    .label {
        color: white;
        font-size: 18px;
        padding: 2px 6px 3px;
        border-radius: 3px;
        margin-right: 3px;
        vertical-align: bottom;
        display: inline-block;
    }
    .hide {
        display: none;
    }
</style>
</head>

<body>
${resultData}
</body>
</html>
`;

    const p = path.join(__dirname, options.recycleMap ? 'results-recycle-map.html' : 'results.html');
    fs.writeFileSync(p, resultsContent, 'utf8');
    console.log(`Results logged to '${p}'`);
}

process.exit(success ? 0 : 1);<|MERGE_RESOLUTION|>--- conflicted
+++ resolved
@@ -63,18 +63,12 @@
     queryGeometry: PointLike;
     queryOptions: any;
     error: Error;
-<<<<<<< HEAD
-    actualPath: string;
-    diffPath: string;
-    expectedPath: string;
     maxPitch: number;
-=======
-
+    
     // base64-encoded content of the PNG results
     actual: string;
     diff: string;
     expected: string;
->>>>>>> 52a9f542
 }
 
 type RenderOptions = {
