import puppeteer, {Page, Browser} from 'puppeteer';
import st from 'st';
import http, {type Server} from 'http';
import type {AddressInfo} from 'net';
import type {default as MapLibreGL, Map} from '../../../dist/maplibre-gl';
import {sleep} from '../../../src/util/test/util';

const testWidth = 800;
const testHeight = 600;
const deviceScaleFactor = 2;

let server: Server;
let browser: Browser;
let page: Page;
let map: Map;
let maplibregl: typeof MapLibreGL;

jest.retryTimes(3);

describe('Browser tests', () => {

    // start server
    beforeAll(async () => {
        server = http.createServer(
            st(process.cwd())
        );
        await new Promise<void>((resolve) => server.listen(resolve));

        browser = await puppeteer.launch({headless: true});

    }, 40000);

    beforeEach(async () => {
        page = await browser.newPage();
        await page.setViewport({width: testWidth, height: testHeight, deviceScaleFactor});

        const port = (server.address() as AddressInfo).port;

        await page.goto(`http://localhost:${port}/test/integration/browser/fixtures/land.html`, {waitUntil: 'domcontentloaded'});

        await page.evaluate(() => {
            new Promise<void>((resolve, _reject) => {
                if (map.loaded()) {
                    resolve();
                } else {
                    map.once('load', () => resolve());
                }
            });
        });
    }, 40000);

    afterEach(async() => {
        page.close();
    }, 40000);

    afterAll(async () => {
        await browser.close();
        if (server) {
            server.close();
        }
    }, 40000);

    test('Load should fire before resize and moveend', async () => {
        const firstFiredEvent = await page.evaluate(() => {
            const map2 = new maplibregl.Map({
                container: 'map',
                style: 'https://demotiles.maplibre.org/style.json',
                center: [10, 10],
                zoom: 10
            });
            return new Promise<string>((resolve, _reject) => {
                map2.once('resize', () => resolve('resize'));
                map2.once('moveend', () => resolve('moveend'));
                map2.once('load', () => resolve('load'));
            });
        });
        expect(firstFiredEvent).toBe('load');
    }, 20000);

    test('Should continue zooming from last mouse position after scroll and flyto, see #2709', async () => {
        const finalZoom = await page.evaluate(() => {
            return new Promise<number>((resolve, _reject) => {
                map.once('zoom', () => {
                    map.flyTo({
                        zoom: 9
                    });
                    setTimeout(() => {
                        map.getCanvas().dispatchEvent(new WheelEvent('wheel', {deltaY: 120, bubbles: true}));
                        map.once('idle', () => {
                            resolve(map.getZoom());
                        });
                    }, 1000);
                });
                map.getCanvas().dispatchEvent(new WheelEvent('wheel', {deltaY: 120, bubbles: true}));
            });
        });
        expect(finalZoom).toBeGreaterThan(2);
    }, 20000);

    test('Drag to the left', async () => {
        const canvas = await page.$('.maplibregl-canvas');
        const canvasBB = await canvas?.boundingBox();

        const dragToLeft = async () => {
            await page.mouse.move(canvasBB!.x, canvasBB!.y);
            await page.mouse.down();
            await page.mouse.move(100, 0, {
                steps: 10
            });
            await page.mouse.up();
            await sleep(200);

            return page.evaluate(() => {
                return map.getCenter();
            });
        };

        await page.emulateMediaFeatures([
            {name: 'prefers-reduced-motion', value: 'reduce'},
        ]);
        const centerWithoutInertia = await dragToLeft();
        expect(centerWithoutInertia.lng).toBeCloseTo(-35.15625, 4);
        expect(centerWithoutInertia.lat).toBeCloseTo(0, 7);

        await page.emulateMediaFeatures([
            {name: 'prefers-reduced-motion', value: 'reduce'},
        ]);
        const centerWithInertia = await dragToLeft();
        expect(centerWithInertia.lng).toBeLessThan(-60);
        expect(centerWithInertia.lat).toBeCloseTo(0, 7);
    }, 20000);

    test('Resize viewport (page)', async () => {

        await page.setViewport({width: 400, height: 400, deviceScaleFactor: 2});

        await sleep(200);

        const canvas = await page.$('.maplibregl-canvas');
        const canvasBB = await canvas?.boundingBox();
        expect(canvasBB?.width).toBeCloseTo(400);
        expect(canvasBB?.height).toBeCloseTo(400);
    }, 20000);

    test('Resize div', async () => {

        await page.evaluate(() => {
            document.getElementById('map')!.style.width = '200px';
            document.getElementById('map')!.style.height = '200px';
        });
        await sleep(1000);

        const canvas = await page.$('.maplibregl-canvas');
        const canvasBB = await canvas?.boundingBox();
        expect(canvasBB!.width).toBeCloseTo(200);
        expect(canvasBB!.height).toBeCloseTo(200);
    }, 20000);

    test('Zoom: Double click at the center', async () => {

        const canvas = await page.$('.maplibregl-canvas');
        const canvasBB = await canvas?.boundingBox()!;
        await page.mouse.click(canvasBB?.x!, canvasBB?.y!, {clickCount: 2});

        // Wait until the map has settled, then report the zoom level back.
        const zoom = await page.evaluate(() => {
            return new Promise((resolve, _reject) => {
                map.once('idle', () => resolve(map.getZoom()));
            });
        });

        expect(zoom).toBe(2);
    }, 20000);

    test('Marker scaled: correct drag', async () => {
        await page.evaluate(() => {
            document.getElementById('map')!.style.transform = 'scale(0.5)';
            const markerMapPosition = map.getCenter();
            (window as any).marker = new maplibregl.Marker({draggable: true})
                .setLngLat(markerMapPosition)
                .addTo(map);
            return map.getCenter();
        });
        const canvas = await page.$('.maplibregl-canvas');
        const canvasBB = await canvas?.boundingBox()!;
        const dragToLeft = async () => {
            await page.mouse.move(canvasBB!.x + canvasBB!.width / 2, canvasBB!.y + canvasBB!.height / 2);
            await page.mouse.down();
            await page.mouse.move(canvasBB!.x, canvasBB!.y, {
                steps: 100
            });
            await page.mouse.up();
            await sleep(200);

            return page.evaluate(() => {
                const afterMove = (window as any).marker.getLngLat();
                return map.project(afterMove);
            });
        };
        const newPosition = await dragToLeft();
        expect(newPosition.x).toBeCloseTo(0);
        expect(newPosition.y).toBeCloseTo(0);
    });

    test('Marker: correct position', async () => {
        const markerScreenPosition = await page.evaluate(() => {
            const markerMapPosition = [11.40, 47.30] as [number, number];
            const marker = new maplibregl.Marker()
                .setLngLat(markerMapPosition)
                .addTo(map);

            map.setPitch(52);
            map.fitBounds(
                [
                    [markerMapPosition[0], markerMapPosition[1] + 0.02],
                    [markerMapPosition[0], markerMapPosition[1] - 0.01]
                ]
                , {duration: 0}
            );

            map.setStyle({
                version: 8,
                sources: {
                    osm: {
                        type: 'raster',
                        tiles: ['https://a.tile.openstreetmap.org/{z}/{x}/{y}.png'],
                        tileSize: 256,
                        attribution: '&copy; OpenStreetMap Contributors',
                        maxzoom: 19
                    },
                    // Use a different source for terrain and hillshade layers, to improve render quality
                    terrainSource: {
                        type: 'raster-dem',
                        url: 'https://demotiles.maplibre.org/terrain-tiles/tiles.json',
                        tileSize: 256
                    },
                    hillshadeSource: {
                        type: 'raster-dem',
                        url: 'https://demotiles.maplibre.org/terrain-tiles/tiles.json',
                        tileSize: 256
                    }
                },
                layers: [
                    {
                        id: 'osm',
                        type: 'raster',
                        source: 'osm'
                    },
                    {
                        id: 'hills',
                        type: 'hillshade',
                        source: 'hillshadeSource',
                        layout: {visibility: 'visible'},
                        paint: {'hillshade-shadow-color': '#473B24'}
                    }
                ],
                terrain: {
                    source: 'terrainSource',
                    exaggeration: 1
                }
            });

            return new Promise<any>((resolve) => {
                map.once('idle', () => {
                    map.once('idle', () => {
                        const markerBounding = marker.getElement().getBoundingClientRect();
                        resolve({
                            x: markerBounding.x,
                            y: markerBounding.y
                        });
                    });
                    map.setTerrain({source: 'terrainSource'});
                });
            });
        });

        expect(markerScreenPosition.x).toBeCloseTo(386.5);
        expect(markerScreenPosition.y).toBeCloseTo(378.1);
    }, 20000);

<<<<<<< HEAD
    test('Fullscreen control should work in shadowdom as well', async () => {
        const fullscreenButtonTitle = await page.evaluate(async () => {
            function sleepInBrowser(milliseconds: number) {
                return new Promise(resolve => setTimeout(resolve, milliseconds));
            };

            let map: Map;
            class MapLibre extends HTMLElement {
                async connectedCallback() {
                    const maplibreCSS = await (await fetch('/../../../../dist/maplibre-gl.css')).text();
                    const styleSheet = new CSSStyleSheet();
                    await styleSheet.replace(`${maplibreCSS}
                      :host, .maplibregl-map {
                      height: 100%;
                      width: 100%;
                    }`);
                    const shadow = this.attachShadow({
                        mode: 'open'
                    });
                    shadow.adoptedStyleSheets.push(styleSheet);
                    const container = document.createElement('div');
                    shadow.appendChild(container);
                    map = new maplibregl.Map({
                        container,
                        style: {
                            version: 8,
                            sources: {
                                osm: {
                                    attribution: '&copy; <a href="https://osm.org/copyright">OpenStreetMap</a>',
                                    type: 'raster',
                                    tileSize: 256,
                                    tiles: ['https://tile.openstreetmap.org/{z}/{x}/{y}.png']
                                }
                            },
                            layers: [{
                                type: 'raster',
                                id: 'OpenStreetMap',
                                source: 'osm'
                            }]
                        }
                    });
                    map.addControl(new maplibregl.FullscreenControl());
                }
            }
            customElements.define('map-libre', MapLibre);
            document.body.innerHTML = '<map-libre></map-libre>';
            
            await sleepInBrowser(100);

            await map.once('idle');
            let fullscreenButton = document.getElementsByTagName("map-libre")[0].shadowRoot.querySelector(".maplibregl-ctrl-fullscreen") as HTMLButtonElement;
            fullscreenButton.click();
            await sleepInBrowser(1000);

            return fullscreenButton.title;
        });

        expect(fullscreenButtonTitle).toBe('Exit fullscreen');
=======
    test('Marker: correct opacity after resize with 3d terrain', async () => {
        const markerOpacity = await page.evaluate(() => {
            const marker = new maplibregl.Marker()
                .setLngLat(map.getCenter())
                .addTo(map);

            map.setStyle({
                version: 8,
                sources: {
                    osm: {
                        type: 'raster',
                        tiles: ['https://a.tile.openstreetmap.org/{z}/{x}/{y}.png'],
                        tileSize: 256,
                        attribution: '&copy; OpenStreetMap Contributors',
                        maxzoom: 19
                    },
                    terrainSource: {
                        type: 'raster-dem',
                        url: 'https://demotiles.maplibre.org/terrain-tiles/tiles.json',
                        tileSize: 256
                    }
                },
                layers: [{
                    id: 'osm',
                    type: 'raster',
                    source: 'osm'
                }],
                terrain: {
                    source: 'terrainSource',
                    exaggeration: 1
                }
            });

            return new Promise<any>((resolve) => {
                map.once('idle', () => {
                    map.once('idle', () => {
                        document.getElementById('map')!.style.width = '250px';
                        setTimeout(() => {
                            resolve(marker.getElement().style.opacity);
                        }, 100);
                    });
                    map.setTerrain({source: 'terrainSource'});
                });
            });
        });

        expect(markerOpacity).toBe('1');
>>>>>>> aeadd3a0
    }, 20000);
});<|MERGE_RESOLUTION|>--- conflicted
+++ resolved
@@ -278,7 +278,6 @@
         expect(markerScreenPosition.y).toBeCloseTo(378.1);
     }, 20000);
 
-<<<<<<< HEAD
     test('Fullscreen control should work in shadowdom as well', async () => {
         const fullscreenButtonTitle = await page.evaluate(async () => {
             function sleepInBrowser(milliseconds: number) {
@@ -337,8 +336,8 @@
         });
 
         expect(fullscreenButtonTitle).toBe('Exit fullscreen');
-=======
-    test('Marker: correct opacity after resize with 3d terrain', async () => {
+
+      test('Marker: correct opacity after resize with 3d terrain', async () => {
         const markerOpacity = await page.evaluate(() => {
             const marker = new maplibregl.Marker()
                 .setLngLat(map.getCenter())
@@ -385,6 +384,5 @@
         });
 
         expect(markerOpacity).toBe('1');
->>>>>>> aeadd3a0
     }, 20000);
 });