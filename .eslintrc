--- conflicted
+++ resolved
@@ -100,16 +100,12 @@
     "jest/no-focused-tests": "error",
     "jest/prefer-to-contain": "warn",
     "jest/prefer-to-have-length": "warn",
-<<<<<<< HEAD
-    "jest/valid-expect": "error"
-=======
     "jest/valid-expect": "error",
     "jest/prefer-to-be": "warn",
     "jest/no-alias-methods": "warn",
     "jest/no-interpolation-in-snapshots": "warn",
     "jest/no-large-snapshots": ["warn", { "maxSize": 50, "inlineMaxSize": 20 }],
     "jest/no-deprecated-functions": "warn"
->>>>>>> cc51a99f
   },
   "settings": {
     "jsdoc":{
