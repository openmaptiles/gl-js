--- conflicted
+++ resolved
@@ -1,10 +1,7 @@
 import path, {dirname} from 'path';
 import replace from '@rollup/plugin-replace';
 import commonjs from '@rollup/plugin-commonjs';
-<<<<<<< HEAD
-=======
 import unassert from 'unassert-rollup-plugin';
->>>>>>> 84cb60f6
 import json from '@rollup/plugin-json';
 import {fileURLToPath, pathToFileURL} from 'url';
 import {RollupOptions} from 'rollup';
@@ -23,7 +20,7 @@
         format: esm ? 'esm' : 'umd',
         sourcemap: true
     },
-    acornInjectPlugins: [ importAssertions ],
+    acornInjectPlugins: [importAssertions],
     plugins: [
         {
             name: 'dep-checker',
