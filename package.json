{
  "name": "mapbox-gl-style-lint",
  "version": "0.0.0",
  "description": "migrate and validate mapbox gl style definitions",
  "main": "index.js",
  "bin": {
    "gl-style-migrate": "bin/gl-style-migrate",
    "gl-style-validate": "bin/gl-style-validate"
  },
  "scripts": {
    "test": "jshint lib/*.js migrations/*.js && tape test/*.js",
    "cov": "istanbul cover ./node_modules/.bin/tape test/*.js && coveralls < ./coverage/lcov.info"
  },
  "license": "ISC",
  "devDependencies": {
    "tape": "^2.12.1",
    "jshint": "^2.5.0",
    "coverify": "~1.0.7",
    "istanbul": "~0.2.11",
    "coveralls": "~2.10.0"
  },
  "dependencies": {
<<<<<<< HEAD
    "mapbox-gl-style-spec": "https://github.com/mapbox/mapbox-gl-style-spec/tarball/v2",
=======
    "mapbox-gl-style-spec": "0.0.1",
>>>>>>> 415ca0d3
    "js-beautify": "^1.4.2",
    "minimist": "0.0.8",
    "jsonlint-lines": "~1.6.0",
    "glob": "~4.0.2",
    "lodash.isequal": "~2.4.1",
    "lodash.contains": "~2.4.1",
    "csscolorparser": "~1.0.2",
    "concat-stream": "~1.4.6"
  }
}<|MERGE_RESOLUTION|>--- conflicted
+++ resolved
@@ -20,11 +20,7 @@
     "coveralls": "~2.10.0"
   },
   "dependencies": {
-<<<<<<< HEAD
     "mapbox-gl-style-spec": "https://github.com/mapbox/mapbox-gl-style-spec/tarball/v2",
-=======
-    "mapbox-gl-style-spec": "0.0.1",
->>>>>>> 415ca0d3
     "js-beautify": "^1.4.2",
     "minimist": "0.0.8",
     "jsonlint-lines": "~1.6.0",
