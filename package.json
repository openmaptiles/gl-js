--- conflicted
+++ resolved
@@ -123,11 +123,7 @@
     "npm-font-open-sans": "^1.1.0",
     "npm-run-all": "^4.1.5",
     "nyc": "^15.1.0",
-<<<<<<< HEAD
     "pdf-merger-js": "^3.2.1",
-    "pirates": "^4.0.1",
-=======
->>>>>>> 173d012f
     "pixelmatch": "^5.1.0",
     "pngjs": "^6.0.0",
     "postcss": "^8.3.11",
