## main

### Features and improvements

- *...Add new stuff here...*

### 🐞 Bug fixes

<<<<<<< HEAD
- Add FeatureIdentifier interface to define feature parameter in setFeatureState, removeFeatureState, and getFeatureState methods. Change FeatureIdentifier.id from `id: string | number;` to `id?: string | number | undefined;` (#1095)
=======
- Change `GeoJSONFeature.id` type from `number | string | void` to `number | string | undefined` (#1093)
>>>>>>> b8148b46

## 2.1.7

### 🐞 Bug fixes

- Add adjustment for glyph rendering, CJK fonts are mainly affected (#1002).
- Improve typings to fix Angular strict mode failure (#790, #970, #934)
- Fix `SourceCache.loaded()` always returning `true` following a load error (#1025)
- Added back csp and dev builds to npm package (#1042)

## 2.1.6

### 🐞 Bug fixes

- Publish `dist/package.json` (#998).

## 2.1.6-pre.1

### 🐞 Bug fixes

- Publish `dist/package.json` (#998).

## 2.1.5

### 🐞 Bug fixes

- Publish empty `postinstall.js` file. Follow-up on (#990), (#991), (#992).

## 2.1.5-pre.1

### 🐞 Bug fixes

- Publish empty `postinstall.js` file. Follow-up on (#990), (#991), (#992).

## 2.1.4

### 🐞 Bug fixes

- Fix missing `postinstall.js` file in npm publish. Follow-up on (#990), (#991).

## 2.1.3

### 🐞 Bug fixes

- Fix postinstall `ts-node` error on non-dev installs (#900)

## 2.1.2

### Features and improvements

- Default compact attribution to be open by default to comply with OpenSteetMap Attribution Guidelines (#795)
- Export `Source` classes (`GeoJSONSource` etc.) declarations. (#801)
- Make `AJAXError` public so error HTTP responses can be handled differently from other errors.

### 🐞 Bug fixes

- Fix compact attribution button showing when attribution is blank (#795)
- Fix error mismatched image size for CJK characters (#718)
- Fire `dataabort` and `sourcedataabort` events when a tile request is aborted (#794)
- Fix NextJs `performance` undefined (#768)

## 2.1.1

### 🐞 Bug fixes

- Fix stale tiles being shown when calling VectorTileSource#setTiles while the map is moving.

## 2.1.0
### ✨ Features and improvements

* Add `icon-overlap` and `text-overlap` symbol layout properties [#347](https://github.com/maplibre/maplibre-gl-js/pull/347)
* Deprecate `icon-allow-overlap` and `text-allow-overlap` symbol layout properties. `icon-overlap` and `text-overlap` are their replacements.
* Remove node package chalk from devDependencies (#789).
* Allow setting a custom pixel ratio by adding a `MapOptions#pixelRatio` property and a `Map#setPixelRatio` method. Since a high `devicePixelRatio` value can lead to performance and display problems, it is done at your own risk.  (#769)

## 2.0.5
### 🐞 Bug fixes
- Remove list of node versions allowed to install the package.

## 2.0.4
### 🐞 Bug fixes
- Missing package.json file in version 2.0.3 dist in npm (#811) - this causes webpack to fail

## 2.0.3
### Features and improvements

* Remove node package chalk from devDependencies (#789).
* Remove vector-tile module declaration and revert to using point from @mapbox/point-geometry (#788, #800)
* Moved development environemnt to use NodeJs 16 (#781, #806)

### 🐞 Bug fixes

- Fix max cluster zoom in geojson source (#61)

## 2.0.2

### 🐞 Bug fixes

- Fix typescript generated file (#776).

## 2.0.1

### 🐞 Bug fixes

- Fix documentation of `addProtocol` and `removeProtocol`.

## 2.0.0

### Features and improvements

- Migrated the production code to typescript
- ** Breaking Change ** removed `version` from the public API
- ** Breaking Change ** stopped supporting IE (internet explorer)
- ** Breaking Change ** stopped supporting Chrome 49-65. Chrome 66+ required. For Chrome 49-65 support use version 1.15.2.
- ** Breaking Change ** removed all code related to `accessToken` and Mapbox specific urls starting with `mapbox://`. Telemetry and tracking code was removed.
- ** Breaking Change ** removed `baseApiUrl` as it was used only for Mapbox related urls
- ** Breaking Change ** typescript typings have changed:
  - `Style` => `StyleSpecification`
  - `AnyLayer` => `LayerSpecification`
  - `AnySourceData` => `SourceSpecification`
  - `MapboxEvent` => `MapLibreEvent`
  - `MapboxOptions` => `MapOptions`
  - `MapBoxZoomEvent` => `MapLibreZoomEvent`
  - `*SourceRaw` + `*SourceOptions` => `*SourceSpecification`
  - `*Source` (source implementation definition) were removed
  - `*Layer` => `*LayerSpecification`
  - `*Paint` => `*LayerSpecification['paint']`
  - `*Layout` => `*LayerSpecification['layout']`
  - `MapboxGeoJSONFeature` => `GeoJSONFeature`
- Added `redraw` function to map (#206)
- Improve attribution controls accessibility. See [#359](https://github.com/maplibre/maplibre-gl-js/issues/359)
- Allow maxPitch value up to 85, use values greater than 60 at your own risk (#574)
- `getImage` uses createImageBitmap when supported (#650)

### 🐞 Bug fixes

- Fix warning due to strict comparison of SDF property in image sprite (#303)
- Fix tile placeholder replacement to allow for placeholders to be in a URL more than once. (#348)
- Fix type check for non dom environment. (#334)
- Fix precision problem in patterns when overzoomed in OpenGL ES devices.
- Fix padding-top of the popup to improve readability of popup text (#354).
- Fix GeoJSONSource#loaded sometimes returning true while there are still pending loads (#669)
- Fix MapDataEvent#isSourceLoaded being true in GeoJSONSource "dataloading" event handlers (#694)
- Fix events being fired after Map#remove has been called when the WebGL context is lost and restored (#726)
- Fix nested expressions types definition [#757](https://github.com/maplibre/maplibre-gl-js/pull/757)

## 1.15.2

### 🐞 Bug fixes
- Fix breaking changes introduced in v1.15.0 by adoption dual naming scheme for CSS class names

## 1.15.1

### 🐞 Bug fixes

- Add void return for some method declaration to match TS strict mode (#194)
- Fix css leftovers (#83)

## 1.15.0

### Features and improvements

- ** Breaking Change: ** Rename css classes (#83)
- Added custom protocol support to allow overriding ajax calls (#29)
- Added setTransformRequest to map (#159)
- Publish @maplibre/maplibre-gl-style-spec v14.0.0 on NPM (#149)
- Replace link to mapbox on LogoControl by link to maplibre (#151)
- Migrate style spec files from mapbox to maplibre (#147)
- Publish the MapLibre style spec in NPM (#140)
- Replace mapboxgl with maplibregl in JSDocs inline examples (#134)
- Bring in typescript definitions file (#24)
- Update example links to https://maplibre.org/maplibre-gl-js-docs/ (#131)
- Improve performance of layers with constant `*-sort-key` (#78)

### 🐞 Bug fixes

- Prevented attribution button from submiting form (#178)

## 1.14.0

### Features and improvements

- Rebranded to MapLibre
- New logo

### 🐞 Bug fixes

- Rename SVGs mapboxgl-ctrl-*.svg to maplibregl (#85)
- fix ImageSource not working in FF/Safari (#87)
- Update HTML debug files to use MapLibre in titles (#84)
- fix CI checksize job to use maplibre name (#86)
- Move output files from mapbox.* to maplibre.* (#75)
- Remove mapbox specifics and branding from .github (#64)
- Fix a bug where mapbox-gl-js is no longer licensed as open source, but we owe immeasurable gratitude to Mapbox for releasing all their initial code to the community under BSD-3 license.

## 1.13.0

### ✨ Features and improvements

- Improve accessibility by fixing issues reported by WCAG 2.1. [#9991](https://github.com/mapbox/mapbox-gl-js/pull/9991)
- Improve accessibility when opening a popup by immediately focusing on the content. [#9774](https://github.com/mapbox/mapbox-gl-js/pull/9774) (h/t @watofundefined)
- Improve rendering performance of symbols with `symbol-sort-key`. [#9751](https://github.com/mapbox/mapbox-gl-js/pull/9751) (h/t @osvodef)
- Add `Marker` `clickTolerance` option. [#9640](https://github.com/mapbox/mapbox-gl-js/pull/9640) (h/t @ChristopherChudzicki)
- Add `Map` `hasControl` method. [#10035](https://github.com/mapbox/mapbox-gl-js/pull/10035)
- Add `Popup` `setOffset` method. [#9946](https://github.com/mapbox/mapbox-gl-js/pull/9946) (h/t @jutaz)
- Add `KeyboardHandler` `disableRotation` and `enableRotation` methods. [#10072](https://github.com/mapbox/mapbox-gl-js/pull/10072) (h/t @jmbott)

### 🐞 Bug fixes

- Fix a bug where `queryRenderedFeatures` didn't properly expose the paint values if they were data-driven. [#10074](https://github.com/mapbox/mapbox-gl-js/pull/10074) (h/t @osvodef)
- Fix a bug where attribution didn't update when layer visibility changed during zooming. [#9943](https://github.com/mapbox/mapbox-gl-js/pull/9943)
- Fix a bug where hash control conflicted with external history manipulation (e.g. in single-page apps). [#9960](https://github.com/mapbox/mapbox-gl-js/pull/9960) (h/t @raegen)
- Fix a bug where `fitBounds` had an unexpected result with non-zero bearing and uneven padding. [#9821](https://github.com/mapbox/mapbox-gl-js/pull/9821) (h/t @allison-strandberg)
- Fix HTTP support when running GL JS against [Mapbox Atlas](https://www.mapbox.com/atlas). [#10090](https://github.com/mapbox/mapbox-gl-js/pull/10090)
- Fix a bug where the `within` expression didn't work in `querySourceFeatures`. [#9933](https://github.com/mapbox/mapbox-gl-js/pull/9933)
- Fix a bug where `Popup` content HTML element was removed on `setDOMContent`. [#10036](https://github.com/mapbox/mapbox-gl-js/pull/10036)
- Fix a compatibility bug when `icon-image` is used as a legacy categorical function. [#10060](https://github.com/mapbox/mapbox-gl-js/pull/10060)
- Reduce rapid memory growth in Safari by ensuring `Image` dataURI's are released. [#10118](https://github.com/mapbox/mapbox-gl-js/pull/10118)

### ⚠️ Note on IE11

We intend to remove support for Internet Explorer 11 in a future release of GL JS later this year.

## 1.12.0

### ✨ Features and improvements

* Add methods for changing a vector tile source dynamically (e.g. `setTiles`, `setUrl`). [#8048](https://github.com/mapbox/mapbox-gl-js/pull/8048) (h/t [@stepankuzmin](https://github.com/stepankuzmin))
* Add a `filter` option for GeoJSON sources to filter out features prior to processing (e.g. before clustering). [#9864](https://github.com/mapbox/mapbox-gl-js/pull/9864)
* Vastly increase precision of `line-gradient` for long lines. [#9694](https://github.com/mapbox/mapbox-gl-js/pull/9694)
* Improve `raster-dem` sources to properly support the `maxzoom` option and overzooming. [#9789](https://github.com/mapbox/mapbox-gl-js/pull/9789) (h/t [@brendan-ward](@brendanhttps://github.com/ward))

### 🐞 Bug fixes

* Fix a bug where bearing snap interfered with `easeTo` and `flyTo` animations, freezing the map. [#9884](https://github.com/mapbox/mapbox-gl-js/pull/9884) (h/t [@andycalder](https://github.com/andycalder))
* Fix a bug where a fallback image was not used if it was added via `addImage`. [#9911](https://github.com/mapbox/mapbox-gl-js/pull/9911) (h/t [@francois2metz](https://github.com/francois2metz))
* Fix a bug where `promoteId` option failed for fill extrusions with defined feature ids. [#9863](https://github.com/mapbox/mapbox-gl-js/pull/9863)

### 🛠️ Workflow

* Renamed the default development branch from `master` to `main`.

## 1.11.1

### 🐞 Bug fixes
* Fix a bug that caused  `map.loaded()` to incorrectly return `false` after a click event. ([#9825](https://github.com/mapbox/mapbox-gl-js/pull/9825))

## 1.11.0

### ✨ Features and improvements
* Add an option to scale the default `Marker` icon.([#9414](https://github.com/mapbox/mapbox-gl-js/pull/9414)) (h/t [adrianababakanian](https://github.com/adrianababakanian))
* Improving the shader compilation speed by manually getting the run-time attributes and uniforms.([#9497](https://github.com/mapbox/mapbox-gl-js/pull/9497))
* Added `clusterMinPoints` option for clustered GeoJSON sources that defines the minimum number of points to form a cluster.([#9748](https://github.com/mapbox/mapbox-gl-js/pull/9748))

### 🐞 Bug fixes
* Fix a bug where map got stuck in a DragRotate interaction if it's mouseup occurred outside of the browser window or iframe.([#9512](https://github.com/mapbox/mapbox-gl-js/pull/9512))
* Fix potential visual regression for `*-pattern` properties on AMD graphics card vendor.([#9681](https://github.com/mapbox/mapbox-gl-js/pull/9681))
* Fix zooming with a double tap on iOS Safari 13.([#9757](https://github.com/mapbox/mapbox-gl-js/pull/9757))
* Removed a misleading `geometry exceeds allowed extent` warning when using Mapbox Streets vector tiles.([#9753](https://github.com/mapbox/mapbox-gl-js/pull/9753))
* Fix reference error when requiring the browser bundle in Node. ([#9749](https://github.com/mapbox/mapbox-gl-js/pull/9749))

## 1.10.2

### 🐞 Bug fixes
* Fix zooming with a double tap in iOS Safari 13.([#9757](https://github.com/mapbox/mapbox-gl-js/pull/9757))

## 1.10.1

### 🐞 Bug fixes
* Fix markers interrupting touch gestures ([#9675](https://github.com/mapbox/mapbox-gl-js/issues/9675), fixed by [#9683](https://github.com/mapbox/mapbox-gl-js/pull/9683))
* Fix bug where `map.isMoving()` returned true while map was not moving ([#9647](https://github.com/mapbox/mapbox-gl-js/issues/9647), fixed by [#9679](https://github.com/mapbox/mapbox-gl-js/pull/9679))
* Fix regression that prevented `touchmove` events from firing during gestures ([#9676](https://github.com/mapbox/mapbox-gl-js/issues/9676), fixed by [#9685](https://github.com/mapbox/mapbox-gl-js/pull/9685))
* Fix `image` expression evaluation which was broken under certain conditions ([#9630](https://github.com/mapbox/mapbox-gl-js/issues/9630), fixed by [#9685](https://github.com/mapbox/mapbox-gl-js/pull/9668))
* Fix nested `within` expressions in filters not evaluating correctly  ([#9605](https://github.com/mapbox/mapbox-gl-js/issues/9605), fixed by [#9611](https://github.com/mapbox/mapbox-gl-js/pull/9611))
* Fix potential `undefined` paint variable in `StyleLayer` ([#9688](https://github.com/mapbox/mapbox-gl-js/pull/9688)) (h/t [mannnick24](https://github.com/mannnick24))

## 1.10.0

### ✨ Features
* Add `mapboxgl.prewarm()` and `mapboxgl.clearPrewarmedResources()` methods to allow developers to optimize load times for their maps ([#9391](https://github.com/mapbox/mapbox-gl-js/pull/9391))
* Add `index-of` and `slice` expressions to search arrays and strings for the first occurrence of a specified value and return a section of the original array or string ([#9450](https://github.com/mapbox/mapbox-gl-js/pull/9450)) (h/t [lbutler](https://github.com/lbutler))
* Correctly set RTL text plugin status if the plugin URL could not be loaded. This allows developers to add retry logic on network errors when loading the plugin ([#9489](https://github.com/mapbox/mapbox-gl-js/pull/9489))

### 🍏 Gestures
This release significantly refactors and improves gesture handling on desktop and mobile. Three new touch gestures have been added: `two-finger swipe` to adjust pitch, `two-finger double tap` to zoom out, and `tap then drag` to adjust zoom with one finger ([#9365](https://github.com/mapbox/mapbox-gl-js/pull/9365)). In addition, this release brings the following changes and bug fixes:

- It's now possible to interact with multiple maps on the same page at the same time ([#9365](https://github.com/mapbox/mapbox-gl-js/pull/9365))
- Fix map jump when releasing one finger after pinch zoom ([#9136](https://github.com/mapbox/mapbox-gl-js/issues/9136))
- Stop mousedown and touchstart from interrupting `easeTo` animations when interaction handlers are disabled ([#8725](https://github.com/mapbox/mapbox-gl-js/issues/8725))
- Stop mouse wheel from interrupting animations when `map.scrollZoom` is disabled ([#9230](https://github.com/mapbox/mapbox-gl-js/issues/9230))
- A camera change can no longer be prevented by disabling the interaction handler within the camera change event. Selectively prevent camera changes by listening to the `mousedown` or `touchstart` map event and calling [.preventDefault()](https://docs.mapbox.com/mapbox-gl-js/api/#mapmouseevent#preventdefault) ([#9365](https://github.com/mapbox/mapbox-gl-js/pull/9365))
- Undocumented properties on the camera change events fired by the doubleClickZoom handler have been removed ([#9365](https://github.com/mapbox/mapbox-gl-js/pull/9365))

### 🐞 Improvements and bug fixes
* Line labels now have improved collision detection, with greater precision in placement, reduced memory footprint, better placement under pitched camera orientations ([#9219](https://github.com/mapbox/mapbox-gl-js/pull/9219))
* Fix `GlyphManager` continually re-requesting missing glyph ranges ([#8027](https://github.com/mapbox/mapbox-gl-js/issues/8027), fixed by [#9375](https://github.com/mapbox/mapbox-gl-js/pull/9375)) (h/t [oterral](https://github.com/oterral))
* Avoid throwing errors when calling certain popup methods before the popup element is created ([#9433](https://github.com/mapbox/mapbox-gl-js/pull/9433))
* Fix a bug where fill-extrusion features with colinear points were not returned by `map.queryRenderedFeatures(...)` ([#9454](https://github.com/mapbox/mapbox-gl-js/pull/9454))
* Fix a bug where using feature state on a large input could cause a stack overflow error ([#9463](https://github.com/mapbox/mapbox-gl-js/pull/9463))
* Fix exception when using `background-pattern` with data driven expressions ([#9518](https://github.com/mapbox/mapbox-gl-js/issues/9518), fixed by [#9520](https://github.com/mapbox/mapbox-gl-js/pull/9520))
* Fix a bug where UI popups were potentially leaking event listeners ([#9498](https://github.com/mapbox/mapbox-gl-js/pull/9498)) (h/t [mbell697](https://github.com/mbell697))
* Fix a bug where the `within` expression would return inconsistent values for points on tile boundaries ([#9411](https://github.com/mapbox/mapbox-gl-js/issues/9411), [#9428](https://github.com/mapbox/mapbox-gl-js/pull/9428))
* Fix a bug where the `within` expression would incorrectly evaluate geometries that cross the antimeridian ([#9440](https://github.com/mapbox/mapbox-gl-js/pull/9440))
* Fix possible undefined exception on paint variable of style layer ([#9437](https://github.com/mapbox/mapbox-gl-js/pull/9437)) (h/t [mannnick24](https://github.com/mannnick24))
* Upgrade minimist to ^1.2.5 to get fix for security issue [CVE-2020-7598](https://cve.mitre.org/cgi-bin/cvename.cgi?name=CVE-2020-7598) upstream ([#9425](https://github.com/mapbox/mapbox-gl-js/issues/9431), fixed by [#9425](https://github.com/mapbox/mapbox-gl-js/pull/9425)) (h/t [watson](https://github.com/watson))

## 1.9.1

### 🐞 Bug fixes
* Fix a bug [#9477](https://github.com/mapbox/mapbox-gl-js/issues/9477) in `Map#fitBounds(..)` wherein the `padding` passed to options would get applied twice.
* Fix rendering bug [#9479](https://github.com/mapbox/mapbox-gl-js/issues/9479) caused when data-driven `*-pattern` properties reference images added with `Map#addImage(..)`.
* Fix a bug [#9468](https://github.com/mapbox/mapbox-gl-js/issues/9468) in which an exception would get thrown when updating symbol layer paint property using `setPaintProperty`.

## 1.9.0
With this release, we're adding [a new changelog policy](./CONTRIBUTING.md#changelog-conventions) to our contribution guidelines.

This release also fixes several long-standing bugs and unintentional rendering behavior with `line-pattern`. The fixes come with a visual change to how patterns added with `line-pattern` scale. Previously, patterns that became larger than the line would be clipped, sometimes distorting the pattern, particularly on mobile and retina devices. Now the pattern will be scaled to fit under all circumstances. [#9266](https://github.com/mapbox/mapbox-gl-js/pull/9266) showcases examples of the visual differences. For more information and to provide feedback on this change, see [#9394](https://github.com/mapbox/mapbox-gl-js/pull/9394).

### ✨ Features
* Add `within` expression for testing whether an evaluated feature lies within a given GeoJSON object ([#9352](https://github.com/mapbox/mapbox-gl-js/pull/9352)).
    - We are aware of an edge case in which points with wrapped coordinates (e.g. longitude -185) are not evaluated properly. See ([#9442](https://github.com/mapbox/mapbox-gl-js/issues/9442)) for more information.
    - An example of the `within` expression:<br>
`"icon-opacity": ["case", ["==", ["within", "some-polygon"], true], 1,
["==", ["within", "some-polygon"], false], 0]`
* Map API functions such as `easeTo` and `flyTo` now support `padding: PaddingOptions` which lets developers shift a map's center of perspective when building floating sidebars ([#8638](https://github.com/mapbox/mapbox-gl-js/pull/8638))

### 🍏 Improvements
* Results from `queryRenderedFeatures` now have evaluated property values rather than raw expressions ([#9198](https://github.com/mapbox/mapbox-gl-js/pull/9198))
* Improve scaling of patterns used in `line-pattern` on all device resolutions and pixel ratios ([#9266](https://github.com/mapbox/mapbox-gl-js/pull/9266))
* Slightly improve GPU memory footprint ([#9377](https://github.com/mapbox/mapbox-gl-js/pull/9377))
* `LngLatBounds.extend` is more flexible because it now accepts objects with `lat` and `lon` properties as well as arrays of coordinates ([#9293](https://github.com/mapbox/mapbox-gl-js/pull/9293))
* Reduce bundle size and improve visual quality of `showTileBoundaries` debug text ([#9267](https://github.com/mapbox/mapbox-gl-js/pull/9267))

### 🐞 Bug fixes
* Correctly adjust patterns added with `addImage(id, image, pixelRatio)` by the asset pixel ratio, not the device pixel ratio ([#9372](https://github.com/mapbox/mapbox-gl-js/pull/9372))
* Allow needle argument to `in` expression to be false ([#9295](https://github.com/mapbox/mapbox-gl-js/pull/9295))
* Fix exception thrown when trying to set `feature-state` for a layer that has been removed, fixes [#8634](https://github.com/mapbox/mapbox-gl-js/issues/8634) ([#9305](https://github.com/mapbox/mapbox-gl-js/pull/9305))
* Fix a bug where maps were not displaying inside elements with `dir=rtl` ([#9332](https://github.com/mapbox/mapbox-gl-js/pull/9332))
* Fix a rendering error for very old versions of Chrome (ca. 2016) where text would appear much bigger than intended ([#9349](https://github.com/mapbox/mapbox-gl-js/pull/9349))
* Prevent exception resulting from `line-dash-array` of empty length ([#9385](https://github.com/mapbox/mapbox-gl-js/pull/9385))
* Fix a bug where `icon-image` expression that evaluates to an empty string (`''`) produced a warning ([#9380](https://github.com/mapbox/mapbox-gl-js/pull/9380))
* Fix a bug where certain `popup` methods threw errors when accessing the container element before it was created, fixes [#9429](https://github.com/mapbox/mapbox-gl-js/issues/9429)([#9433](https://github.com/mapbox/mapbox-gl-js/pull/9433))

## 1.8.1

* Fixed a bug where all labels showed up on a diagonal line on Windows when using an integrated Intel GPU from the Haswell generation ([#9327](https://github.com/mapbox/mapbox-gl-js/issues/9327), fixed by reverting [#9229](https://github.com/mapbox/mapbox-gl-js/pull/9229))

## 1.8.0

### ✨ Features and improvements
* Reduce size of line atlas by removing unused channels ([#9232](https://github.com/mapbox/mapbox-gl-js/pull/9232))
* Prevent empty buffers from being created for debug data when unused ([#9237](https://github.com/mapbox/mapbox-gl-js/pull/9237))
* Add space between distance and unit in scale control ([#9276](https://github.com/mapbox/mapbox-gl-js/pull/9276)) (h/t [gely](https://api.github.com/users/gely)) and ([#9284](https://github.com/mapbox/mapbox-gl-js/pull/9284)) (h/t [pakastin](https://api.github.com/users/pakastin))
* Add a `showAccuracyCircle` option to GeolocateControl that shows the accuracy of the user's location as a transparent circle. Mapbox GL JS will show this circle by default. ([#9253](https://github.com/mapbox/mapbox-gl-js/pull/9253)) (h/t [Meekohi](https://api.github.com/users/Meekohi))
* Implemented a new tile coverage algorithm to enable level-of-detail support in a future release ([#8975](https://github.com/mapbox/mapbox-gl-js/pull/8975))

### 🐞 Bug fixes
* `line-dasharray` is now ignored correctly when `line-pattern` is set ([#9189](https://github.com/mapbox/mapbox-gl-js/pull/9189))
* Fix line distances breaking gradient across tile boundaries ([#9220](https://github.com/mapbox/mapbox-gl-js/pull/9220))
* Fix a bug where lines with duplicate endpoints could disappear at zoom 18+ ([#9218](https://github.com/mapbox/mapbox-gl-js/pull/9218))
* Fix a bug where Ctrl-click to drag rotate the map was disabled if the Alt, Cmd or Windows key is also pressed ([#9203](https://github.com/mapbox/mapbox-gl-js/pull/9203))
* Pass errors to `getClusterExpansionZoom`, `getClusterChildren`, and `getClusterLeaves` callbacks ([#9251](https://github.com/mapbox/mapbox-gl-js/pull/9251))
* Fix a rendering performance regression ([#9261](https://github.com/mapbox/mapbox-gl-js/pull/9261))
* Fix visual artifact for `line-dasharray` ([#9246](https://github.com/mapbox/mapbox-gl-js/pull/9246))
* Fixed a bug in the GeolocateControl which resulted in an error when `trackUserLocation` was `false` and the control was removed before the Geolocation API had returned a location ([#9291](https://github.com/mapbox/mapbox-gl-js/pull/9291))
* Fix `promoteId` for line layers ([#9210](https://github.com/mapbox/mapbox-gl-js/pull/9210))
* Improve accuracy of distance calculations ([#9202](https://github.com/mapbox/mapbox-gl-js/pull/9202)) (h/t [Meekohi](https://api.github.com/users/Meekohi))


## 1.7.0

### ✨ Features
* Add `promoteId` option to use a feature property as ID for feature state ([#8987](https://github.com/mapbox/mapbox-gl-js/pull/8987))
* Add a new constructor option to `mapboxgl.Popup`, `closeOnMove`, that closes the popup when the map's position changes ([#9163](https://github.com/mapbox/mapbox-gl-js/pull/9163))
* Allow creating a map without a style (an empty one will be created automatically) ( h/t @stepankuzmin ) ([#8924](https://github.com/mapbox/mapbox-gl-js/pull/8924))
* `map.once()` now allows specifying a layer id as a third parameter making it consistent with `map.on()` ([#8875](https://github.com/mapbox/mapbox-gl-js/pull/8875))

### 🍏 Improvements
* Improve performance of raster layers on large screens ([#9050](https://github.com/mapbox/mapbox-gl-js/pull/9050))
* Improve performance for hillshade and raster layers by implementing a progressive enhancement that utilizes `ImageBitmap` and `OffscreenCanvas` ([#8845](https://github.com/mapbox/mapbox-gl-js/pull/8845))
* Improve performance for raster tile rendering by using the stencil buffer ([#9012](https://github.com/mapbox/mapbox-gl-js/pull/9012))
* Update `symbol-avoid-edges` documentation to acknowledge the existence of global collision detection ([#9157](https://github.com/mapbox/mapbox-gl-js/pull/9157))
* Remove reference to `in` function which has been replaced by the `in` expression ([#9102](https://github.com/mapbox/mapbox-gl-js/pull/9102))

### 🐞 Bug Fixes
* Change the type of tile id key to string to prevent hash collisions ([#8979](https://github.com/mapbox/mapbox-gl-js/pull/8979))
* Prevent changing bearing via URL hash when rotation is disabled ([#9156](https://github.com/mapbox/mapbox-gl-js/pull/9156))
* Fix URL hash with no bearing causing map to fail to load ([#9170](https://github.com/mapbox/mapbox-gl-js/pull/9170))
* Fix bug in `GeolocateControl` where multiple instances of the control on one page may result in the user location not being updated ([#9092](https://github.com/mapbox/mapbox-gl-js/pull/9092))
* Fix query `fill-extrusions` made from polygons with coincident points and polygons with less than four points ([#9138](https://github.com/mapbox/mapbox-gl-js/pull/9138))
* Fix bug where `symbol-sort-key` was not used for collisions that crossed tile boundaries ([#9054](https://github.com/mapbox/mapbox-gl-js/pull/9054))
* Fix bug in `DragRotateHandler._onMouseUp` getting stuck in drag/rotate ([#9137](https://github.com/mapbox/mapbox-gl-js/pull/9137))
* Fix "Click on Compass" on some mobile devices (add `clickTolerance` to `DragRotateHandler`) ([#9015](https://github.com/mapbox/mapbox-gl-js/pull/9015)) (h/t [Yanonix](https://github.com/Yanonix))

## 1.6.1

### 🐞 Bug Fixes
* Fix style validation error messages not being displayed ([#9073](https://github.com/mapbox/mapbox-gl-js/pull/9073))
* Fix deferred loading of rtl-text-plugin not working for labels created from GeoJSON sources ([#9091](https://github.com/mapbox/mapbox-gl-js/pull/9091))
* Fix RTL text not being rendered with the rtl-text-plugin on pages that don't allow `script-src: blob:` in their CSP.([#9122](https://github.com/mapbox/mapbox-gl-js/pull/9122))

## 1.6.0

### ✨ Features
* Add ability to insert images into text labels using an `image` expression within a `format` expression: `"text-field": ["format", "Some text", ["image", "my-image"], "some more text"]` ([#8904](https://github.com/mapbox/mapbox-gl-js/pull/8904))
* Add support for stretchable images (aka nine-part or nine-patch images). Stretchable images can be used with `icon-text-fit` to draw resized images with unstretched corners and borders. ([#8997](https://github.com/mapbox/mapbox-gl-js/pull/8997))
* Add `in` expression. It can check if a value is in an array (`["in", value, array]`) or a substring is in a string (`["in", substring, string]`) ([#8876](https://github.com/mapbox/mapbox-gl-js/pull/8876))
* Add `minPitch` and `maxPitch` map options ([#8834](https://github.com/mapbox/mapbox-gl-js/pull/8834))
* Add `rotation`, `rotationAlignment` and `pitchAlignment` options to markers ([#8836](https://github.com/mapbox/mapbox-gl-js/pull/8836)) (h/t [dburnsii](https://github.com/dburnsii))
* Add methods to Popup to manipulate container class names ([#8759](https://github.com/mapbox/mapbox-gl-js/pull/8759)) (h/t [Ashot-KR](https://github.com/Ashot-KR))
* Add configurable inertia settings for panning (h/t @aMoniker) ([#8887](https://github.com/mapbox/mapbox-gl-js/pull/8887))
* Add ability to localize UI controls ([#8095](https://github.com/mapbox/mapbox-gl-js/pull/8095)) (h/t [dmytro-gokun](https://github.com/dmytro-gokun))
* Add LatLngBounds.contains() method ([#7512](https://github.com/mapbox/mapbox-gl-js/issues/7512), fixed by [#8200](https://github.com/mapbox/mapbox-gl-js/pull/8200))
* Add option to load rtl-text-plugin lazily ([#8865](https://github.com/mapbox/mapbox-gl-js/pull/8865))
* Add `essential` parameter to AnimationOptions that can override `prefers-reduced-motion: reduce` ([#8743](https://github.com/mapbox/mapbox-gl-js/issues/8743), fixed by [#8883](https://github.com/mapbox/mapbox-gl-js/pull/8883))

### 🍏 Improvements
* Allow rendering full world smaller than 512px. To restore the previous limit call `map.setMinZoom(0)` ([#9028](https://github.com/mapbox/mapbox-gl-js/pull/9028))
* Add an es modules build for mapbox-gl-style-spec in dist/ ([#8247](https://github.com/mapbox/mapbox-gl-js/pull/8247)) (h/t [ahocevar](https://github.com/ahocevar))
* Add 'image/webp,*/*' accept header to fetch/ajax image requests when webp supported ([#8262](https://github.com/mapbox/mapbox-gl-js/pull/8262))
* Improve documentation for setStyle, getStyle, and isStyleLoaded ([#8807](https://github.com/mapbox/mapbox-gl-js/pull/8807))

### 🐞 Bug Fixes
* Fix map rendering after addImage and removeImage are used to change a used image ([#9016](https://github.com/mapbox/mapbox-gl-js/pull/9016))
* Fix visibility of controls in High Contrast mode in IE ([#8874](https://github.com/mapbox/mapbox-gl-js/pull/8874))
* Fix customizable url hash string in IE 11 ([#8990](https://github.com/mapbox/mapbox-gl-js/pull/8990)) (h/t [pakastin](https://github.com/pakastin))
* Allow expression stops up to zoom 24 instead of 22 ([#8908](https://github.com/mapbox/mapbox-gl-js/pull/8908)) (h/t [nicholas-l](https://github.com/nicholas-l))
* Fix alignment of lines in really overscaled tiles ([#9024](https://github.com/mapbox/mapbox-gl-js/pull/9024))
* Fix `Failed to execute 'shaderSource' on 'WebGLRenderingContext'` errors ([#9017](https://github.com/mapbox/mapbox-gl-js/pull/9017))
* Make expression validation fail on NaN ([#8615](https://github.com/mapbox/mapbox-gl-js/pull/8615))
* Fix setLayerZoomRange bug that caused tiles to be re-requested ([#7865](https://github.com/mapbox/mapbox-gl-js/issues/7865), fixed by [#8854](https://github.com/mapbox/mapbox-gl-js/pull/8854))
* Fix `map.showTileBoundaries` rendering ([#7314](https://github.com/mapbox/mapbox-gl-js/pull/7314))
* Fix using `generateId` in conjunction with `cluster` in a GeoJSONSource ([#8223](https://github.com/mapbox/mapbox-gl-js/issues/8223), fixed by [#8945](https://github.com/mapbox/mapbox-gl-js/pull/8945))
* Fix opening popup on a marker from keyboard ([#6835](https://github.com/mapbox/mapbox-gl-js/pull/6835))
* Fix error thrown when request aborted ([#7614](https://github.com/mapbox/mapbox-gl-js/issues/7614), fixed by [#9021](https://github.com/mapbox/mapbox-gl-js/pull/9021))
* Fix attribution control when repeatedly removing and adding it ([#9052](https://github.com/mapbox/mapbox-gl-js/pull/9052))

## 1.5.1
This patch introduces two workarounds that address longstanding issues related to unbounded memory growth in Safari, including [#8771](https://github.com/mapbox/mapbox-gl-js/issues/8771) and [#4695](https://github.com/mapbox/mapbox-gl-js/issues/4695). We’ve identified two memory leaks in Safari: one in the [CacheStorage](https://developer.mozilla.org/en-US/docs/Web/API/CacheStorage) API, addressed by [#8956](https://github.com/mapbox/mapbox-gl-js/pull/8956), and one in transferring data between web workers through [Transferables](https://developer.mozilla.org/en-US/docs/Web/API/Transferable), addressed by [#9003](https://github.com/mapbox/mapbox-gl-js/pull/9003).

### 🍏 Improvements
* Implement workaround for memory leak in Safari when using the `CacheStorage` API. ( [#8856](https://github.com/mapbox/mapbox-gl-js/pull/8956))
* Implement workaround for memory leak in Safari when using `Transferable` objects to transfer `ArrayBuffers` to WebWorkers. If GL-JS detetcts that it is running in Safari, the use of `Transferables` to transfer data to WebWorkers is disabled. ( [#9003](https://github.com/mapbox/mapbox-gl-js/pull/9003))
* Improve animation performance when using `map.setData`. ([#8913](https://github.com/mapbox/mapbox-gl-js/pull/8913)) (h/t [msbarry](https://github.com/msbarry))

## 1.5.0

### ✨ Features
* Add disabled icon to GeolocateControl if user denies geolocation permission. [#8871](https://github.com/mapbox/mapbox-gl-js/pull/8871))
* Add `outofmaxbounds` event to GeolocateControl, which is emitted when the user is outside of `map.maxBounds` ([#8756](https://github.com/mapbox/mapbox-gl-js/pull/8756)) (h/t [MoradiDavijani](https://github.com/MoradiDavijani))
* Add `mapboxgl.getRTLTextPluginStatus()` to query the current status of the `rtl-text-plugin` to make it easier to allow clearing the plugin when necessary. (ref. [#7869](https://github.com/mapbox/mapbox-gl-js/issues/7869)) ([#8864](https://github.com/mapbox/mapbox-gl-js/pull/8864))
* Allow `hash` Map option to be set as a string, which sets the map hash in the url to a custom query parameter. ([#8603](https://github.com/mapbox/mapbox-gl-js/pull/8603)) (h/t [SebCorbin](https://github.com/SebCorbin))

### 🍏 Improvements
* Fade symbols faster when zooming out quickly, reducing overlap. ([#8628](https://github.com/mapbox/mapbox-gl-js/pull/8628))
* Reduce memory usage for vector tiles that contain long strings in feature properties. ( [#8863](https://github.com/mapbox/mapbox-gl-js/pull/8863))

### 🐞 Bug Fixes
* Fix `text-variable-anchor` not trying multiple placements during collision with icons when `icon-text-fit` is enabled. ([#8803](https://github.com/mapbox/mapbox-gl-js/pull/8803))
* Fix `icon-text-fit` not properly respecting vertical labels. ([#8835](https://github.com/mapbox/mapbox-gl-js/pull/8835))
* Fix opacity interpolation for composition expressions. ([#8818](https://github.com/mapbox/mapbox-gl-js/pull/8818))
* Fix rotate and pitch events being fired at the same time. ([#8872](https://github.com/mapbox/mapbox-gl-js/pull/8872))
* Fix memory leaks that occured during tile loading and map removal.([#8813](https://github.com/mapbox/mapbox-gl-js/pull/8813) and [#8850](https://github.com/mapbox/mapbox-gl-js/pull/8850))
* Fix web-worker transfer of `ArrayBuffers` in environments where `instanceof ArrayBuffer` fails.(e.g `cypress`) ([#8868](https://github.com/mapbox/mapbox-gl-js/pull/8868))

## 1.4.1

### 🐞 Bug Fixes
* Fix the way that `coalesce` handles the `image` operator so available images are rendered properly ([#8839](https://github.com/mapbox/mapbox-gl-js/pull/8839))
* Do not emit the `styleimagemissing` event for an empty string value ([#8840](https://github.com/mapbox/mapbox-gl-js/pull/8840))
* Fix serialization of `ResolvedImage` type so `*-pattern` properties work properly ([#8833](https://github.com/mapbox/mapbox-gl-js/pull/8833))

## 1.4.0

### ✨ Features
* Add `image` expression operator to determine image availability ([#8684](https://github.com/mapbox/mapbox-gl-js/pull/8684))
* Enable `text-offset` with variable label placement ([#8642](https://github.com/mapbox/mapbox-gl-js/pull/8642))

### 🍏 Improvements
* Faster loading and better look of raster terrain ([#8694](https://github.com/mapbox/mapbox-gl-js/pull/8694))
* Improved code documentation around resizing and {get/set}RenderedWorldCopies and more ([#8748](https://github.com/mapbox/mapbox-gl-js/pull/8748), [#8754](https://github.com/mapbox/mapbox-gl-js/pull/8754))
* Improve single vs. multi-touch zoom & pan interaction (#7196) ([#8100](https://github.com/mapbox/mapbox-gl-js/pull/8100))

### 🐞 Bug fixes
* Fix rendering of `collisionBox` when `text-translate` or `icon-translate` is enabled  ([#8659](https://github.com/mapbox/mapbox-gl-js/pull/8659))
* Fix `TypeError` when reloading a source and immediately removing the map ([#8711](https://github.com/mapbox/mapbox-gl-js/pull/8711))
* Adding tooltip to the geolocation control button ([#8735](https://github.com/mapbox/mapbox-gl-js/pull/8735)) (h/t [BAByrne](https://github.com/BAByrne))
* Add `originalEvent` property to NavigationControl events ([#8693](https://github.com/mapbox/mapbox-gl-js/pull/8693)) (h/t [stepankuzmin](https://github.com/stepankuzmin))
* Don't cancel follow mode in the GeolocateControl when resizing the map or rotating the screen ([#8736](https://github.com/mapbox/mapbox-gl-js/pull/8736))
* Fix error when calling `Popup#trackPointer` before setting its content or location ([#8757](https://github.com/mapbox/mapbox-gl-js/pull/8757)) (h/t [zxwandrew](https://github.com/zxwandrew))
* Respect newline characters when text-max-width is set to zero ([#8706](https://github.com/mapbox/mapbox-gl-js/pull/8706))
* Update earcut to v2.2.0 to fix polygon tesselation errors ([#8772](https://github.com/mapbox/mapbox-gl-js/pull/8772))
* Fix icon-fit with variable label placement ([#8755](https://github.com/mapbox/mapbox-gl-js/pull/8755))
* Icons stretched with `icon-text-fit` are now sized correctly ([#8741](https://github.com/mapbox/mapbox-gl-js/pull/8741))
* Collision detection for icons with `icon-text-fit` now works correctly ([#8741](https://github.com/mapbox/mapbox-gl-js/pull/8741))

## 1.3.2

- Fix a SecurityError in Firefox >= 69 when accessing the cache [#8780](https://github.com/mapbox/mapbox-gl-js/pull/8780)

## 1.3.1

### 🐞 Bug Fixes

- Fix a race condition that produced an error when a map was removed while reloading a source. [#8711](https://github.com/mapbox/mapbox-gl-js/pull/8711)
- Fix a race condition were `render` event was sometimes not fired after `load` event in IE11. [#8708](https://github.com/mapbox/mapbox-gl-js/pull/8708)

## 1.3.0

### 🍏 Features

- Introduce `text-writing-mode` symbol layer property to allow placing point labels vertically. [#8399](https://github.com/mapbox/mapbox-gl-js/pull/8399)
- Extend variable text placement to work when `text/icon-allow-overlap` is set to `true`. [#8620](https://github.com/mapbox/mapbox-gl-js/pull/8620)
- Allow `text-color` to be used in formatted expressions to be able to draw different parts of a label in different colors. [#8068](https://github.com/mapbox/mapbox-gl-js/pull/8068)

### ✨ Improvements

- Improve tile loading logic to cancel requests more aggressively, improving performance when zooming or panning quickly. [#8633](https://github.com/mapbox/mapbox-gl-js/pull/8633)
- Display outline on control buttons when focused (e.g. with a tab key) for better accessibility. [#8520](https://github.com/mapbox/mapbox-gl-js/pull/8520)
- Improve the shape of line round joins. [#8275](https://github.com/mapbox/mapbox-gl-js/pull/8275)
- Improve performance of processing line layers. [#8303](https://github.com/mapbox/mapbox-gl-js/pull/8303)
- Improve legibility of info displayed with `map.showTileBoundaries =  true`. [#8380](https://github.com/mapbox/mapbox-gl-js/pull/8380) (h/t [@andrewharvey](https://github.com/andrewharvey))
- Add `MercatorCoordinate.meterInMercatorCoordinateUnits` method to make it easier to convert from meter units to coordinate values used in custom layers. [#8524](https://github.com/mapbox/mapbox-gl-js/pull/8524) (h/t [@andrewharvey](https://github.com/andrewharvey))
- Improve conversion of legacy filters with duplicate values. [#8542](https://github.com/mapbox/mapbox-gl-js/pull/8542)
- Move out documentation & examples website source to a separate `mapbox-gl-js-docs` repo. [#8582](https://github.com/mapbox/mapbox-gl-js/pull/8582)

### 🐞 Bug Fixes

- Fix a bug where local CJK fonts would switch to server-generated ones in overzoomed tiles. [#8657](https://github.com/mapbox/mapbox-gl-js/pull/8657)
- Fix precision issues in [deck.gl](https://deck.gl)-powered custom layers. [#8502](https://github.com/mapbox/mapbox-gl-js/pull/8502)
- Fix a bug where fill and line layers wouldn't render correctly over fill extrusions when coming from the same source. [#8661](https://github.com/mapbox/mapbox-gl-js/pull/8661)
- Fix map loading for documents loaded from Blob URLs. [#8612](https://github.com/mapbox/mapbox-gl-js/pull/8612)
- Fix classification of relative file:// URLs when in documents loaded from a file URL. [#8612](https://github.com/mapbox/mapbox-gl-js/pull/8612)
- Remove `esm` from package `dependencies` (so that it's not installed on `npm install mapbox-gl`). [#8586](https://github.com/mapbox/mapbox-gl-js/pull/8586) (h/t [@DatGreekChick](https://github.com/DatGreekChick))

## 1.2.1

### 🐞 Bug fixes

* Fix bug in `NavigationControl` compass button that prevented it from rotating with the map ([#8605](https://github.com/mapbox/mapbox-gl-js/pull/8605))

## 1.2.0

### Features and improvements
* Add `*-sort-key` layout property for circle, fill, and line layers, to dictate which features appear above others within a single layer([#8467](https://github.com/mapbox/mapbox-gl-js/pull/8467))
* Add ability to instantiate maps with specific access tokens ([#8364](https://github.com/mapbox/mapbox-gl-js/pull/8364))
* Accommodate `prefers-reduced-motion` settings in browser ([#8494](https://github.com/mapbox/mapbox-gl-js/pull/8494))
* Add Map `visualizePitch` option that tilts the compass as the map pitches ([#8208](https://github.com/mapbox/mapbox-gl-js/issues/8208), fixed by [#8296](https://github.com/mapbox/mapbox-gl-js/pull/8296)) (h/t [pakastin](https://github.com/pakastin))
* Make source options take precedence over TileJSON ([#8232](https://github.com/mapbox/mapbox-gl-js/pull/8232)) (h/t [jingsam](https://github.com/jingsam))
* Make requirements for text offset properties more precise ([#8418](https://github.com/mapbox/mapbox-gl-js/pull/8418))
* Expose `convertFilter` API in the style specification ([#8493](https://github.com/mapbox/mapbox-gl-js/pull/8493)

### Bug fixes
* Fix changes to `text-variable-anchor`, such that previous anchor positions would take precedence only if they are present in the updated array (considered a bug fix, but is technically a breaking change from previous behavior) ([#8473](https://github.com/mapbox/mapbox-gl-js/pull/8473))
* Fix rendering of opaque pass layers over heatmap and fill-extrusion layers ([#8440](https://github.com/mapbox/mapbox-gl-js/pull/8440))
* Fix rendering of extraneous vertical line in vector tiles ([#8477](https://github.com/mapbox/mapbox-gl-js/issues/8477), fixed by [#8479](https://github.com/mapbox/mapbox-gl-js/pull/8479))
* Turn off 'move' event listeners when removing a marker ([#8465](https://github.com/mapbox/mapbox-gl-js/pull/8465))
* Fix class toggling on navigation control for IE ([#8495](https://github.com/mapbox/mapbox-gl-js/pull/8495)) (h/t [cs09g](https://github.com/cs09g))
* Fix background rotation hovering on geolocate control ([#8367](https://github.com/mapbox/mapbox-gl-js/pull/8367)) (h/t [GuillaumeGomez](https://github.com/GuillaumeGomez))
* Fix error in click events on markers where `startPos` is not defined ([#8462](https://github.com/mapbox/mapbox-gl-js/pull/8462)) (h/t [@msbarry](https://github.com/msbarry))
* Fix malformed urls when using custom `baseAPIURL` of a certain form ([#8466](https://github.com/mapbox/mapbox-gl-js/pull/8466))

## 1.1.1

### 🐞 Bug fixes

* Fix unbounded memory growth caused by failure to cancel requests to the cache ([#8472](https://github.com/mapbox/mapbox-gl-js/pull/8472))
* Fix unbounded memory growth caused by failure to cancel requests in IE ([#8481](https://github.com/mapbox/mapbox-gl-js/issues/8481))
* Fix performance of getting tiles from the cache ([#8489](https://github.com/mapbox/mapbox-gl-js/pull/8449))

## 1.1.0

### ✨ Minor features and improvements
* Improve line rendering performance by using a more compact line attributes layout ([#8306](https://github.com/mapbox/mapbox-gl-js/pull/8306))
* Improve data-driven symbol layers rendering performance ([#8295](https://github.com/mapbox/mapbox-gl-js/pull/8295))
* Add the ability to disable validation during `queryRenderedFeatures` and `querySourceFeatures` calls, as a performance optimization ([#8211](https://github.com/mapbox/mapbox-gl-js/pull/8211)) (h/t [gorshkov-leonid](https://github.com/gorshkov-leonid))
* Improve `setFilter` performance by caching keys in `groupByLayout` routine ([#8122](https://github.com/mapbox/mapbox-gl-js/pull/8122)) (h/t [vallendm](https://github.com/vallendm))
* Improve rendering of symbol layers with `symbol-z-order: viewport-y`, when icons are allowed to overlap but not text  ([#8180](https://github.com/mapbox/mapbox-gl-js/pull/8180))
* Prefer breaking lines at a zero width space to allow better break point suggestions for Japanese labels ([#8255](https://github.com/mapbox/mapbox-gl-js/pull/8255))
* Add a `WebGLRenderingContext` argument to `onRemove` function of `CustomLayerInterface`, to allow direct cleanup of related context ([#8156](https://github.com/mapbox/mapbox-gl-js/pull/8156)) (h/t [ogiermaitre](https://github.com/ogiermaitre))
* Allow zoom speed customization by adding `setZoomRate` and `setWheelZoomRate` methods to `ScrollZoomHandler` ([#7863](https://github.com/mapbox/mapbox-gl-js/pull/7863)) (h/t [sf31](https://github.com/sf31))
* Add `trackPointer` method to `Popup` API that continuously repositions the popup to the mouse cursor when the cursor is within the map ([#7786](https://github.com/mapbox/mapbox-gl-js/pull/7786))
* Add `getElement` method to `Popup` to retrieve the popup's HTML element ([#8123](https://github.com/mapbox/mapbox-gl-js/pull/8123)) (h/t [bravecow](https://github.com/bravecow))
* Add `fill-pattern` example to the documentation ([#8022](https://github.com/mapbox/mapbox-gl-js/pull/8022)) (h/t [flawyte](https://github.com/flawyte))
* Update script detection for Unicode 12.1 ([#8158](https://github.com/mapbox/mapbox-gl-js/pull/8158))
* Add `nofollow` to Mapbox logo & "Improve this map" links ([#8106](https://github.com/mapbox/mapbox-gl-js/pull/8106)) (h/t [viniciuskneves](https://github.com/viniciuskneves))
* Include source name in invalid GeoJSON error ([#8113](https://github.com/mapbox/mapbox-gl-js/pull/8113)) (h/t [Zirak](https://github.com/Zirak))

### 🐞 Bug fixes
* Fix `updateImage` not working as expected in Chrome ([#8199](https://github.com/mapbox/mapbox-gl-js/pull/8199))
* Fix issues with double-tap zoom on touch devices ([#8086](https://github.com/mapbox/mapbox-gl-js/pull/8086))
* Fix duplication of `movestart` events when zooming ([#8259](https://github.com/mapbox/mapbox-gl-js/pull/8259)) (h/t [bambielli-flex](https://github.com/bambielli-flex))
* Fix validation of ``"format"`` expression failing when options are provided ([#8339](https://github.com/mapbox/mapbox-gl-js/pull/8339))
* Fix `setPaintProperty` not working on `line-pattern` property ([#8289](https://github.com/mapbox/mapbox-gl-js/pull/8289))
* Fix the GL context being left in unpredictable states when using custom layers ([#8132](https://github.com/mapbox/mapbox-gl-js/pull/8132))
* Fix unnecessary updates to attribution control string ([#8082](https://github.com/mapbox/mapbox-gl-js/pull/8082)) (h/t [poletani](https://github.com/poletani))
* Fix bugs in `findStopLessThanOrEqualTo` algorithm ([#8134](https://github.com/mapbox/mapbox-gl-js/pull/8134)) (h/t [Mike96Angelo](https://github.com/Mike96Angelo))
* Fix map not displaying properly when inside an element with `text-align: center` ([#8227](https://github.com/mapbox/mapbox-gl-js/pull/8227)) (h/t [mc100s](https://github.com/mc100s))
* Clarify in documentation that `Popup#maxWidth` accepts all `max-width` CSS values ([#8312](https://github.com/mapbox/mapbox-gl-js/pull/8312)) (h/t [viniciuskneves](https://github.com/viniciuskneves))
* Fix location dot shadow not displaying ([#8119](https://github.com/mapbox/mapbox-gl-js/pull/8119)) (h/t [bravecow](https://github.com/bravecow))
* Fix docs dev dependencies being mistakenly installed as package dependencies ([#8121](https://github.com/mapbox/mapbox-gl-js/pull/8121)) (h/t [bravecow](https://github.com/bravecow))
* Various typo fixes ([#8230](https://github.com/mapbox/mapbox-gl-js/pull/8230), h/t [erictheise](https://github.com/erictheise)) ([#8236](https://github.com/mapbox/mapbox-gl-js/pull/8236), h/t [fredj](https://github.com/fredj))
* Fix geolocate button CSS ([#8367](https://github.com/mapbox/mapbox-gl-js/pull/8367), h/t [GuillaumeGomez](https://github.com/GuillaumeGomez))
* Fix caching for Mapbox tiles ([#8389](https://github.com/mapbox/mapbox-gl-js/pull/8389))

## 1.0.0

### ⚠️ Breaking changes

This release replaces the existing “map views” pricing model in favor of a “map load” model. Learn more in [a recent blog post about these changes](https://blog.mapbox.com/new-pricing-46b7c26166e7).

**By upgrading to this release, you are opting in to the new map loads pricing.**

**Why is this change being made?**

This change allows us to implement a more standardized and predictable method of billing GL JS map usage. You’ll be charged whenever your website or web application loads, not by when users pan and zoom around the map, incentivizing developers to create highly interactive map experiences. The new pricing structure also creates a significantly larger free tier to help developers get started building their applications with Mapbox tools while pay-as-you-go pricing and automatic volume discounts help your application scale with Mapbox. Session billing also aligns invoices with metrics web developers already track and makes it easier to compare usage with other mapping providers.

**What is changing?**
- Add SKU token to Mapbox API requests [#8276](https://github.com/mapbox/mapbox-gl-js/pull/8276)

When (and only when) loading tiles from a Mapbox API with a Mapbox access token set (`mapboxgl.accessToken`), a query parameter named `sku` will be added to all requests for vector, raster and raster-dem tiles. Every map instance uses a unique `sku` value, which is refreshed every 12 hours. The token itself is comprised of a token version (always “1”), a sku ID (always “01”) and a random 10-digit base-62 number. The purpose of the token is to allow for metering of map sessions on the server-side. A session lasts from a new map instantiation until the map is destroyed or 12 hours passes, whichever comes first.

For further information on the pricing changes, you can read our [blog post](https://blog.mapbox.com/new-pricing-46b7c26166e7) and check out our new [pricing page](https://www.mapbox.com/pricing), which has a price calculator. As always, you can also contact our team at [https://support.mapbox.com](https://support.mapbox.com).

## 0.54.1

### Bug fixes

- Fix unbounded memory growth caused by failure to cancel requests in IE ([#8481](https://github.com/mapbox/mapbox-gl-js/issues/8481))

## 0.54.0

### Breaking changes

- Turned `localIdeographFontFamily` map option on by default. This may change how CJK labels are rendered, but dramatically improves performance of CJK maps (because the browser no longer needs to download heavy amounts of font data from the server). Add `localIdeographFontFamily: false` to turn this off. [#8008](https://github.com/mapbox/mapbox-gl-js/pull/8008)
- Added `Popup` `maxWidth` option, set to `"240px"` by default. [#7906](https://github.com/mapbox/mapbox-gl-js/pull/7906)

### Major features

- Added support for updating and animating style images. [#7999](https://github.com/mapbox/mapbox-gl-js/pull/7999)
- Added support for generating style images dynamically (e.g. for drawing icons based on feature properties). [#7987](https://github.com/mapbox/mapbox-gl-js/pull/7987)
- Added antialiasing support for custom layers. [#7821](https://github.com/mapbox/mapbox-gl-js/pull/7821)
- Added a new `mapbox-gl-csp.js` bundle for strict CSP environments where `worker-src: blob` is disallowed. [#8044](https://github.com/mapbox/mapbox-gl-js/pull/8044)

### Minor features and improvements

- Improved performance of fill extrusions. [#7821](https://github.com/mapbox/mapbox-gl-js/pull/7821)
- Improved performance of symbol layers. [#7967](https://github.com/mapbox/mapbox-gl-js/pull/7967)
- Slightly improved rendering performance in general. [#7969](https://github.com/mapbox/mapbox-gl-js/pull/7969)
- Slightly improved performance of HTML markers. [#8018](https://github.com/mapbox/mapbox-gl-js/pull/8018)
- Improved diffing of styles with `"visibility": "visible"`. [#8005](https://github.com/mapbox/mapbox-gl-js/pull/8005)
- Improved zoom buttons to grey out when reaching min/max zoom. [#8023](https://github.com/mapbox/mapbox-gl-js/pull/8023)
- Added a title to fullscreen control button. [#8012](https://github.com/mapbox/mapbox-gl-js/pull/8012)
- Added `rel="noopener"` attributes to links that lead to external websites (such as Mapbox logo and OpenStreetMap edit link) for improved security. [#7914](https://github.com/mapbox/mapbox-gl-js/pull/7914)
- Added tile size info when `map.showTileBoundaries` is turned on. [#7963](https://github.com/mapbox/mapbox-gl-js/pull/7963)
- Significantly improved load times of the benchmark suite. [#8066](https://github.com/mapbox/mapbox-gl-js/pull/8066)
- Improved behavior of `canvasSource.pause` to be more reliable and able to render a single frame. [#8130](https://github.com/mapbox/mapbox-gl-js/pull/8130)

### Bug fixes

- Fixed a bug in Mac Safari 12+ where controls would disappear until you interact with the map. [8193](https://github.com/mapbox/mapbox-gl-js/pull/8193)
- Fixed a memory leak when calling `source.setData(url)` many times. [#8035](https://github.com/mapbox/mapbox-gl-js/pull/8035)
- Fixed a bug where marker lost focus when dragging. [#7799](https://github.com/mapbox/mapbox-gl-js/pull/7799)
- Fixed a bug where `map.getCenter()` returned a reference to an internal `LngLat` object instead of cloning it, leading to potential mutability bugs. [#7922](https://github.com/mapbox/mapbox-gl-js/pull/7922)
- Fixed a bug where default HTML marker positioning was slightly off. [#8074](https://github.com/mapbox/mapbox-gl-js/pull/8074)
- Fixed a bug where adding a fill extrusion layer for non-polygon layers would lead to visual artifacts. [#7685](https://github.com/mapbox/mapbox-gl-js/pull/7685)
- Fixed intermittent Flow failures on CI. [#8061](https://github.com/mapbox/mapbox-gl-js/pull/8061)
- Fixed a bug where calling `Map#removeFeatureState` does not remove the state from some tile zooms [#8087](https://github.com/mapbox/mapbox-gl-js/pull/8087)
- Fixed a bug where `removeFeatureState` didn't work on features with `id` equal to `0`. [#8150](https://github.com/mapbox/mapbox-gl-js/pull/8150) (h/t [jutaz](https://github.com/jutaz))

## 0.53.1

### Bug fixes
* Turn off telemetry for Mapbox Atlas ([#7945](https://github.com/mapbox/mapbox-gl-js/pull/7945))
* Fix order of 3D features in query results (fix #7883) ([#7953](https://github.com/mapbox/mapbox-gl-js/pull/7953))
* Fix RemovePaintState benchmarks ([#7930](https://github.com/mapbox/mapbox-gl-js/pull/7930))

## 0.53.0

### Features and improvements
* Enable `fill-extrusion` querying with ray picking ([#7499](https://github.com/mapbox/mapbox-gl-js/pull/7499))
* Add `clusterProperties` option for aggregated cluster properties ([#2412](https://github.com/mapbox/mapbox-gl-js/issues/2412), fixed by [#7584](https://github.com/mapbox/mapbox-gl-js/pull/7584))
* Allow initial map bounds to be adjusted with `fitBounds` options. ([#7681](https://github.com/mapbox/mapbox-gl-js/pull/7681)) (h/t [elyobo](https://github.com/elyobo))
* Remove popups on `Map#remove` ([#7749](https://github.com/mapbox/mapbox-gl-js/pull/7749)) (h/t [andycalder](https://github.com/andycalder))
* Add `Map#removeFeatureState` ([#7761](https://github.com/mapbox/mapbox-gl-js/pull/7761))
* Add `number-format` expression ([#7626](https://github.com/mapbox/mapbox-gl-js/pull/7626))
* Add `symbol-sort-key` style property ([#7678](https://github.com/mapbox/mapbox-gl-js/pull/7678))

### Bug fixes
* Upgrades Earcut to fix a rare bug in rendering polygons that contain a coincident chain of holes ([#7806](https://github.com/mapbox/mapbox-gl-js/issues/7806), fixed by [#7878](https://github.com/mapbox/mapbox-gl-js/pull/7878))
* Allow `file://` protocol in XHR requests for Cordova/Ionic/etc ([#7818](https://github.com/mapbox/mapbox-gl-js/pull/7818))
* Correctly handle WebP images in Edge 18 ([#7687](https://github.com/mapbox/mapbox-gl-js/pull/7687))
* Fix bug which mistakenly requested WebP images in browsers that do not support WebP (#7817) ([#7819](https://github.com/mapbox/mapbox-gl-js/pull/7819))
* Fix images not being aborted when dequeued ([#7655](https://github.com/mapbox/mapbox-gl-js/pull/7655))
* Fix DEM layer memory leak ([#7690](https://github.com/mapbox/mapbox-gl-js/issues/7690), fixed by [#7691](https://github.com/mapbox/mapbox-gl-js/pull/7691))
* Set correct color state before rendering custom layer ([#7711](https://github.com/mapbox/mapbox-gl-js/pull/7711))
* Set `LngLat.toBounds()` default radius to 0 ([#7722](https://github.com/mapbox/mapbox-gl-js/issues/7722), fixed by [#7723](https://github.com/mapbox/mapbox-gl-js/pull/7723)) (h/t [cherniavskii](https://github.com/cherniavskii))
* Fix race condition in `feature-state` dependent layers ([#7523](https://github.com/mapbox/mapbox-gl-js/issues/7523), fixed by [#7790](https://github.com/mapbox/mapbox-gl-js/pull/7790))
* Prevent `map.repaint` from mistakenly enabling continuous repaints ([#7667](https://github.com/mapbox/mapbox-gl-js/pull/7667))
* Prevent map shaking while zooming in on raster tiles ([#7426](https://github.com/mapbox/mapbox-gl-js/pull/7426))
* Fix query point translation for multi-point geometry ([#6833](https://github.com/mapbox/mapbox-gl-js/issues/6833), fixed by [#7581](https://github.com/mapbox/mapbox-gl-js/pull/7581))

## 0.52.0

### Breaking changes
* Canonicalize tile urls to `mapbox://` urls so they can be transformed with `config.API_URL` ([#7594](https://github.com/mapbox/mapbox-gl-js/pull/7594))

### Features and improvements
* Add getter and setter for `config.API_URL` ([#7594](https://github.com/mapbox/mapbox-gl-js/pull/7594))
* Allow user to define element other than map container for full screen control ([#7548](https://github.com/mapbox/mapbox-gl-js/pull/7548))
* Add validation option to style setters ([#7604](https://github.com/mapbox/mapbox-gl-js/pull/7604))
* Add 'idle' event: fires when no further rendering is expected without further interaction. ([#7625](https://github.com/mapbox/mapbox-gl-js/pull/7625))

### Bug fixes
* Fire error when map.getLayoutProperty references missing layer ([#7537](https://github.com/mapbox/mapbox-gl-js/issues/7537), fixed by [#7539](https://github.com/mapbox/mapbox-gl-js/pull/7539))
* Fix shaky sprites when zooming with scrolling ([#7558](https://github.com/mapbox/mapbox-gl-js/pull/7558))
* Fix layout problems in attribution control ([#7608](https://github.com/mapbox/mapbox-gl-js/pull/7608)) (h/t [lucaswoj](https://github.com/lucaswoj))
* Fixes resetting map's pitch to 0 if initial bounds is set ([#7617](https://github.com/mapbox/mapbox-gl-js/pull/7617)) (h/t [stepankuzmin](https://github.com/stepankuzmin))
* Fix occasional failure to load images after multiple image request abortions [#7641](https://github.com/mapbox/mapbox-gl-js/pull/7641)
* Update repo url to correct one ([#7486](https://github.com/mapbox/mapbox-gl-js/pull/7486)) (h/t [nicholas-l](https://github.com/nicholas-l))
* Fix bug where symbols where sometimes not rendered immediately ([#7610](https://github.com/mapbox/mapbox-gl-js/pull/7610))
* Fix bug where cameraForBounds returns incorrect CameraOptions with asymmetrical padding/offset ([#7517](https://github.com/mapbox/mapbox-gl-js/issues/7517), fixed by [#7518](https://github.com/mapbox/mapbox-gl-js/pull/7518)) (h/t [mike-marcacci](https://github.com/mike-marcacci))
* Use diff+patch approach to map.setStyle when the parameter is a URL ([#4025](https://github.com/mapbox/mapbox-gl-js/issues/4025), fixed by [#7562](https://github.com/mapbox/mapbox-gl-js/pull/7562))
* Begin touch zoom immediately when rotation disabled ([#7582](https://github.com/mapbox/mapbox-gl-js/pull/7582)) (h/t [msbarry](https://github.com/msbarry))
* Fix symbol rendering under opaque fill layers ([#7612](https://github.com/mapbox/mapbox-gl-js/pull/7612))
* Fix shaking by aligning raster sources to pixel grid only when map is idle ([7426](https://github.com/mapbox/mapbox-gl-js/pull/7426))
* Fix raster layers in Edge 18 by disabling it's incomplete WebP support ([7687](https://github.com/mapbox/mapbox-gl-js/pull/7687))
* Fix memory leak in hillshade layer ([7691](https://github.com/mapbox/mapbox-gl-js/pull/7691))
* Fix disappearing custom layers ([7711](https://github.com/mapbox/mapbox-gl-js/pull/7711))

## 0.51.0
November 7, 2018

### ✨ Features and improvements
* Add initial bounds as map constructor option ([#5518](https://github.com/mapbox/mapbox-gl-js/pull/5518)) (h/t [stepankuzmin](https://github.com/stepankuzmin))
* Improve performance on machines with > 8 cores ([#7407](https://github.com/mapbox/mapbox-gl-js/issues/7407), fixed by [#7430](https://github.com/mapbox/mapbox-gl-js/pull/7430))
* Add `MercatorCoordinate` type ([#7488](https://github.com/mapbox/mapbox-gl-js/pull/7488))
* Allow browser-native `contextmenu` to be enabled ([#2301](https://github.com/mapbox/mapbox-gl-js/issues/2301), fixed by [#7369](https://github.com/mapbox/mapbox-gl-js/pull/7369))
* Add an unminified production build to the NPM package ([#7403](https://github.com/mapbox/mapbox-gl-js/pull/7403))
* Add support for `LngLat` conversion from `{lat, lon}` ([#7507](https://github.com/mapbox/mapbox-gl-js/pull/7507)) (h/t [bfrengley](https://github.com/bfrengley))
* Add tooltips for navigation controls ([#7373](https://github.com/mapbox/mapbox-gl-js/pull/7373))
* Show attribution only for used sources ([#7384](https://github.com/mapbox/mapbox-gl-js/pull/7384))
* Add telemetry event to log map loads ([#7431](https://github.com/mapbox/mapbox-gl-js/pull/7431))
* **Tighten style validation**
    * Disallow expressions as stop values ([#7396](https://github.com/mapbox/mapbox-gl-js/pull/7396))
    * Disallow `feature-state` expressions in filters ([#7366](https://github.com/mapbox/mapbox-gl-js/pull/7366))

### 🐛 Bug fixes
* Fix for GeoJSON geometries not working when coincident with tile boundaries([#7436](https://github.com/mapbox/mapbox-gl-js/issues/7436), fixed by [#7448](https://github.com/mapbox/mapbox-gl-js/pull/7448))
* Fix depth buffer-related rendering issues on some Android devices. ([#7471](https://github.com/mapbox/mapbox-gl-js/pull/7471))
* Fix positioning of compact attribution strings ([#7444](https://github.com/mapbox/mapbox-gl-js/pull/7444), [#7445](https://github.com/mapbox/mapbox-gl-js/pull/7445), and [#7391](https://github.com/mapbox/mapbox-gl-js/pull/7391))
* Fix an issue with removing markers in mouse event callbacks ([#7442](https://github.com/mapbox/mapbox-gl-js/pull/7442)) (h/t [vbud](https://github.com/vbud))
* Remove controls before destroying a map ([#7479](https://github.com/mapbox/mapbox-gl-js/pull/7479))
* Fix display of Scale control values < 1 ([#7469](https://github.com/mapbox/mapbox-gl-js/pull/7469)) (h/t [MichaelHedman](https://github.com/MichaelHedman))
* Fix an error when using location `hash` within iframes in IE11 ([#7411](https://github.com/mapbox/mapbox-gl-js/pull/7411))
* Fix depth mode usage in custom layers ([#7432](https://github.com/mapbox/mapbox-gl-js/pull/7432)) (h/t [markusjohnsson](https://github.com/markusjohnsson))
* Fix an issue with shaky sprite images during scroll zooms ([#7558](https://github.com/mapbox/mapbox-gl-js/pull/7558))


## 0.50.0
October 10, 2018

### ✨ Features and improvements
* 🎉 Add Custom Layers that can be rendered into with user-provided WebGL code ([#7039](https://github.com/mapbox/mapbox-gl-js/pull/7039))
* Add WebGL face culling for increased performance ([#7178](https://github.com/mapbox/mapbox-gl-js/pull/7178))
* Improve speed of expression evaluation ([#7334](https://github.com/mapbox/mapbox-gl-js/pull/7334))
* Automatically coerce to string for `concat` expression and `text-field` property ([#6190](https://github.com/mapbox/mapbox-gl-js/issues/6190), fixed by [#7280](https://github.com/mapbox/mapbox-gl-js/pull/7280))
* Add `fill-extrusion-vertical-gradient` property for controlling shading of fill extrusions ([#5768](https://github.com/mapbox/mapbox-gl-js/issues/5768), fixed by [#6841](https://github.com/mapbox/mapbox-gl-js/pull/6841))
* Add update functionality for images provided via `ImageSource` ([#4050](https://github.com/mapbox/mapbox-gl-js/issues/4050), fixed by [#7342](https://github.com/mapbox/mapbox-gl-js/pull/7342)) (h/t [dcervelli](https://github.com/dcervelli))



### 🐛 Bug fixes
* **Expressions**
	* Fix expressions that use `log2` and `log10` in IE11 ([#7318](https://github.com/mapbox/mapbox-gl-js/issues/7318), fixed by [#7320](https://github.com/mapbox/mapbox-gl-js/pull/7320))
	* Fix `let` expression stripping expected type during parsing ([#7300](https://github.com/mapbox/mapbox-gl-js/issues/7300), fixed by [#7301](https://github.com/mapbox/mapbox-gl-js/pull/7301))
	* Fix superfluous wrapping of literals in `literal` expression ([#7336](https://github.com/mapbox/mapbox-gl-js/issues/7336), fixed by [#7337](https://github.com/mapbox/mapbox-gl-js/pull/7337))
	* Allow calling `to-color` on values that are already of type `Color` ([#7260](https://github.com/mapbox/mapbox-gl-js/pull/7260))
	* Fix `to-array` for empty arrays (([#7261](https://github.com/mapbox/mapbox-gl-js/pull/7261)))
	* Fix identity functions for `text-field` when using formatted text ([#7351](https://github.com/mapbox/mapbox-gl-js/pull/7351))
	* Fix coercion of `null` to `0` in `to-number` expression ([#7083](https://github.com/mapbox/mapbox-gl-js/issues/7083), fixed by [#7274](https://github.com/mapbox/mapbox-gl-js/pull/7274))
* **Canvas source**
	* Fix missing repeats of `CanvasSource` when it crosses the antimeridian ([#7273](https://github.com/mapbox/mapbox-gl-js/pull/7273))
	* Fix `CanvasSource` not respecting alpha values set on `canvas` element ([#7302](https://github.com/mapbox/mapbox-gl-js/issues/7302), fixed by [#7309](https://github.com/mapbox/mapbox-gl-js/pull/7309))
* **Rendering**
	* Fix rendering of fill extrusions with really high heights ([#7292](https://github.com/mapbox/mapbox-gl-js/pull/7292))
	* Fix an error where the map state wouldn't return to `loaded` after certain runtime styling changes when there were errored tiles in the viewport ([#7355](https://github.com/mapbox/mapbox-gl-js/pull/7355))
	* Fix errors when rendering symbol layers without symbols ([#7241](https://github.com/mapbox/mapbox-gl-js/issues/7241), fixed by [#7253](https://github.com/mapbox/mapbox-gl-js/pull/7253))
	* Don't fade in symbols with `*-allow-overlap: true` when panning into the viewport ([#7172](https://github.com/mapbox/mapbox-gl-js/issues/7172), fixed by[#7244](https://github.com/mapbox/mapbox-gl-js/pull/7244))
* **Library**
	* Fix disambiguation for `mouseover` event ([#7295](https://github.com/mapbox/mapbox-gl-js/issues/7295), fixed by [#7299](https://github.com/mapbox/mapbox-gl-js/pull/7299))
	* Fix silent failure of `getImage` if an SVG is requested ([#7312](https://github.com/mapbox/mapbox-gl-js/issues/7312), fixed by [#7313](https://github.com/mapbox/mapbox-gl-js/pull/7313))
	* Fix empty control group box shadow ([#7303](https://github.com/mapbox/mapbox-gl-js/issues/7303), fixed by [#7304](https://github.com/mapbox/mapbox-gl-js/pull/7304)) (h/t [Duder-onomy](https://github.com/Duder-onomy))
	* Fixed an issue where a wrong timestamp was sent for Mapbox turnstile events ([#7381](https://github.com/mapbox/mapbox-gl-js/pull/7381))
	* Fixed a bug that lead to attribution not showing up correctly in Internet Explorer ([#3945](https://github.com/mapbox/mapbox-gl-js/issues/3945), fixed by [#7391](https://github.com/mapbox/mapbox-gl-js/pull/7391))


## 0.49.0
September 6, 2018

### ⚠️ Breaking changes
* Use `client{Height/Width}` instead of `offset{Height/Width}` for map canvas sizing ([#6848](https://github.com/mapbox/mapbox-gl-js/issues/6848), fixed by [#7128](https://github.com/mapbox/mapbox-gl-js/pull/7128))

### 🐛 Bug fixes
* Fix [Top Issues list](https://mapbox.github.io/top-issues/#!mapbox/mapbox-gl-js) for mapbox-gl-js ([#7108](https://github.com/mapbox/mapbox-gl-js/issues/7108), fixed by [#7112](https://github.com/mapbox/mapbox-gl-js/pull/7112))
* Fix bug in which symbols with `icon-allow-overlap: true, text-allow-overlap: true, text-optional: false` would show icons when they shouldn't ([#7041](https://github.com/mapbox/mapbox-gl-js/pull/7041))
* Fix bug where the map would not stop at the exact zoom level requested by Map#FlyTo (#7222) ([#7223](https://github.com/mapbox/mapbox-gl-js/pull/7223)) (h/t [benoitbzl](https://github.com/benoitbzl))
* Keep map centered on the center point of a multi-touch gesture when zooming (#6722) ([#7191](https://github.com/mapbox/mapbox-gl-js/pull/7191)) (h/t [pakastin](https://github.com/pakastin))
* Update the style-spec's old `gl-style-migrate` script to include conversion of legacy functions and filters to their expression equivalents ([#6927](https://github.com/mapbox/mapbox-gl-js/issues/6927), fixed by [#7095](https://github.com/mapbox/mapbox-gl-js/pull/7095))
* Fix `icon-size` for small data-driven values ([#7125](https://github.com/mapbox/mapbox-gl-js/pull/7125))
* Fix bug in the way AJAX requests load local files on iOS web view ([#6610](https://github.com/mapbox/mapbox-gl-js/pull/6610)) (h/t [oscarfonts](https://github.com/oscarfonts))
* Fix bug in which canvas sources would not render in world wrapped tiles at the edge of the viewport ([#7271]https://github.com/mapbox/mapbox-gl-js/issues/7271), fixed by [#7273](https://github.com/mapbox/mapbox-gl-js/pull/7273))

### ✨ Features and improvements
* Performance updates:
  * Improve time to first render by updating how feature ID maps are transferred to the main thread ([#7110](https://github.com/mapbox/mapbox-gl-js/issues/7110), fixed by [#7132](https://github.com/mapbox/mapbox-gl-js/pull/7132))
  * Reduce size of JSON transmitted from worker thread to main thread ([#7124](https://github.com/mapbox/mapbox-gl-js/pull/7124))
  * Improve image/glyph atlas packing algorithm ([#7171](https://github.com/mapbox/mapbox-gl-js/pull/7171))
  * Use murmur hash on symbol instance keys to reduce worker transfer costs ([#7127](https://github.com/mapbox/mapbox-gl-js/pull/7127))
* Add GL state management for uniforms ([#6018](https://github.com/mapbox/mapbox-gl-js/pull/6018))
* Add `symbol-z-order` symbol layout property to style spec ([#7219](https://github.com/mapbox/mapbox-gl-js/pull/7219))
* Implement data-driven styling support for `*-pattern properties` ([#6289](https://github.com/mapbox/mapbox-gl-js/pull/6289))
* Add `Map#fitScreenCoordinates` which fits viewport to two points, similar to `Map#fitBounds` but uses screen coordinates and supports non-zero map bearings ([#6894](https://github.com/mapbox/mapbox-gl-js/pull/6894))
* Re-implement LAB/HSL color space interpolation for expressions ([#5326](https://github.com/mapbox/mapbox-gl-js/issues/5326), fixed by [#7123](https://github.com/mapbox/mapbox-gl-js/pull/7123))
* Enable benchmark testing for Mapbox styles ([#7047](https://github.com/mapbox/mapbox-gl-js/pull/7047))
* Allow `Map#setFeatureState` and `Map#getFeatureState` to accept numeric IDs ([#7106](https://github.com/mapbox/mapbox-gl-js/pull/7106)) (h/t [bfrengley](https://github.com/bfrengley))

## 0.48.0
August 16, 2018

### ⚠️ Breaking changes
* Treat tiles that error with status 404 as empty renderable tiles to prevent rendering duplicate features in some sparse tilesets ([#6803](https://github.com/mapbox/mapbox-gl-js/pull/6803))

### 🐛 Bug fixes
* Fix issue where `text-max-angle` property was being calculated incorrectly internally, causing potential rendering errors when `"symbol-placement": line`
* Require `feature.id` when using `Map#setFeatureState` ([#6974](https://github.com/mapbox/mapbox-gl-js/pull/6974))
* Fix issue with removing the `GeolocateControl` when user location is being used ([#6977](https://github.com/mapbox/mapbox-gl-js/pull/6977)) (h/t [sergei-zelinsky](https://github.com/sergei-zelinsky))
* Fix memory leak caused by a failure to remove all controls added to the map ([#7042](https://github.com/mapbox/mapbox-gl-js/pull/7042))
* Fix bug where the build would fail when using mapbox-gl webpack 2 and UglifyJSPlugin ([#4359](https://github.com/mapbox/mapbox-gl-js/issues/4359), fixed by [#6956](https://api.github.com/repos/mapbox/mapbox-gl-js/pulls/6956))
* Fix bug where fitBounds called with coordinates outside the bounds of Web Mercator resulted in uncaught error ([#6906](https://github.com/mapbox/mapbox-gl-js/issues/6906), fixed by [#6918](https://api.github.com/repos/mapbox/mapbox-gl-js/pulls/6918))
* Fix bug wherein `Map#querySourceFeatures` was returning bad results on zooms > maxZoom ([#7061](https://github.com/mapbox/mapbox-gl-js/pull/7061))
* Relax typing for equality and order expressions ([#6459](https://github.com/mapbox/mapbox-gl-js/issues/6459), fixed by [#6961](https://api.github.com/repos/mapbox/mapbox-gl-js/pulls/6961))
* Fix bug where `queryPadding` for all layers in a source was set by the first layer, causing incorrect querying on other layers and, in some cases, incorrect firing of events associated with individual layers ([#6909](https://github.com/mapbox/mapbox-gl-js/pull/6909))

### ✨ Features and improvements

* Performance Improvements:
  * Stop unnecessary serialization of symbol source features. ([#7013](https://github.com/mapbox/mapbox-gl-js/pull/7013))
  * Optimize calculation for getting visible tile coordinates ([#6998](https://github.com/mapbox/mapbox-gl-js/pull/6998))
  * Improve performance of creating `{Glyph/Image}Atlas`es ([#7091](https://github.com/mapbox/mapbox-gl-js/pull/7091))
  * Optimize and simplify tile retention logic ([#6995](https://github.com/mapbox/mapbox-gl-js/pull/6995))
* Add a user turnstile event for users accessing Mapbox APIs ([#6980](https://github.com/mapbox/mapbox-gl-js/pull/6980))
* Add support for autogenerating feature ids for GeoJSON sources so they can be used more easily with the `Map#setFeatureState` API ([#7043](https://www.github.com/mapbox/mapbox-gl-js/pull/7043))) ([#7091](https://github.com/mapbox/mapbox-gl-js/pull/7091))
* Add ability to style symbol layers labels with multiple fonts and text sizes via `"format"` expression ([#6994](https://www.github.com/mapbox/mapbox-gl-js/pull/6994))
* Add customAttribution option to AttributionControl ([#7033](https://github.com/mapbox/mapbox-gl-js/pull/7033)) (h/t [mklopets](https://github.com/mklopets))
* Publish Flow type definitions alongside compiled bundle ([#7079](https://api.github.com/repos/mapbox/mapbox-gl-js/pulls/7079))
* Introduce symbol cross fading when crossing integer zoom levels to prevent labels from disappearing before newly loaded tiles' labels can be rendered ([#6951](https://github.com/mapbox/mapbox-gl-js/pull/6951))
* Improvements in label collision detection ([#6925](https://api.github.com/repos/mapbox/mapbox-gl-js/pulls/6925)))

## 0.47.0

### ✨ Features and improvements
* Add configurable drag pan threshold ([#6809](https://github.com/mapbox/mapbox-gl-js/pull/6809)) (h/t [msbarry](https://github.com/msbarry))
* Add `raster-resampling` raster paint property ([#6411](https://github.com/mapbox/mapbox-gl-js/pull/6411)) (h/t [andrewharvey](https://github.com/andrewharvey))
* Add `symbol-placement: line-center` ([#6821](https://github.com/mapbox/mapbox-gl-js/pull/6821))
* Add methods for inspecting GeoJSON clusters ([#3318](https://github.com/mapbox/mapbox-gl-js/issues/3318), fixed by [#6829](https://github.com/mapbox/mapbox-gl-js/pull/6829))
* Add warning to geolocate control when unsupported ([#6923](https://github.com/mapbox/mapbox-gl-js/pull/6923)) (h/t [aendrew](https://github.com/aendrew))
* Upgrade geojson-vt to 3.1.4 ([#6942](https://github.com/mapbox/mapbox-gl-js/pull/6942))
* Include link to license in compiled bundle ([#6975](https://github.com/mapbox/mapbox-gl-js/pull/6975))

### 🐛 Bug fixes
* Use updateData instead of re-creating buffers for repopulated paint arrays ([#6853](https://github.com/mapbox/mapbox-gl-js/pull/6853))
* Fix ScrollZoom handler setting tr.zoom = NaN ([#6924](https://github.com/mapbox/mapbox-gl-js/pull/6924))
  - Failed to invert matrix error ([#6486](https://github.com/mapbox/mapbox-gl-js/issues/6486), fixed by [#6924](https://github.com/mapbox/mapbox-gl-js/pull/6924))
  - Fixing matrix errors ([#6782](https://github.com/mapbox/mapbox-gl-js/issues/6782), fixed by [#6924](https://github.com/mapbox/mapbox-gl-js/pull/6924))
* Fix heatmap tile clipping when layers are ordered above it ([#6806](https://github.com/mapbox/mapbox-gl-js/issues/6806), fixed by [#6807](https://github.com/mapbox/mapbox-gl-js/pull/6807))
* Fix video source in safari (macOS and iOS) ([#6443](https://github.com/mapbox/mapbox-gl-js/issues/6443), fixed by [#6811](https://github.com/mapbox/mapbox-gl-js/pull/6811))
* Do not reload errored tiles ([#6813](https://github.com/mapbox/mapbox-gl-js/pull/6813))
* Fix send / remove timing bug in Dispatcher ([#6756](https://github.com/mapbox/mapbox-gl-js/pull/6756), fixed by [#6826](https://github.com/mapbox/mapbox-gl-js/pull/6826))
* Fix flyTo not zooming to exact given zoom ([#6828](https://github.com/mapbox/mapbox-gl-js/pull/6828))
* Don't stop animation on map resize ([#6636](https://github.com/mapbox/mapbox-gl-js/pull/6636))
* Fix map.getBounds() with rotated map ([#6875](https://github.com/mapbox/mapbox-gl-js/pull/6875)) (h/t [zoltan-mihalyi](https://github.com/zoltan-mihalyi))
* Support collators in feature filter expressions. ([#6929](https://github.com/mapbox/mapbox-gl-js/pull/6929))
* Fix Webpack production mode compatibility ([#6981](https://github.com/mapbox/mapbox-gl-js/pull/6981))

## 0.46.0

### ⚠️ Breaking changes

* Align implicit type casting behavior of `match` expressions with with `case/==` ([#6684](https://github.com/mapbox/mapbox-gl-js/pull/6684))

### ✨ Features and improvements

* :tada: Add `Map#setFeatureState` and `feature-state` expression to support interactive styling ([#6263](https://github.com/mapbox/mapbox-gl-js/pull/6263))
* Create draggable `Marker` with `setDraggable` ([#6687](https://github.com/mapbox/mapbox-gl-js/pull/6687))
* Add `Map#listImages` for listing all currently active sprites/images ([#6381](https://github.com/mapbox/mapbox-gl-js/issues/6381))
* Add "crossSourceCollisions" option to disable cross-source collision detection ([#6566](https://github.com/mapbox/mapbox-gl-js/pull/6566))
* Handle `text/icon-rotate` for symbols with `symbol-placement: point` ([#6075](https://github.com/mapbox/mapbox-gl-js/issues/6075))
* Automatically compact Mapbox wordmark on narrow maps. ([#4282](https://github.com/mapbox/mapbox-gl-js/issues/4282)) (h/t [andrewharvey](https://github.com/andrewharvey))
* Only show compacted AttributionControl on interactive displays ([#6506](https://github.com/mapbox/mapbox-gl-js/pull/6506)) (h/t [andrewharvey](https://github.com/andrewharvey))
* Use postcss to inline svg files into css, reduce size of mapbox-gl.css ([#6513](https://github.com/mapbox/mapbox-gl-js/pull/6513)) (h/t [andrewharvey](https://github.com/andrewharvey))
* Add support for GeoJSON attribution ([#6364](https://github.com/mapbox/mapbox-gl-js/pull/6364)) (h/t [andrewharvey](https://github.com/andrewharvey))
* Add instructions for running individual unit and render tests ([#6686](https://github.com/mapbox/mapbox-gl-js/pull/6686))
* Make Map constructor fail if WebGL init fails. ([#6744](https://github.com/mapbox/mapbox-gl-js/pull/6744)) (h/t [uforic](https://github.com/uforic))
* Add browser fallback code for `collectResourceTiming: true` in web workers ([#6721](https://github.com/mapbox/mapbox-gl-js/pull/6721))
* Remove ignored usage of gl.lineWidth ([#5541](https://github.com/mapbox/mapbox-gl-js/pull/5541))
* Split new bounds calculation out of fitBounds into new method ([#6683](https://github.com/mapbox/mapbox-gl-js/pull/6683))
* Allow integration tests to be organized in an arbitrarily deep directory structure ([#3920](https://github.com/mapbox/mapbox-gl-js/issues/3920))
* Make "Missing Mapbox GL JS CSS" a console warning ([#5786](https://github.com/mapbox/mapbox-gl-js/issues/5786))
* Add rel="noopener" to Mapbox attribution link. ([#6729](https://github.com/mapbox/mapbox-gl-js/pull/6729)) (h/t [gorbypark](https://github.com/gorbypark))
* Update to deep equality check in example code ([#6599](https://github.com/mapbox/mapbox-gl-js/pull/6599)) (h/t [jonsadka](https://github.com/jonsadka))
* Upgrades!
  - Upgrade ESM dependency to ^3.0.39 ([#6750](https://github.com/mapbox/mapbox-gl-js/pull/6750))
  - Ditch gl-matrix fork in favor of the original package ([#6751](https://github.com/mapbox/mapbox-gl-js/pull/6751))
  - Update to latest sinon ([#6771](https://github.com/mapbox/mapbox-gl-js/pull/6771))
  - Upgrade to Flow 0.69 ([#6594](https://github.com/mapbox/mapbox-gl-js/pull/6594))
  - Update to mapbox-gl-supported 1.4.0 ([#6773](https://github.com/mapbox/mapbox-gl-js/pull/6773))

### 🐛 Bug fixes

* `collectResourceTiming: true` generates error on iOS9 Safari, IE 11 ([#6690](https://github.com/mapbox/mapbox-gl-js/issues/6690))
* Fix PopupOptions flow type declarations ([#6670](https://github.com/mapbox/mapbox-gl-js/pull/6670)) (h/t [TimPetricola](https://github.com/TimPetricola))
* Add className option to Popup constructor ([#6502](https://github.com/mapbox/mapbox-gl-js/pull/6502)) (h/t [Ashot-KR](https://github.com/Ashot-KR))
* GeoJSON MultiLineStrings with `lineMetrics=true` only rendered first line ([#6649](https://github.com/mapbox/mapbox-gl-js/issues/6649))
* Provide target property for mouseenter/over/leave/out events ([#6623](https://github.com/mapbox/mapbox-gl-js/issues/6623))
* Don't break on sources whose name contains "." ([#6660](https://github.com/mapbox/mapbox-gl-js/issues/6660))
* Rotate and pitch with navigationControl broke in v0.45  ([#6650](https://github.com/mapbox/mapbox-gl-js/issues/6650))
* Zero-width lines remained visible ([#6769](https://github.com/mapbox/mapbox-gl-js/pull/6769))
* Heatmaps inappropriately clipped at tile boundaries ([#6806](https://github.com/mapbox/mapbox-gl-js/issues/6806))
* Use named exports for style-spec entrypoint module ([#6601](https://github.com/mapbox/mapbox-gl-js/issues/6601)
* Don't fire click event if default is prevented on mousedown for a drag event ([#6697](https://github.com/mapbox/mapbox-gl-js/pull/6697), fixes [#6642](https://github.com/mapbox/mapbox-gl-js/issues/6642))
* Double clicking to zoom in breaks map dragging/panning in Edge ([#6740](https://github.com/mapbox/mapbox-gl-js/issues/6740)) (h/t [GUI](https://github.com/GUI))
* \*-transition properties cannot be set with setPaintProperty() ([#6706](https://github.com/mapbox/mapbox-gl-js/issues/6706))
* Marker with `a` element does not open the url when clicked ([#6730](https://github.com/mapbox/mapbox-gl-js/issues/6730))
* `setRTLTextPlugin` fails with relative URLs ([#6719](https://github.com/mapbox/mapbox-gl-js/issues/6719))
* Collision detection incorrect for symbol layers that share the same layout properties ([#6548](https://github.com/mapbox/mapbox-gl-js/pull/6548))
* Fix a possible crash when calling queryRenderedFeatures after querySourceFeatures
 ([#6559](https://github.com/mapbox/mapbox-gl-js/pull/6559))
* Fix a collision detection issue that could cause labels to temporarily be placed too densely during rapid panning ([#5654](https://github.com/mapbox/mapbox-gl-js/issues/5654))

## 0.45.0

### ⚠️ Breaking changes

* `Evented#fire` and `Evented#listens` are now marked as private. Though `Evented` is still exported, and `fire` and `listens` are still functional, we encourage you to seek alternatives; a future version may remove their API accessibility or change its behavior. If you are writing a class that needs event emitting functionality, consider using [`EventEmitter`](https://nodejs.org/api/events.html#events_class_eventemitter) or similar libraries instead.
* The `"to-string"` expression operator now converts `null` to an empty string rather than to `"null"`. [#6534](https://github.com/mapbox/mapbox-gl-js/pull/6534)

### ✨ Features and improvements

* :rainbow: Add `line-gradient` property [#6303](https://github.com/mapbox/mapbox-gl-js/pull/6303)
* Add `abs`, `round`, `floor`, and `ceil` expression operators [#6496](https://github.com/mapbox/mapbox-gl-js/pull/6496)
* Add `collator` expression for controlling case and diacritic sensitivity in string comparisons [#6270](https://github.com/mapbox/mapbox-gl-js/pull/6270)
  - Rename `caseSensitive` and `diacriticSensitive` expressions to `case-sensitive` and `diacritic-sensitive` for consistency [#6598](https://github.com/mapbox/mapbox-gl-js/pull/6598)
  - Prevent `collator` expressions for evaluating as constant to account for potential environment-specific differences in expression evaluation [#6596](https://github.com/mapbox/mapbox-gl-js/pull/6596)
* Add CSS linting to test suite (h/t @jasonbarry) [#6071](https://github.com/mapbox/mapbox-gl-js/pull/6071)
* Add support for configurable maxzoom in `raster-dem` tilesets [#6103](https://github.com/mapbox/mapbox-gl-js/pull/6103)
* Add `Map#isZooming` and `Map#isRotating` methods [#6128](https://github.com/mapbox/mapbox-gl-js/pull/6128), [#6183](https://github.com/mapbox/mapbox-gl-js/pull/6183)
* Add support for Mapzen Terrarium tiles in `raster-dem` sources [#6110](https://github.com/mapbox/mapbox-gl-js/pull/6110)
* Add `preventDefault` method on `mousedown`, `touchstart`, and `dblclick` events [#6218](https://github.com/mapbox/mapbox-gl-js/pull/6218)
* Add `originalEvent` property on `zoomend` and `moveend` for user-initiated scroll events (h/t @stepankuzmin) [#6175](https://github.com/mapbox/mapbox-gl-js/pull/6175)
* Accept arguments of type `value` in [`"length"` expressions](https://www.mapbox.com/mapbox-gl-js/style-spec/#expressions-length) [#6244](https://github.com/mapbox/mapbox-gl-js/pull/6244)
* Introduce `MapWheelEvent`[#6237](https://github.com/mapbox/mapbox-gl-js/pull/6237)
* Add setter for `ScaleControl` units (h/t @ryanhamley) [#6138](https://github.com/mapbox/mapbox-gl-js/pull/6138), [#6274](https://github.com/mapbox/mapbox-gl-js/pull/6274)
* Add `open` event for `Popup` [#6311](https://github.com/mapbox/mapbox-gl-js/pull/6311)
* Explicit `"object"` type assertions are no longer required when using expressions [#6235](https://github.com/mapbox/mapbox-gl-js/pull/6235)
* Add `anchor` option to `Marker` [#6350](https://github.com/mapbox/mapbox-gl-js/pull/6350)
* `HTMLElement` is now passed to `Marker` as part of the `options` object, but the old function signature is still supported for backwards compatibility [#6356](https://github.com/mapbox/mapbox-gl-js/pull/6356)
* Add support for custom colors when using the default `Marker` SVG element (h/t @andrewharvey) [#6416](https://github.com/mapbox/mapbox-gl-js/pull/6416)
* Allow `CanvasSource` initialization from `HTMLElement` [#6424](https://github.com/mapbox/mapbox-gl-js/pull/6424)
* Add `is-supported-script` expression [6260](https://github.com/mapbox/mapbox-gl-js/pull/6260)

### 🐛 Bug fixes

* Align `raster-dem` tiles to pixel grid to eliminate blurry rendering on some devices [#6059](https://github.com/mapbox/mapbox-gl-js/pull/6059)
* Fix label collision circle debug drawing on overzoomed tiles [#6073](https://github.com/mapbox/mapbox-gl-js/pull/6073)
* Improve error reporting for some failed requests [#6126](https://github.com/mapbox/mapbox-gl-js/pull/6126), [#6032](https://github.com/mapbox/mapbox-gl-js/pull/6032)
* Fix several `Map#queryRenderedFeatures` bugs:
  - account for `{text, icon}-offset` when querying[#6135](https://github.com/mapbox/mapbox-gl-js/pull/6135)
  - correctly query features that extend across tile boundaries [#5756](https://github.com/mapbox/mapbox-gl-js/pull/6283)
  - fix querying of `circle` layer features with `-pitch-scaling: 'viewport'` or `-pitch-alignment: 'map'` [#6036](https://github.com/mapbox/mapbox-gl-js/pull/6036)
  - eliminate flicker effects when using query results to set a hover effect by switching from tile-based to viewport-based symbol querying [#6497](https://github.com/mapbox/mapbox-gl-js/pull/6497)
* Preserve browser history state when updating the `Map` hash [#6140](https://github.com/mapbox/mapbox-gl-js/pull/6140)
* Fix undefined behavior when `Map#addLayer` is invoked with an `id` of a preexisting layer [#6147](https://github.com/mapbox/mapbox-gl-js/pull/6147)
* Fix bug where `icon-image` would not be rendered if `text-field` is an empty string [#6164](https://github.com/mapbox/mapbox-gl-js/pull/6164)
* Ensure all camera methods fire `rotatestart` and `rotateend` events [#6187](https://github.com/mapbox/mapbox-gl-js/pull/6187)
* Always hide duplicate labels [#6166](https://github.com/mapbox/mapbox-gl-js/pull/6166)
* Fix `DragHandler` bugs where a left-button mouse click would end a right-button drag rotate and a drag gesture would not end if the control key is down on `mouseup` [#6193](https://github.com/mapbox/mapbox-gl-js/pull/6193)
* Add support for calling `{DragPanHandler, DragRotateHandler}#disable` while a gesture is in progress [#6232](https://github.com/mapbox/mapbox-gl-js/pull/6232)
* Fix `GeolocateControl` user location dot sizing when `Map`'s `<div>` inherits `box-sizing: border-box;` (h/t @andrewharvey) [#6227](https://github.com/mapbox/mapbox-gl-js/pull/6232)
* Fix bug causing an off-by-one error in `array` expression error messages (h/t @drewbo) [#6269](https://github.com/mapbox/mapbox-gl-js/pull/6269)
* Improve error message when an invalid access token triggers a 401 error [#6283](https://github.com/mapbox/mapbox-gl-js/pull/6283)
* Fix bug where lines with `line-width` larger than the sprite height of the `line-pattern` property would render other sprite images [#6246](https://github.com/mapbox/mapbox-gl-js/pull/6246)
* Fix broken touch events for `DragPanHandler` on mobile using Edge (note that zoom/rotate/pitch handlers still do not support Edge touch events [#1928](https://github.com/mapbox/mapbox-gl-js/pull/1928)) [#6325](https://github.com/mapbox/mapbox-gl-js/pull/6325)
* Fix race condition in `VectorTileWorkerSource#reloadTile` causing a rendering timeout [#6308](https://github.com/mapbox/mapbox-gl-js/issues/6308)
* Fix bug causing redundant `gl.stencilFunc` calls due to incorrect state checking (h/t @yangdonglai) [#6330](https://github.com/mapbox/mapbox-gl-js/pull/6330)
* Fix bug where `mousedown` or `touchstart` would cancel camera animations in non-interactive maps [#6338](https://github.com/mapbox/mapbox-gl-js/pull/6338)
* Fix bug causing a full-screen flicker when the map is pitched and a symbol layer uses non-zero `text-translate` [#6365](https://github.com/mapbox/mapbox-gl-js/issues/6365)
* Fix bug in `to-rgba` expression causing division by zero [6388](https://github.com/mapbox/mapbox-gl-js/pull/6388)
* Fix bug in cross-fading for `*-pattern` properties with non-integer zoom stops [#6430](https://github.com/mapbox/mapbox-gl-js/pull/6430)
* Fix bug where calling `Map#remove` on a map with constructor option `hash: true` throws an error (h/t @allthesignals) [#6490](https://github.com/mapbox/mapbox-gl-js/pull/6497)
* Fix bug causing flickering when panning across the anti-meridian [#6438](https://github.com/mapbox/mapbox-gl-js/pull/6438)
* Fix error when using tiles of non-power-of-two size [#6444](https://github.com/mapbox/mapbox-gl-js/pull/6444)
* Fix bug causing `Map#moveLayer(layerId, beforeId)` to remove the layer when `layerId === beforeId` [#6542](https://github.com/mapbox/mapbox-gl-js/pull/6542)
- Fix Rollup build for style-spec module [6575](https://github.com/mapbox/mapbox-gl-js/pull/6575)
- Fix bug causing `Map#querySourceFeatures` to throw an `Uncaught TypeError`(https://github.com/mapbox/mapbox-gl-js/pull/6555)
- Fix issue where label collision detection was inaccurate for some symbol layers that shared layout properties with another layer [#6558](https://github.com/mapbox/mapbox-gl-js/pull/6558)
- Restore `target` property for `mouse{enter,over,leave,out}` events [#6623](https://github.com/mapbox/mapbox-gl-js/pull/6623)

## 0.44.2

### 🐛 Bug fixes

* Workaround a breaking change in Safari causing page to scroll/zoom in response to user actions intended to pan/zoom the map [#6095](https://github.com/mapbox/mapbox-gl-js/issues/6095). (N.B., not to be confused with the workaround from April 2017 dealing with the same breaking change in Chrome [#4259](https://github.com/mapbox/mapbox-gl-js/issues/6095). See also https://github.com/WICG/interventions/issues/18, https://bugs.webkit.org/show_bug.cgi?id=182521, https://bugs.chromium.org/p/chromium/issues/detail?id=639227 .)

## 0.44.1

### 🐛 Bug fixes

* Fix bug causing features from symbol layers to be omitted from `map.queryRenderedFeatures()` [#6074](https://github.com/mapbox/mapbox-gl-js/issues/6074)
* Fix error triggered by simultaneous scroll-zooming and drag-panning. [#6106](https://github.com/mapbox/mapbox-gl-js/issues/6106)
* Fix bug wherein drag-panning failed to resume after a brief pause [#6063](https://github.com/mapbox/mapbox-gl-js/issues/6063)

## 0.44.0

### ✨ Features and improvements

* The CSP policy of a page using mapbox-gl-js no longer needs to include `script-src 'unsafe-eval'` [#559](https://github.com/mapbox/mapbox-gl-js/issues/559)
* Add `LngLatBounds#isEmpty()` method [#5917](https://github.com/mapbox/mapbox-gl-js/pull/5917)
* Updated to flow 0.62.0 [#5923](https://github.com/mapbox/mapbox-gl-js/issues/5923)
* Make compass and zoom controls optional ([#5348](https://github.com/mapbox/mapbox-gl-js/pull/5348)) (h/t @matijs)
* Add `collectResourceTiming` option to the enable collection of [Resource Timing](https://developer.mozilla.org/en-US/docs/Web/API/Resource_Timing_API/Using_the_Resource_Timing_API) data for requests that are made from Web Workers. ([#5948](https://github.com/mapbox/mapbox-gl-js/issues/5948))
* Improve user location dot appearance across browsers ([#5498](https://github.com/mapbox/mapbox-gl-js/pull/5498)) (h/t @jasonbarry)

### 🐛 Bug fixes

* Fix error triggered by `==` and `!=` expressions [#5947](https://github.com/mapbox/mapbox-gl-js/issues/5947)
* Image sources honor `renderWorldCopies` [#5932](https://github.com/mapbox/mapbox-gl-js/pull/5932)
* Fix transitions to default fill-outline-color  [#5953](https://github.com/mapbox/mapbox-gl-js/issues/5953)
* Fix transitions for light properties [#5982](https://github.com/mapbox/mapbox-gl-js/issues/5982)
* Fix minor symbol collisions on pitched maps [#5913](https://github.com/mapbox/mapbox-gl-js/pull/5913)
* Fix memory leaks after `Map#remove()` [#5943](https://github.com/mapbox/mapbox-gl-js/pull/5943), [#5951](https://github.com/mapbox/mapbox-gl-js/pull/5951)
* Fix bug wherein `GeoJSONSource#setData()` caused labels to fade out and back in ([#6002](https://github.com/mapbox/mapbox-gl-js/issues/6002))
* Fix bug that could cause incorrect collisions for labels placed very near to each other at low zoom levels ([#5993](https://github.com/mapbox/mapbox-gl-js/issues/5993))
* Fix bug causing `move` events to be fired out of sync with actual map movements ([#6005](https://github.com/mapbox/mapbox-gl-js/pull/6005))
* Fix bug wherein `Map` did not fire `mouseover` events ([#6000](https://github.com/mapbox/mapbox-gl-js/pull/6000)] (h/t @jay-manday)
* Fix bug causing blurry rendering of raster tiles ([#4552](https://github.com/mapbox/mapbox-gl-js/issues/4552))
* Fix potential memory leak caused by removing layers ([#5995](https://github.com/mapbox/mapbox-gl-js/issues/5995))
* Fix bug causing attribution icon to appear incorrectly in compact maps not using Mapbox data ([#6042](https://github.com/mapbox/mapbox-gl-js/pull/6042))
* Fix positioning of default marker element ([#6012](https://github.com/mapbox/mapbox-gl-js/pull/6012)) (h/t @andrewharvey)

## 0.43.0 (December 21, 2017)

### ⚠️ Breaking changes

* It is now an error to attempt to remove a source that is in use [#5562](https://github.com/mapbox/mapbox-gl-js/pull/5562)
* It is now an error if the layer specified by the `before` parameter to `moveLayer` does not exist [#5679](https://github.com/mapbox/mapbox-gl-js/pull/5679)
* `"colorSpace": "hcl"` now uses shortest-path interpolation for hue [#5811](https://github.com/mapbox/mapbox-gl-js/issues/5811)

### ✨ Features and improvements

* Introduce client-side hillshading with `raster-dem` source type and `hillshade` layer type [#5286](https://github.com/mapbox/mapbox-gl-js/pull/5286)
* GeoJSON sources take 2x less memory and generate tiles 20%–100% faster [#5799](https://github.com/mapbox/mapbox-gl-js/pull/5799)
* Enable data-driven values for text-font [#5698](https://github.com/mapbox/mapbox-gl-js/pull/5698)
* Enable data-driven values for heatmap-radius [#5898](https://github.com/mapbox/mapbox-gl-js/pull/5898)
* Add getter and setter for offset on marker [#5759](https://github.com/mapbox/mapbox-gl-js/pull/5759)
* Add `Map#hasImage` [#5775](https://github.com/mapbox/mapbox-gl-js/pull/5775)
* Improve typing for `==` and `!=` expressions [#5840](https://github.com/mapbox/mapbox-gl-js/pull/5840)
* Made `coalesce` expressions more useful [#5755](https://github.com/mapbox/mapbox-gl-js/issues/5755)
* Enable implicit type assertions for array types [#5738](https://github.com/mapbox/mapbox-gl-js/pull/5738)
* Improve hash control precision [#5767](https://github.com/mapbox/mapbox-gl-js/pull/5767)
* `supported()` now returns false on old IE 11 versions that don't support Web Worker blob URLs [#5801](https://github.com/mapbox/mapbox-gl-js/pull/5801)
* Remove flow globals TileJSON and Transferable [#5668](https://github.com/mapbox/mapbox-gl-js/pull/5668)
* Improve performance of image, video, and canvas sources [#5845](https://github.com/mapbox/mapbox-gl-js/pull/5845)

### 🐛 Bug fixes

* Fix popups and markers lag during pan animation [#4670](https://github.com/mapbox/mapbox-gl-js/issues/4670)
* Fix fading of symbol layers caused by setData [#5716](https://github.com/mapbox/mapbox-gl-js/issues/5716)
* Fix behavior of `to-rgba` and `rgba` expressions [#5778](https://github.com/mapbox/mapbox-gl-js/pull/5778), [#5866](https://github.com/mapbox/mapbox-gl-js/pull/5866)
* Fix cross-fading of `*-pattern` and `line-dasharray` [#5791](https://github.com/mapbox/mapbox-gl-js/pull/5791)
* Fix `colorSpace` function property [#5843](https://github.com/mapbox/mapbox-gl-js/pull/5843)
* Fix style diffing when changing GeoJSON source properties [#5731](https://github.com/mapbox/mapbox-gl-js/issues/5731)
* Fix missing labels when zooming out from overzoomed tile [#5827](https://github.com/mapbox/mapbox-gl-js/issues/5827)
* Fix missing labels when zooming out and quickly using setData [#5837](https://github.com/mapbox/mapbox-gl-js/issues/5837)
* Handle NaN as input to step and interpolate expressions [#5757](https://github.com/mapbox/mapbox-gl-js/pull/5757)
* Clone property values on input and output [#5806](https://github.com/mapbox/mapbox-gl-js/pull/5806)
* Bump geojson-rewind dependency [#5769](https://github.com/mapbox/mapbox-gl-js/pull/5769)
* Allow setting Marker's popup before LngLat [#5893](https://github.com/mapbox/mapbox-gl-js/pull/5893)

## 0.42.2 (November 21, 2017)

### 🐛 Bug fixes

- Add box-sizing to the "mapboxgl-ctrl-scale"-class [#5715](https://github.com/mapbox/mapbox-gl-js/pull/5715)
- Fix rendering in Safari [#5712](https://github.com/mapbox/mapbox-gl-js/issues/5712)
- Fix "Cannot read property 'hasTransition' of undefined" error [#5714](https://github.com/mapbox/mapbox-gl-js/issues/5714)
- Fix misplaced raster tiles [#5713](https://github.com/mapbox/mapbox-gl-js/issues/5713)
- Fix raster tile fading [#5722](https://github.com/mapbox/mapbox-gl-js/issues/5722)
- Ensure that an unset filter is undefined rather than null [#5727](https://github.com/mapbox/mapbox-gl-js/pull/5727)
- Restore pitch-with-rotate to nav control [#5725](https://github.com/mapbox/mapbox-gl-js/pull/5725)
- Validate container option in map constructor [#5695](https://github.com/mapbox/mapbox-gl-js/pull/5695)
- Fix queryRenderedFeatures behavior for features displayed in multiple layers [#5172](https://github.com/mapbox/mapbox-gl-js/issues/5172)

## 0.42.1 (November 17, 2017)

### 🐛 Bug fixes

- Workaround for map flashing bug on Chrome 62+ with Intel Iris Graphics 6100 cards [#5704](https://github.com/mapbox/mapbox-gl-js/pull/5704)
- Rerender map when `map.showCollisionBoxes` is set to `false` [#5673](https://github.com/mapbox/mapbox-gl-js/pull/5673)
- Fix transitions from property default values [#5682](https://github.com/mapbox/mapbox-gl-js/pull/5682)
- Fix runtime updating of `heatmap-color` [#5682](https://github.com/mapbox/mapbox-gl-js/pull/5682)
- Fix mobile Safari `history.replaceState` error [#5613](https://github.com/mapbox/mapbox-gl-js/pull/5613)

### ✨ Features and improvements

- Provide default element for Marker class [#5661](https://github.com/mapbox/mapbox-gl-js/pull/5661)

## 0.42.0 (November 10, 2017)

### ⚠️ Breaking changes

- Require that `heatmap-color` use expressions instead of stop functions [#5624](https://github.com/mapbox/mapbox-gl-js/issues/5624)
- Remove support for validating and migrating v6 styles
- Remove support for validating v7 styles [#5604](https://github.com/mapbox/mapbox-gl-js/pull/5604)
- Remove support for including `{tokens}` in expressions for `text-field` and `icon-image` [#5599](https://github.com/mapbox/mapbox-gl-js/issues/5599)
- Split `curve` expression into `step` and `interpolate` expressions [#5542](https://github.com/mapbox/mapbox-gl-js/pull/5542)
- Disallow interpolation in expressions for `line-dasharray` [#5519](https://github.com/mapbox/mapbox-gl-js/pull/5519)

### ✨ Features and improvements

- Improve label collision detection [#5150](https://github.com/mapbox/mapbox-gl-js/pull/5150)
  - Labels from different sources will now collide with each other
  - Collisions caused by rotation and pitch are now smoothly transitioned with a fade
  - Improved algorithm for fewer erroneous collisions, denser label placement, and greater label stability during rotation
- Add `sqrt` expression [#5493](https://github.com/mapbox/mapbox-gl-js/pull/5493)

### 🐛 Bug fixes and error reporting improvements

- Fix viewport calculations for `fitBounds` when both zooming and padding change [#4846](https://github.com/mapbox/mapbox-gl-js/issues/4846)
- Fix WebGL "range out of bounds for buffer" error caused by sorted symbol layers [#5620](https://github.com/mapbox/mapbox-gl-js/issues/5620)
- Fix symbol fading across tile reloads [#5491](https://github.com/mapbox/mapbox-gl-js/issues/5491)
- Change tile rendering order to better match GL Native [#5601](https://github.com/mapbox/mapbox-gl-js/pull/5601)
- Ensure no errors are triggered when calling `queryRenderedFeatures` on a heatmap layer [#5594](https://github.com/mapbox/mapbox-gl-js/pull/5594)
- Fix bug causing `queryRenderedSymbols` to return results from different sources [#5554](https://github.com/mapbox/mapbox-gl-js/issues/5554)
- Fix CJK rendering issues [#5544](https://github.com/mapbox/mapbox-gl-js/issues/5544), [#5546](https://github.com/mapbox/mapbox-gl-js/issues/5546)
- Account for `circle-stroke-width` in `queryRenderedFeatures` [#5514](https://github.com/mapbox/mapbox-gl-js/pull/5514)
- Fix rendering of fill layers atop raster layers [#5513](https://github.com/mapbox/mapbox-gl-js/pull/5513)
- Fix rendering of circle layers with a `circle-stroke-opacity` of 0 [#5496](https://github.com/mapbox/mapbox-gl-js/issues/5496)
- Fix memory leak caused by actor callbacks [#5443](https://github.com/mapbox/mapbox-gl-js/issues/5443)
- Fix source cache size for raster sources with tile sizes other than 512px [#4313](https://github.com/mapbox/mapbox-gl-js/issues/4313)
- Validate that zoom expressions only appear at the top level of an expression [#5609](https://github.com/mapbox/mapbox-gl-js/issues/5609)
- Validate that step and interpolate expressions don't have any duplicate stops [#5605](https://github.com/mapbox/mapbox-gl-js/issues/5605)
- Fix rendering for `icon-text-fit` with a data-driven `text-size` [#5632](https://github.com/mapbox/mapbox-gl-js/pull/5632)
- Improve validation to catch uses of deprecated function syntax [#5667](https://github.com/mapbox/mapbox-gl-js/pull/5667)
- Permit altitude coordinates in `position` field in GeoJSON [#5608](https://github.com/mapbox/mapbox-gl-js/pull/5608)

## 0.41.0 (October 11, 2017)

### :warning: Breaking changes
- Removed support for paint classes [#3643](https://github.com/mapbox/mapbox-gl-js/pull/3643). Instead, use runtime styling APIs or `Map#setStyle`.
- Reverted the `canvas` source `contextType` option added in 0.40.0 [#5449](https://github.com/mapbox/mapbox-gl-js/pull/5449)

### :bug: Bug fixes
- Clip raster tiles to avoid tile overlap [#5105](https://github.com/mapbox/mapbox-gl-js/pull/5105)
- Guard for offset edgecase in flyTo [#5331](https://github.com/mapbox/mapbox-gl-js/pull/5331)
- Ensure the map is updated after the sprite loads [#5367](https://github.com/mapbox/mapbox-gl-js/pull/5367)
- Limit animation duration on flyTo with maxDuration option [#5349](https://github.com/mapbox/mapbox-gl-js/pull/5349)
- Make double-tapping on make zoom in by a factor of 2 on iOS [#5274](https://github.com/mapbox/mapbox-gl-js/pull/5274)
- Fix rendering error with translucent raster tiles [#5380](https://github.com/mapbox/mapbox-gl-js/pull/5380)
- Error if invalid 'before' argument is passed to Map#addLayer [#5401](https://github.com/mapbox/mapbox-gl-js/pull/5401)
- Revert CanvasSource intermediary image buffer fix [#5449](https://github.com/mapbox/mapbox-gl-js/pull/5449)

### :sparkles: Features and improvements
- Use setData operation when diffing geojson sources [#5332](https://github.com/mapbox/mapbox-gl-js/pull/5332)
- Return early from draw calls on layers where opacity=0 [#5429](https://github.com/mapbox/mapbox-gl-js/pull/5429)
- A [heatmap](https://www.mapbox.com/mapbox-gl-js/example/heatmap-layer/) layer type is now available. This layer type allows you to visualize and explore massive datasets of points, reflecting the shape and density of data well while also looking beautiful. See [the blog post](https://blog.mapbox.com/sneak-peek-at-heatmaps-in-mapbox-gl-73b41d4b16ae) for further details.
  ![](https://cdn-images-1.medium.com/max/1600/1*Dme5MAgdA3pYdTRHUQzvLw.png)
- The value of a style property or filter can now be an [expression](http://www.mapbox.com/mapbox-gl-js/style-spec/#expressions). Expressions are a way of doing data-driven and zoom-driven styling that provides more flexibility and control, and unifies property and filter syntax.

  Previously, data-driven and zoom-driven styling relied on stop functions: you specify a feature property and a set of input-output pairs that essentially define a “scale” for how the style should be calculated based on the feature property. For example, the following would set circle colors on a green-to-red scale based on the value of `feature.properties.population`:

  ```
  "circle-color": {
    "property": "population",
    "stops": [
      [0, "green"],
      [1000000, "red"]
    ]
  }
  ```

  This approach is powerful, but we’ve seen a number of use cases that stop functions don't satisfy. Expressions provide the flexibility to address use cases like these:

  **Multiple feature properties**
  Using more than one feature property to calculate a given style property. E.g., styling land polygon colors based on both `feature.properties.land_use_category` and `feature.properties.elevation`.

  **Arithmetic**
  For some use cases it’s necessary to do some arithmetic on the input data. One example is sizing circles to represent quantitative data. Since a circle’s visual size on the screen is really its area (and A=πr^2), the right way to scale `circle-radius` is `square_root(feature.properties.input_data_value)`. Another example is unit conversions: feature data may include properties that are in some particular unit. Displaying such data in units appropriate to, say, a user’s preference or location, requires being able to do simple arithmetic (multiplication, division) on whatever value is in the data.

  **Conditional logic**
  This is a big one: basic if-then logic, for example to decide exactly what text to display for a label based on which properties are available in the feature or even the length of the name. A key example of this is properly supporting bilingual labels, where we have to decide whether to show local + English, local-only, or English-only, based on the data that’s available for each feature.

  **String manipulation**
  More dynamic control over label text with things like uppercase/lowercase/title case transforms, localized number formatting, etc. Without this functionality, crafting and iterating on label content entails a large data-prep burden.

  **Filters**
  Style layer filters had similar limitations. Moreover, they use a different syntax, even though their job is very similar to that of data-driven styling functions: filters say, “here’s how to look at a feature and decide whether to draw it,” and data-driven style functions say, “here’s how to look at a feature and decide how to size/color/place it.” Expressions provide a unified syntax for defining parts of a style that need to be calculated dynamically from feature data.

  For information on the syntax and behavior of expressions, please see [the documentation](http://www.mapbox.com/mapbox-gl-js/style-spec/#expressions).

### :wrench: Development workflow improvements
- Made the performance benchmarking runner more informative and statistically robust

## 0.40.1 (September 18, 2017)

### :bug: Bug fixes
- Fix bug causing flicker when zooming in on overzoomed tiles [#5295](https://github.com/mapbox/mapbox-gl-js/pull/5295)
- Remove erroneous call to Tile#redoPlacement for zoom-only or low pitch camera changes [#5284](https://github.com/mapbox/mapbox-gl-js/pull/5284)
- Fix bug where `CanvasSource` coordinates were flipped and improve performance for non-animated `CanvasSource`s [#5303](https://github.com/mapbox/mapbox-gl-js/pull/5303)
- Fix bug causing map not to render on some cases on Internet Explorer 11 [#5321](https://github.com/mapbox/mapbox-gl-js/pull/5321)
- Remove upper limit on `fill-extrusion-height` property [#5320](https://github.com/mapbox/mapbox-gl-js/pull/5320)

## 0.40.0 (September 13, 2017)

### :warning: Breaking changes
- `Map#addImage` now requires the image as an `HTMLImageElement`, `ImageData`, or object with `width`, `height`, and
  `data` properties with the same format as `ImageData`. It no longer accepts a raw `ArrayBufferView` in the second
  argument and `width` and `height` options in the third argument.
- `canvas` sources now require a `contextType` option specifying the drawing context associated with the source canvas. [#5155](https://github.com/mapbox/mapbox-gl-js/pull/5155)


### :sparkles: Features and improvements
- Correct rendering for multiple `fill-extrusion` layers on the same map [#5101](https://github.com/mapbox/mapbox-gl-js/pull/5101)
- Add an `icon-anchor` property to symbol layers [#5183](https://github.com/mapbox/mapbox-gl-js/pull/5183)
- Add a per-map `transformRequest` option, allowing users to provide a callback that transforms resource request URLs [#5021](https://github.com/mapbox/mapbox-gl-js/pull/5021)
- Add data-driven styling support for
  - `text-max-width` [#5067](https://github.com/mapbox/mapbox-gl-js/pull/5067)
  - `text-letter-spacing` [#5071](https://github.com/mapbox/mapbox-gl-js/pull/5071)
  - `line-join` [#5020](https://github.com/mapbox/mapbox-gl-js/pull/5020)
- Add support for SDF icons in `Map#addImage()` [#5181](https://github.com/mapbox/mapbox-gl-js/pull/5181)
- Added nautical miles unit to ScaleControl [#5238](https://github.com/mapbox/mapbox-gl-js/pull/5238) (h/t @fmairesse)
- Eliminate the map-wide limit on the number of glyphs and sprites that may be used in a style [#141](https://github.com/mapbox/mapbox-gl-js/issues/141). (Fixed by [#5190](https://github.com/mapbox/mapbox-gl-js/pull/5190), see also [mapbox-gl-native#9213](https://github.com/mapbox/mapbox-gl-native/pull/9213)
- Numerous performance optimizations (including [#5108](https://github.com/mapbox/mapbox-gl-js/pull/5108) h/t @pirxpilot)


### :bug: Bug fixes
- Add missing documentation for mouseenter, mouseover, mouseleave events [#4772](https://github.com/mapbox/mapbox-gl-js/issues/4772)
- Add missing documentation for `Marker#getElement()` method [#5242](https://github.com/mapbox/mapbox-gl-js/pull/5242)
- Fix bug wherein removing canvas source with animate=true leaves map in render loop [#5097](https://github.com/mapbox/mapbox-gl-js/issues/5097)
- Fix fullscreen detection on Firefox [#5272](https://github.com/mapbox/mapbox-gl-js/pull/5272)
- Fix z-fighting on overlapping fills within the same layer [#3320](https://github.com/mapbox/mapbox-gl-js/issues/3320)
- Fix handling of fractional values for `layer.minzoom` [#2929](https://github.com/mapbox/mapbox-gl-js/issues/2929)
- Clarify coordinate ordering in documentation for `center` option [#5042](https://github.com/mapbox/mapbox-gl-js/pull/5042) (h/t @karthikb351)
- Fix output of stop functions where two stops have the same input value [#5020](https://github.com/mapbox/mapbox-gl-js/pull/5020) (h/t @edpop )
- Fix bug wherein using `Map#addLayer()`  with an inline source would mutate its input [#4040](https://github.com/mapbox/mapbox-gl-js/issues/4040)
- Fix invalid css keyframes selector [#5075](https://github.com/mapbox/mapbox-gl-js/pull/5075) (h/t @aar0nr)
- Fix GPU-specific bug wherein canvas sources caused an error [#4262](https://github.com/mapbox/mapbox-gl-js/issues/4262)
- Fix a race condition in symbol layer handling that caused sporadic uncaught errors [#5185](https://github.com/mapbox/mapbox-gl-js/pull/5185)
- Fix bug causing line labels to render incorrectly on overzoomed tiles [#5120](https://github.com/mapbox/mapbox-gl-js/pull/5120)
- Fix bug wherein `NavigationControl` triggered mouse events unexpectedly [#5148](https://github.com/mapbox/mapbox-gl-js/issues/5148)
- Fix bug wherein clicking on the `NavigationControl` compass caused an error in IE 11 [#4784](https://github.com/mapbox/mapbox-gl-js/issues/4784)
- Remove dependency on GPL-3-licensed `fast-stable-stringify` module [#5152](https://github.com/mapbox/mapbox-gl-js/issues/5152)
- Fix bug wherein layer-specific an event listener produced an error after its target layer was removed from the map [#5145](https://github.com/mapbox/mapbox-gl-js/issues/5145)
- Fix `Marker#togglePopup()` failing to return the marker instance [#5116](https://github.com/mapbox/mapbox-gl-js/issues/5116)
- Fix bug wherein a marker's position failed to adapt to the marker element's size changing [#5133](https://github.com/mapbox/mapbox-gl-js/issues/5133)
- Fix rendering bug affecting Broadcom GPUs [#5073](https://github.com/mapbox/mapbox-gl-js/pull/5073)

### :wrench: Development workflow improvements
- Add (and now require) Flow type annotations throughout the majority of the codebase.
- Migrate to CircleCI 2.0 [#4939](https://github.com/mapbox/mapbox-gl-js/pull/4939)


## 0.39.1 (July 24, 2017)

### :bug: Bug fixes
- Fix packaging issue in 0.39.0 [#5025](https://github.com/mapbox/mapbox-gl-js/issues/5025)
- Correctly evaluate enum-based identity functions [#5023](https://github.com/mapbox/mapbox-gl-js/issues/5023)

## 0.39.0 (July 21, 2017)

### :warning: Breaking changes

- `GeolocateControl` breaking changes #4479
  * The option `watchPosition` has been replaced with `trackUserLocation`
  * The camera operation has changed from `jumpTo` (not animated) to `fitBounds` (animated). An effect of this is the map pitch is no longer reset, although the bearing is still reset to 0.
  * The accuracy of the geolocation provided by the device is used to set the view (previously it was fixed at zoom level 17). The `maxZoom` can be controlled via the new `fitBoundsOptions` option (defaults to 15).
- Anchor `Marker`s at their center by default #5019 @andrewharvey
- Increase `significantRotateThreshold` for the `TouchZoomRotateHandler` #4971, @dagjomar

### :sparkles: Features and improvements
- Improve performance of updating GeoJSON sources #4069, @ezheidtmann
- Improve rendering speed of extrusion layers #4818
- Improve line label legibility in pitched views #4781
- Improve line label legibility on curved lines #4853
- Add user location tracking capability to `GeolocateControl` #4479, @andrewharvey
  * New option `showUserLocation` to draw a "dot" as a `Marker` on the map at the user's location
  * An active lock and background state are introduced with `trackUserLocation`. When in active lock the camera will update to follow the user location, however if the camera is changed by the API or UI then the control will enter the background state where it won't update the camera to follow the user location.
  * New option `fitBoundsOptions` to control the camera operation
  * New `trackuserlocationstart` and `trackuserlocationend` events
  * New `LngLat.toBounds` method to extend a point location by a given radius to a `LngLatBounds` object
- Include main CSS file in `package.json` #4809, @tomscholz
- Add property function (data-driven styling) support for `line-width` #4773
- Add property function (data-driven styling) support for `text-anchor` #4997
- Add property function (data-driven styling) support for `text-justify` #5000
- Add `maxTileCacheSize` option #4778, @jczaplew
- Add new `icon-pitch-alignment` and `circle-pitch-alignment` properties #4869 #4871
- Add `Map#getMaxBounds` method #4890, @andrewharvey @lamuertepeluda
- Add option (`localIdeographFontFamily`) to use TinySDF to avoid loading expensive CJK glyphs #4895
- If `config.API_URL` includes a path prepend it to the request URL #4995
- Bump `supercluster` version to expose `cluster_id` property on clustered sources #5002

### :bug: Bug fixes
- Do not display `FullscreenControl` on unsupported devices #4838, @stepankuzmin
- Fix yarn build on Windows machines #4887
- Prevent potential memory leaks by dispatching `loadData` to the same worker every time #4877
- Fix bug preventing the rtlTextPlugin from loading before the initial style `load` #4870
- Fix bug causing runtime-stying to not take effect in some situations #4893
- Prevent requests of vertical glyphs for labels that can't be verticalized #4720
- Fix character detection for Zanabazar Square #4940
- Fix `LogoControl` logic to update correctly, and hide the `<div>` instead of removing it from the DOM when it is not needed #4842
- Fix `GeoJSONSource#serialize` to include all options
- Fix error handling in `GlyphSource#getSimpleGlyphs`#4992
- Fix bug causing `setStyle` to reload raster tiles #4852
- Fix bug causing symbol layers not to render on devices with non-integer device pixel ratios #4989
- Fix bug where `Map#queryRenderedFeatures` would error when returning no results #4993
- Fix bug where `Map#areTilesLoaded` would always be false on `sourcedata` events for reloading tiles #4987
- Fix bug causing categorical property functions to error on non-ascending order stops #4996

### :hammer_and_wrench: Development workflow changes
- Use flow to type much of the code base #4629 #4903 #4909 #4910 #4911 #4913 #4915 #4918 #4932 #4933 #4948 #4949 #4955 #4966 #4967 #4973 :muscle: @jfirebaugh @vicapow
- Use style specification to generate flow type #4958
- Explicitly list which files to publish in `package.json` #4819  @tomscholz
- Move render test ignores to a separate file #4977
- Add code of conduct #5015 :sparkling_heart:

## 0.38.0 (June 9, 2017)

#### New features :sparkles:

- Attenuate label size scaling with distance, improving readability of pitched maps [#4547](https://github.com/mapbox/mapbox-gl-js/pull/4547)

#### Bug fixes :beetle:

- Skip rendering for patterned layers when pattern is missing [#4687](https://github.com/mapbox/mapbox-gl-js/pull/4687)
- Fix bug with map failing to rerender after `webglcontextlost` event [#4725](https://github.com/mapbox/mapbox-gl-js/pull/4725) @cdawi
- Clamp zoom level in `flyTo` to within the map's specified min- and maxzoom to prevent undefined behavior [#4726](https://github.com/mapbox/mapbox-gl-js/pull/4726) @ IvanSanchez
- Fix wordmark rendering in IE [#4741](https://github.com/mapbox/mapbox-gl-js/pull/4741)
- Fix slight pixelwise symbol rendering bugs caused by incorrect sprite calculations [#4737](https://github.com/mapbox/mapbox-gl-js/pull/4737)
- Prevent exceptions thrown by certain `flyTo` calls [#4761](https://github.com/mapbox/mapbox-gl-js/pull/4761)
- Fix "Improve this map" link [#4685](https://github.com/mapbox/mapbox-gl-js/pull/4685)
- Tweak `queryRenderedSymbols` logic to better account for pitch scaling [#4792](https://github.com/mapbox/mapbox-gl-js/pull/4792)
- Fix for symbol layers sometimes failing to render, most frequently in Safari [#4795](https://github.com/mapbox/mapbox-gl-js/pull/4795)
- Apply `text-keep-upright` after `text-offset` to keep labels upright when intended [#4779](https://github.com/mapbox/mapbox-gl-js/pull/4779) **[Potentially breaking :warning: but considered a bugfix]**
- Prevent exceptions thrown by empty GeoJSON tiles [4803](https://github.com/mapbox/mapbox-gl-js/pull/4803)

#### Accessibility improvements :sound:

- Add `aria-label` to popup close button [#4799](https://github.com/mapbox/mapbox-gl-js/pull/4799) @andrewharvey

#### Development workflow + testing improvements :wrench:

- Fix equality assertion bug in tests [#4731](https://github.com/mapbox/mapbox-gl-js/pull/4731) @IvanSanchez
- Benchmark results page improvements [#4746](https://github.com/mapbox/mapbox-gl-js/pull/4746)
- Require node version >=6.4.0, enabling the use of more ES6 features [#4752](https://github.com/mapbox/mapbox-gl-js/pull/4752)
- Document missing `pitchWithRotate` option [#4800](https://github.com/mapbox/mapbox-gl-js/pull/4800) @simast
- Move Github-specific Markdown files into subdirectory [#4806](https://github.com/mapbox/mapbox-gl-js/pull/4806) @tomscholz

## 0.37.0 (May 2nd, 2017)

#### :warning: Breaking changes

- Removed `LngLat#wrapToBestWorld`

#### New features :rocket:

- Improve popup/marker positioning #4577
- Add `Map#isStyleLoaded` and `Map#areTilesLoaded` events #4321
- Support offline sprites using `file:` protocol #4649 @oscarfonts

#### Bug fixes :bug:

- Fix fullscreen control in Firefox #4666
- Fix rendering artifacts that caused tile boundaries to be visible in some cases #4636
- Fix default calculation for categorical zoom-and-property functions #4657
- Fix scaling of images on retina screens #4645
- Rendering error when a transparent image is added via `Map#addImage` #4644
- Fix an issue with rendering lines with duplicate points #4634
- Fix error when switching from data-driven styles to a constant paint value #4611
- Add check to make sure invalid bounds on tilejson don't error out #4641

#### Development workflow improvements :computer:

- Add flowtype interfaces and definitions @vicapow
- Add stylelinting to ensure `mapboxgl-` prefix on all classes #4584 @asantos3026

## 0.36.0 (April 19, 2017)

#### New features :sparkles:

- Replace LogoControl logo with the new Mapbox logo #4598

#### Bug fixes :bug:

- Fix bug with the BoxZoomHandler that made it glitchy if it is enabled after the DragPanHandler #4528
- Fix undefined behavior in `fill_outline` shaders #4600
- Fix `Camera#easeTo` interpolation on pitched maps #4540
- Choose property function interpolation method by the `property`'s type #4614

#### Development workflow improvements :nerd_face:

- Fix crash on missing `style.json` in integration tests
- `gl-style-composite` is now executable in line with the other tools @andrewharvey #4595
- `gl-style-composite` utility now throws an error if a name conflict would occur between layers @andrewharvey #4595

## 0.35.1 (April 12, 2017)

#### Bug fixes :bug:

- Add `.json` extension to style-spec `require` statements for webpack compatibility #4563 @orangemug
- Fix documentation type for `Map#fitBounde` #4569 @andrewharvey
- Fix bug causing {Image,Video,Canvas}Source to throw exception if latitude is outside of +/-85.05113 #4574
- Fix bug causing overzoomed raster tiles to disappear from map #4567
- Fix bug causing queryRenderedFeatures to crash on polygon features that have an `id` field. #4581

## 0.35.0 (April 7, 2017)

#### New features :rocket:
- Use anisotropic filtering to improve rendering of raster tiles on pitched maps #1064
- Add `pitchstart` and `pitchend` events #2449
- Add an optional `layers` parameter to `Map#on` #1002
- Add data-driven styling support for `text-offset` #4495
- Add data-driven styling support for `text-rotate` #3516
- Add data-driven styling support for `icon-image` #4304
- Add data-driven styling support for `{text,icon}-size` #4455

#### Bug fixes :bug:
- Suppress error messages in JS console due to missing tiles #1800
- Fix bug wherein `GeoJSONSource#setData()` could cause unnecessary DOM updates #4447
- Fix bug wherein `Map#flyTo` did not respect the `renderWorldCopies` setting #4449
- Fix regression in browserify support # 4453
- Fix bug causing poor touch event behavior on mobile devices #4259
- Fix bug wherein duplicate stops in property functions could cause an infinite loop #4498
- Respect image height/width in `addImage` api #4531
- Fix bug preventing correct behavior of `shift+zoom` #3334
- Fix bug preventing image source from rendering when coordinate area is too large #4550
- Show image source on horizontally wrapped worlds #4555
- Fix bug in the handling of `refreshedExpiredTiles` option #4549
- Support the TileJSON `bounds` property #1775

#### Development workflow improvements :computer:
- Upgrade flow to 0.42.0 (#4500)


## 0.34.0 (March 17, 2017)

#### New features :rocket:
- Add `Map#addImage` and `Map#removeImage` API to allow adding icon images at runtime #4404
- Simplify non-browserify bundler usage by making the distribution build the main entrypoint #4423

#### Bug fixes :bug:
- Fix issue where coincident start/end points of LineStrings were incorrectly rendered as joined #4413
- Fix bug causing `queryRenderedFeatures` to fail in cases where both multiple sources and data-driven paint properties were present #4417
- Fix bug where tile request errors caused `map.loaded()` to incorrectly return `false` #4425

#### Testing improvements :white_check_mark:
- Improve test coverage across several core modules #4432 #4431 #4422 #4244 :bowing_man:

## 0.33.1 (March 10, 2017)

#### Bug fixes :bug:
- Prevent Mapbox logo from being added to the map more than once #4386
- Add `type='button'` to `FullscreenControl` to prevent button from acting as a form submit #4397
- Fix issue where map would continue to rotate if `Ctrl` key is released before the click during a `DragRotate` event #4389
- Remove double `options.easing` description from the `Map#fitBounds` documentation #4402


## 0.33.0 (March 8, 2017)

#### :warning: Breaking changes
- Automatically add Mapbox wordmark when required by Mapbox TOS #3933
- Increase default `maxZoom` from 20 to 22 #4333
- Deprecate `tiledata` and `tiledataloading` events in favor of `sourcedata` and `sourcedataloading`. #4347
- `mapboxgl.util` is no longer exported #1408
- `"type": "categorical"` is now required for all categorical functions. Previously, some forms of "implicitly" categorical functions worked, and others did not. #3717

#### :white_check_mark: New features
- Add property functions support for most symbol paint properties #4074, #4186, #4226
- Add ability to specify default property value for undefined or invalid property values used in property functions. #4175
- Improve `Map#fitBounds` to accept different values for top, bottom, left, and right `padding` #3890
- Add a `FullscreenControl` for displaying a fullscreen map #3977

#### :beetle: Bug fixes
- Fix validation error on categorical zoom-and-property functions #4220
- Fix bug causing expired resources to be re-requested causing an infinite loop #4255
- Fix problem where `MapDataEvent#isSourceLoaded` always returned false #4254
- Resolve an issue where tiles in the source cache were prematurely deleted, resulting in tiles flickering when zooming in and out and  #4311
- Make sure `MapEventData` is passed through on calls `Map#flyTo` #4342
- Fix incorrect returned values for `Map#isMoving` #4350
- Fix categorical functions not allowing boolean stop domain values #4195
- Fix piecewise-constant functions to allow non-integer zoom levels. #4196
- Fix issues with `$id` in filters #4236 #4237
- Fix a race condition with polygon centroid algorithm causing tiles not to load in some cases. #4273
- Throw a meaningful error when giving non-array `layers` parameter to `queryRenderedFeatures` #4331
- Throw a meaningful error when supplying invalid `minZoom` and `maxZoom` values #4324
- Fix a memory leak when using the RTL Text plugin #4248

#### Dev workflow changes
- Merged the [Mapbox GL style specification](https://github.com/mapbox/mapbox-gl-style-spec) repo to this one (now under `src/style-spec` and `test/unit/style-spec`).

## 0.32.1 (Jan 26, 2017)

#### Bug Fixes

 - Fix bug causing [`mapbox-gl-rtl-text` plugin](https://github.com/mapbox/mapbox-gl-rtl-text) to not work #4055

## 0.32.0 (Jan 26, 2017)

#### Deprecation Notices

- [Style classes](https://www.mapbox.com/mapbox-gl-style-spec/#layer-paint.*) are deprecated and will be removed in an upcoming release of Mapbox GL JS.

#### New Features

 - Add `Map#isSourceLoaded` method #4033
 - Automatically reload tiles based on their `Expires` and `Cache-Control` HTTP headers #3944
 - Add `around=center` option to `scrollZoom` and `touchZoomRotate` interaction handlers #3876
 - Add support for [`mapbox-gl-rtl-text` plugin](https://github.com/mapbox/mapbox-gl-rtl-text) to support right-to-left scripts #3758
 - Add `canvas` source type #3765
 - Add `Map#isMoving` method #2792

#### Bug Fixes

 - Fix bug causing garbled text on zoom #3962
 - Fix bug causing crash in Firefox and Mobile Safari when rendering a large map #4037
 - Fix bug causing raster tiles to flicker during zoom #2467
 - Fix bug causing exception when unsetting and resetting fill-outline-color #3657
 - Fix memory leak when removing raster sources #3951
 - Fix bug causing exception when when zooming in / out on empty GeoJSON tile #3985
 - Fix line join artifacts at very sharp angles #4008

## 0.31.0 (Jan 10 2017)

#### New Features

- Add `renderWorldCopies` option to the `Map` constructor to give users control over whether multiple worlds are rendered in a map #3885

#### Bug Fixes

- Fix performance regression triggered when `Map` pitch or bearing is changed #3938
- Fix null pointer exception caused by trying to clear an `undefined` source #3903

#### Miscellaneous

- Incorporate integration tests formerly at [`mapbox-gl-test-suite`](https://github.com/mapbox/mapbox-gl-test-suite) into this repository #3834

## 0.30.0 (Jan 5 2017)

#### New Features

 - Fire an error when map canvas is larger than allowed by `gl.MAX_RENDERBUFFER_SIZE` #2893
 - Improve error messages when referencing a nonexistent layer id #2597
 - Fire an error when layer uses a `geojson` source and specifies a `source-layer` #3896
 - Add inline source declaration syntax #3857
 - Improve line breaking behavior #3887

#### Performance Improvements

 - Improve `Map#setStyle` performance in some cases #3853

#### Bug Fixes

 - Fix unexpected popup positioning when some offsets are unspecified #3367
 - Fix incorrect interpolation in functions #3838
 - Fix incorrect opacity when multiple backgrounds are rendered #3819
 - Fix exception thrown when instantiating geolocation control in Safari #3844
 - Fix exception thrown when setting `showTileBoundaries` with no sources #3849
 - Fix incorrect rendering of transparent parts of raster layers in some cases #3723
 - Fix non-terminating render loop when zooming in in some cases #3399

## 0.29.0 (December 20 2016)

#### New Features

 - Add support for property functions for many style properties on line layers #3033
 - Make `Map#setStyle` smoothly transition to the new style #3621
 - Add `styledata`, `sourcedata`, `styledataloading`, and `sourcedataloading` events
 - Add `isSourceLoaded` and `source` properties to `MapDataEvent` #3590
 - Remove "max zoom" cap of 20 #3683
 - Add `circle-stroke-*` style properties #3672
 - Add a more helpful error message when the specified `container` element doesn't exist #3719
 - Add `watchPosition` option to `GeolocateControl` #3739
 - Add `positionOptions` option to `GeolocateControl` #3739
 - Add `aria-label` to map canvas #3782
 - Adjust multipoint symbol rendering behavior #3763
 - Add support for property functions for `icon-offset` #3791
 - Improved antialiasing on pitched lines #3790
 - Allow attribution control to collapse to an ⓘ button on smaller screens #3783
 - Improve line breaking algorithm #3743

#### Performance Improvements

 - Fix memory leak when calling `Map#removeSource` #3602
 - Reduce bundle size by adding custom build of `gl-matrix` #3734
 - Improve performance of projection code #3721
 - Improve performance of style function evaluation #3816

#### Bug fixes

 - Fix exception thrown when using `line-color` property functions #3639
 - Fix exception thrown when removing a layer and then adding another layer with the same id but different type #3655
 - Fix exception thrown when passing a single point to `Map#fitBounds` #3655
 - Fix exception thrown occasionally during rapid map mutations #3681
 - Fix rendering defects on pitch=0 on some systems #3740
 - Fix unnecessary CPU usage when displaying a raster layer #3764
 - Fix bug causing sprite after `Map#setStyle` #3829
 - Fix bug preventing `Map` from emitting a `contextmenu` event on Windows browsers #3822

## 0.28.0 (November 17 2016)

#### New features and improvements

- Performance improvements for `Map#addLayer` and `Map#removeLayer` #3584
- Add method for changing layer order at runtime - `Map#moveLayer` #3584
- Update vertical punctuation logic to Unicode 9.0 standard #3608

#### Bug fixes

- Fix data-driven `fill-opacity` rendering when using a `fill-pattern` #3598
- Fix line rendering artifacts #3627
- Fix incorrect rendering of opaque fills on top of transparent fills #2628
- Prevent `AssertionErrors` from pitching raster layers by only calling `Worker#redoPlacement` on vector and GeoJSON sources #3624
- Restore IE11 compatability #3635
- Fix symbol placement for cached tiles #3637


## 0.27.0 (November 11 2016)

#### ⚠️ Breaking changes ⚠️

- Replace `fill-extrude-height` and `fill-extrude-base` properties of `fill` render type with a separate `fill-extrusion` type (with corresponding `fill-extrusion-height` and `fill-extrusion-base` properties), solving problems with render parity and runtime switching between flat and extruded fills. https://github.com/mapbox/mapbox-gl-style-spec/issues/554
- Change the units for extrusion height properties (`fill-extrusion-height`, `fill-extrusion-base`) from "magic numbers" to meters. #3509
- Remove `mapboxgl.Control` class and change the way custom controls should be implemented. #3497
- Remove `mapboxgl.util` functions: `inherit`, `extendAll`, `debounce`, `coalesce`, `startsWith`, `supportsGeolocation`. #3441 #3571
- **`mapboxgl.util` is deprecated** and will be removed in the next release. #1408

#### New features and improvements

- Tons of **performance improvements** that combined make rendering **up to 3 times faster**, especially for complex styles. #3485 #3489 #3490 #3491 #3498 #3499 #3501 #3510 #3514 #3515 #3486 #3527 #3574 ⚡️⚡️⚡️
- 🈯 Added **vertical text writing mode** for languages that support it. #3438
- 🈯 Improved **line breaking of Chinese and Japanese text** in point-placed labels. #3420
- Reduce the default number of worker threads (`mapboxgl.workerCount`) for better performance. #3565
- Automatically use `categorical` style function type when input values are strings. #3384
- Improve control buttons accessibility. #3492
- Remove geolocation button if geolocation is disabled (e.g. the page is not served through `https`). #3571
- Added `Map#getMaxZoom` and `Map#getMinZoom` methods #3592

#### Bugfixes

- Fix several line dash rendering bugs. #3451
- Fix intermittent map flicker when using image sources. #3522
- Fix incorrect rendering of semitransparent `background` layers. #3521
- Fix broken `raster-fade-duration` property. #3532
- Fix handling of extrusion heights with negative values (by clamping to `0`). #3463
- Fix GeoJSON sources not placing labels/icons correctly after map rotation. #3366
- Fix icon/label placement not respecting order for layers with numeric names. #3404
- Fix `queryRenderedFeatures` working incorrectly on colliding labels. #3459
- Fix a bug where changing extrusion properties at runtime sometimes threw an error. #3487 #3468
- Fix a bug where `map.loaded()` always returned `true` when using raster tile sources. #3302
- Fix a bug where moving the map out of bounds sometimes threw `failed to invert matrix` error. #3518
- Fixed `queryRenderedFeatures` throwing an error if no parameters provided. #3542
- Fixed a bug where using multiple `\n` in a text field resulted in an error. #3570

#### Misc

- 🐞 Fix `npm install mapbox-gl` pulling in all `devDependencies`, leading to an extremely slow install. #3377
- Switch the codebase to ES6. #3388 #3408 #3415 #3421
- A lot of internal refactoring to make the codebase simpler and more maintainable.
- Various documentation fixes. #3440

## 0.26.0 (October 13 2016)

#### New Features & Improvements

 * Add `fill-extrude-height` and `fill-extrude-base` style properties (3d buildings) :cityscape: #3223
 * Add customizable `colorSpace` interpolation to functions #3245
 * Add `identity` function type #3274
 * Add depth testing for symbols with `'pitch-alignment': 'map'` #3243
 * Add `dataloading` events for styles and sources #3306
 * Add `Control` suffix to all controls :warning: BREAKING CHANGE :warning: #3355
 * Calculate style layer `ref`s automatically and get rid of user-specified `ref`s :warning: BREAKING CHANGE :warning: #3486

#### Performance Improvements

 * Ensure removing style or source releases all tile resources #3359

#### Bugfixes

 * Fix bug causing an error when `Marker#setLngLat` is called #3294
 * Fix bug causing incorrect coordinates in `touchend` on Android Chrome #3319
 * Fix bug causing incorrect popup positioning at top of screen #3333
 * Restore `tile` property to `data` events fired when a tile is removed #3328
 * Fix bug causing "Improve this map" link to not preload map location #3356

## 0.25.1 (September 30 2016)

#### Bugfixes

  * Fix bug causing attribution to not be shown #3278
  * Fix bug causing exceptions when symbol text has a trailing newline #3281

## 0.25.0 (September 29 2016)

#### Breaking Changes

  * `Evented#off` now require two arguments; omitting the second argument in order to unbind all listeners for an event
     type is no longer supported, as it could cause unintended unbinding of internal listeners.

#### New Features & Improvements

  * Consolidate undocumented data lifecycle events into `data` and `dataloading` events (#3255)
  * Add `auto` value for style spec properties (#3203)

#### Bugfixes

  * Fix bug causing "Map#queryRenderedFeatures" to return no features after map rotation or filter change (#3233)
  * Change webpack build process (#3235) :warning: BREAKING CHANGE :warning:
  * Improved error messages for `LngLat#convert` (#3232)
  * Fix bug where the `tiles` field is omitted from the `RasterTileSource#serialize` method (#3259)
  * Comply with HTML spec by replacing the `div` within the `Navigation` control `<button>` with a `span` element (#3268)
  * Fix bug causing `Marker` instances to be translated to non-whole pixel coordinates that caused blurriness (#3270)

#### Performance Improvements

  * Avoid unnecessary style validation (#3224)
  * Share a single blob URL between all workers (#3239)

## 0.24.0 (September 19 2016)

#### New Features & Improvements

 * Allow querystrings in `mapbox://` URLs #3113
 * Allow "drag rotate" interaction to control pitch #3105
 * Improve performance by decreasing `Worker` script `Blob` size #3158
 * Improve vector tile performance #3067
 * Decrease size of distributed library by removing `package.json` #3174
 * Add support for new lines in `text-field` #3179
 * Make keyboard navigation smoother #3190
 * Make mouse wheel zooming smoother #3189
 * Add better error message when calling `Map#queryRenderedFeatures` on nonexistent layer #3196
 * Add support for imperial units on `Scale` control #3160
 * Add map's pitch to URL hash #3218

#### Bugfixes

 * Fix exception thrown when using box zoom handler #3078
 * Ensure style filters cannot be mutated by reference #3093
 * Fix exceptions thrown when opening marker-bound popup by click #3104
 * Fix bug causing fills with transparent colors and patterns to not render #3107
 * Fix order of latitudes in `Map#getBounds` #3081
 * Fix incorrect evaluation of zoom-and-property functions #2827 #3155
 * Fix incorrect evaluation of property functions #2828 #3155
 * Fix bug causing garbled text rendering when multiple maps are rendered on the page #3086
 * Fix rendering defects caused by `Map#setFilter` and map rotation on iOS 10 #3207
 * Fix bug causing image and video sources to disappear when zooming in #3010


## 0.23.0 (August 25 2016)

#### New Features & Improvements

* Add support for `line-color` property functions #2938
* Add `Scale` control #2940 #3042
* Improve polygon label placement by rendering labels at the pole of inaccessability #3038
* Add `Popup` `offset` option #1962
* Add `Marker#bindPopup` method #3056

#### Performance Improvements

* Improve performance of pages with multiple maps using a shared `WebWorker` pool #2952

#### Bugfixes

* Make `LatLngBounds` obey its documented argument order (`southwest`, `northeast`), allowing bounds across the dateline #2414 :warning: **BREAKING CHANGE** :warning:
* Fix bug causing `fill-opacity` property functions to not render as expected #3061

## 0.22.1 (August 18 2016)

#### New Features & Improvements

 * Reduce library size by using minified version of style specification #2998
 * Add a warning when rendering artifacts occur due to too many symbols or glyphs being rendered in a tile #2966

#### Bugfixes

 * Fix bug causing exception to be thrown by `Map#querySourceFeatures` #3022
 * Fix bug causing `Map#loaded` to return true while there are outstanding tile updates #2847

## 0.22.0 (August 11 2016)

#### Breaking Changes

 * The `GeoJSONSource`, `VideoSource`, `ImageSource` constructors are now private. Please use `map.addSource({...})` to create sources and `map.getSource(...).setData(...)` to update GeoJSON sources. #2667
 * `Map#onError` has been removed. You may catch errors by listening for the `error` event. If no listeners are bound to `error`, error messages will be printed to the console. #2852

#### New Features & Improvements

 * Increase max glyph atlas size to accomodate alphabets with large numbers of characters #2930
 * Add support for filtering features on GeoJSON / vector tile `$id` #2888
 * Update geolocate icon #2973
 * Add a `close` event to `Popup`s #2953
 * Add a `offset` option to `Marker` #2885
 * Print `error` events without any listeners to the console #2852
 * Refactored `Source` interface to prepare for custom source types #2667

#### Bugfixes

 * Fix opacity property-functions for fill layers #2971
 * Fix `DataCloneError` in Firefox and IE11 #2559
 * Fix bug preventing camera animations from being triggered in `moveend` listeners #2944
 * Fix bug preventing `fill-outline-color` from being unset #2964
 * Fix webpack support #2887
 * Prevent buttons in controls from acting like form submit buttons #2935
 * Fix bug preventing map interactions near two controls in the same corner #2932
 * Fix crash resulting for large style batch queue #2926

## 0.21.0 (July 13 2016)

#### Breaking Changes

 * GeoJSON polygon inner rings are now rewound for compliance with the [v2 vector tile](https://github.com/mapbox/vector-tile-spec/blob/master/2.1/README.md#4344-polygon-geometry-type). This may affect some uses of `line-offset`, reversing the direction of the offset. #2889

#### New Features & Improvements

 * Add `text-pitch-alignment` style property #2668
 * Allow query parameters on `mapbox://` URLs #2702
 * Add `icon-text-fit` and `icon-text-fit-padding` style properties #2720
 * Enable property functions for `icon-rotate` #2738
 * Enable property functions for `fill-opacity` #2733
 * Fire `Map#mouseout` events #2777
 * Allow query parameters on all sprite URLs #2772
 * Increase sprite atlas size to 1024px square, allowing more and larger sprites #2802
 * Add `Marker` class #2725 #2810
 * Add `{quadkey}` URL parameter #2805
 * Add `circle-pitch-scale` style property #2821

#### Bugfixes

 * Fix rendering of layers with large numbers of features #2794
 * Fix exceptions thrown during drag-rotate interactions #2840
 * Fix error when adding and removing a layer within the same update cycle #2845
 * Fix false "Geometry exceeds allowed extent" warnings #2568
 * Fix `Map#loaded` returning true while there are outstanding tile updates #2847
 * Fix style validation error thrown while removing a filter #2847
 * Fix event data object not being passed for double click events #2814
 * Fix multipolygons disappearing from map at certain zoom levels #2704
 * Fix exceptions caused by `queryRenderedFeatures` in Safari and Firefox #2822
 * Fix `mapboxgl#supported()` returning `true` in old versions of IE11 mapbox/mapbox-gl-supported#1

## 0.20.1 (June 21 2016)

#### Bugfixes

* Fixed exception thrown when changing `*-translate` properties via `setPaintProperty` (#2762)

## 0.20.0 (June 10 2016)

#### New Features & Improvements

 * Add limited WMS support #2612
 * Add `workerCount` constructor option #2666
 * Improve performance of `locationPoint` and `pointLocation` #2690
 * Remove "Not using VertexArrayObject extension" warning messages #2707
 * Add `version` property to mapboxgl #2660
 * Support property functions in `circle-opacity` and `circle-blur` #2693

#### Bugfixes

* Fix exception thrown by "drag rotate" handler #2680
* Return an empty array instead of an empty object from `queryRenderedFeatures` #2694
* Fix bug causing map to not render in IE

## 0.19.1 (June 2 2016)

#### Bugfixes

* Fix rendering of polygons with more than 35k vertices #2657

## 0.19.0 (May 31 2016)

#### New Features & Improvements

* Allow use of special characters in property field names #2547
* Improve rendering speeds on fill layers #1606
* Add data driven styling support for `fill-color` and `fill-outline-color` #2629
* Add `has` and `!has` filter operators mapbox/feature-filter#15
* Improve keyboard handlers with held-down keys #2530
* Support 'tms' tile scheme #2565
* Add `trackResize` option to `Map` #2591

#### Bugfixes

* Scale circles when map is displayed at a pitch #2541
* Fix background pattern rendering bug #2557
* Fix bug that prevented removal of a `fill-pattern` from a fill layer #2534
* Fix `line-pattern` and `fill-pattern`rendering #2596
* Fix some platform specific rendering bugs #2553
* Return empty object from `queryRenderedFeatures` before the map is loaded #2621
* Fix "there is no texture bound to the unit 1" warnings #2509
* Allow transitioned values to be unset #2561

## 0.18.0 (April 13 2016)

#### New Features & Improvements

* Implement zoom-and-property functions for `circle-color` and `circle-size` #2454
* Dedupe attributions that are substrings of others #2453
* Misc performance improvements #2483 #2488

#### Bugfixes

* Fix errors when unsetting and resetting a style property #2464
* Fix errors when updating paint properties while using classes #2496
* Fix errors caused by race condition in unserializeBuckets #2497
* Fix overzoomed tiles in wrapped worlds #2482
* Fix errors caused by mutating a filter object after calling `Map#setFilter` #2495

## 0.17.0 (April 13 2016)

#### Breaking Changes

* Remove `map.batch` in favor of automatically batching style mutations (i.e. calls to `Map#setLayoutProperty`, `Map#setPaintProperty`, `Map#setFilter`, `Map#setClasses`, etc.) and applying them once per frame, significantly improving performance when updating the style frequently #2355 #2380
* Remove `util.throttle` #2345

#### New Features & Improvements

* Improve performance of all style mutation methods by only recalculating affected properties #2339
* Improve fading of labels and icons #2376
* Improve rendering performance by reducing work done on the main thread #2394
* Validate filters passed to `Map#queryRenderedFeatures` and `Map#querySourceFeatures` #2349
* Display a warning if a vector tile's geometry extent is larger than supported  #2383
* Implement property functions (i.e. data-driven styling) for `circle-color` and `circle-size` #1932
* Add `Popup#setDOMContent` method #2436

#### Bugfixes

* Fix a performance regression caused by using 1 `WebWorker` instead of `# cpus - 1` `WebWorker`s, slowing down tile loading times #2408
* Fix a bug in which `Map#queryRenderedFeatures` would sometimes return features that had been removed #2353
* Fix `clusterMaxZoom` option on `GeoJSONSource` not working as expected #2374
* Fix anti-aliased rendering for pattern fills #2372
* Fix exception caused by calling `Map#queryRenderedFeatures` or `Map#querySourceFeatures` with no arguments
* Fix exception caused by calling `Map#setLayoutProperty` for `text-field` or `icon-image` #2407

## 0.16.0 (March 24 2016)

#### Breaking Changes

* Replace `Map#featuresAt` and `Map#featuresIn` with `Map#queryRenderedFeatures` and `map.querySourceFeatures` (#2224)
    * Replace `featuresAt` and `featuresIn` with `queryRenderedFeatures`
    * Make `queryRenderedFeatures` synchronous, remove the callback and use the return value.
    * Rename `layer` parameter to `layers` and make it an array of layer names.
    * Remove the `radius` parameter. `radius` was used with `featuresAt` to account for style properties like `line-width` and `circle-radius`. `queryRenderedFeatures` accounts for these style properties. If you need to query a larger area, use a bounding box query instead of a point query.
    * Remove the `includeGeometry` parameter because `queryRenderedFeatures` always includes geometries.
* `Map#debug` is renamed to `Map#showTileBoundaries` (#2284)
* `Map#collisionDebug` is renamed to `Map#showCollisionBoxes` (#2284)

#### New Features & Improvements

* Improve overall rendering performance. (#2221)
* Improve performance of `GeoJSONSource#setData`. (#2222)
* Add `Map#setMaxBounds` method (#2234)
* Add `isActive` and `isEnabled` methods to interaction handlers (#2238)
* Add `Map#setZoomBounds` method (#2243)
* Add touch events (#2195)
* Add `map.queryRenderedFeatures` to query the styled and rendered representations of features (#2224)
* Add `map.querySourceFeatures` to get features directly from vector tiles, independent of the style (#2224)
* Add `mapboxgl.Geolocate` control (#1939)
* Make background patterns render seamlessly across tile boundaries (#2305)

#### Bugfixes

* Fix calls to `setFilter`, `setLayoutProperty`, and `setLayerZoomRange` on ref children (#2228)
* Fix `undefined` bucket errors after `setFilter` calls (#2244)
* Fix bugs causing hidden symbols to be rendered (#2246, #2276)
* Fix raster flickering (#2236)
* Fix `queryRenderedFeatures` precision at high zoom levels (#2292)
* Fix holes in GeoJSON data caused by unexpected winding order (#2285)
* Fix bug causing deleted features to be returned by `queryRenderedFeatures` (#2306)
* Fix bug causing unexpected fill patterns to be rendered (#2307)
* Fix popup location with preceding sibling elements (#2311)
* Fix polygon anti-aliasing (#2319)
* Fix slivers between non-adjacent polygons (#2319)
* Fix keyboard shortcuts causing page to scroll (#2312)

## 0.15.0 (March 1 2016)

#### New Features & Improvements

* Add `ImageSource#setCoordinates` and `VideoSource#setCoordinates` (#2184)

#### Bugfixes

* Fix flickering on raster layers (#2211)
* Fix browser hang when zooming quickly on raster layers (#2211)

## 0.14.3 (Feb 25 2016)

#### New Features & Improvements

* Improve responsiveness of zooming out by using cached parent tiles (#2168)
* Improve contextual clues on style API validation (#2170)
* Improve performance of methods including `setData` (#2174)

#### Bugfixes

* Fix incorrectly sized line dashes (#2099)
* Fix bug in which `in` feature filter drops features (#2166)
* Fix bug preventing `Map#load` from firing when tile "Not Found" errors occured (#2176)
* Fix rendering artifacts on mobile GPUs (#2117)

## 0.14.2 (Feb 19 2016)

#### Bugfixes

* Look for loaded parent tiles in cache
* Set tile cache size based on viewport size (#2137)
* Fix tile render order for layer-by-layer
* Remove source update throttling (#2139)
* Make panning while zooming more linear (#2070)
* Round points created during bucket creation (#2067)
* Correct bounds for a rotated or tilted map (#1842)
* Fix overscaled featuresAt (#2103)
* Allow using `tileSize: 512` as a switch to trade retina support for 512px raster tiles
* Fix the serialization of paint classes (#2107)
* Fixed bug where unsetting style properties could mutate the value of other style properties (#2105)
* Less slanted dashed lines near sharp corners (#967)
* Fire map#load if no initial style is set (#2042)

## 0.14.1 (Feb 10 2016)

#### Bugfixes

* Fix incorrectly rotated symbols along lines near tile boundries (#2062)
* Fix broken rendering when a fill layer follows certain symbol layers (#2092)

## 0.14.0 (Feb 8 2016)

#### Breaking Changes

* Switch `GeoJSONSource` clustering options from being measured in extent-units to pixels (#2026)

#### New Features & Improvements

* Improved error message for invalid colors (#2006)
* Added support for tiles with variable extents (#2010)
* Improved `filter` performance and maximum size (#2024)
* Changed circle rendering such that all geometry nodes are drawn, not just the geometry's outer ring (#2027)
* Added `Map#getStyle` method (#1982)

#### Bugfixes

* Fixed bug causing WebGL contexts to be "used up" by calling `mapboxgl.supported()` (#2018)
* Fixed non-deterministic symbol z-order sorting (#2023)
* Fixed garbled labels while zooming (#2012)
* Fixed icon jumping when touching trackpad with two fingers (#1990)
* Fixed overzoomed collision debug labels (#2033)
* Fixed dashes sliding along their line during zooming (#2039)
* Fixed overscaled `minzoom` setting for GeoJSON sources (#1651)
* Fixed overly-strict function validation for duplicate stops (#2075)
* Fixed crash due to `performance.now` not being present on some browsers (#2056)
* Fixed the unsetting of paint properties (#2037)
* Fixed bug causing multiple interaction handler event listeners to be attached (#2069)
* Fixed bug causing only a single debug box to be drawn (#2034)

## 0.13.1 (Jan 27 2016)

#### Bugfixes

* Fixed broken npm package due to outdated bundled modules

## 0.13.0 (Jan 27 2016)

#### Bugfixes

* Fixed easeTo pan, zoom, and rotate when initial rotation != 0 (#1950)
* Fixed rendering of tiles with an extent != 4096 (#1952)
* Fixed missing icon collision boxes (#1978)
* Fixed null `Tile#buffers` errors (#1987)

#### New Features & Improvements

* Added `symbol-avoid-edges` style property (#1951)
* Improved `symbol-max-angle` check algorithm (#1959)
* Added marker clustering! (#1931)
* Added zoomstart, zoom, and zoomend events (#1958)
* Disabled drag on mousedown when using boxzoom (#1907)

## 0.12.4 (Jan 19 2016)

#### Bugfixes

* Fix elementGroups null value errors (#1933)
* Fix some glyph atlas overflow cases (#1923)

## 0.12.3 (Jan 14 2016)

#### API Improvements
* Support inline attribution options in map options (#1865)
* Improve flyTo options (#1854, #1429)

#### Bugfixes
* Fix flickering with overscaled tiles (#1921)
* Remove Node.remove calls for IE browser compatibility (#1900)
* Match patterns at tile boundaries (#1908)
* Fix Tile#positionAt, fix query tests (#1899)
* Fix flickering on streets (#1875)
* Fix text-max-angle property (#1870)
* Fix overscaled line patterns (#1856)
* Fix patterns and icons for mismatched pixelRatios (#1851)
* Fix missing labels when text size 0 at max zoom (#1809)
* Use linear interp when pixel ratios don't match (#1601)
* Fix blank areas, flickering in raster layers (#1876, #675)
* Fix labels slipping/cropping at tile bounds (#757)

#### UX Improvements
* Improve touch handler perceived performance (#1844)

## 0.12.2 (Dec 22 2015)

#### API Improvements

* Support LngLat.convert([w, s, e, n]) (#1812)
* Invalid GeoJSON is now handled better

#### Bugfixes

* Fixed `Popup#addTo` when the popup is already open (#1811)
* Fixed warping when rotating / zooming really fast
* `Map#flyTo` now flies across the antimeridan if shorter (#1853)

## 0.12.1 (Dec 8 2015)

#### Breaking changes

* Reversed the direction of `line-offset` (#1808)
* Renamed `Pinch` interaction handler to `TouchZoomRotate` (#1777)
* Made `Map#update` and `Map#render` private methods (#1798)
* Made `Map#remove` remove created DOM elements (#1789)

#### API Improvements

* Added an method to disable touch rotation (#1777)
* Added a `position` option for `Attribution` (#1689)

#### Bugfixes

* Ensure tile loading errors are properly reported (#1799)
* Ensure re-adding a previously removed pop-up works (#1477)

#### UX Improvements

* Don't round zoom level during double-click interaction (#1640)

## 0.12.0 (Dec 2 2015)

#### API Improvements

* Added `line-offset` style property (#1778)

## 0.11.5 (Dec 1 2015)

#### Bugfixes

* Fixed unstable symbol layer render order when adding / removing layers (#1558)
* Fire map loaded event even if raster tiles have errors
* Fix panning animation during easeTo with zoom change
* Fix pitching animation during flyTo
* Fix pitching animation during easeTo
* Prevent rotation from firing `mouseend` events (#1104)

#### API Improvements

* Fire `mousedown` and `mouseup` events (#1411)
* Fire `movestart` and `moveend` when panning (#1658)
* Added drag events (#1442)
* Request webp images for mapbox:// raster tiles in chrome (#1725)

#### UX Improvements

* Added inertia to map rotation (#620)

## 0.11.4 (Nov 16 2015)

#### Bugfixes

* Fix alpha blending of alpha layers (#1684)

## 0.11.3 (Nov 10 2015)

#### Bugfixes

* Fix GeoJSON rendering and performance (#1685)

#### UX Improvements

* Use SVG assets for UI controls (#1657)
* Zoom out with shift + dblclick (#1666)

## 0.11.2 (Oct 29 2015)

* Misc performance improvements

#### Bugfixes

* Fix sprites on systems with non-integer `devicePixelRatio`s (#1029 #1475 #1476)
* Fix layer minZoom being ignored if not less than source maxZoom
* Fix symbol placement at the start of a line (#1461)
* Fix `raster-opacity` on non-tile sources (#1270)
* Ignore boxzoom on shift-click (#1655)

#### UX Improvements

* Enable line breaks on common punctuation (#1115)

#### API Improvements

* Add toString and toArray methods to LngLat, LngLatBounds (#1571)
* Add `Transform#resize` method
* Add `Map#getLayer` method (#1183)
* Add `Transform#unmodified` property (#1452)
* Propagate WebGL context events (#1612)

## 0.11.1 (Sep 30 2015)

#### Bugfixes

* Add statistics and checkboxes to debug page
* Fix `Map#featuresAt` for non-4096 vector sources (#1529)
* Don't fire `mousemove` on drag-pan
* Fix maxBounds constrains (#1539)
* Fix maxBounds infinite loop (#1538)
* Fix memory leak in worker
* Assert valid `TileCoord`, fix wrap calculation in `TileCoord#cover` (#1483)
* Abort raster tile load if not in viewport (#1490)

#### API Improvements

* Add `Map` event listeners for `mouseup`, `contextmenu` (right click) (#1532)


## 0.11.0 (Sep 11 2015)

#### API Improvements

* Add `Map#featuresIn`: a bounding-box feature query
* Emit stylesheet validation errors (#1436)

#### UX Improvements

* Handle v8 style `center`, `zoom`, `bearing`, `pitch` (#1452)
* Improve circle type styling (#1446)
* Improve dashed and patterned line antialiasing

#### Bugfixes

* Load images in a way that respects Cache-Control headers
* Filter for rtree matches to those crossing bbox
* Log errors by default (#1463)
* Fixed modification of `text-size` via `setLayoutProperty` (#1451)
* Throw on lat > 90 || < -90. (#1443)
* Fix circle clipping bug (#1457)


## 0.10.0 (Aug 21 2015)

#### Breaking changes

* Switched to [longitude, latitude] coordinate order, matching GeoJSON. We anticipate that mapbox-gl-js will be widely used
  with GeoJSON, and in the long term having a coordinate order that is consistent with GeoJSON will lead to less confusion
  and impedance mismatch than will a [latitude, longitude] order.

  The following APIs were renamed:

    * `LatLng` was renamed to `LngLat`
    * `LatLngBounds` was renamed to `LngLatBounds`
    * `Popup#setLatLng` was renamed to `Popup#setLngLat`
    * `Popup#getLatLng` was renamed to `Popup#getLngLat`
    * The `latLng` property of Map events was renamed `lngLat`

  The following APIs now expect array coordinates in [longitude, latitude] order:

    * `LngLat.convert`
    * `LngLatBounds.convert`
    * `Popup#setLngLat`
    * The `center` and `maxBounds` options of the `Map` constructor
    * The arguments to `Map#setCenter`, `Map#fitBounds`, `Map#panTo`, and `Map#project`
    * The `center` option of `Map#jumpTo`, `Map#easeTo`, and `Map#flyTo`
    * The `around` option of `Map#zoomTo`, `Map#rotateTo`, and `Map#easeTo`
    * The `coordinates` properties of video and image sources

* Updated to mapbox-gl-style-spec v8.0.0 ([Changelog](https://github.com/mapbox/mapbox-gl-style-spec/blob/v8.0.0/CHANGELOG.md)). Styles are
  now expected to be version 8. You can use the [gl-style-migrate](https://github.com/mapbox/mapbox-gl-style-lint#migrations)
  utility to update existing styles.

* The format for `mapbox://` style and glyphs URLs has changed. For style URLs, you should now use the format
  `mapbox://styles/:username/:style`. The `:style` portion of the URL no longer contains a username. For font URLs, you
  should now use the format `mapbox://fonts/:username/{fontstack}/{range}.pbf`.
* Mapbox default styles are now hosted via the Styles API rather than www.mapbox.com. You can make use of the Styles API
  with a `mapbox://` style URL pointing to a v8 style, e.g. `mapbox://styles/mapbox/streets-v8`.
* The v8 satellite style (`mapbox://styles/mapbox/satellite-v8`) is now a plain satellite style, and not longer supports labels
  or contour lines via classes. For a labeled satellite style, use `mapbox://styles/mapbox/satellite-hybrid`.

* Removed `mbgl.config.HTTP_URL` and `mbgl.config.FORCE_HTTPS`; https is always used when connecting to the Mapbox API.
* Renamed `mbgl.config.HTTPS_URL` to `mbgl.config.API_URL`.

#### Bugfixes

* Don't draw halo when halo-width is 0 (#1381)
* Reverted shader changes that degraded performance on IE

#### API Improvements

* You can now unset layout and paint properties via the `setLayoutProperty` and `setPaintProperty` APIs
  by passing `undefined` as a property value.
* The `layer` option of `featuresAt` now supports an array of layers.

## 0.9.0 (Jul 29 2015)

* `glyphs` URL now normalizes without the `/v4/` prefix for `mapbox://` urls. Legacy behavior for `mapbox://fontstacks` is still maintained (#1385)
* Expose `geojson-vt` options for GeoJSON sources (#1271)
* bearing snaps to "North" within a tolerance of 7 degrees (#1059)
* Now you can directly mutate the minzoom and maxzoom layer properties with `map.setLayerZoomRange(layerId, minzoom, maxzoom)`
* Exposed `mapboxgl.Control`, a base class used by all UI controls
* Refactored handlers to be individually included in Map options, or enable/disable them individually at runtime, e.g. `map.scrollZoom.disable()`.
* New feature: Batch operations can now be done at once, improving performance for calling multiple style functions: (#1352)

  ```js
  style.batch(function(s) {
      s.addLayer({ id: 'first', type: 'symbol', source: 'streets' });
      s.addLayer({ id: 'second', type: 'symbol', source: 'streets' });
      s.addLayer({ id: 'third', type: 'symbol', source: 'terrain' });
      s.setPaintProperty('first', 'text-color', 'black');
      s.setPaintProperty('first', 'text-halo-color', 'white');
  });
  ```
* Improved documentation
* `featuresAt` performance improvements by exposing `includeGeometry` option
* Better label placement along lines (#1283)
* Improvements to round linejoins on semi-transparent lines (mapbox/mapbox-gl-native#1771)
* Round zoom levels for raster tile loading (2a2aec)
* Source#reload cannot be called if source is not loaded (#1198)
* Events bubble to the canvas container for custom overlays (#1301)
* Move handlers are now bound on mousedown and touchstart events
* map.featuresAt() now works across the dateline

## 0.8.1 (Jun 16 2015)

* No code changes; released only to correct a build issue in 0.8.0.

## 0.8.0 (Jun 15 2015)

#### Breaking changes

* `map.setView(latlng, zoom, bearing)` has been removed. Use
  [`map.jumpTo(options)`](https://www.mapbox.com/mapbox-gl-js/api/#map/jumpto) instead:

  ```js
  map.setView([40, -74.50], 9) // 0.7.0 or earlier
  map.jumpTo({center: [40, -74.50], zoom: 9}); // now
  ```
* [`map.easeTo`](https://www.mapbox.com/mapbox-gl-js/api/#map/easeto) and
  [`map.flyTo`](https://www.mapbox.com/mapbox-gl-js/api/#map/flyto) now accept a single
  options object rather than positional parameters:

  ```js
  map.easeTo([40, -74.50], 9, null, {duration: 400}); // 0.7.0 or earlier
  map.easeTo({center: [40, -74.50], zoom: 9, duration: 400}); // now
  ```
* `mapboxgl.Source` is no longer exported. Use `map.addSource()` instead. See the
  [GeoJSON line](https://www.mapbox.com/mapbox-gl-js/example/geojson-line/) or
  [GeoJSON markers](https://www.mapbox.com/mapbox-gl-js/example/geojson-markers/)
  examples.
* `mapboxgl.util.supported()` moved to [`mapboxgl.supported()`](https://www.mapbox.com/mapbox-gl-js/api/#mapboxgl/supported).

#### UX improvements

* Add perspective rendering (#1049)
* Better and faster labelling (#1079)
* Add touch interactions support on mobile devices (#949)
* Viewport-relative popup arrows (#1065)
* Normalize mousewheel zooming speed (#1060)
* Add proper handling of GeoJSON features that cross the date line (#1275)
* Sort overlapping symbols in the y direction (#470)
* Control buttons are now on a 30 pixel grid (#1143)
* Improve GeoJSON processing performance

#### API Improvements

* Switch to JSDoc for documentation
* Bundling with browserify is now supported
* Validate incoming map styles (#1054)
* Add `Map` `setPitch` `getPitch`
* Add `Map` `dblclick` event. (#1168)
* Add `Map` `getSource` (660a8c1)
* Add `Map` `setFilter` and `getFilter` (#985)
* Add `Map` `failIfMajorPerformanceCaveat` option (#1082)
* Add `Map` `preserveDrawingBuffer` option (#1232)
* Add `VideoSource` `getVideo()` (#1162)
* Support vector tiles with extents other than 4096 (#1227)
* Use a DOM hierarchy that supports evented overlays (#1217)
* Pass `latLng` to the event object (#1068)

#### UX Bugfixes

* Fix rendering glitch on iOS 8 (#750)
* Fix line triangulation errors (#1120, #992)
* Support unicode range 65280-65535 (#1108)
* Fix cracks between fill patterns (#972)
* Fix angle of icons aligned with lines (37a498a)
* Fix dashed line bug for overscaled tiles (#1132)
* Fix icon artifacts caused by sprite neighbors (#1195)

#### API Bugfixes

* Don't fire spurious `moveend` events on mouseup (#1107)
* Fix a race condition in `featuresAt` (#1220)
* Fix for brittle fontstack name convention (#1070)
* Fix broken `Popup` `setHTML` (#1272)
* Fix an issue with cross-origin image requests (#1269)


## 0.7.0 (Mar 3 2015)

#### Breaking

* Rename `Map` `hover` event to `mousemove`.
* Change `featuresAt` to return GeoJSON objects, including geometry (#1010)
* Remove `Map` `canvas` and `container` properties, add `getCanvas` and `getContainer` methods instead

#### UX Improvements

* Improve line label density
* Add boxzoom interaction (#1038)
* Add keyboard interaction (#1034)
* Faster `GeoJSONSource` `setData` without flickering (#973)

#### API Improvements

* Add Popup component (#325)
* Add layer API (#1022)
* Add filter API (#985)
* More efficient filter API (#1018)
* Accept plain old JS object for `addSource` (#1021)
* Reparse overscaled tiles

#### Bugfixes

* Fix `featuresAt` for LineStrings (#1006)
* Fix `tileSize` argument to `GeoJSON` worker (#987)
* Remove extraneous files from the npm package (#1024)
* Hide "improve map" link in print (#988)


## 0.6.0 (Feb 9 2015)

#### Bugfixes

* Add wrapped padding to sprite for repeating images (#972)
* Clear color buffers before rendering (#966)
* Make line-opacity work with line-image (#970)
* event.toElement fallback for Firefox (#932)
* skip duplicate vertices at ends of lines (#776)
* allow characters outside \w to be used in token
* Clear old tiles when new GeoJSON is loaded (#905)

#### Improvements

* Added `map.setPaintProperty()`, `map.getPaintProperty()`, `map.setLayoutProperty()`, and `map.getLayoutProperty()`.
* Switch to ESLint and more strict code rules (#957)
* Grab 2x raster tiles if retina (#754)
* Support for mapbox:// style URLs (#875)

#### Breaking

* Updated to mapbox-gl-style-spec v7.0.0 ([Changelog](https://github.com/mapbox/mapbox-gl-style-spec/blob/a2b0b561ce16015a1ef400dc870326b1b5255091/CHANGELOG.md)). Styles are
  now expected to be version 7. You can use the [gl-style-migrate](https://github.com/mapbox/mapbox-gl-style-lint#migrations)
  utility to update existing styles.
* HTTP_URL and HTTPS_URL config options must no longer include a `/v4` path prefix.
* `addClass`, `removeClass`, `setClasses`, `hasClass`, and `getClasses` are now methods
  on Map.
* `Style#cascade` is now private, pending a public style mutation API (#755).
* The format for `featuresAt` results changed. Instead of result-per-geometry-cross-layer,
  each result has a `layers` array with all layers that contain the feature. This avoids
  duplication of geometry and properties in the result set.


## 0.5.2 (Jan 07 2015)

#### Bugfixes

* Remove tiles for unused sources (#863)
* Fix fill pattern alignment

#### Improvements

* Add GeoJSONSource maxzoom option (#760)
* Return ref layers in featuresAt (#847)
* Return any extra layer keys provided in the stylesheet in featuresAt
* Faster protobuf parsing

## 0.5.1 (Dec 19 2014)

#### Bugfixes

* Fix race conditions with style loading/rendering
* Fix race conditions with setStyle
* Fix map.remove()
* Fix featuresAt properties

## 0.5.0 (Dec 17 2014)

#### Bugfixes

* Fix multiple calls to setStyle

#### Improvements

* `featuresAt` now returns additional information
* Complete style/source/tile event suite:
  style.load, style.error, style.change,
  source.add, source.remove, source.load, source.error, source.change,
  tile.add, tile.remove, tile.load, tile.error
* Vastly improved performance and correctness for GeoJSON sources
* Map#setStyle accepts a style URL
* Support {prefix} in tile URL templates
* Provide a source map with minified source

#### Breaking

* Results format for `featuresAt` changed

## 0.4.2 (Nov 14 2014)

#### Bugfixes

- Ensure only one easing is active at a time (#807)
- Don't require style to perform easings (#817)
- Fix raster tiles sometimes not showing up (#761)

#### Improvements

- Internet Explorer 11 support (experimental)

## 0.4.1 (Nov 10 2014)

#### Bugfixes

- Interpolate to the closest bearing when doing rotation animations (#818)

## 0.4.0 (Nov 4 2014)

#### Breaking

- Updated to mapbox-gl-style-spec v6.0.0 ([Changelog](https://github.com/mapbox/mapbox-gl-style-spec/blob/v6.0.0/CHANGELOG.md)). Styles are
  now expected to be version 6. You can use the [gl-style-migrate](https://github.com/mapbox/mapbox-gl-style-lint#migrations)
  utility to update existing styles.

## 0.3.2 (Oct 23 2014)

#### Bugfixes

- Fix worker initialization with deferred or async scripts

#### Improvements

- Added map.remove()
- CDN assets are now served with gzip compression

## 0.3.1 (Oct 06 2014)

#### Bugfixes

- Fixed iteration over arrays with for/in
- Made browserify deps non-dev (#752)

## 0.3.0 (Sep 23 2014)

#### Breaking

- Updated to mapbox-gl-style-spec v0.0.5 ([Changelog](https://github.com/mapbox/mapbox-gl-style-spec/blob/v0.0.5/CHANGELOG.md)). Styles are
  now expected to be version 5. You can use the [gl-style-migrate](https://github.com/mapbox/mapbox-gl-style-lint#migrations)
  utility to update existing styles.
- Removed support for composite layers for performance reasons. [#523](https://github.com/mapbox/mapbox-gl-js/issues/523#issuecomment-51731405)
- `raster-hue-rotate` units are now degrees.

### Improvements

- Added LatLng#wrap
- Added support for Mapbox fontstack API.
- Added support for remote, non-Mapbox TileJSON sources and inline TileJSON sources (#535, #698).
- Added support for `symbol-avoid-edges` property to allow labels to be placed across tile edges.
- Fixed mkdir issue on Windows (#674).
- Fixed drawing beveled line joins without overlap.

#### Bugfixes

- Fixed performance when underzooming a layer's minzoom.
- Fixed `raster-opacity` for regular raster layers.
- Fixed various corner cases of easing functions.
- Do not modify original stylesheet (#728).
- Inherit video source from source (#699).
- Fixed interactivity for geojson layers.
- Stop dblclick on navigation so the map does not pan (#715).

## 0.2.2 (Aug 12 2014)

#### Breaking

- `map.setBearing()` no longer supports a second argument. Use `map.rotateTo` with an `offset` option and duration 0
if you need to rotate around a point other than the map center.

#### Improvements

- Improved `GeoJSONSource` to also accept URL as `data` option, eliminating a huge performance bottleneck in case of large GeoJSON files.
[#669](https://github.com/mapbox/mapbox-gl-js/issues/669) [#671](https://github.com/mapbox/mapbox-gl-js/issues/671)
- Switched to a different fill outlines rendering approach. [#668](https://github.com/mapbox/mapbox-gl-js/issues/668)
- Made the minified build 12% smaller gzipped (66 KB now).
- Added `around` option to `Map` `zoomTo`/`rotateTo`.
- Made the permalink hash more compact.
- Bevel linejoins no longer overlap and look much better when drawn with transparency.

#### Bugfixes

- Fixed the **broken minified build**. [#679](https://github.com/mapbox/mapbox-gl-js/issues/679)
- Fixed **blurry icons** rendering. [#666](https://github.com/mapbox/mapbox-gl-js/issues/666)
- Fixed `util.supports` WebGL detection producing false positives in some cases. [#677](https://github.com/mapbox/mapbox-gl-js/issues/677)
- Fixed invalid font configuration completely blocking tile rendering.  [#662](https://github.com/mapbox/mapbox-gl-js/issues/662)
- Fixed `Map` `project`/`unproject` to properly accept array-form values.
- Fixed sprite loading race condition. [#593](https://github.com/mapbox/mapbox-gl-js/issues/593)
- Fixed `GeoJSONSource` `setData` not updating the map until zoomed or panned. [#676](https://github.com/mapbox/mapbox-gl-js/issues/676)

## 0.2.1 (Aug 8 2014)

#### Breaking

- Changed `Navigation` control signature: now it doesn't need `map` in constructor
and gets added with `map.addControl(nav)` or `nav.addTo(map)`.
- Updated CSS classes to have consistent naming prefixed with `mapboxgl-`.

#### Improvements

- Added attribution control (present by default, disable by passing `attributionControl: false` in options).
- Added rotation by dragging the compass control.
- Added grabbing cursors for the map by default.
- Added `util.inherit` and `util.debounce` functions.
- Changed the default debug page style to OSM Bright.
- Token replacements now support dashes.
- Improved navigation control design.

#### Bugfixes

- Fixed compass control to rotate its icon with the map.
- Fixed navigation control cursors.
- Fixed inertia going to the wrong direction in a rotated map.
- Fixed inertia race condition where error was sometimes thrown after erratic panning/zooming.


## 0.2.0 (Aug 6 2014)

- First public release.<|MERGE_RESOLUTION|>--- conflicted
+++ resolved
@@ -6,11 +6,9 @@
 
 ### 🐞 Bug fixes
 
-<<<<<<< HEAD
-- Add FeatureIdentifier interface to define feature parameter in setFeatureState, removeFeatureState, and getFeatureState methods. Change FeatureIdentifier.id from `id: string | number;` to `id?: string | number | undefined;` (#1095)
-=======
 - Change `GeoJSONFeature.id` type from `number | string | void` to `number | string | undefined` (#1093)
->>>>>>> b8148b46
+- Add FeatureIdentifier type to define feature parameter in setFeatureState, removeFeatureState, and getFeatureState methods. Change FeatureIdentifier.id from `id: string | number;` to `id?: string | number | undefined;` (#1095)
+
 
 ## 2.1.7
 
