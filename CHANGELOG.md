--- conflicted
+++ resolved
@@ -2,12 +2,9 @@
 
 ### Features and improvements
 
-<<<<<<< HEAD
+- Export `Source` classes (`GeoJSONSource` etc.) declarations. ([#801](https://github.com/maplibre/maplibre-gl-js/issues/801))
 - Make `AJAXError` public so error HTTP responses can be handled differently from other errors.
 - *...Add new stuff here...*
-=======
-- Export `Source` classes (`GeoJSONSource` etc.) declarations. ([#801](https://github.com/maplibre/maplibre-gl-js/issues/801))
->>>>>>> 4cc4711c
 
 ### 🐞 Bug fixes
 
