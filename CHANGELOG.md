--- conflicted
+++ resolved
@@ -3,11 +3,8 @@
 ### Features and improvements
 
 - *...Add new stuff here...*
-<<<<<<< HEAD
 - Replace mapboxgl with maplibregl in JSDocs inline examples (#134)
-=======
 - Bring in typescript definitions file (#24) 
->>>>>>> 10c3bc25
 - Update example links to https://maplibre.org/maplibre-gl-js-docs/ (#131)
 - Improve performance of layers with constant `*-sort-key` (#78)
 
