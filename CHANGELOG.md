## main

### ✨ Features and improvements

<<<<<<< HEAD
- Avoid setting marker opacity twice. ([#5441](https://github.com/maplibre/maplibre-gl-js/pull/5441))
=======
- Fix rendering Japanese symbols which are accidentally ignored. ([#5421](https://github.com/maplibre/maplibre-gl-js/pull/5421)
- _...Add new stuff here..._
>>>>>>> c1415b80

### 🐞 Bug fixes
- _...Add new stuff here..._

## 5.1.0

### ✨ Features and improvements

- Add support for `vertical-align` in `format` expression ([specification](https://maplibre.org/maplibre-style-spec/expressions/#format))([#5043](https://github.com/maplibre/maplibre-gl-js/pull/5043)).

### 🐞 Bug fixes

- Render frame synchronized again in requestAnimationFrame callback ([#4535](https://github.com/maplibre/maplibre-gl-js/pull/4535))

## 5.0.1

### ✨ Features and improvements

- ⚠️ Revert changes made in `geometry-type` ([#5285](https://github.com/maplibre/maplibre-gl-js/pull/5331)). This change was causing issues in a [large number of styles](https://github.com/maplibre/maplibre-style-spec/issues/965) and thus reverted.

### 🐞 Bug fixes

- Skip control button css hover effects on touch devices ([#5285](https://github.com/maplibre/maplibre-gl-js/pull/5285))

## 5.0.0

### ✨ Features and improvements

- ~~⚠️ Changed `geometry-type` to identify "Multi-" features ([#4877](https://github.com/maplibre/maplibre-gl-js/pull/4877)). Use `$type` which has no "Multi-" support or use `in` expression to get the previous behavior.~~
- ⚠️ `StyleLayer`'s `queryIntersectsFeature` method parameters were moved to `QueryIntersectsFeatureParams`. ([#5276](https://github.com/maplibre/maplibre-gl-js/pull/5276)) Wrap the method parameters with `{}` to solve this
- ⚠️ Support setting WebGL context options on map creation ([#5196](https://github.com/maplibre/maplibre-gl-js/pull/5196)). Previously supported WebGL context options like `antialias`, `preserveDrawingBuffer` and `failIfMajorPerformanceCaveat` must now be defined inside the `canvasContextAttributes` object on `MapOptions`.
- ⚠️ Change the return type of `on` method to return a `Subscription` to allow for easy unsubscribe ([#5080](https://github.com/maplibre/maplibre-gl-js/pull/5080)). `map.on('x').on('y')` => `map.on('x'); map.on('y');`.
- ⚠️ Change drag rotate behavior to be around the center of the screen ([#5074](https://github.com/maplibre/maplibre-gl-js/pull/5074))
- ⚠️ Return actual altitude from queryTerrainElevation + Pass non-translated matrices to custom layer on mercator map ([#3854](https://github.com/maplibre/maplibre-gl-js/pull/3854))
- ⚠️ Remove unminified prod build ([#4906](https://github.com/maplibre/maplibre-gl-js/pull/4906)). You'll need to use a different build.
- Allows setting the desired WebGL version to use ([#5236](https://github.com/maplibre/maplibre-gl-js/pull/5236)). You can now use `contextType` inside `canvasContextAttributes` to choose which WebGL version to use
- Dual-Stack WebGL Runtime with WebGL2 to WebGL1 Fallback ([#5198](https://github.com/maplibre/maplibre-gl-js/pull/5198))
- Add support for projection type expression as part of a refactoring of the transfrom and projection classes ([#5139](https://github.com/maplibre/maplibre-gl-js/pull/5139))
- Export `Event` class ([#5016](https://github.com/maplibre/maplibre-gl-js/pull/5016))
- Support Vertical Perspective projection ([#5023](https://github.com/maplibre/maplibre-gl-js/pull/5023))
- When clustering circles and the promoteId is set to some parameter, the promoted ID is used on non-clustered features and the cluster_id is used on clustered features. Previously the ID was undefined for non-clustered features ([#4899](https://github.com/maplibre/maplibre-gl-js/pull/4899))
- Support Terrain in Globe projection ([#4976](https://github.com/maplibre/maplibre-gl-js/pull/4976))
- Improved performance of the `coveringTiles` (tile culling) function for globe ([#4937](https://github.com/maplibre/maplibre-gl-js/pull/4937))
- Catches network fetching errors such as CORS, DNS or malformed URL as actual `AJAXError` to expose HTTP request details to the `"error"` event (https://github.com/maplibre/maplibre-gl-js/pull/4822)
- Add setVerticalFieldOfView() to public API ([#4717](https://github.com/maplibre/maplibre-gl-js/issues/4717))
- Disable sky when using globe and blend it in when changing to mercator ([#4853](https://github.com/maplibre/maplibre-gl-js/issues/4853))
- New GlobeControl ([#4960](https://github.com/maplibre/maplibre-gl-js/pull/4960))
- Add support for pitch > 90 degrees ([#4717](https://github.com/maplibre/maplibre-gl-js/issues/4717))
- Add support for camera roll angle ([#4717](https://github.com/maplibre/maplibre-gl-js/issues/4717))
- Improve performance of `queryRenderedFeatures` by using JavaScript `Set`s to assess layer membership internally ([#4777](https://github.com/maplibre/maplibre-gl-js/pull/4777))
- Support globe mode ([#3963](https://github.com/maplibre/maplibre-gl-js/issues/3963))
- Merge atmosphere and sky implementation ([#3888](https://github.com/maplibre/maplibre-gl-js/issues/3888))
- Add option to display a realistic atmosphere when using a Globe projection ([#3888](https://github.com/maplibre/maplibre-gl-js/issues/3888))

### 🐞 Bug fixes

- ⚠️ Fix level of detail at high pitch angle by changing which tiles to load ([#3983](https://github.com/maplibre/maplibre-gl-js/issues/3983))
- Fix holes at the poles when terrain is used with globe ([#5232](https://github.com/maplibre/maplibre-gl-js/pull/5232))
- Fix geometry artifacts when globe terrain is zoomed out too much ([#5232](https://github.com/maplibre/maplibre-gl-js/pull/5232))
- Fix center being incorrectly constrained when using globe ([#5186](https://github.com/maplibre/maplibre-gl-js/pull/5186))
- Fix atmosphere improperly blending into the background ([#5235](https://github.com/maplibre/maplibre-gl-js/pull/5235))
- Fix parsing wrong hash location ([#5131](https://github.com/maplibre/maplibre-gl-js/pull/5131))
- Fix swallowing of errors ([#4532](https://github.com/maplibre/maplibre-gl-js/issues/4532))
- Fix erroring requests not reported on `error` handler ([#4613](https://github.com/maplibre/maplibre-gl-js/issues/4613))
- Fix children not retained when using globe ([#5271](https://github.com/maplibre/maplibre-gl-js/pull/5271))
- Fix symbol size increasing when looking from poles ([#5275](https://github.com/maplibre/maplibre-gl-js/pull/5275))
- Fix globe custom layers being supplied incorrect matrices after projection transition to mercator ([#5150](https://github.com/maplibre/maplibre-gl-js/pull/5150))
- Fix custom 3D models disappearing during projection transition ([#5150](https://github.com/maplibre/maplibre-gl-js/pull/5150))
- Fix regression in NavigationControl compass on Firefox and Safari browsers ([#5205](https://github.com/maplibre/maplibre-gl-js/pull/5205))
- Fix smooth mouse wheel zooming ([#5154](https://github.com/maplibre/maplibre-gl-js/pull/5154))
- Change drag rotate behavior to be less abrupt around the center ([#5104](https://github.com/maplibre/maplibre-gl-js/pull/5104))
- Fix regression in render world copies ([#5101](https://github.com/maplibre/maplibre-gl-js/pull/5101))
- Fix unwanted roll when motion is interrupted ([#5083](https://github.com/maplibre/maplibre-gl-js/pull/5083))
- Fix `geometry-type` filter expression results ([#5132](https://github.com/maplibre/maplibre-gl-js/pull/5132))
- Fix easeTo not applying padding in globe projection ([#5134](https://github.com/maplibre/maplibre-gl-js/pull/5134))
- Convert WebGL1 shaders to WebGL2 ([#5166](https://github.com/maplibre/maplibre-gl-js/pull/5166))
- Fixes line flickering problem ([#5094](https://github.com/maplibre/maplibre-gl-js/pull/5094))
- Fix poor performance in Chrome related to passing matrices to WebGL ([#5072](https://github.com/maplibre/maplibre-gl-js/pull/5072))
- Fixes scale control for globe on zoom out ([#4897](https://github.com/maplibre/maplibre-gl-js/pull/4897))
- Fixes cooperative gestures displaying the mobile help text when screen width is smaller than 480px on non-touch devices ([#5053](https://github.com/maplibre/maplibre-gl-js/pull/5053))
- Fixes incorrect cluster radius scaling in `GeoJSONSource.setClusterOptions()` ([#5055](https://github.com/maplibre/maplibre-gl-js/pull/5055))
- Improve innerHTML handling in code ([#5057](https://github.com/maplibre/maplibre-gl-js/pull/5057)))
- Fix geometry beyond tile borders being rendered ([#4868](https://github.com/maplibre/maplibre-gl-js/pull/4868))
- Fix line-placed map-pitch-aligned texts being too large when viewed from some latitudes on a globe ([#4786](https://github.com/maplibre/maplibre-gl-js/issues/4786))
- Disabled unsupported Fog rendering, for Terrain3D on Globe ([#4963](https://github.com/maplibre/maplibre-gl-js/pull/4963))
- Fix issue where raster tile source won't fetch updates following request error ([#4890](https://github.com/maplibre/maplibre-gl-js/pull/4890))
- Fix 3D models in custom layers not being properly occluded by the globe ([#4817](https://github.com/maplibre/maplibre-gl-js/issues/4817))
- Fix issue where raster tiles were not rendered correctly when using globe and terrain ([#4912](https://github.com/maplibre/maplibre-gl-js/pull/4912))
- Fix text not being hidden behind the globe when overlap mode was set to `always` ([#4802](https://github.com/maplibre/maplibre-gl-js/issues/4802))
- Fix a single white frame being displayed when the map internally transitions from mercator to globe projection ([#4816](https://github.com/maplibre/maplibre-gl-js/issues/4816))
- Fix loading of RTL plugin version 0.3.0 ([#4860](https://github.com/maplibre/maplibre-gl-js/pull/4860))
- Fix a memory leak due to missing removal of event listener registration ([#4824](https://github.com/maplibre/maplibre-gl-js/pull/4824))
- Improve symbol collision performance for both mercator and globe projections ([#4778](https://github.com/maplibre/maplibre-gl-js/pull/4778))
- Fix bad line scaling near the poles under globe projection ([#4778](https://github.com/maplibre/maplibre-gl-js/pull/4778))
- Fix globe loading many tiles at an unnecessarily high zoom level when the camera is pitched ([#4778](https://github.com/maplibre/maplibre-gl-js/pull/4778))

## 5.0.0-pre.10

### ✨ Features and improvements

- Add support for projection type expression as part of a refactoring of the transfrom and projection classes ([#5139](https://github.com/maplibre/maplibre-gl-js/pull/5139))
- ⚠️ Support setting WebGL context options on map creation ([#5196](https://github.com/maplibre/maplibre-gl-js/pull/5196)). Previously supported WebGL context options like `antialias`, `preserveDrawingBuffer` and `failIfMajorPerformanceCaveat` must now be defined inside the `canvasContextAttributes` object on `MapOptions`.
- Dual-Stack WebGL Runtime with WebGL2 to WebGL1 Fallback ([#5198](https://github.com/maplibre/maplibre-gl-js/pull/5198))

### 🐞 Bug fixes

- Fix globe custom layers being supplied incorrect matrices after projection transition to mercator ([#5150](https://github.com/maplibre/maplibre-gl-js/pull/5150))
- Fix custom 3D models disappearing during projection transition ([#5150](https://github.com/maplibre/maplibre-gl-js/pull/5150))
- Fix regression in NavigationControl compass on Firefox and Safari browsers ([#5205](https://github.com/maplibre/maplibre-gl-js/pull/5205))

## 5.0.0-pre.9

### 🐞 Bug fixes

- Fix smooth mouse wheel zooming ([#5154](https://github.com/maplibre/maplibre-gl-js/pull/5154))
- ⚠️ Change drag rotate behavior to be less abrupt around the center ([#5104](https://github.com/maplibre/maplibre-gl-js/pull/5104))
- Fix regression in render world copies ([#5101](https://github.com/maplibre/maplibre-gl-js/pull/5101))
- Fix unwanted roll when motion is interrupted ([#5083](https://github.com/maplibre/maplibre-gl-js/pull/5083))
- Fix `geometry-type` filter expression results ([#5132](https://github.com/maplibre/maplibre-gl-js/pull/5132))
- Fix easeTo not applying padding in globe projection ([#5134](https://github.com/maplibre/maplibre-gl-js/pull/5134))
- Convert WebGL1 shaders to WebGL2 ([#5166](https://github.com/maplibre/maplibre-gl-js/pull/5166))

## 5.0.0-pre.8

### ✨ Features and improvements

- ⚠️ Change the return type of `on` method to return a `Subscription` to allow for easy unsubscribe ([#5080](https://github.com/maplibre/maplibre-gl-js/pull/5080))

### 🐞 Bug fixes

- Fixes line flickering problem ([#5094](https://github.com/maplibre/maplibre-gl-js/pull/5094))
- Fix poor performance in Chrome related to passing matrices to WebGL ([#5072](https://github.com/maplibre/maplibre-gl-js/pull/5072))

## 5.0.0-pre.7

### ✨ Features and improvements

- ⚠️ Change drag rotate behavior to be around the center of the screen ([#5074](https://github.com/maplibre/maplibre-gl-js/pull/5074))
- Export `Event` class ([#5016](https://github.com/maplibre/maplibre-gl-js/pull/5016))
- Support Vertical Perspective projection ([#5023](https://github.com/maplibre/maplibre-gl-js/pull/5023))

### 🐞 Bug fixes

- Fixes scale control for globe on zoom out ([#4897](https://github.com/maplibre/maplibre-gl-js/pull/4897))
- Fixes cooperative gestures displaying the mobile help text when screen width is smaller than 480px on non-touch devices ([#5053](https://github.com/maplibre/maplibre-gl-js/pull/5053))
- Fixes incorrect cluster radius scaling in `GeoJSONSource.setClusterOptions()` ([#5055](https://github.com/maplibre/maplibre-gl-js/pull/5055))
- Improve innerHTML handling in code ([#5057](https://github.com/maplibre/maplibre-gl-js/pull/5057)))
- Fix geometry beyond tile borders being rendered ([#4868](https://github.com/maplibre/maplibre-gl-js/pull/4868))

## 5.0.0-pre.6

### ✨ Features and improvements

- When clustering circles and the promoteId is set to some parameter, the promoted ID is used on non-clustered features and the cluster_id is used on clustered features. Previously the ID was undefined for non-clustered features ([#4899](https://github.com/maplibre/maplibre-gl-js/pull/4899))
- Support Terrain in Globe projection ([#4976](https://github.com/maplibre/maplibre-gl-js/pull/4976))
- Improved performance of the `coveringTiles` (tile culling) function for globe ([#4937](https://github.com/maplibre/maplibre-gl-js/pull/4937))

### 🐞 Bug fixes

- ⚠️ Fix level of detail at high pitch angle by changing which tiles to load ([#3983](https://github.com/maplibre/maplibre-gl-js/issues/3983))
- ~~⚠️ Fix URL parsing in `normalizeSpriteURL`, sprite URLs must be absolute ([#4962](https://github.com/maplibre/maplibre-gl-js/issues/4962))~~

## 5.0.0-pre.5

### ✨ Features and improvements

- Catches network fetching errors such as CORS, DNS or malformed URL as actual `AJAXError` to expose HTTP request details to the `"error"` event (https://github.com/maplibre/maplibre-gl-js/pull/4822)
- Add setVerticalFieldOfView() to public API ([#4717](https://github.com/maplibre/maplibre-gl-js/issues/4717))
- ⚠️ Return actual altitude from queryTerrainElevation + Pass non-translated matrices to custom layer on mercator map ([#3854](https://github.com/maplibre/maplibre-gl-js/pull/3854))
- Disable sky when using globe and blend it in when changing to mercator ([#4853](https://github.com/maplibre/maplibre-gl-js/issues/4853))
- New GlobeControl ([#4960](https://github.com/maplibre/maplibre-gl-js/pull/4960))

### 🐞 Bug fixes

- Fix line-placed map-pitch-aligned texts being too large when viewed from some latitudes on a globe ([#4786](https://github.com/maplibre/maplibre-gl-js/issues/4786))
- Disabled unsupported Fog rendering, for Terrain3D on Globe ([#4963](https://github.com/maplibre/maplibre-gl-js/pull/4963))

## 5.0.0-pre.4

### ✨ Features and improvements

- ⚠️ Changed `geometry-type` to identify "Multi-" features ([#4877](https://github.com/maplibre/maplibre-gl-js/pull/4877))
- Add support for pitch > 90 degrees ([#4717](https://github.com/maplibre/maplibre-gl-js/issues/4717))

### 🐞 Bug fixes

- ~~⚠️ Fix order of normalizeSpriteURL and transformRequest in loadSprite ([#3897](https://github.com/maplibre/maplibre-gl-js/issues/3897))~~
- ⚠️ Remove unminified prod build ([#4906](https://github.com/maplibre/maplibre-gl-js/pull/4906))
- Fix issue where raster tile source won't fetch updates following request error ([#4890](https://github.com/maplibre/maplibre-gl-js/pull/4890))
- Fix 3D models in custom layers not being properly occluded by the globe ([#4817](https://github.com/maplibre/maplibre-gl-js/issues/4817))
- Fix issue where raster tiles were not rendered correctly when using globe and terrain ([#4912](https://github.com/maplibre/maplibre-gl-js/pull/4912))

## 5.0.0-pre.3

### ✨ Features and improvements

- Add support for camera roll angle ([#4717](https://github.com/maplibre/maplibre-gl-js/issues/4717))

### 🐞 Bug fixes

- Fix text not being hidden behind the globe when overlap mode was set to `always` ([#4802](https://github.com/maplibre/maplibre-gl-js/issues/4802))
- Fix a single white frame being displayed when the map internally transitions from mercator to globe projection ([#4816](https://github.com/maplibre/maplibre-gl-js/issues/4816))
- Fix loading of RTL plugin version 0.3.0 ([#4860](https://github.com/maplibre/maplibre-gl-js/pull/4860))

## 5.0.0-pre.2

### ✨ Features and improvements

- Improve performance of `queryRenderedFeatures` by using JavaScript `Set`s to assess layer membership internally ([#4777](https://github.com/maplibre/maplibre-gl-js/pull/4777))

### 🐞 Bug fixes

- Fix a memory leak due to missing removal of event listener registration ([#4824](https://github.com/maplibre/maplibre-gl-js/pull/4824))
- Improve symbol collision performance for both mercator and globe projections ([#4778](https://github.com/maplibre/maplibre-gl-js/pull/4778))
- Fix bad line scaling near the poles under globe projection ([#4778](https://github.com/maplibre/maplibre-gl-js/pull/4778))
- Fix globe loading many tiles at an unnecessarily high zoom level when the camera is pitched ([#4778](https://github.com/maplibre/maplibre-gl-js/pull/4778))

## 5.0.0-pre.1

### ✨ Features and improvements

- Support globe mode ([#3963](https://github.com/maplibre/maplibre-gl-js/issues/3963))
- Merge atmosphere and sky implementation ([#3888](https://github.com/maplibre/maplibre-gl-js/issues/3888))
- Add option to display a realistic atmosphere when using a Globe projection ([#3888](https://github.com/maplibre/maplibre-gl-js/issues/3888))

## 4.7.1

### 🐞 Bug fixes

- Fix circle won't render on mesa 24.1 with AMD GPU ([#4062](https://github.com/maplibre/maplibre-gl-js/issues/4062))
- Fix hash router for urls ending with a hashtag ([#4730](https://github.com/maplibre/maplibre-gl-js/pull/4730))
- Replace rollup-plugin-sourcemaps with rollup-plugin-sourcemaps2 ([#4740](https://github.com/maplibre/maplibre-gl-js/pull/4740))

## 4.7.0

### ✨ Features and improvements

- Support multiple layers in `map.on`, `map.once` and `map.off` methods ([#4570](https://github.com/maplibre/maplibre-gl-js/pull/4570))
- Ensure GeoJSON cluster sources emit a console warning if `maxzoom` is less than or equal to `clusterMaxZoom` since in this case you may see unexpected results. ([#4604](https://github.com/maplibre/maplibre-gl-js/pull/4604))

### 🐞 Bug fixes

- Heatmap Fix for 3D terrain ([#4571](https://github.com/maplibre/maplibre-gl-js/pull/4571))
- Fix Map#off to not remove listener with layer(s) registered with Map#once ([#4592](https://github.com/maplibre/maplibre-gl-js/pull/4592))
- Improve types a bit for `addSource` and `getSource` ([#4616](https://github.com/maplibre/maplibre-gl-js/pull/4616))
- Fix the color near the horizon when terrain is enabled without any sky ([#4607](https://github.com/maplibre/maplibre-gl-js/pull/4607))
- Fix bug where `fitBounds` and `cameraForBounds` would not display across the 180th meridian (antimeridian)
- Fix white flickering on map resize ([#4158](https://github.com/maplibre/maplibre-gl-js/pull/4158))
- Fixed a performance regression related to symbol placement ([#4599](https://github.com/maplibre/maplibre-gl-js/pull/4599))
- Fix a bug where cloning a Transform instance didn't include the `lngRange`. This caused a bug where
using `transformCameraUpdate` caused the `maxBounds` to stop working just for east/west bounds. ([#4625](https://github.com/maplibre/maplibre-gl-js/pull/4625))

## 4.6.0

### ✨ Features and improvements

- Prefer local glyph rendering for all CJKV characters, not just those in the CJK Unified Ideographs, Hiragana, Katakana, and Hangul Syllables blocks. ([#4560](https://github.com/maplibre/maplibre-gl-js/pull/4560)))

### 🐞 Bug fixes

- Fix right-to-left layout of labels that contain characters in the Arabic Extended-B code block. ([#4536](https://github.com/maplibre/maplibre-gl-js/pull/4536))
- Fix 3D map freezing when camera is adjusted against map bounds. ([#4537](https://github.com/maplibre/maplibre-gl-js/issues/4537))
- Fix `getStyle()` to return a clone so the object cannot be internally changed ([#4488](https://github.com/maplibre/maplibre-gl-js/issues/4488))
- Fix issues with setting sky to `undefined` ([#4587](https://github.com/maplibre/maplibre-gl-js/pull/4587)))

## 4.5.2

### ✨ Features and improvements

- Emit events when the cooperative gestures option has prevented a gesture. ([#4470](https://github.com/maplibre/maplibre-gl-js/pull/4470))
- Enable anisotropic filtering only when the pitch is greater than 20 degrees to preserve image sharpness on flat or slightly tilted maps.

### 🐞 Bug fixes

- Fix camera being able to move into 3D terrain ([#1542](https://github.com/maplibre/maplibre-gl-js/issues/1542))

## 4.5.1

### ✨ Features and improvements

- Allow trackpad pinch gestures to break through the `cooperativeGestures` setting, bringing it in line with other embedded map behaviours, such as Google Maps and Mapbox. ([#4465](https://github.com/maplibre/maplibre-gl-js/pull/4465))
- Expose projection matrix parameters ([#3136](https://github.com/maplibre/maplibre-gl-js/pull/3136))
- Add option to position markers at subpixel coordinates to prevent markers jumping on `moveend` ([#4458](https://github.com/maplibre/maplibre-gl-js/pull/4458))

### 🐞 Bug fixes

- Fix lag on fast map zoom ([#4366](https://github.com/maplibre/maplibre-gl-js/pull/4366))
- Fix unguarded read access to possibly undefined object ([#4431](https://github.com/maplibre/maplibre-gl-js/pull/4431))
- Fix remove hash string when map is removed ([#4427](https://github.com/maplibre/maplibre-gl-js/pull/4427))
- Fix GeolocateControl may be added twice when calling addControl/removeControl/addControl rapidly ([#4454](https://github.com/maplibre/maplibre-gl-js/pull/4454))
- Fix `style.loadURL` abort error being logged when removing style ([#4425](https://github.com/maplibre/maplibre-gl-js/pull/4425))
- Fix vector tiles not loading when html is opened via "resource://android" (i.e., the assets folder) in GeckoView on Android ([#4451](https://github.com/maplibre/maplibre-gl-js/pull/4451))

## 4.5.0

### ✨ Features and improvements

- Add sky implementation according to spec ([#3645](https://github.com/maplibre/maplibre-gl-js/pull/3645))

### 🐞 Bug fixes

- Fix (de)serialization of extends of built-ins (currently only AjaxError) not working correctly in web_worker_transfer. Also refactored related web_worker_transfer code and added more tests ([#4024](https://github.com/maplibre/maplibre-gl-js/pull/4211))

## 4.4.1

### 🐞 Bug fixes

- Fix `terrain` listener memory leak when adding and removing Marker ([#4284](https://github.com/maplibre/maplibre-gl-js/pull/4284))

## 4.4.0

### ✨ Features and improvements

- Improve animation curve when easeTo and flyTo with constraints ([#3793](https://github.com/maplibre/maplibre-gl-js/pull/3793))
- For filled extrusions, calculate the elevation per polygon ([#3313](https://github.com/maplibre/maplibre-gl-js/issues/3313))
- Add events to `GeolocateControl` to allow a more granular interaction ([#3847](https://github.com/maplibre/maplibre-gl-js/pull/3847))
- Make `MapOptions.style` optional to be consistent with `Map.setStyle(null)` ([#4151](https://github.com/maplibre/maplibre-gl-js/pull/4151))
- Use Autoprefixer to handle vendor prefixes in CSS ([#4165](https://github.com/maplibre/maplibre-gl-js/pull/4165))
- Make `aria-label` configurable for Map, Marker and Popup ([#4147](https://github.com/maplibre/maplibre-gl-js/pull/4147))
- Map `<canvas>` is focusable only when interactive ([#4147](https://github.com/maplibre/maplibre-gl-js/pull/4147))
- "Accept" headers set in Request Transformers are not overwritten ([#4210](https://github.com/maplibre/maplibre-gl-js/pull/4210))
- ⚠️ Rename projMatrix to modelViewProjectionMatrix. Also rename invProjMatrix, alignedProjMatrix accordingly ([#4215](https://github.com/maplibre/maplibre-gl-js/pull/4215))
- Publish an unminified prod build ([#4265](https://github.com/maplibre/maplibre-gl-js/pull/4265))

### 🐞 Bug fixes

- ⚠️ Allow breaking lines in labels before a left parenthesis ([#4138](https://github.com/maplibre/maplibre-gl-js/pull/4138))
- ⚠️ Fix ignoring embedded line breaks when `symbol-placement` is `line` or `line-center` ([#4124](https://github.com/maplibre/maplibre-gl-js/pull/4124))
- Ensure loseContext exists before calling it ([#4245](https://github.com/maplibre/maplibre-gl-js/pull/4245))
- Update deprecated `-ms-high-contrast` vendor prefix to `(forced-colors: active)` and `(prefers-color-scheme: light)` as appropriate ([#4250](https://github.com/maplibre/maplibre-gl-js/pull/4250))

## 4.3.2

### 🐞 Bug fixes

- Fix an issue with `moveend` zoom being different than the actual current zoom ([#4132](https://github.com/maplibre/maplibre-gl-js/pull/4132))

## 4.3.1

### 🐞 Bug fixes

- Fix drift in zoom that may happen during flyTo and easeTo due to freezeElevation logic. ([#3878](https://github.com/maplibre/maplibre-gl-js/issues/3878))

## 4.3.0

### ✨ Features and improvements

- Add `getData` method for GeoJSON Sources to provide the possibility to obtain all the source's features ([#4082](https://github.com/maplibre/maplibre-gl-js/pull/4082))
- Allow cross-fading between raster tile source updates at the same zoom level ([#4072](https://github.com/maplibre/maplibre-gl-js/pull/4072))

### 🐞 Bug fixes

- Fix normalizeSpriteURL before transformRequest throwing an Error with relative URLs ([#3897](https://github.com/maplibre/maplibre-gl-js/issues/3897))
- Fix return type of map.cameraForBounds ([#3760](https://github.com/maplibre/maplibre-gl-js/issues/3760))
- Fix to run benchmark with MAPLIBRE_STYLES environment variable ([#2122](https://github.com/maplibre/maplibre-gl-js/issues/2122))
- Fix symbol collisions using inaccurate and sometimes entirely wrong collision boxes when the map is pitched or rotated ([#210](https://github.com/maplibre/maplibre-gl-js/issues/210))
- Fix `text-translate` and `icon-translate` behaving weirdly and inconsistently with other `-translate` properties ([#3456](https://github.com/maplibre/maplibre-gl-js/issues/3456))
- Fix symbol collision debug view (`showCollisionBoxes`) not showing the actual bounding boxes used for collision and click areas. The displayed boxes now match actual collision boxes exactly ([#4071](https://github.com/maplibre/maplibre-gl-js/pull/4071))
- Fix symbol collision boxes not being accurate for variable-anchor symbols ([#4071](https://github.com/maplibre/maplibre-gl-js/pull/4071))
- Fix icon collision boxes using `text-translate` property for translation instead of the correct `icon-translate` ([#4071](https://github.com/maplibre/maplibre-gl-js/pull/4071))

## 4.2.0

### ✨ Features and improvements

- Update `Popup`'s methods `addClass` and `removeClass` to return an instance of Popup ([#3975](https://github.com/maplibre/maplibre-gl-js/pull/3975))
- New map option to decide whether to cancel previous pending tiles while zooming in ([#4051](https://github.com/maplibre/maplibre-gl-js/pull/4051))
- Sprites include optional textFitHeight and textFitWidth values ([#4019](https://github.com/maplibre/maplibre-gl-js/pull/4019))
- Add support for `distance` expression ([#4076](https://github.com/maplibre/maplibre-gl-js/pull/4076))

## 4.1.3

### ✨ Features and improvements

- Added const enum for actor messages to improve readability and maintainability. In tsconfig.json, `isolatedModules` flag is set to false in favor of generated JS size. ([#3879](https://github.com/maplibre/maplibre-gl-js/issues/3879))

### 🐞 Bug fixes

- Fix different unwanted panning changes at the end of a panning motion, that happen on a large screen ([#3935](https://github.com/maplibre/maplibre-gl-js/issues/3935))
- Fix image sources not being marked as loaded on error ([#3981](https://github.com/maplibre/maplibre-gl-js/pull/3981))
- Fix ScaleControl options should be optional. ([#4002](https://github.com/maplibre/maplibre-gl-js/pull/4002))
- Fix race condition in `SourceCache` that makes unit tests unstable. Eliminate a redundant 'visibility' event fired from Style class. ([#3992](https://github.com/maplibre/maplibre-gl-js/issues/3992))
- Fix paint property not being updated by setPaintProperty ([#2651](https://github.com/maplibre/maplibre-gl-js/issues/2651))

## 4.1.2

### ✨ Features and improvements

- Hide Popup when its parent Marker is behind terrain ([#3865](https://github.com/maplibre/maplibre-gl-js/pull/3865))

### 🐞 Bug fixes

- Fix type definition on `localIdeographFontFamily` ([#3896](https://github.com/maplibre/maplibre-gl-js/pull/3896))
- Fix unwanted panning changes at the end of a panning motion ([#3872](https://github.com/maplibre/maplibre-gl-js/issues/3872))
- Fix `close` events being fired for popups that aren't open ([#3901](https://github.com/maplibre/maplibre-gl-js/pull/3901))

## 4.1.1

### ✨ Features and improvements

- Improve animation curve when easeTo and flyTo with constraints ([#3793](https://github.com/maplibre/maplibre-gl-js/pull/3793))

### 🐞 Bug fixes

- Fix unwanted zoom changes at the end of a panning motion ([#2094](https://github.com/maplibre/maplibre-gl-js/issues/2094))

## 4.1.0

### ✨ Features and improvements

- Add option to position popup at subpixel coordinates to allow for smooth animations ([#3710](https://github.com/maplibre/maplibre-gl-js/pull/3710))
- Constrain horizontal panning when renderWorldCopies is set to false ([3738](https://github.com/maplibre/maplibre-gl-js/pull/3738))

### 🐞 Bug fixes

- Fix popup appearing far from marker that was moved to a side globe ([3712](https://github.com/maplibre/maplibre-gl-js/pull/3712))
- Set text color to ensure contrast in the attribution pill ([3737](https://github.com/maplibre/maplibre-gl-js/pull/3737))
- Fix memory leak in Worker when map is removed ([3734](https://github.com/maplibre/maplibre-gl-js/pull/3734))
- Fix issue with `FullscreenControl` when MapLibre is within a [ShadowRoot](https://developer.mozilla.org/en-US/docs/Web/API/ShadowRoot) ([#3573](https://github.com/maplibre/maplibre-gl-js/pull/3573))
- Fix performance regression with `setRTLTextPlugin` which can cause 1 or 2 extra frames to render. ([#3728](https://github.com/maplibre/maplibre-gl-js/pull/3728))

## 4.0.2

### 🐞 Bug fixes

- Fix `Style.setState` ignoring validate flag ([#3709](https://github.com/maplibre/maplibre-gl-js/pull/3709))
- Fix marker flying off near horizon ([3704](https://github.com/maplibre/maplibre-gl-js/pull/3704))

## 4.0.1

### ✨ Features and improvements

- Add `setUrl` method to RasterTileSource to dynamically update existing TileJSON resource. ([3700](https://github.com/maplibre/maplibre-gl-js/pull/3700))

### 🐞 Bug fixes

- Fix Marker losing opacity after window resize ([#3656](https://github.com/maplibre/maplibre-gl-js/pull/3656))
- Fix vector tiles not loading when html is opened via "file://" ([#3681](https://github.com/maplibre/maplibre-gl-js/pull/3681))

## 4.0.0

### ✨ Features and improvements

- ⚠️ Remove all global getters and setters from `maplibregl`, this means the the following methods have changed:

  - `maplibregl.version` => `getVersion()`
  - `maplibregl.workerCount` => `getWorkerCount()`, `setWorkerCount(...)`
  - `maplibregl.maxParallelImageRequests` => `getMaxParallelImageRequests()`, `setMaxParallelImageRequests(...)`
  - `maplibregl.workerUrl` => `getWorkerUrl()`, `setWorkerUrl(...)`

  This is to avoid the need to use a global object and allow named exports/imports ([#3601](https://github.com/maplibre/maplibre-gl-js/issues/3601))

- ⚠️ Change attribution to be on by default, change `MapOptions.attributionControl` to be the type that the control handles, removed `MapOptions.customAttribution` ([#3618](https://github.com/maplibre/maplibre-gl-js/issues/3618))
  Note: showing the logo of MapLibre is not required for using MapLibre.
- ⚠️ Changed cooperative gesture config and removed the strings from it in favor of the locale variable ([#3621](https://github.com/maplibre/maplibre-gl-js/issues/3621))
- ⚠️ Changed the terrain enable disable locale key to match the other keys' styles, updated the typings to allow using locale with more ease ([#3621](https://github.com/maplibre/maplibre-gl-js/issues/3621))
- ⚠️ Add the ability to import a script in the worker thread and call `addProtocol` and `removeProtocol` there ([#3459](https://github.com/maplibre/maplibre-gl-js/pull/3459)) - this also changed how `addSourceType` works since now you'll need to load the script with `maplibregl.importScriptInWorkers`.
- ⚠️ Changes `addProtocol` to be promise-based without the usage of callbacks and cancelable ([#3433](https://github.com/maplibre/maplibre-gl-js/pull/3433))
- ⚠️ Moved the `addSourceType` to be a part of the global maplibregl object instead of being per map object ([#3420](https://github.com/maplibre/maplibre-gl-js/pull/3420))
- ⚠️ Removed callback usage from `map.loadImage` in continue to below change ([#3422](https://github.com/maplibre/maplibre-gl-js/pull/3422))
- ⚠️ Changed the `GeoJSONSource`'s `getClusterExpansionZoom`, `getClusterChildren`, `getClusterLeaves` methods to return a `Promise` instead of a callback usage ([#3421](https://github.com/maplibre/maplibre-gl-js/pull/3421))
- ⚠️ Changed the `setRTLTextPlugin` function to return a promise instead of using callback ([#3418](https://github.com/maplibre/maplibre-gl-js/pull/3418)) this also changed how the RTL plugin code is handled internally by splitting the main thread and worker thread code.
- ⚠️ Remove `setCooperativeGestures` and `getCooperativeGestures` functions in favor of `cooperativeGestures` handler which now has an `enabled()` or `disabled()` methods ([#3430](https://github.com/maplibre/maplibre-gl-js/pull/3430))
- ⚠️ Changed the underlying worker communication from callbacks to promises. This has a breaking effect on the implementation of custom `WorkerSource` and how it behaves ([#3233](https://github.com/maplibre/maplibre-gl-js/pull/3233))
- ⚠️ Changed the `Source` interface to return promises instead of callbacks ([#3233](https://github.com/maplibre/maplibre-gl-js/pull/3233))
- ⚠️ Changed all the sources to be promises based. ([#3233](https://github.com/maplibre/maplibre-gl-js/pull/3233))
- ⚠️ Changed the `map.loadImage` method to return a `Promise` instead of a callback usage ([#3233](https://github.com/maplibre/maplibre-gl-js/pull/3233))
- Add "opacity" option and `setOpacity` method to Marker ([#3620](https://github.com/maplibre/maplibre-gl-js/pull/3620))
- Created a new example showing how to place a threejs scene as a `CustomLayer` over maplibre 3d-terrain ([#3429](https://github.com/maplibre/maplibre-gl-js/pull/3429))
- Changed `ImageRequest` to be `Promise` based ([#3233](https://github.com/maplibre/maplibre-gl-js/pull/3233))
- Improved precision and added a subtle fade transition to marker opacity changes ([#3431](https://github.com/maplibre/maplibre-gl-js/pull/3431))
- Adds support for terrain in `setStyle` with diff method ([#3515](https://github.com/maplibre/maplibre-gl-js/pull/3515), [#3463](https://github.com/maplibre/maplibre-gl-js/pull/3463))
- Upgraded to use Node JS 20 and removed the dependency of `gl` package from the tests to allow easier development setup. ([#3452](https://github.com/maplibre/maplibre-gl-js/pull/3452))

### 🐞 Bug fixes

- Fix wheel zoom to be into the same direction above or under the horizon ([#3398](https://github.com/maplibre/maplibre-gl-js/issues/3398))
- Fix \_cameraForBoxAndBearing not fitting bounds properly when using asymmetrical camera viewport and bearing.([#3591](https://github.com/maplibre/maplibre-gl-js/pull/3591))
- Fix missing export `Map` type in the `d.ts` file ([#3564](https://github.com/maplibre/maplibre-gl-js/pull/3564))
- Fix the shifted mouse events after a css transform scale on the map container ([#3437](https://github.com/maplibre/maplibre-gl-js/pull/3437))
- Fix markers remaining transparent when disabling terrain ([#3431](https://github.com/maplibre/maplibre-gl-js/pull/3431))
- Fix labels disappearing when enabling terrain at high zoom ([#3545](https://github.com/maplibre/maplibre-gl-js/pull/3545))
- Fix zooming outside the central globe when terrain 3D is enabled ([#3425](https://github.com/maplibre/maplibre-gl-js/pull/3425))
- Fix cursor being shown indefinitely as a pointer when removing a popup with its `trackPointer` method active ([#3434](https://github.com/maplibre/maplibre-gl-js/pull/3434))
- Fix a bug in showing cooperative gestures when scroll zoom is disabled ([#2498](https://github.com/maplibre/maplibre-gl-js/pull/2498))
- Handle loading of empty raster tiles (204 No Content) ([#3428](https://github.com/maplibre/maplibre-gl-js/pull/3428))
- Fixes a security issue in `Actor` against XSS attacks in postMessage / onmessage ([#3239](https://github.com/maplibre/maplibre-gl-js/pull/3239))

## 4.0.0-pre.6

### ✨ Features and improvements

- ⚠️ Change attribution to be on by default, change `MapOptions.attributionControl` to be the type that the control handles, removed `MapOptions.customAttribution` ([#3618](https://github.com/maplibre/maplibre-gl-js/issues/3618))
  Note: showing the logo of MapLibre is not required for using MapLibre.
- ⚠️ Changed cooperative gesture config and removed the strings from it in favor of the locale variable ([#3621](https://github.com/maplibre/maplibre-gl-js/issues/3621))
- ⚠️ Changed the terrain enable disable locale key to match the other keys' styles, updated the typings to allow using locale with more ease ([#3621](https://github.com/maplibre/maplibre-gl-js/issues/3621))
- Add "opacity" option and "setOpacity" method to Marker ([#3620](https://github.com/maplibre/maplibre-gl-js/pull/3620))

## 4.0.0-pre.5

### ✨ Features and improvements

- ⚠️ Remove all global getters and setters from `maplibregl`, this means the the following methods have changed:
  `maplibregl.version` => `getVersion()`
  `maplibregl.workerCount` => `getWorkerCount()`, `setWorkerCount(...)`
  `maplibregl.maxParallelImageRequests` => `getMaxParallelImageRequests()`, `setMaxParallelImageRequests(...)`
  `maplibregl.workerUrl` => `getWorkerUrl()`, `setWorkerUrl(...)`
  This is to avoid the need to use a global object and allow named exports/imports ([#3601](https://github.com/maplibre/maplibre-gl-js/issues/3601))

### 🐞 Bug fixes

- Fix wheel zoom to be into the same direction above or under the horizon ([#3398](https://github.com/maplibre/maplibre-gl-js/issues/3398))
- Fix \_cameraForBoxAndBearing not fitting bounds properly when using asymmetrical camera viewport and bearing ([#3591](https://github.com/maplibre/maplibre-gl-js/pull/3591))

## 4.0.0-pre.4

### 🐞 Bug fixes

- Fix missing export `Map` type in the `d.ts` file ([#3564](https://github.com/maplibre/maplibre-gl-js/pull/3564))

## 4.0.0-pre.3

### ✨ Features and improvements

- ⚠️ Add the ability to import a script in the worker thread and call `addProtocol` and `removeProtocol` there ([#3459](https://github.com/maplibre/maplibre-gl-js/pull/3459)) - this also changed how `addSourceType` works since now you'll need to load the script with `maplibregl.importScriptInWorkers`.
- Upgraded to use Node JS 20 and removed the dependency of `gl` package from the tests to allow easier development setup. ([#3452](https://github.com/maplibre/maplibre-gl-js/pull/3452))
- Improved precision and added a subtle fade transition to marker opacity changes ([#3431](https://github.com/maplibre/maplibre-gl-js/pull/3431))
- Adds support for terrain in `setStyle` with diff method ([#3515](https://github.com/maplibre/maplibre-gl-js/pull/3515), [#3463](https://github.com/maplibre/maplibre-gl-js/pull/3463))

### 🐞 Bug fixes

- Fix the shifted mouse events after a css transform scale on the map container ([#3437](https://github.com/maplibre/maplibre-gl-js/pull/3437))
- Fix markers remaining transparent when disabling terrain ([#3431](https://github.com/maplibre/maplibre-gl-js/pull/3431))
- Fix labels disappearing when enabling terrain at high zoom ([#3545](https://github.com/maplibre/maplibre-gl-js/pull/3545))

## 4.0.0-pre.2

### ✨ Features and improvements

- ⚠️ Changes `addProtocol` to be promise-based without the usage of callbacks and cancelable ([#3433](https://github.com/maplibre/maplibre-gl-js/pull/3433))
- ⚠️ Moved the `addSourceType` to be a part of the global maplibregl object instead of being per map object ([#3420](https://github.com/maplibre/maplibre-gl-js/pull/3420))
- ⚠️ Removed callback usage from `map.loadImage` in continue to below change ([#3422](https://github.com/maplibre/maplibre-gl-js/pull/3422))
- ⚠️ Changed the `GeoJSONSource`'s `getClusterExpansionZoom`, `getClusterChildren`, `getClusterLeaves` methods to return a `Promise` instead of a callback usage ([#3421](https://github.com/maplibre/maplibre-gl-js/pull/3421))
- ⚠️ Changed the `setRTLTextPlugin` function to return a promise instead of using callback ([#3418](https://github.com/maplibre/maplibre-gl-js/pull/3418)) this also changed how the RTL plugin code is handled internally by splitting the main thread and worker thread code.
- ⚠️ Remove `setCooperativeGestures` and `getCooperativeGestures` functions in favor of `cooperativeGestures` handler which now has an `enabled()` or `disabled()` methods ([#3430](https://github.com/maplibre/maplibre-gl-js/pull/3430))
- Created a new example showing how to place a threejs scene as a `CustomLayer` over maplibre 3d-terrain ([#3429](https://github.com/maplibre/maplibre-gl-js/pull/3429))

### 🐞 Bug fixes

- Fix zooming outside the central globe when terrain 3D is enabled ([#3425](https://github.com/maplibre/maplibre-gl-js/pull/3425))
- Fix cursor being shown indefinitely as a pointer when removing a popup with its `trackPointer` method active ([#3434](https://github.com/maplibre/maplibre-gl-js/pull/3434))
- Fix a bug in showing cooperative gestures when scroll zoom is disabled ([#2498](https://github.com/maplibre/maplibre-gl-js/pull/2498))
- Handle loading of empty raster tiles (204 No Content) ([#3428](https://github.com/maplibre/maplibre-gl-js/pull/3428))

## 4.0.0-pre.1

### ✨ Features and improvements

- Changed `ImageRequest` to be `Promise` based ([#3233](https://github.com/maplibre/maplibre-gl-js/pull/3233))
- ⚠️ Changed the underlying worker communication from callbacks to promises. This has a breaking effect on the implementation of custom `WorkerSource` and how it behaves ([#3233](https://github.com/maplibre/maplibre-gl-js/pull/3233))
- ⚠️ Changed the `Source` interface to return promises instead of callbacks ([#3233](https://github.com/maplibre/maplibre-gl-js/pull/3233))
- ⚠️ Changed all the sources to be promises based. ([#3233](https://github.com/maplibre/maplibre-gl-js/pull/3233))
- ⚠️ Changed the `map.loadImage` method to return a `Promise` instead of a callback usage ([#3233](https://github.com/maplibre/maplibre-gl-js/pull/3233))

### 🐞 Bug fixes

- Fixes a security issue in `Actor` against XSS attacks in postMessage / onmessage ([#3239](https://github.com/maplibre/maplibre-gl-js/pull/3239))

## 3.6.2

### 🐞 Bug fixes

- Fix mapbox-gl-draw example ([#2601](https://github.com/maplibre/maplibre-gl-js/issues/2601), [#3394](https://github.com/maplibre/maplibre-gl-js/pull/3394))
- Fix fill patterns sometimes not rendering at all ([#3339](https://github.com/maplibre/maplibre-gl-js/pull/3339))

## 3.6.1

### 🐞 Bug fixes

- Fix `undefined` `_onEaseFrame` call in `Camera._renderFrameCallback()` while doing `Camera.jumpTo` during a `Camera.easeTo` ([#3332](https://github.com/maplibre/maplibre-gl-js/pull/3332))

## 3.6.0

### ✨ Features and improvements

- Add getLayersOrder() to Map and Style ([#3279](https://github.com/maplibre/maplibre-gl-js/pull/3279))
- Updated description of `fullscreen` example ([#3311](https://github.com/maplibre/maplibre-gl-js/pull/3311))

### 🐞 Bug fixes

- Fix null feature properties in resolve_tokens ([#3272](https://github.com/maplibre/maplibre-gl-js/pull/3272))

## 3.5.2

### ✨ Features and improvements

- Convert plantuml diagrams to mermaid ([#3217](https://github.com/maplibre/maplibre-gl-js/pull/3217))
- Improve buffer transfer in Safari after Safari fixed a memory leak bug ([#3225](https://github.com/maplibre/maplibre-gl-js/pull/3225))
- Minify internal exports to reduce bundle size ([#3216](https://github.com/maplibre/maplibre-gl-js/pull/3216))

### 🐞 Bug fixes

- Add terrain property to map style object ([#3234](https://github.com/maplibre/maplibre-gl-js/pull/3234))
- Fix exception thrown from `isWebGL2` check ([#3238](https://github.com/maplibre/maplibre-gl-js/pull/3238))
- Fix rollup watch mode ([#3270](https://github.com/maplibre/maplibre-gl-js/pull/3270))

## 3.5.1

### 🐞 Bug fixes

- Fix regression introduced in 3.5.0, related to async/await ([#3228](https://github.com/maplibre/maplibre-gl-js/pull/3228))

## 3.5.0

### ✨ Features and improvements

- Add setTiles method to RasterTileSource to dynamically update existing tile sources. ([#3208](https://github.com/maplibre/maplibre-gl-js/pull/3208))

## 3.4.1

### ✨ Features and improvements

- Locally rendered glyphs are double resolution (48px), greatly improving sharpness of CJK text. ([#2990](https://github.com/maplibre/maplibre-gl-js/issues/2990), [#3006](https://github.com/maplibre/maplibre-gl-js/pull/3006))

### 🐞 Bug fixes

- Fix setStyle->style.setState didn't reset \_serializedLayers ([#3133](https://github.com/maplibre/maplibre-gl-js/pull/3133)).
- Fix Raster DEM decoding in safari private browsing mode ([#3185](https://github.com/maplibre/maplibre-gl-js/pull/3185))

## 3.4.0

### ✨ Features and improvements

- Improve error message when a tile can't be loaded ([#3130](https://github.com/maplibre/maplibre-gl-js/pull/3130))
- Support custom raster-dem encodings ([#3087](https://github.com/maplibre/maplibre-gl-js/pull/3087))

### 🐞 Bug fixes

- Fixed Interrupting a scroll zoom causes the next scroll zoom to return to the prior zoom level by reseting scroll handler state properly ([#2709](https://github.com/maplibre/maplibre-gl-js/issues/2709), [#3051](https://github.com/maplibre/maplibre-gl-js/pull/305))
- Fix unit test warning about duplicate module names ([#3049](https://github.com/maplibre/maplibre-gl-js/pull/3049))
- Correct marker position when switching between 2D and 3D view ([#2996](https://github.com/maplibre/maplibre-gl-js/pull/2996))
- Fix error thrown when unsetting line-gradient [#2683]
- Update raster tile end points in documentation
- Avoiding inertia animation on Mac when reduced motion is on ([#3068](https://github.com/maplibre/maplibre-gl-js/pull/3068))
- 3d buildings example doesn't work as expected ([#3165](https://github.com/maplibre/maplibre-gl-js/pull/3165))

## 3.3.1

### ✨ Features and improvements

- Copy LICENSE.txt to dist folder so it's included in 3rdpartylicenses.txt by webpack ([#3021](https://github.com/maplibre/maplibre-gl-js/pull/3021))

### 🐞 Bug fixes

- Correct declared return type of `Map.getLayer()` and `Style.getLayer()` to be `StyleLayer | undefined` to match the documentation ([#2969](https://github.com/maplibre/maplibre-gl-js/pull/2969))
- Correct type of `Map.addLayer()` and `Style.addLayer()` to allow adding a layer with an embedded source, matching the documentation ([#2966](https://github.com/maplibre/maplibre-gl-js/pull/2966))
- Throttle map resizes from ResizeObserver to reduce flicker ([#2986](https://github.com/maplibre/maplibre-gl-js/pull/2986))
- Correct function `Map.setTerrain(options: TerrainSpecification): Map` to be `Map.setTerrain(options: TerrainSpecification | null): Map` per the API spec ([#2993](https://github.com/maplibre/maplibre-gl-js/pull/2993))
- Correct function `Map.getTerrain(): TerrainSpecification` to be `Map.getTerrain(): TerrainSpecification | null` for consistency with the setTerrain function ([#3020](https://github.com/maplibre/maplibre-gl-js/pull/3020))

## 3.3.0

### ✨ Features and improvements

- Add support for [`text-variable-anchor-offset`](https://maplibre.org/maplibre-style-spec/layers/#layout-symbol-text-variable-anchor-offset) symbol style layer property ([#2914](https://github.com/maplibre/maplibre-gl-js/pull/2914))

## 3.2.2

### ✨ Features and improvements

- Add `cache` parameter to [`RequestParameters`](https://maplibre.org/maplibre-gl-js/docs/API/types/maplibregl.RequestParameters/) ([#2910](https://github.com/maplibre/maplibre-gl-js/pull/2910))
- Removed some classed from the docs to better define the public API ([#2945](https://github.com/maplibre/maplibre-gl-js/pull/2945))

### 🐞 Bug fixes

- Properly check ImageBitmap ([#2942](https://github.com/maplibre/maplibre-gl-js/pull/2942), [#2940](https://github.com/maplibre/maplibre-gl-js/issues/2940))
- VectorTileWorkerSource: fix reload for original's load parse would not pass the rawTileData and meta. ([#2941](https://github.com/maplibre/maplibre-gl-js/pull/2941))

## 3.2.1

### ✨ Features and improvements

- Remove cooperative gesture screen from the accessibility tree since screenreaders cannot interact with the map using gestures
- Add `cooperated gestures` example to the doc.([#2860](https://github.com/maplibre/maplibre-gl-js/pull/2860))

### 🐞 Bug fixes

- Incorrect distance field of view calculation for negative elevation, fixed by storing min elevation for the tile in view ([#1655](https://github.com/maplibre/maplibre-gl-js/issues/1655), [#2858](https://github.com/maplibre/maplibre-gl-js/pull/2858))
- Fix reloadCallback not firing on VectorTileWorkerSource.reloadTile ([#1874](https://github.com/maplibre/maplibre-gl-js/pull/1874))
- Don't draw halo pixels underneath text pixels ([#2897](https://github.com/maplibre/maplibre-gl-js/pull/2897))
- Fix RasterDEMTileSource not serializing its options correctly ([#2895](https://github.com/maplibre/maplibre-gl-js/pull/2895))
- Remove node and jest from dist type checking, fix map event and other typing problems ([#2898](https://github.com/maplibre/maplibre-gl-js/pull/2898))

## 3.2.0

### ✨ Features and improvements

- Change all internal exports to named exports([#2711](https://github.com/maplibre/maplibre-gl-js/pull/2711))
- Docs generation is now part of this repo([#2733](https://github.com/maplibre/maplibre-gl-js/pull/2733))
- Add `className` option to Marker constructor ([#2729](https://github.com/maplibre/maplibre-gl-js/pull/2729))
- Immediately redraw the map after setting pixel ratio ([#2674](https://github.com/maplibre/maplibre-gl-js/pull/2673))
- Add maxCanvasSize option to limit canvas size. It can prevent reaching the GL limits and reduce the load on the devices. Default value is [4096, 4096].
- Reduce maxCanvasSize when hitting GL limits to avoid distortions ([#2674](https://github.com/maplibre/maplibre-gl-js/pull/2673))
- Rewrite all the code comments in TSDocs, introduced a new documentation system and moved examples into this repository for better debug options ([#2756](https://github.com/maplibre/maplibre-gl-js/pull/2756))
- ⚠️ Removed non documented `Marker` constructor parameter ([#2756](https://github.com/maplibre/maplibre-gl-js/pull/2756))
- Updated `check-for-support` example ([#2859](https://github.com/maplibre/maplibre-gl-js/pull/2859))

### 🐞 Bug fixes

- Return undefined instead of throwing from `Style.serialize()` when the style hasn't loaded yet ([#2712](https://github.com/maplibre/maplibre-gl-js/pull/2712))
- Don't throw an exception from `checkMaxAngle` when a label with length 0 is on the last segment of a line ([#2710](https://github.com/maplibre/maplibre-gl-js/pull/2710))
- Fix the `tap then drag` zoom gesture detection to abort when the two taps are far away ([#2673](https://github.com/maplibre/maplibre-gl-js/pull/2673))
- Fix regression - update pixel ratio when devicePixelRatio changes, restoring the v1.x behaviour ([#2706](https://github.com/maplibre/maplibre-gl-js/issues/2706))
- Fix incorrect elevation calculation [#2772]

## 3.1.0

### ✨ Features and improvements

- Expose map options.maxTileCacheZoomLevels to allow better control of tile cache ([#2581](https://github.com/maplibre/maplibre-gl-js/pull/2581))

### 🐞 Bug fixes

- Fix regression - Add webgl1 fallback to accommodate users without webgl2 support ([#2653](https://github.com/maplibre/maplibre-gl-js/issues/2653))

## 3.0.1

### ✨ Features and improvements

- Update shaders to GLSL ES 3.0 ([#2599](https://github.com/maplibre/maplibre-gl-js/pull/2599))

### 🐞 Bug fixes

- Fix `RequestTransformFunction` type to return RequestParameters or undefined ([#2586](https://github.com/maplibre/maplibre-gl-js/pull/2586))
- Load `EXT_color_buffer_float` WebGL2 extension to fix heatmap in firefox ([#2595](https://github.com/maplibre/maplibre-gl-js/pull/2595))

## 3.0.0

## New features and improvements

- Add `transformCameraUpdate` callback to `Map` options ([#2535](https://github.com/maplibre/maplibre-gl-js/pull/2535))
- Bump KDBush and supercluster for better memory efficiency ([#2522](https://github.com/maplibre/maplibre-gl-js/pull/2522))
- Improve performance by using HTMLImageElement to download raster source images when refreshExpiredTiles tiles is false ([#2126](https://github.com/maplibre/maplibre-gl-js/pull/2126))
- Set fetchPriority for HTMLImageElement to help improve raster-heavy scenarios ([#2459](https://github.com/maplibre/maplibre-gl-js/pull/2459))
- Reduce rendering calls on initial load. No reason to try rendering before the style is loaded. ([#2464](https://github.com/maplibre/maplibre-gl-js/pull/2464))
- Lazy load default style properties on demand to improve loading performance and reduce memory usage. ([#2476](https://github.com/maplibre/maplibre-gl-js/pull/2476))
- Add queryTerrainElevation allows getting terrain elevation in meters at a specific point ([#2264](https://github.com/maplibre/maplibre-gl-js/pull/2264))
- Improve performance by sending style layers to the worker thread before processing it on the main thread to allow parallel processing ([#2131](https://github.com/maplibre/maplibre-gl-js/pull/2131))
- Add Map.getImage() to retrieve previously-loaded images. ([#2168](https://github.com/maplibre/maplibre-gl-js/pull/2168))
- Add a method to enable/disable cooperative gestures
- Update CONTRIBUTING.md with details on setting up on M1 mac ([#2196](https://github.com/maplibre/maplibre-gl-js/pull/2196))
- Update default type of originalEvent in MapLibreEvent to be `unknown` ([#2243](https://github.com/maplibre/maplibre-gl-js/pull/2243))
- Improve performance when forcing full symbol placement by short-circuiting pause checks ([#2241](https://github.com/maplibre/maplibre-gl-js/pull/2241))
- Adding a `warnonce` when terrain and hillshade source are the same ([#2298](https://github.com/maplibre/maplibre-gl-js/pull/2298))
- Remove a deprecation warning by removing an empty texture that is no longer being used in the codebase ([#2299](https://github.com/maplibre/maplibre-gl-js/pull/2299))
- Improve initial loading performance by lazy serializing layers only when needed. ([#2306](https://github.com/maplibre/maplibre-gl-js/pull/2306))
- Add validateStyle MapOption to allow disabling style validation for faster performance in production environment. ([#2390](https://github.com/maplibre/maplibre-gl-js/pull/2390))
- Add `setiClusterOptions` to update cluster properties of the added sources: fixing these issues ([#429](https://github.com/maplibre/maplibre-gl-js/issues/429)) and ([#1384](https://github.com/maplibre/maplibre-gl-js/issues/1384))
- Add types for `workerOptions` and `_options` in `geojson_source.ts`
- Add fullscreenstart, fullscreenend events to FullscreenControl ([#2128](https://github.com/maplibre/maplibre-gl-js/issues/2128)
- Throttle the image request queue while the map is moving to improve performance ([#2097](https://github.com/maplibre/maplibre-gl-js/issues/2097)
- Add support for multiple `sprite` declarations in one style file ([#1805](https://github.com/maplibre/maplibre-gl-js/pull/1805))
- Extract sprite image on demand to reduce memory usage and improve performance by reducing the number of getImageData calls ([#1809](https://github.com/maplibre/maplibre-gl-js/pull/1809))
- `QueryRenderedFeaturesOptions` type added to both of the params in queryRenderedFeatures in map.ts ([#1900](https://github.com/maplibre/maplibre-gl-js/issues/1900))
- NavigationControlOptions is now optional when creating an instance of NavigationControl ([#1754](https://github.com/maplibre/maplibre-gl-js/issues/1754))
- Listen to webglcontextcreationerror event and give detailed debug info when it fails ([#1715](https://github.com/maplibre/maplibre-gl-js/pull/1715))
- Make sure `cooperativeGestures` overlay is always "on top" (z-index) of map features ([#1753](https://github.com/maplibre/maplibre-gl-js/pull/1753))
- Use `willReadFrequently` hint to optimize 2D canvas usage and remove warnings ([#1808](https://github.com/maplibre/maplibre-gl-js/pull/1808))
- Speed up the cross tile symbol index in certain circumstances ([#1755](https://github.com/maplibre/maplibre-gl-js/pull/1755))
- Improve rendering speed in scenes with many colliding symbolic icons and labels ([#1757](https://github.com/maplibre/maplibre-gl-js/pull/1757))
- Make request for ImageSource cancelable ([#1802](https://github.com/maplibre/maplibre-gl-js/pull/1802))
- Throttle the image request queue while the map is moving to improve performance ([#2097](https://github.com/maplibre/maplibre-gl-js/pull/2097))
- Return a promise from `once` method to allow easier usage of async/await in this case ([#1690](https://github.com/maplibre/maplibre-gl-js/pull/1690))
- Add pseudo (CSS) fullscreen as a fallback for iPhones ([#1678](https://github.com/maplibre/maplibre-gl-js/pull/1678))
- Add `updateData` to `GeoJSONSource` which allows for partial data updates ([#1605](https://github.com/maplibre/maplibre-gl-js/pull/1605))
- Add a RenderPool to render tiles onto textures for 3D ([#1671](https://github.com/maplibre/maplibre-gl-js/pull/1671))
- Add map.getCameraTargetElevation() ([#1558](https://github.com/maplibre/maplibre-gl-js/pull/1558))
- Add `freezeElevation` to `AnimationOptions` to allow smooth camera movement in 3D ([#1514](https://github.com/maplibre/maplibre-gl-js/pull/1514), [#1492](https://github.com/maplibre/maplibre-gl-js/issues/1492))
- Add map.setStyle's transformStyle option ([#1632](https://github.com/maplibre/maplibre-gl-js/pull/1632))

## Potentially breaking changes

Most of these changes will not affect your code but read carefully through the list to asses if a migration is needed.

- ⚠️ Cancel unloaded tile request on zooming in across multiple zooms. Previously these requests were not cancelled. ([#2377](https://github.com/maplibre/maplibre-gl-js/pull/2377))
- ⚠️ Resize map when container element is resized. The "resize"-related events now has different data associated with it ([#2157](https://github.com/maplibre/maplibre-gl-js/pull/2157), [#2551](https://github.com/maplibre/maplibre-gl-js/issues/2551)). Previously the originalEvent field was the reason of this change, for example it could be a `resize` event from the browser. Now it is `ResizeObserverEntry`, see more [here](https://developer.mozilla.org/en-US/docs/web/api/resizeobserverentry).
- ⚠️ Improve rendering of areas below sea level, and remove elevationOffset workaround ([#1578](https://github.com/maplibre/maplibre-gl-js/pull/1578))
- ⚠️ Remove support for `hsl` css color in a format that does not comply with the CSS Color specification. Colors defined in `hsl(110, 0.7, 0.055)` format will no longer work, instead it is recommended to use the format with percentages `hsl(110, 70%, 5.5%)`. ([#2376](https://github.com/maplibre/maplibre-gl-js/pull/2376))
- ⚠️ Move terrain object from style.terrain to map.terrain ([#1628](https://github.com/maplibre/maplibre-gl-js/pull/1628))
- ⚠️ Remove deprecated `mapboxgl-` css classes (use `maplibregl-` instead) ([#1575](https://github.com/maplibre/maplibre-gl-js/pull/1575))
- ⚠️ Full transition from WebGL1 to WebGL2 ([browser support](https://caniuse.com/?search=webgl2)) ([#2512](https://github.com/maplibre/maplibre-gl-js/pull/2512), [#1891](https://github.com/maplibre/maplibre-gl-js/pull/1891))
- ⚠️ `LngLat.toBounds()` is replaced by a static method `LngLatBounds.fromLngLat()` ([#2188](https://github.com/maplibre/maplibre-gl-js/pull/2188))
- ⚠️ Make geojson data source a required field to align with the docs ([#1396](https://github.com/maplibre/maplibre-gl-js/issue/1396))
- ⚠️ Improve control initial loading performance by forcing fadeDuration to 0 till first idle event ([#2447](https://github.com/maplibre/maplibre-gl-js/pull/2447))
- ⚠️ Remove "mapbox-gl-supported" package from API. If needed, please reference it directly instead of going through MapLibre. ([#2451](https://github.com/maplibre/maplibre-gl-js/pull/2451))
- ⚠️ Improve control performance by restricting worker count to a max of 1 except for Safari browser. ([#2354](https://github.com/maplibre/maplibre-gl-js/pull/2354))

## Bug fixes

- Fix of incorrect dash in diagonal lines with a vector source at some zoom levels. ([#2479](https://github.com/maplibre/maplibre-gl-js/pull/2479))
- Fix event.isSourceLoaded to reflect the state of source loading for sourcedata event ([#2543](https://github.com/maplibre/maplibre-gl-js/pull/2543))
- Fix overlapping of 3D building parts when 3D Terrain is activated ([#2513](https://github.com/maplibre/maplibre-gl-js/issues/2513))
- Show 3D buildings located below sea level when 3D Terrain is activated ([#2544](https://github.com/maplibre/maplibre-gl-js/issues/2544))
- Fix `LngLatBounds.extend()` to correctly handle `{ lng: number, lat: number }` coordinates. ([#2425](https://github.com/maplibre/maplibre-gl-js/pull/2425))
- Fix the accuracy-circle in the geolocate control from randomly resizing. ([#2450](https://github.com/maplibre/maplibre-gl-js/pull/2450))
- Fix the type of the `features` property on `MapLayerMouseEvent` and `MapLayerTouchEvent` to be `MapGeoJSONFeature[]` in lieu of `GeoJSON.Feature[]` ([#2244](https://github.com/maplibre/maplibre-gl-js/pull/2244))
- Fix GeolocateControl error if removed quickly ([#2391](https://github.com/maplibre/maplibre-gl-js/pull/2391))
- Fix issue unloading sprite sheet when using `setStyle(style, {diff:true})` ([#2146](https://github.com/maplibre/maplibre-gl-js/pull/2146))
- Fix wrap coords in `getTerrain` when `fitBounds` across the AM ([#2155](https://github.com/maplibre/maplibre-gl-js/pull/2155))
- Fix LngLat `toArray` method return type to [number,number] ([#2233](https://github.com/maplibre/maplibre-gl-js/issues/2233))
- Fix handling of text-offset with symbol-placement: line ([#2170](https://github.com/maplibre/maplibre-gl-js/issues/2170) and [#2171](https://github.com/maplibre/maplibre-gl-js/issues/2171))
- Fix geolocate control permissions failure on IOS16 web view with fallback to `window.navigator.geolocation` ([#2359](https://github.com/maplibre/maplibre-gl-js/pull/2359))
- Prevent unnecessary reload of raster sources when RTL Text Plugin loads ([#2380](https://github.com/maplibre/maplibre-gl-js/issues/2380))
- Fix Handle AddProtocol callback function returning an HTMLImageElement ([#](https://github.com/maplibre/maplibre-gl-js/pull/2393)2393](https://github.com/maplibre/maplibre-gl-js/pull/2393))
- Fix raster tiles being retained when raster-fade-duration is 0 ([#2445](https://github.com/maplibre/maplibre-gl-js/issues/2445), [#2501](https://github.com/maplibre/maplibre-gl-js/issues/2501))
- Fix the worker been terminated on setting new style ([#2123](https://github.com/maplibre/maplibre-gl-js/pull/2123))
- Change how meta key is detected for cooperative gestures
- Fix the worker been terminated on setting new style ([#2123](https://github.com/maplibre/maplibre-gl-js/pull/2123))
- Fix issue [#1024](https://github.com/maplibre/maplibre-gl-js/pull/1024) - Zoom center not under cursor when terrain is on
- Fix errors when running style-spec bin scripts and added missing help. Removed unnecessary script 'gl-style-composite'. ([#1971](https://github.com/maplibre/maplibre-gl-js/pull/1971))
- Fix the `slice` expression type ([#1886](https://github.com/maplibre/maplibre-gl-js/issues/1886))
- Remove dependency on `@rollup/plugin-json`, which was in conflict with `rollup-plugin-import-assert`
- Remove dependency on `@mapbox/gazetteer` which caused some build warnings ([#1757](https://github.com/maplibre/maplibre-gl-js/pull/1757) [#1898](https://github.com/maplibre/maplibre-gl-js/pull/1898))
- Fix `getElevation()` causing uncaught error ([#1650](https://github.com/maplibre/maplibre-gl-js/issues/1650)).
- Fix headless benchmark execution especially on VM ([#1732](https://github.com/maplibre/maplibre-gl-js/pull/1732))
- fix issue [#860](https://github.com/maplibre/maplibre-gl-js/issues/860) fill-pattern with pixelRatio > 1 is now switched correctly at runtime. ([#1765](https://github.com/maplibre/maplibre-gl-js/pull/1765))
- Fix the exception that would be thrown on `map.setStyle` when it is passed with transformStyle option and map is initialized without an initial style. ([#1824](https://github.com/maplibre/maplibre-gl-js/pull/1824))
- Fix the behavior of the compass button on touch devices. ([#1852](https://github.com/maplibre/maplibre-gl-js/pull/1852))
- Fix `GeoJSONSource` appearing to never finish loading when calling its `setData` method immediately after adding it to a `Map` due to it not firing a `metadata` `data` event ([#1693](https://github.com/maplibre/maplibre-gl-js/issues/1693))
- Fix the gap between terrain elevated tiles ([#1602](https://github.com/maplibre/maplibre-gl-js/issues/1602))
- Fix showTileBoundaries to show the first vector source [#1395](https://github.com/maplibre/maplibre-gl-js/pull/1395)
- Fix `match` expression type ([#1631](https://github.com/maplibre/maplibre-gl-js/pull/1631))
- Fix for blurry raster tiles due to raster tiles requests stuck in image queue. ([#2511](https://github.com/maplibre/maplibre-gl-js/pull/2511))

## 3.0.0-pre.9

### 🐞 Bug fixes

- Fixes issue with ResizeObserver firing an initial 'resize' event (since 3.0.0-pre.5) ([#2551](https://github.com/maplibre/maplibre-gl-js/issues/2551))

## 3.0.0-pre.8

### ✨ Features and improvements

- Add `transformCameraUpdate` callback to `Map` options ([#2535](https://github.com/maplibre/maplibre-gl-js/pull/2535))

### 🐞 Bug fixes

- Revise previous fix ([#2445](https://github.com/maplibre/maplibre-gl-js/issues/2445)) for raster tiles being retained when raster-fade-duration is 0 ([#2501](https://github.com/maplibre/maplibre-gl-js/issues/2501))

## 3.0.0-pre.7

### ✨ Features and improvements

- ⚠️ Breaking - Remove WebGL1 support. Move to WebGL2 ([#2512](https://github.com/maplibre/maplibre-gl-js/pull/2512))
- Bump KDBush and supercluster ([#2522](https://github.com/maplibre/maplibre-gl-js/pull/2522))

## 3.0.0-pre.6

### ✨ Features and improvements

- ⚠️ Breaking - Improve control performance by restricting worker count to a max of 1 except safari browser. ([#2354](https://github.com/maplibre/maplibre-gl-js/pull/2354))
- Improve performance by using HTMLImageElement to download raster source images when refreshExpiredTiles tiles is false ([#2126](https://github.com/maplibre/maplibre-gl-js/pull/2126))
- ⚠️ Breaking - Improve control initial loading performance by forcing fadeDuration to 0 till first idle event ([#2447](https://github.com/maplibre/maplibre-gl-js/pull/2447))
- ⚠️ Breaking - Remove "mapbox-gl-supported" package from API. If needed, please reference it directly instead of going through MapLibre. ([#2451](https://github.com/maplibre/maplibre-gl-js/pull/2451))
- Set fetchPriority for HTMLImageElement to help improve raster heavy scenarios ([#2459](https://github.com/maplibre/maplibre-gl-js/pull/2459))
- Reduce rendering calls on initial load. No reason to try rendering before style is loaded. ([#2464](https://github.com/maplibre/maplibre-gl-js/pull/2464))
- Lazy load default style properties on demand to improve loading performance and reduce memory usage. ([#2476](https://github.com/maplibre/maplibre-gl-js/pull/2476))
- Conditional WebGL2 support ([#1891](https://github.com/maplibre/maplibre-gl-js/pull/1891)

### 🐞 Bug fixes

- Fix `LngLatBounds.extend()` to correctly handle `{ lng: number, lat: number }` coordinates. ([#2425](https://github.com/maplibre/maplibre-gl-js/pull/2425))
- Fix the accuracy-circle in the geolocate control from randomly resizing. ([#2450](https://github.com/maplibre/maplibre-gl-js/pull/2450))

## 3.0.0-pre.5

### ✨ Features and improvements

- Add queryTerrainElevation allows getting terrain elevation in meters at specific point ([#2264](https://github.com/maplibre/maplibre-gl-js/pull/2264))
- Improve performance by sending style layers to worker thread before processing it on main thread to allow parallel processing ([#2131](https://github.com/maplibre/maplibre-gl-js/pull/2131))
- ⚠️ Breaking - Resize map when container element is resized. The resize related events now has different data associated with it ([#2157](https://github.com/maplibre/maplibre-gl-js/pull/2157)). Previously the originalEvent field was the reason of this change, for example it could be a `resize` event from the browser. Now it is `ResizeObserverEntry`, see more [here](https://developer.mozilla.org/en-US/docs/web/api/resizeobserverentry).
- Add Map.getImage() to retrieve previously-loaded images. ([#2168](https://github.com/maplibre/maplibre-gl-js/pull/2168))
- Add method to enable/disable cooperative gestures
- ⚠️ Breaking - `LngLat.toBounds()` is replaced by a static method `LngLatBounds.fromLngLat()` ([#2188](https://github.com/maplibre/maplibre-gl-js/pull/2188))
- Update CONTRIBUTING.md with details on setting up on M1 mac ([#2196](https://github.com/maplibre/maplibre-gl-js/pull/2196))
- Update default type of originalEvent in MapLibreEvent to be `unknown` ([#2243](https://github.com/maplibre/maplibre-gl-js/pull/2243))
- Improve performance when forcing full symbol placement by short circuiting pause checks ([#2241](https://github.com/maplibre/maplibre-gl-js/pull/2241))
- Adding a `warnonce` when terrain and hillshade source are the same ([#2298](https://github.com/maplibre/maplibre-gl-js/pull/2298))
- Remove a deprecation warning by removing an empty texture that is no longer being used in the codebase ([#2299](https://github.com/maplibre/maplibre-gl-js/pull/2299))
- Improve initial loading performance by lazy serializing layers only when needed. ([#2306](https://github.com/maplibre/maplibre-gl-js/pull/2306))
- ⚠️ Breaking - Cancel unloaded tile request on zooming in across multiple zoom. Previously these requests were not cancelled. ([#2377](https://github.com/maplibre/maplibre-gl-js/pull/2377))
- Add validateStyle MapOption to allow disabling style validation for faster performance in production environment. ([#2390](https://github.com/maplibre/maplibre-gl-js/pull/2390))
- ⚠️ Breaking - Remove support for `hsl` css color in a format that does not comply with the CSS Color specification. Colors defined in `hsl(110, 0.7, 0.055)` format will no longer work, instead it is recommended to use the format with percentages `hsl(110, 70%, 5.5%)`. ([#2376](https://github.com/maplibre/maplibre-gl-js/pull/2376))

### 🐞 Bug fixes

- Fix the type of the `features` property on `MapLayerMouseEvent` and `MapLayerTouchEvent` to be `MapGeoJSONFeature[]` in lieu of `GeoJSON.Feature[]` ([#2244](https://github.com/maplibre/maplibre-gl-js/pull/2244))
- Fix GeolocateControl error if removed quickly ([#2391](https://github.com/maplibre/maplibre-gl-js/pull/2391))
- Fix issue unloading sprite sheet when using `setStyle(style, {diff:true})` ([#2146](https://github.com/maplibre/maplibre-gl-js/pull/2146))
- Fix wrap coords in `getTerrain` when `fitBounds` across the AM ([#2155](https://github.com/maplibre/maplibre-gl-js/pull/2155))
- Fix LngLat `toArray` method return type to [number,number] ([#2233](https://github.com/maplibre/maplibre-gl-js/issues/2233))
- Fix handling of text-offset with symbol-placement: line ([#2170](https://github.com/maplibre/maplibre-gl-js/issues/2170) and [#2171](https://github.com/maplibre/maplibre-gl-js/issues/2171))
- Fix geolocate control permissions failure on IOS16 web view with fallback to `window.navigator.geolocation` ([#2359](https://github.com/maplibre/maplibre-gl-js/pull/2359))
- Prevent unnecessary reload of raster sources when RTL Text Plugin loads ([#2380](https://github.com/maplibre/maplibre-gl-js/issues/2380))
- Fix Handle AddProtocol callback function returning an HTMLImageElement ([#](https://github.com/maplibre/maplibre-gl-js/pull/2393)2393](https://github.com/maplibre/maplibre-gl-js/pull/2393))
- Fix raster tiles being retained when raster-fade-duration is 0 ([#2445](https://github.com/maplibre/maplibre-gl-js/issues/2445))

## 3.0.0-pre.4

### ✨ Features and improvements

- Add `setiClusterOptions` to update cluster properties of the added sources: fixing these issues ([#429](https://github.com/maplibre/maplibre-gl-js/issues/429)) and ([#1384](https://github.com/maplibre/maplibre-gl-js/issues/1384))
- Add types for `workerOptions` and `_options` in `geojson_source.ts`
- Add fullscreenstart, fullscreenend events to FullscreenControl ([#2128](https://github.com/maplibre/maplibre-gl-js/issues/2128)
- Throttle the image request queue while the map is moving to improve performance ([#2097](https://github.com/maplibre/maplibre-gl-js/issues/2097)

### 🐞 Bug fixes

- Fix the worker been terminated on setting new style ([#2123](https://github.com/maplibre/maplibre-gl-js/pull/2123))
- Change how meta key is detected for cooperative gestures
- Fix the worker been terminated on setting new style ([#2123](https://github.com/maplibre/maplibre-gl-js/pull/2123))

## 3.0.0-pre.3

### ✨ Features and improvements

- Add support for multiple `sprite` declarations in one style file ([#1805](https://github.com/maplibre/maplibre-gl-js/pull/1805))
- Extract sprite image on demand to reduce memory usage and improve performance by reducing number of getImageData calls ([#1809](https://github.com/maplibre/maplibre-gl-js/pull/1809))

### 🐞 Bug fixes

- Fix issue [#1024](https://github.com/maplibre/maplibre-gl-js/pull/1024) - Zoom center not under cursor when terrain is on
- Fix errors when running style-spec bin scripts and added missing help. Removed unnecessary script 'gl-style-composite'. ([#1971](https://github.com/maplibre/maplibre-gl-js/pull/1971))
- Fix the `slice` expression type ([#1886](https://github.com/maplibre/maplibre-gl-js/issues/1886))

## 3.0.0-pre.2

### ✨ Features and improvements

- `QueryRenderedFeaturesOptions` type added to both of the params in queryRenderedFeatures in map.ts ([#1900](https://github.com/maplibre/maplibre-gl-js/issues/1900))
- NavigationControlOptions is now optional when creating an instance of NavigationControl ([#1754](https://github.com/maplibre/maplibre-gl-js/issues/1754))
- Listen to webglcontextcreationerror event and give detailed debug info when it fails ([#1715](https://github.com/maplibre/maplibre-gl-js/pull/1715))
- Make sure `cooperativeGestures` overlay is always "on top" (z-index) of map features ([#1753](https://github.com/maplibre/maplibre-gl-js/pull/1753))
- Use `willReadFrequently` hint to optimize 2D canvas usage and remove warnings ([#1808](https://github.com/maplibre/maplibre-gl-js/pull/1808))
- Speed up the cross tile symbol index in certain circumstances ([#1755](https://github.com/maplibre/maplibre-gl-js/pull/1755))
- Improve rendering speed in scenes with many colliding symbolic icons and labels ([#1757](https://github.com/maplibre/maplibre-gl-js/pull/1757))
- Make request for ImageSource cancelable ([#1802](https://github.com/maplibre/maplibre-gl-js/pull/1802))
- Throttle the image request queue while the map is moving to improve performance ([#2097](https://github.com/maplibre/maplibre-gl-js/pull/2097))

### 🐞 Bug fixes

- Remove dependency on `@rollup/plugin-json`, which was in conflict with `rollup-plugin-import-assert`
- Remove dependency on `@mapbox/gazetteer` which caused some build warnings ([#1757](https://github.com/maplibre/maplibre-gl-js/pull/1757) [#1898](https://github.com/maplibre/maplibre-gl-js/pull/1898))
- Fix `getElevation()` causing uncaught error ([#1650](https://github.com/maplibre/maplibre-gl-js/issues/1650)).
- Fix headless benchmark execution especially on VM ([#1732](https://github.com/maplibre/maplibre-gl-js/pull/1732))
- fix issue [#860](https://github.com/maplibre/maplibre-gl-js/issues/860) fill-pattern with pixelRatio > 1 is now switched correctly at runtime. ([#1765](https://github.com/maplibre/maplibre-gl-js/pull/1765))
- Fix the exception that would be thrown on `map.setStyle` when it is passed with transformStyle option and map is initialized without an initial style. ([#1824](https://github.com/maplibre/maplibre-gl-js/pull/1824))
- Fix the behavior of the compass button on touch devices.

## 3.0.0-pre.1

### ✨ Features and improvements

- Return a promise from `once` method to allow easier usage of async/await in this case ([#1690](https://github.com/maplibre/maplibre-gl-js/pull/1690))
- Add pseudo (CSS) fullscreen as a fallback for iPhones ([#1678](https://github.com/maplibre/maplibre-gl-js/pull/1678))
- Add `updateData` to `GeoJSONSource` which allows for partial data updates ([#1605](https://github.com/maplibre/maplibre-gl-js/pull/1605))

### 🐞 Bug fixes

- Fix `GeoJSONSource` appearing to never finish loading when calling its `setData` method immediately after adding it to a `Map` due to it not firing a `metadata` `data` event ([#1693](https://github.com/maplibre/maplibre-gl-js/issues/1693))
- Fix the gap between terrain elevated tiles ([#1602](https://github.com/maplibre/maplibre-gl-js/issues/1602))

## 3.0.0-pre.0

### ✨ Features and improvements

- Add a RenderPool to render tiles onto textures for 3D ([#1671](https://github.com/maplibre/maplibre-gl-js/pull/1671))
- Add map.getCameraTargetElevation() ([#1558](https://github.com/maplibre/maplibre-gl-js/pull/1558))
- Add `freezeElevation` to `AnimationOptions` to allow smooth camera movement in 3D ([#1514](https://github.com/maplibre/maplibre-gl-js/pull/1514), [#1492](https://github.com/maplibre/maplibre-gl-js/issues/1492))
- ⚠️ Breaking - Remove deprecated `mapboxgl-` css classes ([#1575](https://github.com/maplibre/maplibre-gl-js/pull/1575))
- Add map.setStyle's transformStyle option ([#1632](https://github.com/maplibre/maplibre-gl-js/pull/1632))
- ⚠️ Breaking - Improve rendering of areas below sea level, and remove elevationOffset workaround ([#1578](https://github.com/maplibre/maplibre-gl-js/pull/1578))
- ⚠️ Breaking - Move terrain object from style.terrain to map.terrain ([#1628](https://github.com/maplibre/maplibre-gl-js/pull/1628))

### 🐞 Bug fixes

- ⚠️ Breaking - Make geojson data source a required field to align with the docs ([#1396](https://github.com/maplibre/maplibre-gl-js/issue/1396))
- Fix showTileBoundaries to show the first vector source [#1395](https://github.com/maplibre/maplibre-gl-js/pull/1395)
- Fix `match` expression type ([#1631](https://github.com/maplibre/maplibre-gl-js/pull/1631))

## 2.4.0

### ✨ Features and improvements

- Added calculateCameraOptionsFromTo to camera ([#1427](https://github.com/maplibre/maplibre-gl-js/pull/1427))
- Improve expression types ([#1510](https://github.com/maplibre/maplibre-gl-js/pull/1510))
- Improve performance for primitive size selection ([#1508](https://github.com/maplibre/maplibre-gl-js/pull/1508))
- Upgrade target from ES2017 to ES2019 ([#1499](https://github.com/maplibre/maplibre-gl-js/pull/1499))
- Improve error handling ([#1485](https://github.com/maplibre/maplibre-gl-js/pull/1485))
- Removed `_interpolationType` unused field ([#264](https://github.com/maplibre/maplibre-gl-js/issues/264))

### 🐞 Bug fixes

- Fix attribution not being displayed for terrain ([#1516](https://github.com/maplibre/maplibre-gl-js/pull/1516))
- No triggering of contextmenu after rotate, pitch, etc. also on Windows ([#1537](https://github.com/maplibre/maplibre-gl-js/pull/1537))

## 2.3.1-pre.2

### ✨ Features and improvements

- Improve expression types ([#1510](https://github.com/maplibre/maplibre-gl-js/pull/1510))
- Improve performance for primitive size selection ([#1508](https://github.com/maplibre/maplibre-gl-js/pull/1508))
- Upgrade target from ES2017 to ES2019 ([#1499](https://github.com/maplibre/maplibre-gl-js/pull/1499))

## 2.3.1-pre.1

### ✨ Features and improvements

- Improve error handling ([#1485](https://github.com/maplibre/maplibre-gl-js/pull/1485))

## 2.3.0

### ✨ Features and improvements

- Re-enable method to get library version. Either with `import {version} from 'maplibre-gl'`, or on a Map instance as `map.version`.

## 2.2.1

### 🐞 Bug fixes

- Fix types generation and make sure they run as part of the CI ([#1462](https://github.com/maplibre/maplibre-gl-js/issues/1462), [#1465](https://github.com/maplibre/maplibre-gl-js/pull/1465))

## 2.2.0

Everything from the four previous pre-releases:

### ✨ Features and improvements

- Update `icon-padding` symbol layout property to support asymmetric padding ([#1289](https://github.com/maplibre/maplibre-gl-js/pull/1289))
- Added `cooperativeGestures` option when instantiating map to prevent inadvertent scrolling/panning when navigating a page where map is embedded inline ([#234](https://github.com/maplibre/maplibre-gl-js/issues/234))
- Improve filter specification typings ([#1390](https://github.com/maplibre/maplibre-gl-js/pull/1390))
- Add 3D terrain capabilities ([#165](https://github.com/maplibre/maplibre-gl-js/pull/165), [#1022](https://github.com/maplibre/maplibre-gl-js/pull/1022))
- Cancel pending GeoJSON requests when `GeoJSONSource.setData()` is called instead of waiting for any pending request to complete before issuing the request for the new URL ([#1102](https://github.com/maplibre/maplibre-gl-js/pull/1102))

### 🐞 Bug fixes

- Fix compact attribution style when using global CSS that sets `box-sizing: border-box;` ([#1250](https://github.com/maplibre/maplibre-gl-js/pull/1250))
- Handle maxBounds which cross the meridian at longitude ±180° ([#1298](https://github.com/maplibre/maplibre-gl-js/pull/1298), [#1299](https://github.com/maplibre/maplibre-gl-js/pull/1299))
- Hide arrow displayed in default `summary` styles on the attribution control ([#1258](https://github.com/maplibre/maplibre-gl-js/pull/1258))
- Fix memory usage in terrain 3D ([#1291](https://github.com/maplibre/maplibre-gl-js/issues/1291), [#1302](https://github.com/maplibre/maplibre-gl-js/pull/1302))
- Fix disappearance of closest tiles when 3D terrain is enabled ([#1241](https://github.com/maplibre/maplibre-gl-js/issues/1241), [#1300](https://github.com/maplibre/maplibre-gl-js/pull/1300))

## 2.2.0-pre.4

### ✨ Features and improvements

- Update `icon-padding` symbol layout property to support asymmetric padding ([#1289](https://github.com/maplibre/maplibre-gl-js/pull/1289))
- Added `cooperativeGestures` option when instantiating map to prevent inadvertent scrolling/panning when navigating a page where map is embedded inline ([#234](https://github.com/maplibre/maplibre-gl-js/issues/234))
- Improve filter specification typings ([#1390](https://github.com/maplibre/maplibre-gl-js/pull/1390))

### 🐞 Bug fixes

- Fix compact attribution style when using global CSS that sets `box-sizing: border-box;` ([#1250](https://github.com/maplibre/maplibre-gl-js/pull/1250))

## 2.2.0-pre.3

### 🐞 Bug fixes

- Handle maxBounds which cross the meridian at longitude ±180° ([#1298](https://github.com/maplibre/maplibre-gl-js/issues/1298), [#1299](https://github.com/maplibre/maplibre-gl-js/pull/1299))
- Hide arrow displayed in default `summary` styles on the attribution control ([#1258](https://github.com/maplibre/maplibre-gl-js/pull/1258))
- Fix memory usage in terrain 3D ([#1291](https://github.com/maplibre/maplibre-gl-js/issues/1291), [#1302](https://github.com/maplibre/maplibre-gl-js/pull/1302))
- Fix disappearance of closest tiles when 3D terrain is enabled ([#1241](https://github.com/maplibre/maplibre-gl-js/issues/1241), [#1300](https://github.com/maplibre/maplibre-gl-js/pull/1300))

## 2.2.0-pre.2

### ✨ Features and improvements

- Add 3D terrain capabilities ([#165](https://github.com/maplibre/maplibre-gl-js/pull/165), [#1022](https://github.com/maplibre/maplibre-gl-js/pull/1022))

## 2.2.0-pre.1

### ✨ Features and improvements

- Cancel pending GeoJSON requests when `GeoJSONSource.setData()` is called instead of waiting for any pending request to complete before issuing the request for the new URL ([#1102](https://github.com/maplibre/maplibre-gl-js/pull/1102))

## 2.1.9

### 🐞 Bug fixes

- Add back typescript typings to dependencies instead of devDependencies ([#1178](https://github.com/maplibre/maplibre-gl-js/pull/1178))

## 2.1.8

### ✨ Features and improvements

- Changed logic for showing the MapLibre logo. The MapLibre logo is now shown by setting the map option 'maplibreLogo' to true or by adding it to a map with addControl. TileJSON no longer controls if the logo is shown. ([#786](https://github.com/maplibre/maplibre-gl-js/pull/786))

### 🐞 Bug fixes

- Fix missing `touchmove` in `MapTouchEvent["type"]` ([#1131](https://github.com/maplibre/maplibre-gl-js/pull/1131))
- Type CustomLayerInterface renderingMode, onRemove, onAdd, and prerender optional ([#1122](https://github.com/maplibre/maplibre-gl-js/pull/1122))

## 2.1.8-pre.3

### 🐞 Bug fixes

- Use correct location for mouse events of line layer with line-offset ([#1108](https://github.com/maplibre/maplibre-gl-js/issues/1108)).
- Change `GeoJSONFeature.properties` type from `{}` to `{ [name: string]: any; }` ([#1115](https://github.com/maplibre/maplibre-gl-js/pull/1115)).
- Fix `error TS2503: Cannot find namespace 'GeoJSON'` ([#1096](https://github.com/maplibre/maplibre-gl-js/issues/1096)).

## 2.1.8-pre.2

### ✨ Features and improvements

- Removal of the unminified production build target, so `npm run build-prod` will be the main build command going forward.

### 🐞 Bug fixes

- Dispose source resources on map style removal, it also fixes `cannot read properties of undefined (reading 'sourceCaches')` error ([#1099](https://github.com/maplibre/maplibre-gl-js/pull/1099)).
- Add MapGeoJSONFeature type as replacement for MapboxGeoJSONFeature. MapGeoJSONFeature type extends GeoJSONFeature type with layer, source, sourceLayer, and state properties ([#1104](https://github.com/maplibre/maplibre-gl-js/pull/1104)).
- Fix automatic refreshing of expired raster tiles ([#1106](https://github.com/maplibre/maplibre-gl-js/pull/1106))
- Fix precision loss in some matrix calculations ([#1105](https://github.com/maplibre/maplibre-gl-js/pull/1105))

## 2.1.8-pre.1

### ✨ Features and improvements

- Add option `viewport-glyph` to `text-rotation-alignment` which places glyphs along a linestring and rotates them to the x-axis of the viewport ([#716](https://github.com/maplibre/maplibre-gl-js/pull/716)).

### 🐞 Bug fixes

- Change `GeoJSONFeature.id` type from `number | string | void` to `number | string | undefined` ([#1093](https://github.com/maplibre/maplibre-gl-js/pull/1093))
- Add FeatureIdentifier type to define feature parameter in setFeatureState, removeFeatureState, and getFeatureState methods. Change FeatureIdentifier.id from `id: string | number;` to `id?: string | number | undefined;` ([#1095](https://github.com/maplibre/maplibre-gl-js/pull/1095))
- Change map.on, map.off, and map.once type parameter from "type: MapEvent" to "type: MapEvent | string" ([#1094](https://github.com/maplibre/maplibre-gl-js/pull/1094))

## 2.1.7

### 🐞 Bug fixes

- Add adjustment for glyph rendering, CJK fonts are mainly affected ([#1002](https://github.com/maplibre/maplibre-gl-js/issues/1002)).
- Improve typings to fix Angular strict mode failure ([#790](https://github.com/maplibre/maplibre-gl-js/issues/790), [#970](https://github.com/maplibre/maplibre-gl-js/issues/970), [#934](https://github.com/maplibre/maplibre-gl-js/issues/934))
- Fix `SourceCache.loaded()` always returning `true` following a load error ([#1025](https://github.com/maplibre/maplibre-gl-js/issues/1025))
- Added back csp and dev builds to npm package ([#1042](https://github.com/maplibre/maplibre-gl-js/issues/1042))

## 2.1.6

### 🐞 Bug fixes

- Publish `dist/package.json` ([#998](https://github.com/maplibre/maplibre-gl-js/pull/998)).

## 2.1.6-pre.1

### 🐞 Bug fixes

- Publish `dist/package.json` ([#998](https://github.com/maplibre/maplibre-gl-js/pull/998)).

## 2.1.5

### 🐞 Bug fixes

- Publish empty `postinstall.js` file. Follow-up on ([#990](https://github.com/maplibre/maplibre-gl-js/issues/990)), ([#991](https://github.com/maplibre/maplibre-gl-js/pull/991)), ([#992](https://github.com/maplibre/maplibre-gl-js/pull/992)).

## 2.1.5-pre.1

### 🐞 Bug fixes

- Publish empty `postinstall.js` file. Follow-up on ([#990](https://github.com/maplibre/maplibre-gl-js/pull/990)), ([#991](https://github.com/maplibre/maplibre-gl-js/pull/991)), ([#992](https://github.com/maplibre/maplibre-gl-js/pull/992)).

## 2.1.4

### 🐞 Bug fixes

- Fix missing `postinstall.js` file in npm publish. Follow-up on ([#990](https://github.com/maplibre/maplibre-gl-js/issues/990)), ([#991](https://github.com/maplibre/maplibre-gl-js/pull/991)).

## 2.1.3

### 🐞 Bug fixes

- Fix postinstall `ts-node` error on non-dev installs ([#900](https://github.com/maplibre/maplibre-gl-js/pull/900))

## 2.1.2

### Features and improvements

- Default compact attribution to be open by default to comply with OpenStreetMap Attribution Guidelines ([#795](https://github.com/maplibre/maplibre-gl-js/pull/795))
- Export `Source` classes (`GeoJSONSource` etc.) declarations. ([#801](https://github.com/maplibre/maplibre-gl-js/issues/801))
- Make `AJAXError` public so error HTTP responses can be handled differently from other errors.

### 🐞 Bug fixes

- Fix compact attribution button showing when attribution is blank ([#795](https://github.com/maplibre/maplibre-gl-js/pull/795))
- Fix error mismatched image size for CJK characters ([#718](https://github.com/maplibre/maplibre-gl-js/issues/718))
- Fire `dataabort` and `sourcedataabort` events when a tile request is aborted ([#794](https://github.com/maplibre/maplibre-gl-js/issues/794))
- Fix NextJs `performance` undefined ([#768](https://github.com/maplibre/maplibre-gl-js/issues/768))

## 2.1.1

### 🐞 Bug fixes

- Fix stale tiles being shown when calling VectorTileSource#setTiles while the map is moving.

## 2.1.0

### ✨ Features and improvements

- Add `icon-overlap` and `text-overlap` symbol layout properties [#347](https://github.com/maplibre/maplibre-gl-js/pull/347)
- Deprecate `icon-allow-overlap` and `text-allow-overlap` symbol layout properties. `icon-overlap` and `text-overlap` are their replacements.
- Remove node package chalk from devDependencies ([#789](https://github.com/maplibre/maplibre-gl-js/pull/789)).
- Allow setting a custom pixel ratio by adding a `MapOptions#pixelRatio` property and a `Map#setPixelRatio` method. Since a high `devicePixelRatio` value can lead to performance and display problems, it is done at your own risk. ([#769](https://github.com/maplibre/maplibre-gl-js/issues/769))

## 2.0.5

### 🐞 Bug fixes

- Remove list of node versions allowed to install the package.

## 2.0.4

### 🐞 Bug fixes

- Missing package.json file in version 2.0.3 dist in npm ([#811](https://github.com/maplibre/maplibre-gl-js/issues/811)) - this causes webpack to fail

## 2.0.3

### Features and improvements

- Remove node package chalk from devDependencies ([#789](https://github.com/maplibre/maplibre-gl-js/pull/789)).
- Remove vector-tile module declaration and revert to using point from [@mapbox/point-geometry](https://github.com/mapbox/point-geometry] ([#788](https://github.com/maplibre/maplibre-gl-js/issues/788), [#800](https://github.com/maplibre/maplibre-gl-js/pull/800))
- Moved development environment to use NodeJs 16 ([#781](https://github.com/maplibre/maplibre-gl-js/pull/781), [#806](https://github.com/maplibre/maplibre-gl-js/pull/806))

### 🐞 Bug fixes

- Fix max cluster zoom in geojson source ([#61](https://github.com/maplibre/maplibre-gl-js/issues/61))

## 2.0.2

### 🐞 Bug fixes

- Fix typescript generated file ([#776](https://github.com/maplibre/maplibre-gl-js/issues/776)).

## 2.0.1

### 🐞 Bug fixes

- Fix documentation of `addProtocol` and `removeProtocol`.

## 2.0.0

### Features and improvements

- Migrated the production code to typescript
- ** Breaking Change ** removed `version` from the public API
- ** Breaking Change ** stopped supporting IE (internet explorer)
- ** Breaking Change ** stopped supporting Chrome 49-65. Chrome 66+ required. For Chrome 49-65 support use version 1.15.2.
- ** Breaking Change ** removed all code related to `accessToken` and Mapbox specific urls starting with `mapbox://`. Telemetry and tracking code was removed.
- ** Breaking Change ** removed `baseApiUrl` as it was used only for Mapbox related urls
- ** Breaking Change ** typescript typings have changed:
  - `Style` => `StyleSpecification`
  - `AnyLayer` => `LayerSpecification`
  - `AnySourceData` => `SourceSpecification`
  - `MapboxEvent` => `MapLibreEvent`
  - `MapboxOptions` => `MapOptions`
  - `MapBoxZoomEvent` => `MapLibreZoomEvent`
  - `*SourceRaw` + `*SourceOptions` => `*SourceSpecification`
  - `*Source` (source implementation definition) were removed
  - `*Layer` => `*LayerSpecification`
  - `*Paint` => `*LayerSpecification['paint']`
  - `*Layout` => `*LayerSpecification['layout']`
  - `MapboxGeoJSONFeature` => `GeoJSONFeature`
- Added `redraw` function to map ([#206](https://github.com/maplibre/maplibre-gl-js/issues/206))
- Improve attribution controls accessibility. See [#359](https://github.com/maplibre/maplibre-gl-js/issues/359)
- Allow maxPitch value up to 85, use values greater than 60 at your own risk ([#574](https://github.com/maplibre/maplibre-gl-js/pull/574))
- `getImage` uses createImageBitmap when supported ([#650](https://github.com/maplibre/maplibre-gl-js/pull/650))

### 🐞 Bug fixes

- Fix warning due to strict comparison of SDF property in image sprite ([#303](https://github.com/maplibre/maplibre-gl-js/issues/303))
- Fix tile placeholder replacement to allow for placeholders to be in a URL more than once. ([#348](https://github.com/maplibre/maplibre-gl-js/pull/348))
- Fix type check for non dom environment. ([#334](https://github.com/maplibre/maplibre-gl-js/issues/334))
- Fix precision problem in patterns when overzoomed in OpenGL ES devices.
- Fix padding-top of the popup to improve readability of popup text ([#354](https://github.com/maplibre/maplibre-gl-js/pull/354)).
- Fix GeoJSONSource#loaded sometimes returning true while there are still pending loads ([#669](https://github.com/maplibre/maplibre-gl-js/issues/669))
- Fix MapDataEvent#isSourceLoaded being true in GeoJSONSource "dataloading" event handlers ([#694](https://github.com/maplibre/maplibre-gl-js/issues/694))
- Fix events being fired after Map#remove has been called when the WebGL context is lost and restored ([#726](https://github.com/maplibre/maplibre-gl-js/issues/726))
- Fix nested expressions types definition [#757](https://github.com/maplibre/maplibre-gl-js/pull/757)

## 1.15.2

### 🐞 Bug fixes

- Fix breaking changes introduced in v1.15.0 by adoption dual naming scheme for CSS class names

## 1.15.1

### 🐞 Bug fixes

- Add void return for some method declaration to match TS strict mode ([#194](https://github.com/maplibre/maplibre-gl-js/pull/194))
- Fix css leftovers ([#83](https://github.com/maplibre/maplibre-gl-js/issues/83))

## 1.15.0

### Features and improvements

- ** Breaking Change: ** Rename css classes ([#83](https://github.com/maplibre/maplibre-gl-js/issues/83))
- Added custom protocol support to allow overriding ajax calls ([#29](https://github.com/maplibre/maplibre-gl-js/issues/29))
- Added setTransformRequest to map ([#159](https://github.com/maplibre/maplibre-gl-js/pull/159))
- Publish @maplibre/maplibre-gl-style-spec v14.0.0 on NPM ([#149](https://github.com/maplibre/maplibre-gl-js/pull/149))
- Replace link to mapbox on LogoControl by link to maplibre ([#151](https://github.com/maplibre/maplibre-gl-js/pull/151))
- Migrate style spec files from mapbox to maplibre ([#147](https://github.com/maplibre/maplibre-gl-js/pull/147))
- Publish the MapLibre style spec in NPM ([#140](https://github.com/maplibre/maplibre-gl-js/pull/140))
- Replace mapboxgl with maplibregl in JSDocs inline examples ([#134](https://github.com/maplibre/maplibre-gl-js/pull/134))
- Bring in typescript definitions file ([#24](https://github.com/maplibre/maplibre-gl-js/issues/24))
- Update example links to https://maplibre.org/maplibre-gl-js-docs/ ([#131](https://github.com/maplibre/maplibre-gl-js/pull/131))
- Improve performance of layers with constant `*-sort-key` ([#78](https://github.com/maplibre/maplibre-gl-js/pull/78))

### 🐞 Bug fixes

- Prevented attribution button from submitting form ([#178](https://github.com/maplibre/maplibre-gl-js/issues/178))

## 1.14.0

### Features and improvements

- Rebranded to MapLibre
- New logo

### 🐞 Bug fixes

- Rename SVGs mapboxgl-ctrl-\*.svg to maplibregl ([#85](https://github.com/maplibre/maplibre-gl-js/pull/85))
- fix ImageSource not working in FF/Safari ([#87](https://github.com/maplibre/maplibre-gl-js/pull/87))
- Update HTML debug files to use MapLibre in titles ([#84](https://github.com/maplibre/maplibre-gl-js/pull/84))
- fix CI checksize job to use maplibre name ([#86](https://github.com/maplibre/maplibre-gl-js/pull/86))
- Move output files from mapbox._ to maplibre._ ([#75](https://github.com/maplibre/maplibre-gl-js/pull/75))
- Remove mapbox specifics and branding from .github ([#64](https://github.com/maplibre/maplibre-gl-js/pull/64))
- Fix a bug where mapbox-gl-js is no longer licensed as open source, but we owe immeasurable gratitude to Mapbox for releasing all their initial code to the community under BSD-3 license.

## 1.13.0

### ✨ Features and improvements

- Improve accessibility by fixing issues reported by WCAG 2.1. [#9991](https://github.com/mapbox/mapbox-gl-js/pull/9991)
- Improve accessibility when opening a popup by immediately focusing on the content. [#9774](https://github.com/mapbox/mapbox-gl-js/pull/9774) (h/t [@watofundefined](https://github.com/watofundefined)))
- Improve rendering performance of symbols with `symbol-sort-key`. [#9751](https://github.com/mapbox/mapbox-gl-js/pull/9751) (h/t [@osvodef](https://github.com/osvodef)))
- Add `Marker` `clickTolerance` option. [#9640](https://github.com/mapbox/mapbox-gl-js/pull/9640) (h/t [@ChristopherChudzicki](https://github.com/ChristopherChudzicki)))
- Add `Map` `hasControl` method. [#10035](https://github.com/mapbox/mapbox-gl-js/pull/10035)
- Add `Popup` `setOffset` method. [#9946](https://github.com/mapbox/mapbox-gl-js/pull/9946) (h/t [@jutaz](https://github.com/jutaz)))
- Add `KeyboardHandler` `disableRotation` and `enableRotation` methods. [#10072](https://github.com/mapbox/mapbox-gl-js/pull/10072) (h/t [@jmbott](https://github.com/jmbott)))

### 🐞 Bug fixes

- Fix a bug where `queryRenderedFeatures` didn't properly expose the paint values if they were data-driven. [#10074](https://github.com/mapbox/mapbox-gl-js/pull/10074) (h/t [@osvodef](https://github.com/osvodef)))
- Fix a bug where attribution didn't update when layer visibility changed during zooming. [#9943](https://github.com/mapbox/mapbox-gl-js/pull/9943)
- Fix a bug where hash control conflicted with external history manipulation (e.g. in single-page apps). [#9960](https://github.com/mapbox/mapbox-gl-js/pull/9960) (h/t [@raegen](https://github.com/raegen)))
- Fix a bug where `fitBounds` had an unexpected result with non-zero bearing and uneven padding. [#9821](https://github.com/mapbox/mapbox-gl-js/pull/9821) (h/t [@allison-strandberg](https://github.com/allison-strandberg)))
- Fix HTTP support when running GL JS against [Mapbox Atlas](https://www.mapbox.com/atlas). [#10090](https://github.com/mapbox/mapbox-gl-js/pull/10090)
- Fix a bug where the `within` expression didn't work in `querySourceFeatures`. [#9933](https://github.com/mapbox/mapbox-gl-js/pull/9933)
- Fix a bug where `Popup` content HTML element was removed on `setDOMContent`. [#10036](https://github.com/mapbox/mapbox-gl-js/pull/10036)
- Fix a compatibility bug when `icon-image` is used as a legacy categorical function. [#10060](https://github.com/mapbox/mapbox-gl-js/pull/10060)
- Reduce rapid memory growth in Safari by ensuring `Image` dataURI's are released. [#10118](https://github.com/mapbox/mapbox-gl-js/pull/10118)

### ⚠️ Note on IE11

We intend to remove support for Internet Explorer 11 in a future release of GL JS later this year.

## 1.12.0

### ✨ Features and improvements

- Add methods for changing a vector tile source dynamically (e.g. `setTiles`, `setUrl`). [#8048](https://github.com/mapbox/mapbox-gl-js/pull/8048) (h/t [@stepankuzmin](https://github.com/stepankuzmin))
- Add a `filter` option for GeoJSON sources to filter out features prior to processing (e.g. before clustering). [#9864](https://github.com/mapbox/mapbox-gl-js/pull/9864)
- Vastly increase precision of `line-gradient` for long lines. [#9694](https://github.com/mapbox/mapbox-gl-js/pull/9694)
- Improve `raster-dem` sources to properly support the `maxzoom` option and overzooming. [#9789](https://github.com/mapbox/mapbox-gl-js/pull/9789) (h/t [@brendan-ward](@brendanhttps://github.com/ward))

### 🐞 Bug fixes

- Fix a bug where bearing snap interfered with `easeTo` and `flyTo` animations, freezing the map. [#9884](https://github.com/mapbox/mapbox-gl-js/pull/9884) (h/t [@andycalder](https://github.com/andycalder))
- Fix a bug where a fallback image was not used if it was added via `addImage`. [#9911](https://github.com/mapbox/mapbox-gl-js/pull/9911) (h/t [@francois2metz](https://github.com/francois2metz))
- Fix a bug where `promoteId` option failed for fill extrusions with defined feature ids. [#9863](https://github.com/mapbox/mapbox-gl-js/pull/9863)

### 🛠️ Workflow

- Renamed the default development branch from `master` to `main`.

## 1.11.1

### 🐞 Bug fixes

- Fix a bug that caused `map.loaded()` to incorrectly return `false` after a click event. ([#9825](https://github.com/mapbox/mapbox-gl-js/pull/9825))

## 1.11.0

### ✨ Features and improvements

- Add an option to scale the default `Marker` icon.([#9414](https://github.com/mapbox/mapbox-gl-js/pull/9414)) (h/t [@adrianababakanian](https://github.com/adrianababakanian))
- Improving the shader compilation speed by manually getting the run-time attributes and uniforms.([#9497](https://github.com/mapbox/mapbox-gl-js/pull/9497))
- Added `clusterMinPoints` option for clustered GeoJSON sources that defines the minimum number of points to form a cluster.([#9748](https://github.com/mapbox/mapbox-gl-js/pull/9748))

### 🐞 Bug fixes

- Fix a bug where map got stuck in a DragRotate interaction if it's mouseup occurred outside of the browser window or iframe.([#9512](https://github.com/mapbox/mapbox-gl-js/pull/9512))
- Fix potential visual regression for `*-pattern` properties on AMD graphics card vendor.([#9681](https://github.com/mapbox/mapbox-gl-js/pull/9681))
- Fix zooming with a double tap on iOS Safari 13.([#9757](https://github.com/mapbox/mapbox-gl-js/pull/9757))
- Removed a misleading `geometry exceeds allowed extent` warning when using Mapbox Streets vector tiles.([#9753](https://github.com/mapbox/mapbox-gl-js/pull/9753))
- Fix reference error when requiring the browser bundle in Node. ([#9749](https://github.com/mapbox/mapbox-gl-js/pull/9749))

## 1.10.2

### 🐞 Bug fixes

- Fix zooming with a double tap in iOS Safari 13.([#9757](https://github.com/mapbox/mapbox-gl-js/pull/9757))

## 1.10.1

### 🐞 Bug fixes

- Fix markers interrupting touch gestures ([#9675](https://github.com/mapbox/mapbox-gl-js/issues/9675), fixed by [#9683](https://github.com/mapbox/mapbox-gl-js/pull/9683))
- Fix bug where `map.isMoving()` returned true while map was not moving ([#9647](https://github.com/mapbox/mapbox-gl-js/issues/9647), fixed by [#9679](https://github.com/mapbox/mapbox-gl-js/pull/9679))
- Fix regression that prevented `touchmove` events from firing during gestures ([#9676](https://github.com/mapbox/mapbox-gl-js/issues/9676), fixed by [#9685](https://github.com/mapbox/mapbox-gl-js/pull/9685))
- Fix `image` expression evaluation which was broken under certain conditions ([#9630](https://github.com/mapbox/mapbox-gl-js/issues/9630), fixed by [#9685](https://github.com/mapbox/mapbox-gl-js/pull/9668))
- Fix nested `within` expressions in filters not evaluating correctly ([#9605](https://github.com/mapbox/mapbox-gl-js/issues/9605), fixed by [#9611](https://github.com/mapbox/mapbox-gl-js/pull/9611))
- Fix potential `undefined` paint variable in `StyleLayer` ([#9688](https://github.com/mapbox/mapbox-gl-js/pull/9688)) (h/t [mannnick24](https://github.com/mannnick24))

## 1.10.0

### ✨ Features

- Add `mapboxgl.prewarm()` and `mapboxgl.clearPrewarmedResources()` methods to allow developers to optimize load times for their maps ([#9391](https://github.com/mapbox/mapbox-gl-js/pull/9391))
- Add `index-of` and `slice` expressions to search arrays and strings for the first occurrence of a specified value and return a section of the original array or string ([#9450](https://github.com/mapbox/mapbox-gl-js/pull/9450)) (h/t [lbutler](https://github.com/lbutler))
- Correctly set RTL text plugin status if the plugin URL could not be loaded. This allows developers to add retry logic on network errors when loading the plugin ([#9489](https://github.com/mapbox/mapbox-gl-js/pull/9489))

### 🍏 Gestures

This release significantly refactors and improves gesture handling on desktop and mobile. Three new touch gestures have been added: `two-finger swipe` to adjust pitch, `two-finger double tap` to zoom out, and `tap then drag` to adjust zoom with one finger ([#9365](https://github.com/mapbox/mapbox-gl-js/pull/9365)). In addition, this release brings the following changes and bug fixes:

- It's now possible to interact with multiple maps on the same page at the same time ([#9365](https://github.com/mapbox/mapbox-gl-js/pull/9365))
- Fix map jump when releasing one finger after pinch zoom ([#9136](https://github.com/mapbox/mapbox-gl-js/issues/9136))
- Stop mousedown and touchstart from interrupting `easeTo` animations when interaction handlers are disabled ([#8725](https://github.com/mapbox/mapbox-gl-js/issues/8725))
- Stop mouse wheel from interrupting animations when `map.scrollZoom` is disabled ([#9230](https://github.com/mapbox/mapbox-gl-js/issues/9230))
- A camera change can no longer be prevented by disabling the interaction handler within the camera change event. Selectively prevent camera changes by listening to the `mousedown` or `touchstart` map event and calling [.preventDefault()](https://docs.mapbox.com/mapbox-gl-js/api/#mapmouseevent#preventdefault) ([#9365](https://github.com/mapbox/mapbox-gl-js/pull/9365))
- Undocumented properties on the camera change events fired by the doubleClickZoom handler have been removed ([#9365](https://github.com/mapbox/mapbox-gl-js/pull/9365))

### 🐞 Improvements and bug fixes

- Line labels now have improved collision detection, with greater precision in placement, reduced memory footprint, better placement under pitched camera orientations ([#9219](https://github.com/mapbox/mapbox-gl-js/pull/9219))
- Fix `GlyphManager` continually re-requesting missing glyph ranges ([#8027](https://github.com/mapbox/mapbox-gl-js/issues/8027), fixed by [#9375](https://github.com/mapbox/mapbox-gl-js/pull/9375)) (h/t [oterral](https://github.com/oterral))
- Avoid throwing errors when calling certain popup methods before the popup element is created ([#9433](https://github.com/mapbox/mapbox-gl-js/pull/9433))
- Fix a bug where fill-extrusion features with colinear points were not returned by `map.queryRenderedFeatures(...)` ([#9454](https://github.com/mapbox/mapbox-gl-js/pull/9454))
- Fix a bug where using feature state on a large input could cause a stack overflow error ([#9463](https://github.com/mapbox/mapbox-gl-js/pull/9463))
- Fix exception when using `background-pattern` with data driven expressions ([#9518](https://github.com/mapbox/mapbox-gl-js/issues/9518), fixed by [#9520](https://github.com/mapbox/mapbox-gl-js/pull/9520))
- Fix a bug where UI popups were potentially leaking event listeners ([#9498](https://github.com/mapbox/mapbox-gl-js/pull/9498)) (h/t [mbell697](https://github.com/mbell697))
- Fix a bug where the `within` expression would return inconsistent values for points on tile boundaries ([#9411](https://github.com/mapbox/mapbox-gl-js/issues/9411), [#9428](https://github.com/mapbox/mapbox-gl-js/pull/9428))
- Fix a bug where the `within` expression would incorrectly evaluate geometries that cross the antimeridian ([#9440](https://github.com/mapbox/mapbox-gl-js/pull/9440))
- Fix possible undefined exception on paint variable of style layer ([#9437](https://github.com/mapbox/mapbox-gl-js/pull/9437)) (h/t [mannnick24](https://github.com/mannnick24))
- Upgrade minimist to ^1.2.5 to get fix for security issue [CVE-2020-7598](https://cve.mitre.org/cgi-bin/cvename.cgi?name=CVE-2020-7598) upstream ([#9425](https://github.com/mapbox/mapbox-gl-js/issues/9431), fixed by [#9425](https://github.com/mapbox/mapbox-gl-js/pull/9425)) (h/t [watson](https://github.com/watson))

## 1.9.1

### 🐞 Bug fixes

- Fix a bug [#9477](https://github.com/mapbox/mapbox-gl-js/issues/9477) in `Map#fitBounds(..)` wherein the `padding` passed to options would get applied twice.
- Fix rendering bug [#9479](https://github.com/mapbox/mapbox-gl-js/issues/9479) caused when data-driven `*-pattern` properties reference images added with `Map#addImage(..)`.
- Fix a bug [#9468](https://github.com/mapbox/mapbox-gl-js/issues/9468) in which an exception would get thrown when updating symbol layer paint property using `setPaintProperty`.

## 1.9.0

With this release, we're adding [a new changelog policy](./CONTRIBUTING.md#changelog-conventions) to our contribution guidelines.

This release also fixes several long-standing bugs and unintentional rendering behavior with `line-pattern`. The fixes come with a visual change to how patterns added with `line-pattern` scale. Previously, patterns that became larger than the line would be clipped, sometimes distorting the pattern, particularly on mobile and retina devices. Now the pattern will be scaled to fit under all circumstances. [#9266](https://github.com/mapbox/mapbox-gl-js/pull/9266) showcases examples of the visual differences. For more information and to provide feedback on this change, see [#9394](https://github.com/mapbox/mapbox-gl-js/pull/9394).

### ✨ Features

- Add `within` expression for testing whether an evaluated feature lies within a given GeoJSON object ([#9352](https://github.com/mapbox/mapbox-gl-js/pull/9352)). - We are aware of an edge case in which points with wrapped coordinates (e.g. longitude -185) are not evaluated properly. See ([#9442](https://github.com/mapbox/mapbox-gl-js/issues/9442)) for more information. - An example of the `within` expression:<br>
  `"icon-opacity": ["case", ["==", ["within", "some-polygon"], true], 1,
["==", ["within", "some-polygon"], false], 0]`
- Map API functions such as `easeTo` and `flyTo` now support `padding: PaddingOptions` which lets developers shift a map's center of perspective when building floating sidebars ([#8638](https://github.com/mapbox/mapbox-gl-js/pull/8638))

### 🍏 Improvements

- Results from `queryRenderedFeatures` now have evaluated property values rather than raw expressions ([#9198](https://github.com/mapbox/mapbox-gl-js/pull/9198))
- Improve scaling of patterns used in `line-pattern` on all device resolutions and pixel ratios ([#9266](https://github.com/mapbox/mapbox-gl-js/pull/9266))
- Slightly improve GPU memory footprint ([#9377](https://github.com/mapbox/mapbox-gl-js/pull/9377))
- `LngLatBounds.extend` is more flexible because it now accepts objects with `lat` and `lon` properties as well as arrays of coordinates ([#9293](https://github.com/mapbox/mapbox-gl-js/pull/9293))
- Reduce bundle size and improve visual quality of `showTileBoundaries` debug text ([#9267](https://github.com/mapbox/mapbox-gl-js/pull/9267))

### 🐞 Bug fixes

- Correctly adjust patterns added with `addImage(id, image, pixelRatio)` by the asset pixel ratio, not the device pixel ratio ([#9372](https://github.com/mapbox/mapbox-gl-js/pull/9372))
- Allow needle argument to `in` expression to be false ([#9295](https://github.com/mapbox/mapbox-gl-js/pull/9295))
- Fix exception thrown when trying to set `feature-state` for a layer that has been removed, fixes [#8634](https://github.com/mapbox/mapbox-gl-js/issues/8634) ([#9305](https://github.com/mapbox/mapbox-gl-js/pull/9305))
- Fix a bug where maps were not displaying inside elements with `dir=rtl` ([#9332](https://github.com/mapbox/mapbox-gl-js/pull/9332))
- Fix a rendering error for very old versions of Chrome (ca. 2016) where text would appear much bigger than intended ([#9349](https://github.com/mapbox/mapbox-gl-js/pull/9349))
- Prevent exception resulting from `line-dash-array` of empty length ([#9385](https://github.com/mapbox/mapbox-gl-js/pull/9385))
- Fix a bug where `icon-image` expression that evaluates to an empty string (`''`) produced a warning ([#9380](https://github.com/mapbox/mapbox-gl-js/pull/9380))
- Fix a bug where certain `popup` methods threw errors when accessing the container element before it was created, fixes [#9429](https://github.com/mapbox/mapbox-gl-js/issues/9429)([#9433](https://github.com/mapbox/mapbox-gl-js/pull/9433))

## 1.8.1

- Fixed a bug where all labels showed up on a diagonal line on Windows when using an integrated Intel GPU from the Haswell generation ([#9327](https://github.com/mapbox/mapbox-gl-js/issues/9327), fixed by reverting [#9229](https://github.com/mapbox/mapbox-gl-js/pull/9229))

## 1.8.0

### ✨ Features and improvements

- Reduce size of line atlas by removing unused channels ([#9232](https://github.com/mapbox/mapbox-gl-js/pull/9232))
- Prevent empty buffers from being created for debug data when unused ([#9237](https://github.com/mapbox/mapbox-gl-js/pull/9237))
- Add space between distance and unit in scale control ([#9276](https://github.com/mapbox/mapbox-gl-js/pull/9276)) (h/t [gely](https://api.github.com/users/gely)) and ([#9284](https://github.com/mapbox/mapbox-gl-js/pull/9284)) (h/t [pakastin](https://api.github.com/users/pakastin))
- Add a `showAccuracyCircle` option to GeolocateControl that shows the accuracy of the user's location as a transparent circle. Mapbox GL JS will show this circle by default. ([#9253](https://github.com/mapbox/mapbox-gl-js/pull/9253)) (h/t [Meekohi](https://api.github.com/users/Meekohi))
- Implemented a new tile coverage algorithm to enable level-of-detail support in a future release ([#8975](https://github.com/mapbox/mapbox-gl-js/pull/8975))

### 🐞 Bug fixes

- `line-dasharray` is now ignored correctly when `line-pattern` is set ([#9189](https://github.com/mapbox/mapbox-gl-js/pull/9189))
- Fix line distances breaking gradient across tile boundaries ([#9220](https://github.com/mapbox/mapbox-gl-js/pull/9220))
- Fix a bug where lines with duplicate endpoints could disappear at zoom 18+ ([#9218](https://github.com/mapbox/mapbox-gl-js/pull/9218))
- Fix a bug where Ctrl-click to drag rotate the map was disabled if the Alt, Cmd or Windows key is also pressed ([#9203](https://github.com/mapbox/mapbox-gl-js/pull/9203))
- Pass errors to `getClusterExpansionZoom`, `getClusterChildren`, and `getClusterLeaves` callbacks ([#9251](https://github.com/mapbox/mapbox-gl-js/pull/9251))
- Fix a rendering performance regression ([#9261](https://github.com/mapbox/mapbox-gl-js/pull/9261))
- Fix visual artifact for `line-dasharray` ([#9246](https://github.com/mapbox/mapbox-gl-js/pull/9246))
- Fixed a bug in the GeolocateControl which resulted in an error when `trackUserLocation` was `false` and the control was removed before the Geolocation API had returned a location ([#9291](https://github.com/mapbox/mapbox-gl-js/pull/9291))
- Fix `promoteId` for line layers ([#9210](https://github.com/mapbox/mapbox-gl-js/pull/9210))
- Improve accuracy of distance calculations ([#9202](https://github.com/mapbox/mapbox-gl-js/pull/9202)) (h/t [Meekohi](https://api.github.com/users/Meekohi))

## 1.7.0

### ✨ Features

- Add `promoteId` option to use a feature property as ID for feature state ([#8987](https://github.com/mapbox/mapbox-gl-js/pull/8987))
- Add a new constructor option to `mapboxgl.Popup`, `closeOnMove`, that closes the popup when the map's position changes ([#9163](https://github.com/mapbox/mapbox-gl-js/pull/9163))
- Allow creating a map without a style (an empty one will be created automatically) (h/t [@stepankuzmin](https://github.com/stepankuzmin)) ([#8924](https://github.com/mapbox/mapbox-gl-js/pull/8924))
- `map.once()` now allows specifying a layer id as a third parameter making it consistent with `map.on()` ([#8875](https://github.com/mapbox/mapbox-gl-js/pull/8875))

### 🍏 Improvements

- Improve performance of raster layers on large screens ([#9050](https://github.com/mapbox/mapbox-gl-js/pull/9050))
- Improve performance for hillshade and raster layers by implementing a progressive enhancement that utilizes `ImageBitmap` and `OffscreenCanvas` ([#8845](https://github.com/mapbox/mapbox-gl-js/pull/8845))
- Improve performance for raster tile rendering by using the stencil buffer ([#9012](https://github.com/mapbox/mapbox-gl-js/pull/9012))
- Update `symbol-avoid-edges` documentation to acknowledge the existence of global collision detection ([#9157](https://github.com/mapbox/mapbox-gl-js/pull/9157))
- Remove reference to `in` function which has been replaced by the `in` expression ([#9102](https://github.com/mapbox/mapbox-gl-js/pull/9102))

### 🐞 Bug Fixes

- Change the type of tile id key to string to prevent hash collisions ([#8979](https://github.com/mapbox/mapbox-gl-js/pull/8979))
- Prevent changing bearing via URL hash when rotation is disabled ([#9156](https://github.com/mapbox/mapbox-gl-js/pull/9156))
- Fix URL hash with no bearing causing map to fail to load ([#9170](https://github.com/mapbox/mapbox-gl-js/pull/9170))
- Fix bug in `GeolocateControl` where multiple instances of the control on one page may result in the user location not being updated ([#9092](https://github.com/mapbox/mapbox-gl-js/pull/9092))
- Fix query `fill-extrusions` made from polygons with coincident points and polygons with less than four points ([#9138](https://github.com/mapbox/mapbox-gl-js/pull/9138))
- Fix bug where `symbol-sort-key` was not used for collisions that crossed tile boundaries ([#9054](https://github.com/mapbox/mapbox-gl-js/pull/9054))
- Fix bug in `DragRotateHandler._onMouseUp` getting stuck in drag/rotate ([#9137](https://github.com/mapbox/mapbox-gl-js/pull/9137))
- Fix "Click on Compass" on some mobile devices (add `clickTolerance` to `DragRotateHandler`) ([#9015](https://github.com/mapbox/mapbox-gl-js/pull/9015)) (h/t [Yanonix](https://github.com/Yanonix))

## 1.6.1

### 🐞 Bug Fixes

- Fix style validation error messages not being displayed ([#9073](https://github.com/mapbox/mapbox-gl-js/pull/9073))
- Fix deferred loading of rtl-text-plugin not working for labels created from GeoJSON sources ([#9091](https://github.com/mapbox/mapbox-gl-js/pull/9091))
- Fix RTL text not being rendered with the rtl-text-plugin on pages that don't allow `script-src: blob:` in their CSP.([#9122](https://github.com/mapbox/mapbox-gl-js/pull/9122))

## 1.6.0

### ✨ Features

- Add ability to insert images into text labels using an `image` expression within a `format` expression: `"text-field": ["format", "Some text", ["image", "my-image"], "some more text"]` ([#8904](https://github.com/mapbox/mapbox-gl-js/pull/8904))
- Add support for stretchable images (aka nine-part or nine-patch images). Stretchable images can be used with `icon-text-fit` to draw resized images with unstretched corners and borders. ([#8997](https://github.com/mapbox/mapbox-gl-js/pull/8997))
- Add `in` expression. It can check if a value is in an array (`["in", value, array]`) or a substring is in a string (`["in", substring, string]`) ([#8876](https://github.com/mapbox/mapbox-gl-js/pull/8876))
- Add `minPitch` and `maxPitch` map options ([#8834](https://github.com/mapbox/mapbox-gl-js/pull/8834))
- Add `rotation`, `rotationAlignment` and `pitchAlignment` options to markers ([#8836](https://github.com/mapbox/mapbox-gl-js/pull/8836)) (h/t [@dburnsii](https://github.com/dburnsii))
- Add methods to Popup to manipulate container class names ([#8759](https://github.com/mapbox/mapbox-gl-js/pull/8759)) (h/t [Ashot-KR](https://github.com/Ashot-KR))
- Add configurable inertia settings for panning (h/t [@aMoniker](https://github.com/aMoniker))) ([#8887](https://github.com/mapbox/mapbox-gl-js/pull/8887))
- Add ability to localize UI controls ([#8095](https://github.com/mapbox/mapbox-gl-js/pull/8095)) (h/t [@dmytro-gokun](https://github.com/dmytro-gokun))
- Add LatLngBounds.contains() method ([#7512](https://github.com/mapbox/mapbox-gl-js/issues/7512), fixed by [#8200](https://github.com/mapbox/mapbox-gl-js/pull/8200))
- Add option to load rtl-text-plugin lazily ([#8865](https://github.com/mapbox/mapbox-gl-js/pull/8865))
- Add `essential` parameter to AnimationOptions that can override `prefers-reduced-motion: reduce` ([#8743](https://github.com/mapbox/mapbox-gl-js/issues/8743), fixed by [#8883](https://github.com/mapbox/mapbox-gl-js/pull/8883))

### 🍏 Improvements

- Allow rendering full world smaller than 512px. To restore the previous limit call `map.setMinZoom(0)` ([#9028](https://github.com/mapbox/mapbox-gl-js/pull/9028))
- Add an es modules build for mapbox-gl-style-spec in dist/ ([#8247](https://github.com/mapbox/mapbox-gl-js/pull/8247)) (h/t [@ahocevar](https://github.com/ahocevar))
- Add 'image/webp,_/_' accept header to fetch/ajax image requests when webp supported ([#8262](https://github.com/mapbox/mapbox-gl-js/pull/8262))
- Improve documentation for setStyle, getStyle, and isStyleLoaded ([#8807](https://github.com/mapbox/mapbox-gl-js/pull/8807))

### 🐞 Bug Fixes

- Fix map rendering after addImage and removeImage are used to change a used image ([#9016](https://github.com/mapbox/mapbox-gl-js/pull/9016))
- Fix visibility of controls in High Contrast mode in IE ([#8874](https://github.com/mapbox/mapbox-gl-js/pull/8874))
- Fix customizable url hash string in IE 11 ([#8990](https://github.com/mapbox/mapbox-gl-js/pull/8990)) (h/t [pakastin](https://github.com/pakastin))
- Allow expression stops up to zoom 24 instead of 22 ([#8908](https://github.com/mapbox/mapbox-gl-js/pull/8908)) (h/t [nicholas-l](https://github.com/nicholas-l))
- Fix alignment of lines in really overscaled tiles ([#9024](https://github.com/mapbox/mapbox-gl-js/pull/9024))
- Fix `Failed to execute 'shaderSource' on 'WebGLRenderingContext'` errors ([#9017](https://github.com/mapbox/mapbox-gl-js/pull/9017))
- Make expression validation fail on NaN ([#8615](https://github.com/mapbox/mapbox-gl-js/pull/8615))
- Fix setLayerZoomRange bug that caused tiles to be re-requested ([#7865](https://github.com/mapbox/mapbox-gl-js/issues/7865), fixed by [#8854](https://github.com/mapbox/mapbox-gl-js/pull/8854))
- Fix `map.showTileBoundaries` rendering ([#7314](https://github.com/mapbox/mapbox-gl-js/pull/7314))
- Fix using `generateId` in conjunction with `cluster` in a GeoJSONSource ([#8223](https://github.com/mapbox/mapbox-gl-js/issues/8223), fixed by [#8945](https://github.com/mapbox/mapbox-gl-js/pull/8945))
- Fix opening popup on a marker from keyboard ([#6835](https://github.com/mapbox/mapbox-gl-js/pull/6835))
- Fix error thrown when request aborted ([#7614](https://github.com/mapbox/mapbox-gl-js/issues/7614), fixed by [#9021](https://github.com/mapbox/mapbox-gl-js/pull/9021))
- Fix attribution control when repeatedly removing and adding it ([#9052](https://github.com/mapbox/mapbox-gl-js/pull/9052))

## 1.5.1

This patch introduces two workarounds that address longstanding issues related to unbounded memory growth in Safari, including [#8771](https://github.com/mapbox/mapbox-gl-js/issues/8771) and [#4695](https://github.com/mapbox/mapbox-gl-js/issues/4695). We’ve identified two memory leaks in Safari: one in the [CacheStorage](https://developer.mozilla.org/en-US/docs/Web/API/CacheStorage) API, addressed by [#8956](https://github.com/mapbox/mapbox-gl-js/pull/8956), and one in transferring data between web workers through [Transferables](https://developer.mozilla.org/en-US/docs/Web/API/Transferable), addressed by [#9003](https://github.com/mapbox/mapbox-gl-js/pull/9003).

### 🍏 Improvements

- Implement workaround for memory leak in Safari when using the `CacheStorage` API. ([#8856](https://github.com/mapbox/mapbox-gl-js/pull/8956))
- Implement workaround for memory leak in Safari when using `Transferable` objects to transfer `ArrayBuffers` to WebWorkers. If GL-JS detects that it is running in Safari, the use of `Transferables` to transfer data to WebWorkers is disabled. ([#9003](https://github.com/mapbox/mapbox-gl-js/pull/9003))
- Improve animation performance when using `map.setData`. ([#8913](https://github.com/mapbox/mapbox-gl-js/pull/8913)) (h/t [msbarry](https://github.com/msbarry))

## 1.5.0

### ✨ Features

- Add disabled icon to GeolocateControl if user denies geolocation permission. [#8871](https://github.com/mapbox/mapbox-gl-js/pull/8871))
- Add `outofmaxbounds` event to GeolocateControl, which is emitted when the user is outside of `map.maxBounds` ([#8756](https://github.com/mapbox/mapbox-gl-js/pull/8756)) (h/t [MoradiDavijani](https://github.com/MoradiDavijani))
- Add `mapboxgl.getRTLTextPluginStatus()` to query the current status of the `rtl-text-plugin` to make it easier to allow clearing the plugin when necessary. (ref. [#7869](https://github.com/mapbox/mapbox-gl-js/issues/7869)) ([#8864](https://github.com/mapbox/mapbox-gl-js/pull/8864))
- Allow `hash` Map option to be set as a string, which sets the map hash in the url to a custom query parameter. ([#8603](https://github.com/mapbox/mapbox-gl-js/pull/8603)) (h/t [SebCorbin](https://github.com/SebCorbin))

### 🍏 Improvements

- Fade symbols faster when zooming out quickly, reducing overlap. ([#8628](https://github.com/mapbox/mapbox-gl-js/pull/8628))
- Reduce memory usage for vector tiles that contain long strings in feature properties. ([#8863](https://github.com/mapbox/mapbox-gl-js/pull/8863))

### 🐞 Bug Fixes

- Fix `text-variable-anchor` not trying multiple placements during collision with icons when `icon-text-fit` is enabled. ([#8803](https://github.com/mapbox/mapbox-gl-js/pull/8803))
- Fix `icon-text-fit` not properly respecting vertical labels. ([#8835](https://github.com/mapbox/mapbox-gl-js/pull/8835))
- Fix opacity interpolation for composition expressions. ([#8818](https://github.com/mapbox/mapbox-gl-js/pull/8818))
- Fix rotate and pitch events being fired at the same time. ([#8872](https://github.com/mapbox/mapbox-gl-js/pull/8872))
- Fix memory leaks that occurred during tile loading and map removal.([#8813](https://github.com/mapbox/mapbox-gl-js/pull/8813) and [#8850](https://github.com/mapbox/mapbox-gl-js/pull/8850))
- Fix web-worker transfer of `ArrayBuffers` in environments where `instanceof ArrayBuffer` fails.(e.g `cypress`) ([#8868](https://github.com/mapbox/mapbox-gl-js/pull/8868))

## 1.4.1

### 🐞 Bug Fixes

- Fix the way that `coalesce` handles the `image` operator so available images are rendered properly ([#8839](https://github.com/mapbox/mapbox-gl-js/pull/8839))
- Do not emit the `styleimagemissing` event for an empty string value ([#8840](https://github.com/mapbox/mapbox-gl-js/pull/8840))
- Fix serialization of `ResolvedImage` type so `*-pattern` properties work properly ([#8833](https://github.com/mapbox/mapbox-gl-js/pull/8833))

## 1.4.0

### ✨ Features

- Add `image` expression operator to determine image availability ([#8684](https://github.com/mapbox/mapbox-gl-js/pull/8684))
- Enable `text-offset` with variable label placement ([#8642](https://github.com/mapbox/mapbox-gl-js/pull/8642))

### 🍏 Improvements

- Faster loading and better look of raster terrain ([#8694](https://github.com/mapbox/mapbox-gl-js/pull/8694))
- Improved code documentation around resizing and {get/set}RenderedWorldCopies and more ([#8748](https://github.com/mapbox/mapbox-gl-js/pull/8748), [#8754](https://github.com/mapbox/mapbox-gl-js/pull/8754))
- Improve single vs. multi-touch zoom & pan interaction ([#7196](https://github.com/mapbox/mapbox-gl-js/issues/7196)) ([#8100](https://github.com/mapbox/mapbox-gl-js/pull/8100))

### 🐞 Bug fixes

- Fix rendering of `collisionBox` when `text-translate` or `icon-translate` is enabled ([#8659](https://github.com/mapbox/mapbox-gl-js/pull/8659))
- Fix `TypeError` when reloading a source and immediately removing the map ([#8711](https://github.com/mapbox/mapbox-gl-js/pull/8711))
- Adding tooltip to the geolocation control button ([#8735](https://github.com/mapbox/mapbox-gl-js/pull/8735)) (h/t [BAByrne](https://github.com/BAByrne))
- Add `originalEvent` property to NavigationControl events ([#8693](https://github.com/mapbox/mapbox-gl-js/pull/8693)) (h/t [stepankuzmin](https://github.com/stepankuzmin))
- Don't cancel follow mode in the GeolocateControl when resizing the map or rotating the screen ([#8736](https://github.com/mapbox/mapbox-gl-js/pull/8736))
- Fix error when calling `Popup#trackPointer` before setting its content or location ([#8757](https://github.com/mapbox/mapbox-gl-js/pull/8757)) (h/t [zxwandrew](https://github.com/zxwandrew))
- Respect newline characters when text-max-width is set to zero ([#8706](https://github.com/mapbox/mapbox-gl-js/pull/8706))
- Update earcut to v2.2.0 to fix polygon tessellation errors ([#8772](https://github.com/mapbox/mapbox-gl-js/pull/8772))
- Fix icon-fit with variable label placement ([#8755](https://github.com/mapbox/mapbox-gl-js/pull/8755))
- Icons stretched with `icon-text-fit` are now sized correctly ([#8741](https://github.com/mapbox/mapbox-gl-js/pull/8741))
- Collision detection for icons with `icon-text-fit` now works correctly ([#8741](https://github.com/mapbox/mapbox-gl-js/pull/8741))

## 1.3.2

- Fix a SecurityError in Firefox >= 69 when accessing the cache [#8780](https://github.com/mapbox/mapbox-gl-js/pull/8780)

## 1.3.1

### 🐞 Bug Fixes

- Fix a race condition that produced an error when a map was removed while reloading a source. [#8711](https://github.com/mapbox/mapbox-gl-js/pull/8711)
- Fix a race condition were `render` event was sometimes not fired after `load` event in IE11. [#8708](https://github.com/mapbox/mapbox-gl-js/pull/8708)

## 1.3.0

### 🍏 Features

- Introduce `text-writing-mode` symbol layer property to allow placing point labels vertically. [#8399](https://github.com/mapbox/mapbox-gl-js/pull/8399)
- Extend variable text placement to work when `text/icon-allow-overlap` is set to `true`. [#8620](https://github.com/mapbox/mapbox-gl-js/pull/8620)
- Allow `text-color` to be used in formatted expressions to be able to draw different parts of a label in different colors. [#8068](https://github.com/mapbox/mapbox-gl-js/pull/8068)

### ✨ Improvements

- Improve tile loading logic to cancel requests more aggressively, improving performance when zooming or panning quickly. [#8633](https://github.com/mapbox/mapbox-gl-js/pull/8633)
- Display outline on control buttons when focused (e.g. with a tab key) for better accessibility. [#8520](https://github.com/mapbox/mapbox-gl-js/pull/8520)
- Improve the shape of line round joins. [#8275](https://github.com/mapbox/mapbox-gl-js/pull/8275)
- Improve performance of processing line layers. [#8303](https://github.com/mapbox/mapbox-gl-js/pull/8303)
- Improve legibility of info displayed with `map.showTileBoundaries = true`. [#8380](https://github.com/mapbox/mapbox-gl-js/pull/8380) (h/t [@andrewharvey](https://github.com/andrewharvey))
- Add `MercatorCoordinate.meterInMercatorCoordinateUnits` method to make it easier to convert from meter units to coordinate values used in custom layers. [#8524](https://github.com/mapbox/mapbox-gl-js/pull/8524) (h/t [@andrewharvey](https://github.com/andrewharvey))
- Improve conversion of legacy filters with duplicate values. [#8542](https://github.com/mapbox/mapbox-gl-js/pull/8542)
- Move out documentation & examples website source to a separate `mapbox-gl-js-docs` repo. [#8582](https://github.com/mapbox/mapbox-gl-js/pull/8582)

### 🐞 Bug Fixes

- Fix a bug where local CJK fonts would switch to server-generated ones in overzoomed tiles. [#8657](https://github.com/mapbox/mapbox-gl-js/pull/8657)
- Fix precision issues in [deck.gl](https://deck.gl)-powered custom layers. [#8502](https://github.com/mapbox/mapbox-gl-js/pull/8502)
- Fix a bug where fill and line layers wouldn't render correctly over fill extrusions when coming from the same source. [#8661](https://github.com/mapbox/mapbox-gl-js/pull/8661)
- Fix map loading for documents loaded from Blob URLs. [#8612](https://github.com/mapbox/mapbox-gl-js/pull/8612)
- Fix classification of relative file:// URLs when in documents loaded from a file URL. [#8612](https://github.com/mapbox/mapbox-gl-js/pull/8612)
- Remove `esm` from package `dependencies` (so that it's not installed on `npm install mapbox-gl`). [#8586](https://github.com/mapbox/mapbox-gl-js/pull/8586) (h/t [@DatGreekChick](https://github.com/DatGreekChick))

## 1.2.1

### 🐞 Bug fixes

- Fix bug in `NavigationControl` compass button that prevented it from rotating with the map ([#8605](https://github.com/mapbox/mapbox-gl-js/pull/8605))

## 1.2.0

### Features and improvements

- Add `*-sort-key` layout property for circle, fill, and line layers, to dictate which features appear above others within a single layer([#8467](https://github.com/mapbox/mapbox-gl-js/pull/8467))
- Add ability to instantiate maps with specific access tokens ([#8364](https://github.com/mapbox/mapbox-gl-js/pull/8364))
- Accommodate `prefers-reduced-motion` settings in browser ([#8494](https://github.com/mapbox/mapbox-gl-js/pull/8494))
- Add Map `visualizePitch` option that tilts the compass as the map pitches ([#8208](https://github.com/mapbox/mapbox-gl-js/issues/8208), fixed by [#8296](https://github.com/mapbox/mapbox-gl-js/pull/8296)) (h/t [pakastin](https://github.com/pakastin))
- Make source options take precedence over TileJSON ([#8232](https://github.com/mapbox/mapbox-gl-js/pull/8232)) (h/t [jingsam](https://github.com/jingsam))
- Make requirements for text offset properties more precise ([#8418](https://github.com/mapbox/mapbox-gl-js/pull/8418))
- Expose `convertFilter` API in the style specification ([#8493](https://github.com/mapbox/mapbox-gl-js/pull/8493)

### Bug fixes

- Fix changes to `text-variable-anchor`, such that previous anchor positions would take precedence only if they are present in the updated array (considered a bug fix, but is technically a breaking change from previous behavior) ([#8473](https://github.com/mapbox/mapbox-gl-js/pull/8473))
- Fix rendering of opaque pass layers over heatmap and fill-extrusion layers ([#8440](https://github.com/mapbox/mapbox-gl-js/pull/8440))
- Fix rendering of extraneous vertical line in vector tiles ([#8477](https://github.com/mapbox/mapbox-gl-js/issues/8477), fixed by [#8479](https://github.com/mapbox/mapbox-gl-js/pull/8479))
- Turn off 'move' event listeners when removing a marker ([#8465](https://github.com/mapbox/mapbox-gl-js/pull/8465))
- Fix class toggling on navigation control for IE ([#8495](https://github.com/mapbox/mapbox-gl-js/pull/8495)) (h/t [@cs09g](https://github.com/cs09g))
- Fix background rotation hovering on geolocate control ([#8367](https://github.com/mapbox/mapbox-gl-js/pull/8367)) (h/t [GuillaumeGomez](https://github.com/GuillaumeGomez))
- Fix error in click events on markers where `startPos` is not defined ([#8462](https://github.com/mapbox/mapbox-gl-js/pull/8462)) (h/t [@msbarry](https://github.com/msbarry))
- Fix malformed urls when using custom `baseAPIURL` of a certain form ([#8466](https://github.com/mapbox/mapbox-gl-js/pull/8466))

## 1.1.1

### 🐞 Bug fixes

- Fix unbounded memory growth caused by failure to cancel requests to the cache ([#8472](https://github.com/mapbox/mapbox-gl-js/pull/8472))
- Fix unbounded memory growth caused by failure to cancel requests in IE ([#8481](https://github.com/mapbox/mapbox-gl-js/issues/8481))
- Fix performance of getting tiles from the cache ([#8489](https://github.com/mapbox/mapbox-gl-js/pull/8449))

## 1.1.0

### ✨ Minor features and improvements

- Improve line rendering performance by using a more compact line attributes layout ([#8306](https://github.com/mapbox/mapbox-gl-js/pull/8306))
- Improve data-driven symbol layers rendering performance ([#8295](https://github.com/mapbox/mapbox-gl-js/pull/8295))
- Add the ability to disable validation during `queryRenderedFeatures` and `querySourceFeatures` calls, as a performance optimization ([#8211](https://github.com/mapbox/mapbox-gl-js/pull/8211)) (h/t [gorshkov-leonid](https://github.com/gorshkov-leonid))
- Improve `setFilter` performance by caching keys in `groupByLayout` routine ([#8122](https://github.com/mapbox/mapbox-gl-js/pull/8122)) (h/t [vallendm](https://github.com/vallendm))
- Improve rendering of symbol layers with `symbol-z-order: viewport-y`, when icons are allowed to overlap but not text ([#8180](https://github.com/mapbox/mapbox-gl-js/pull/8180))
- Prefer breaking lines at a zero width space to allow better break point suggestions for Japanese labels ([#8255](https://github.com/mapbox/mapbox-gl-js/pull/8255))
- Add a `WebGLRenderingContext` argument to `onRemove` function of `CustomLayerInterface`, to allow direct cleanup of related context ([#8156](https://github.com/mapbox/mapbox-gl-js/pull/8156)) (h/t [ogiermaitre](https://github.com/ogiermaitre))
- Allow zoom speed customization by adding `setZoomRate` and `setWheelZoomRate` methods to `ScrollZoomHandler` ([#7863](https://github.com/mapbox/mapbox-gl-js/pull/7863)) (h/t [sf31](https://github.com/sf31))
- Add `trackPointer` method to `Popup` API that continuously repositions the popup to the mouse cursor when the cursor is within the map ([#7786](https://github.com/mapbox/mapbox-gl-js/pull/7786))
- Add `getElement` method to `Popup` to retrieve the popup's HTML element ([#8123](https://github.com/mapbox/mapbox-gl-js/pull/8123)) (h/t [@bravecow](https://github.com/bravecow))
- Add `fill-pattern` example to the documentation ([#8022](https://github.com/mapbox/mapbox-gl-js/pull/8022)) (h/t [@flawyte](https://github.com/flawyte))
- Update script detection for Unicode 12.1 ([#8158](https://github.com/mapbox/mapbox-gl-js/pull/8158))
- Add `nofollow` to Mapbox logo & "Improve this map" links ([#8106](https://github.com/mapbox/mapbox-gl-js/pull/8106)) (h/t [viniciuskneves](https://github.com/viniciuskneves))
- Include source name in invalid GeoJSON error ([#8113](https://github.com/mapbox/mapbox-gl-js/pull/8113)) (h/t [Zirak](https://github.com/Zirak))

### 🐞 Bug fixes

- Fix `updateImage` not working as expected in Chrome ([#8199](https://github.com/mapbox/mapbox-gl-js/pull/8199))
- Fix issues with double-tap zoom on touch devices ([#8086](https://github.com/mapbox/mapbox-gl-js/pull/8086))
- Fix duplication of `movestart` events when zooming ([#8259](https://github.com/mapbox/mapbox-gl-js/pull/8259)) (h/t [@bambielli-flex](https://github.com/bambielli-flex))
- Fix validation of `"format"` expression failing when options are provided ([#8339](https://github.com/mapbox/mapbox-gl-js/pull/8339))
- Fix `setPaintProperty` not working on `line-pattern` property ([#8289](https://github.com/mapbox/mapbox-gl-js/pull/8289))
- Fix the GL context being left in unpredictable states when using custom layers ([#8132](https://github.com/mapbox/mapbox-gl-js/pull/8132))
- Fix unnecessary updates to attribution control string ([#8082](https://github.com/mapbox/mapbox-gl-js/pull/8082)) (h/t [poletani](https://github.com/poletani))
- Fix bugs in `findStopLessThanOrEqualTo` algorithm ([#8134](https://github.com/mapbox/mapbox-gl-js/pull/8134)) (h/t [Mike96Angelo](https://github.com/Mike96Angelo))
- Fix map not displaying properly when inside an element with `text-align: center` ([#8227](https://github.com/mapbox/mapbox-gl-js/pull/8227)) (h/t [mc100s](https://github.com/mc100s))
- Clarify in documentation that `Popup#maxWidth` accepts all `max-width` CSS values ([#8312](https://github.com/mapbox/mapbox-gl-js/pull/8312)) (h/t [viniciuskneves](https://github.com/viniciuskneves))
- Fix location dot shadow not displaying ([#8119](https://github.com/mapbox/mapbox-gl-js/pull/8119)) (h/t [@bravecow](https://github.com/bravecow))
- Fix docs dev dependencies being mistakenly installed as package dependencies ([#8121](https://github.com/mapbox/mapbox-gl-js/pull/8121)) (h/t [@bravecow](https://github.com/bravecow))
- Various typo fixes ([#8230](https://github.com/mapbox/mapbox-gl-js/pull/8230), h/t [@erictheise](https://github.com/erictheise)) ([#8236](https://github.com/mapbox/mapbox-gl-js/pull/8236), h/t [@fredj](https://github.com/fredj))
- Fix geolocate button CSS ([#8367](https://github.com/mapbox/mapbox-gl-js/pull/8367), h/t [GuillaumeGomez](https://github.com/GuillaumeGomez))
- Fix caching for Mapbox tiles ([#8389](https://github.com/mapbox/mapbox-gl-js/pull/8389))

## 1.0.0

### ⚠️ Breaking changes

This release replaces the existing “map views” pricing model in favor of a “map load” model. Learn more in [a recent blog post about these changes](https://blog.mapbox.com/new-pricing-46b7c26166e7).

**By upgrading to this release, you are opting in to the new map loads pricing.**

**Why is this change being made?**

This change allows us to implement a more standardized and predictable method of billing GL JS map usage. You’ll be charged whenever your website or web application loads, not by when users pan and zoom around the map, incentivizing developers to create highly interactive map experiences. The new pricing structure also creates a significantly larger free tier to help developers get started building their applications with Mapbox tools while pay-as-you-go pricing and automatic volume discounts help your application scale with Mapbox. Session billing also aligns invoices with metrics web developers already track and makes it easier to compare usage with other mapping providers.

**What is changing?**

- Add SKU token to Mapbox API requests [#8276](https://github.com/mapbox/mapbox-gl-js/pull/8276)

When (and only when) loading tiles from a Mapbox API with a Mapbox access token set (`mapboxgl.accessToken`), a query parameter named `sku` will be added to all requests for vector, raster and raster-dem tiles. Every map instance uses a unique `sku` value, which is refreshed every 12 hours. The token itself is comprised of a token version (always “1”), a sku ID (always “01”) and a random 10-digit base-62 number. The purpose of the token is to allow for metering of map sessions on the server-side. A session lasts from a new map instantiation until the map is destroyed or 12 hours passes, whichever comes first.

For further information on the pricing changes, you can read our [blog post](https://blog.mapbox.com/new-pricing-46b7c26166e7) and check out our new [pricing page](https://www.mapbox.com/pricing), which has a price calculator. As always, you can also contact our team at [https://support.mapbox.com](https://support.mapbox.com).

## 0.54.1

### Bug fixes

- Fix unbounded memory growth caused by failure to cancel requests in IE ([#8481](https://github.com/mapbox/mapbox-gl-js/issues/8481))

## 0.54.0

### Breaking changes

- Turned `localIdeographFontFamily` map option on by default. This may change how CJK labels are rendered, but dramatically improves performance of CJK maps (because the browser no longer needs to download heavy amounts of font data from the server). Add `localIdeographFontFamily: false` to turn this off. [#8008](https://github.com/mapbox/mapbox-gl-js/pull/8008)
- Added `Popup` `maxWidth` option, set to `"240px"` by default. [#7906](https://github.com/mapbox/mapbox-gl-js/pull/7906)

### Major features

- Added support for updating and animating style images. [#7999](https://github.com/mapbox/mapbox-gl-js/pull/7999)
- Added support for generating style images dynamically (e.g. for drawing icons based on feature properties). [#7987](https://github.com/mapbox/mapbox-gl-js/pull/7987)
- Added antialiasing support for custom layers. [#7821](https://github.com/mapbox/mapbox-gl-js/pull/7821)
- Added a new `mapbox-gl-csp.js` bundle for strict CSP environments where `worker-src: blob` is disallowed. [#8044](https://github.com/mapbox/mapbox-gl-js/pull/8044)

### Minor features and improvements

- Improved performance of fill extrusions. [#7821](https://github.com/mapbox/mapbox-gl-js/pull/7821)
- Improved performance of symbol layers. [#7967](https://github.com/mapbox/mapbox-gl-js/pull/7967)
- Slightly improved rendering performance in general. [#7969](https://github.com/mapbox/mapbox-gl-js/pull/7969)
- Slightly improved performance of HTML markers. [#8018](https://github.com/mapbox/mapbox-gl-js/pull/8018)
- Improved diffing of styles with `"visibility": "visible"`. [#8005](https://github.com/mapbox/mapbox-gl-js/pull/8005)
- Improved zoom buttons to grey out when reaching min/max zoom. [#8023](https://github.com/mapbox/mapbox-gl-js/pull/8023)
- Added a title to fullscreen control button. [#8012](https://github.com/mapbox/mapbox-gl-js/pull/8012)
- Added `rel="noopener"` attributes to links that lead to external websites (such as Mapbox logo and OpenStreetMap edit link) for improved security. [#7914](https://github.com/mapbox/mapbox-gl-js/pull/7914)
- Added tile size info when `map.showTileBoundaries` is turned on. [#7963](https://github.com/mapbox/mapbox-gl-js/pull/7963)
- Significantly improved load times of the benchmark suite. [#8066](https://github.com/mapbox/mapbox-gl-js/pull/8066)
- Improved behavior of `canvasSource.pause` to be more reliable and able to render a single frame. [#8130](https://github.com/mapbox/mapbox-gl-js/pull/8130)

### Bug fixes

- Fixed a bug in Mac Safari 12+ where controls would disappear until you interact with the map. [#8193](https://github.com/mapbox/mapbox-gl-js/pull/8193)
- Fixed a memory leak when calling `source.setData(url)` many times. [#8035](https://github.com/mapbox/mapbox-gl-js/pull/8035)
- Fixed a bug where marker lost focus when dragging. [#7799](https://github.com/mapbox/mapbox-gl-js/pull/7799)
- Fixed a bug where `map.getCenter()` returned a reference to an internal `LngLat` object instead of cloning it, leading to potential mutability bugs. [#7922](https://github.com/mapbox/mapbox-gl-js/pull/7922)
- Fixed a bug where default HTML marker positioning was slightly off. [#8074](https://github.com/mapbox/mapbox-gl-js/pull/8074)
- Fixed a bug where adding a fill extrusion layer for non-polygon layers would lead to visual artifacts. [#7685](https://github.com/mapbox/mapbox-gl-js/pull/7685)
- Fixed intermittent Flow failures on CI. [#8061](https://github.com/mapbox/mapbox-gl-js/pull/8061)
- Fixed a bug where calling `Map#removeFeatureState` does not remove the state from some tile zooms [#8087](https://github.com/mapbox/mapbox-gl-js/pull/8087)
- Fixed a bug where `removeFeatureState` didn't work on features with `id` equal to `0`. [#8150](https://github.com/mapbox/mapbox-gl-js/pull/8150) (h/t [jutaz](https://github.com/jutaz))

## 0.53.1

### Bug fixes

- Turn off telemetry for Mapbox Atlas ([#7945](https://github.com/mapbox/mapbox-gl-js/pull/7945))
- Fix order of 3D features in query results (fix [#7883](https://github.com/mapbox/mapbox-gl-js/issues/7883)) ([#7953](https://github.com/mapbox/mapbox-gl-js/pull/7953))
- Fix RemovePaintState benchmarks ([#7930](https://github.com/mapbox/mapbox-gl-js/pull/7930))

## 0.53.0

### Features and improvements

- Enable `fill-extrusion` querying with ray picking ([#7499](https://github.com/mapbox/mapbox-gl-js/pull/7499))
- Add `clusterProperties` option for aggregated cluster properties ([#2412](https://github.com/mapbox/mapbox-gl-js/issues/2412), fixed by [#7584](https://github.com/mapbox/mapbox-gl-js/pull/7584))
- Allow initial map bounds to be adjusted with `fitBounds` options. ([#7681](https://github.com/mapbox/mapbox-gl-js/pull/7681)) (h/t [@elyobo](https://github.com/elyobo))
- Remove popups on `Map#remove` ([#7749](https://github.com/mapbox/mapbox-gl-js/pull/7749)) (h/t [@andycalder](https://github.com/andycalder))
- Add `Map#removeFeatureState` ([#7761](https://github.com/mapbox/mapbox-gl-js/pull/7761))
- Add `number-format` expression ([#7626](https://github.com/mapbox/mapbox-gl-js/pull/7626))
- Add `symbol-sort-key` style property ([#7678](https://github.com/mapbox/mapbox-gl-js/pull/7678))

### Bug fixes

- Upgrades Earcut to fix a rare bug in rendering polygons that contain a coincident chain of holes ([#7806](https://github.com/mapbox/mapbox-gl-js/issues/7806), fixed by [#7878](https://github.com/mapbox/mapbox-gl-js/pull/7878))
- Allow `file://` protocol in XHR requests for Cordova/Ionic/etc ([#7818](https://github.com/mapbox/mapbox-gl-js/pull/7818))
- Correctly handle WebP images in Edge 18 ([#7687](https://github.com/mapbox/mapbox-gl-js/pull/7687))
- Fix bug which mistakenly requested WebP images in browsers that do not support WebP ([#7817](https://github.com/mapbox/mapbox-gl-js/pull/7817)) ([#7819](https://github.com/mapbox/mapbox-gl-js/pull/7819))
- Fix images not being aborted when dequeued ([#7655](https://github.com/mapbox/mapbox-gl-js/pull/7655))
- Fix DEM layer memory leak ([#7690](https://github.com/mapbox/mapbox-gl-js/issues/7690), fixed by [#7691](https://github.com/mapbox/mapbox-gl-js/pull/7691))
- Set correct color state before rendering custom layer ([#7711](https://github.com/mapbox/mapbox-gl-js/pull/7711))
- Set `LngLat.toBounds()` default radius to 0 ([#7722](https://github.com/mapbox/mapbox-gl-js/issues/7722), fixed by [#7723](https://github.com/mapbox/mapbox-gl-js/pull/7723)) (h/t [@cherniavskii](https://github.com/cherniavskii))
- Fix race condition in `feature-state` dependent layers ([#7523](https://github.com/mapbox/mapbox-gl-js/issues/7523), fixed by [#7790](https://github.com/mapbox/mapbox-gl-js/pull/7790))
- Prevent `map.repaint` from mistakenly enabling continuous repaints ([#7667](https://github.com/mapbox/mapbox-gl-js/pull/7667))
- Prevent map shaking while zooming in on raster tiles ([#7426](https://github.com/mapbox/mapbox-gl-js/pull/7426))
- Fix query point translation for multi-point geometry ([#6833](https://github.com/mapbox/mapbox-gl-js/issues/6833), fixed by [#7581](https://github.com/mapbox/mapbox-gl-js/pull/7581))

## 0.52.0

### Breaking changes

- Canonicalize tile urls to `mapbox://` urls so they can be transformed with `config.API_URL` ([#7594](https://github.com/mapbox/mapbox-gl-js/pull/7594))

### Features and improvements

- Add getter and setter for `config.API_URL` ([#7594](https://github.com/mapbox/mapbox-gl-js/pull/7594))
- Allow user to define element other than map container for full screen control ([#7548](https://github.com/mapbox/mapbox-gl-js/pull/7548))
- Add validation option to style setters ([#7604](https://github.com/mapbox/mapbox-gl-js/pull/7604))
- Add 'idle' event: fires when no further rendering is expected without further interaction. ([#7625](https://github.com/mapbox/mapbox-gl-js/pull/7625))

### Bug fixes

- Fire error when map.getLayoutProperty references missing layer ([#7537](https://github.com/mapbox/mapbox-gl-js/issues/7537), fixed by [#7539](https://github.com/mapbox/mapbox-gl-js/pull/7539))
- Fix shaky sprites when zooming with scrolling ([#7558](https://github.com/mapbox/mapbox-gl-js/pull/7558))
- Fix layout problems in attribution control ([#7608](https://github.com/mapbox/mapbox-gl-js/pull/7608)) (h/t [lucaswoj](https://github.com/lucaswoj))
- Fixes resetting map's pitch to 0 if initial bounds is set ([#7617](https://github.com/mapbox/mapbox-gl-js/pull/7617)) (h/t [stepankuzmin](https://github.com/stepankuzmin))
- Fix occasional failure to load images after multiple image request abortions [#7641](https://github.com/mapbox/mapbox-gl-js/pull/7641)
- Update repo url to correct one ([#7486](https://github.com/mapbox/mapbox-gl-js/pull/7486)) (h/t [nicholas-l](https://github.com/nicholas-l))
- Fix bug where symbols where sometimes not rendered immediately ([#7610](https://github.com/mapbox/mapbox-gl-js/pull/7610))
- Fix bug where cameraForBounds returns incorrect CameraOptions with asymmetrical padding/offset ([#7517](https://github.com/mapbox/mapbox-gl-js/issues/7517), fixed by [#7518](https://github.com/mapbox/mapbox-gl-js/pull/7518)) (h/t [mike-marcacci](https://github.com/mike-marcacci))
- Use diff+patch approach to map.setStyle when the parameter is a URL ([#4025](https://github.com/mapbox/mapbox-gl-js/issues/4025), fixed by [#7562](https://github.com/mapbox/mapbox-gl-js/pull/7562))
- Begin touch zoom immediately when rotation disabled ([#7582](https://github.com/mapbox/mapbox-gl-js/pull/7582)) (h/t [msbarry](https://github.com/msbarry))
- Fix symbol rendering under opaque fill layers ([#7612](https://github.com/mapbox/mapbox-gl-js/pull/7612))
- Fix shaking by aligning raster sources to pixel grid only when map is idle ([#7426](https://github.com/mapbox/mapbox-gl-js/pull/7426))
- Fix raster layers in Edge 18 by disabling it's incomplete WebP support ([#7687](https://github.com/mapbox/mapbox-gl-js/pull/7687))
- Fix memory leak in hillshade layer ([#7691](https://github.com/mapbox/mapbox-gl-js/pull/7691))
- Fix disappearing custom layers ([#7711](https://github.com/mapbox/mapbox-gl-js/pull/7711))

## 0.51.0

November 7, 2018

### ✨ Features and improvements

- Add initial bounds as map constructor option ([#5518](https://github.com/mapbox/mapbox-gl-js/pull/5518)) (h/t [stepankuzmin](https://github.com/stepankuzmin))
- Improve performance on machines with > 8 cores ([#7407](https://github.com/mapbox/mapbox-gl-js/issues/7407), fixed by [#7430](https://github.com/mapbox/mapbox-gl-js/pull/7430))
- Add `MercatorCoordinate` type ([#7488](https://github.com/mapbox/mapbox-gl-js/pull/7488))
- Allow browser-native `contextmenu` to be enabled ([#2301](https://github.com/mapbox/mapbox-gl-js/issues/2301), fixed by [#7369](https://github.com/mapbox/mapbox-gl-js/pull/7369))
- Add an unminified production build to the NPM package ([#7403](https://github.com/mapbox/mapbox-gl-js/pull/7403))
- Add support for `LngLat` conversion from `{lat, lon}` ([#7507](https://github.com/mapbox/mapbox-gl-js/pull/7507)) (h/t [@bfrengley](https://github.com/bfrengley))
- Add tooltips for navigation controls ([#7373](https://github.com/mapbox/mapbox-gl-js/pull/7373))
- Show attribution only for used sources ([#7384](https://github.com/mapbox/mapbox-gl-js/pull/7384))
- Add telemetry event to log map loads ([#7431](https://github.com/mapbox/mapbox-gl-js/pull/7431))
- **Tighten style validation**
  - Disallow expressions as stop values ([#7396](https://github.com/mapbox/mapbox-gl-js/pull/7396))
  - Disallow `feature-state` expressions in filters ([#7366](https://github.com/mapbox/mapbox-gl-js/pull/7366))

### 🐛 Bug fixes

- Fix for GeoJSON geometries not working when coincident with tile boundaries([#7436](https://github.com/mapbox/mapbox-gl-js/issues/7436), fixed by [#7448](https://github.com/mapbox/mapbox-gl-js/pull/7448))
- Fix depth buffer-related rendering issues on some Android devices. ([#7471](https://github.com/mapbox/mapbox-gl-js/pull/7471))
- Fix positioning of compact attribution strings ([#7444](https://github.com/mapbox/mapbox-gl-js/pull/7444), [#7445](https://github.com/mapbox/mapbox-gl-js/pull/7445), and [#7391](https://github.com/mapbox/mapbox-gl-js/pull/7391))
- Fix an issue with removing markers in mouse event callbacks ([#7442](https://github.com/mapbox/mapbox-gl-js/pull/7442)) (h/t [vbud](https://github.com/vbud))
- Remove controls before destroying a map ([#7479](https://github.com/mapbox/mapbox-gl-js/pull/7479))
- Fix display of Scale control values < 1 ([#7469](https://github.com/mapbox/mapbox-gl-js/pull/7469)) (h/t [MichaelHedman](https://github.com/MichaelHedman))
- Fix an error when using location `hash` within iframes in IE11 ([#7411](https://github.com/mapbox/mapbox-gl-js/pull/7411))
- Fix depth mode usage in custom layers ([#7432](https://github.com/mapbox/mapbox-gl-js/pull/7432)) (h/t [markusjohnsson](https://github.com/markusjohnsson))
- Fix an issue with shaky sprite images during scroll zooms ([#7558](https://github.com/mapbox/mapbox-gl-js/pull/7558))

## 0.50.0

October 10, 2018

### ✨ Features and improvements

- 🎉 Add Custom Layers that can be rendered into with user-provided WebGL code ([#7039](https://github.com/mapbox/mapbox-gl-js/pull/7039))
- Add WebGL face culling for increased performance ([#7178](https://github.com/mapbox/mapbox-gl-js/pull/7178))
- Improve speed of expression evaluation ([#7334](https://github.com/mapbox/mapbox-gl-js/pull/7334))
- Automatically coerce to string for `concat` expression and `text-field` property ([#6190](https://github.com/mapbox/mapbox-gl-js/issues/6190), fixed by [#7280](https://github.com/mapbox/mapbox-gl-js/pull/7280))
- Add `fill-extrusion-vertical-gradient` property for controlling shading of fill extrusions ([#5768](https://github.com/mapbox/mapbox-gl-js/issues/5768), fixed by [#6841](https://github.com/mapbox/mapbox-gl-js/pull/6841))
- Add update functionality for images provided via `ImageSource` ([#4050](https://github.com/mapbox/mapbox-gl-js/issues/4050), fixed by [#7342](https://github.com/mapbox/mapbox-gl-js/pull/7342)) (h/t [@dcervelli](https://github.com/dcervelli))

### 🐛 Bug fixes

- **Expressions**
  - Fix expressions that use `log2` and `log10` in IE11 ([#7318](https://github.com/mapbox/mapbox-gl-js/issues/7318), fixed by [#7320](https://github.com/mapbox/mapbox-gl-js/pull/7320))
  - Fix `let` expression stripping expected type during parsing ([#7300](https://github.com/mapbox/mapbox-gl-js/issues/7300), fixed by [#7301](https://github.com/mapbox/mapbox-gl-js/pull/7301))
  - Fix superfluous wrapping of literals in `literal` expression ([#7336](https://github.com/mapbox/mapbox-gl-js/issues/7336), fixed by [#7337](https://github.com/mapbox/mapbox-gl-js/pull/7337))
  - Allow calling `to-color` on values that are already of type `Color` ([#7260](https://github.com/mapbox/mapbox-gl-js/pull/7260))
  - Fix `to-array` for empty arrays (([#7261](https://github.com/mapbox/mapbox-gl-js/pull/7261)))
  - Fix identity functions for `text-field` when using formatted text ([#7351](https://github.com/mapbox/mapbox-gl-js/pull/7351))
  - Fix coercion of `null` to `0` in `to-number` expression ([#7083](https://github.com/mapbox/mapbox-gl-js/issues/7083), fixed by [#7274](https://github.com/mapbox/mapbox-gl-js/pull/7274))
- **Canvas source**
  - Fix missing repeats of `CanvasSource` when it crosses the antimeridian ([#7273](https://github.com/mapbox/mapbox-gl-js/pull/7273))
  - Fix `CanvasSource` not respecting alpha values set on `canvas` element ([#7302](https://github.com/mapbox/mapbox-gl-js/issues/7302), fixed by [#7309](https://github.com/mapbox/mapbox-gl-js/pull/7309))
- **Rendering**
  - Fix rendering of fill extrusions with really high heights ([#7292](https://github.com/mapbox/mapbox-gl-js/pull/7292))
  - Fix an error where the map state wouldn't return to `loaded` after certain runtime styling changes when there were errored tiles in the viewport ([#7355](https://github.com/mapbox/mapbox-gl-js/pull/7355))
  - Fix errors when rendering symbol layers without symbols ([#7241](https://github.com/mapbox/mapbox-gl-js/issues/7241), fixed by [#7253](https://github.com/mapbox/mapbox-gl-js/pull/7253))
  - Don't fade in symbols with `*-allow-overlap: true` when panning into the viewport ([#7172](https://github.com/mapbox/mapbox-gl-js/issues/7172), fixed by[#7244](https://github.com/mapbox/mapbox-gl-js/pull/7244))
- **Library**
  - Fix disambiguation for `mouseover` event ([#7295](https://github.com/mapbox/mapbox-gl-js/issues/7295), fixed by [#7299](https://github.com/mapbox/mapbox-gl-js/pull/7299))
  - Fix silent failure of `getImage` if an SVG is requested ([#7312](https://github.com/mapbox/mapbox-gl-js/issues/7312), fixed by [#7313](https://github.com/mapbox/mapbox-gl-js/pull/7313))
  - Fix empty control group box shadow ([#7303](https://github.com/mapbox/mapbox-gl-js/issues/7303), fixed by [#7304](https://github.com/mapbox/mapbox-gl-js/pull/7304)) (h/t [Duder-onomy](https://github.com/Duder-onomy))
  - Fixed an issue where a wrong timestamp was sent for Mapbox turnstile events ([#7381](https://github.com/mapbox/mapbox-gl-js/pull/7381))
  - Fixed a bug that lead to attribution not showing up correctly in Internet Explorer ([#3945](https://github.com/mapbox/mapbox-gl-js/issues/3945), fixed by [#7391](https://github.com/mapbox/mapbox-gl-js/pull/7391))

## 0.49.0

September 6, 2018

### ⚠️ Breaking changes

- Use `client{Height/Width}` instead of `offset{Height/Width}` for map canvas sizing ([#6848](https://github.com/mapbox/mapbox-gl-js/issues/6848), fixed by [#7128](https://github.com/mapbox/mapbox-gl-js/pull/7128))

### 🐛 Bug fixes

- Fix [Top Issues list](https://mapbox.github.io/top-issues/#!mapbox/mapbox-gl-js) for mapbox-gl-js ([#7108](https://github.com/mapbox/mapbox-gl-js/issues/7108), fixed by [#7112](https://github.com/mapbox/mapbox-gl-js/pull/7112))
- Fix bug in which symbols with `icon-allow-overlap: true, text-allow-overlap: true, text-optional: false` would show icons when they shouldn't ([#7041](https://github.com/mapbox/mapbox-gl-js/pull/7041))
- Fix bug where the map would not stop at the exact zoom level requested by Map#FlyTo ([#7222](https://github.com/mapbox/mapbox-gl-js/issues/7222)) ([#7223](https://github.com/mapbox/mapbox-gl-js/pull/7223)) (h/t [@benoitbzl](https://github.com/benoitbzl))
- Keep map centered on the center point of a multi-touch gesture when zooming ([#6722](https://github.com/mapbox/mapbox-gl-js/issues/6722)) ([#7191](https://github.com/mapbox/mapbox-gl-js/pull/7191)) (h/t [pakastin](https://github.com/pakastin))
- Update the style-spec's old `gl-style-migrate` script to include conversion of legacy functions and filters to their expression equivalents ([#6927](https://github.com/mapbox/mapbox-gl-js/issues/6927), fixed by [#7095](https://github.com/mapbox/mapbox-gl-js/pull/7095))
- Fix `icon-size` for small data-driven values ([#7125](https://github.com/mapbox/mapbox-gl-js/pull/7125))
- Fix bug in the way AJAX requests load local files on iOS web view ([#6610](https://github.com/mapbox/mapbox-gl-js/pull/6610)) (h/t [oscarfonts](https://github.com/oscarfonts))
- Fix bug in which canvas sources would not render in world wrapped tiles at the edge of the viewport ([#7271]https://github.com/mapbox/mapbox-gl-js/issues/7271), fixed by [#7273](https://github.com/mapbox/mapbox-gl-js/pull/7273))

### ✨ Features and improvements

- Performance updates:
  - Improve time to first render by updating how feature ID maps are transferred to the main thread ([#7110](https://github.com/mapbox/mapbox-gl-js/issues/7110), fixed by [#7132](https://github.com/mapbox/mapbox-gl-js/pull/7132))
  - Reduce size of JSON transmitted from worker thread to main thread ([#7124](https://github.com/mapbox/mapbox-gl-js/pull/7124))
  - Improve image/glyph atlas packing algorithm ([#7171](https://github.com/mapbox/mapbox-gl-js/pull/7171))
  - Use murmur hash on symbol instance keys to reduce worker transfer costs ([#7127](https://github.com/mapbox/mapbox-gl-js/pull/7127))
- Add GL state management for uniforms ([#6018](https://github.com/mapbox/mapbox-gl-js/pull/6018))
- Add `symbol-z-order` symbol layout property to style spec ([#7219](https://github.com/mapbox/mapbox-gl-js/pull/7219))
- Implement data-driven styling support for `*-pattern properties` ([#6289](https://github.com/mapbox/mapbox-gl-js/pull/6289))
- Add `Map#fitScreenCoordinates` which fits viewport to two points, similar to `Map#fitBounds` but uses screen coordinates and supports non-zero map bearings ([#6894](https://github.com/mapbox/mapbox-gl-js/pull/6894))
- Re-implement LAB/HSL color space interpolation for expressions ([#5326](https://github.com/mapbox/mapbox-gl-js/issues/5326), fixed by [#7123](https://github.com/mapbox/mapbox-gl-js/pull/7123))
- Enable benchmark testing for Mapbox styles ([#7047](https://github.com/mapbox/mapbox-gl-js/pull/7047))
- Allow `Map#setFeatureState` and `Map#getFeatureState` to accept numeric IDs ([#7106](https://github.com/mapbox/mapbox-gl-js/pull/7106)) (h/t [@bfrengley](https://github.com/bfrengley))

## 0.48.0

August 16, 2018

### ⚠️ Breaking changes

- Treat tiles that error with status 404 as empty renderable tiles to prevent rendering duplicate features in some sparse tilesets ([#6803](https://github.com/mapbox/mapbox-gl-js/pull/6803))

### 🐛 Bug fixes

- Fix issue where `text-max-angle` property was being calculated incorrectly internally, causing potential rendering errors when `"symbol-placement": line`
- Require `feature.id` when using `Map#setFeatureState` ([#6974](https://github.com/mapbox/mapbox-gl-js/pull/6974))
- Fix issue with removing the `GeolocateControl` when user location is being used ([#6977](https://github.com/mapbox/mapbox-gl-js/pull/6977)) (h/t [sergei-zelinsky](https://github.com/sergei-zelinsky))
- Fix memory leak caused by a failure to remove all controls added to the map ([#7042](https://github.com/mapbox/mapbox-gl-js/pull/7042))
- Fix bug where the build would fail when using mapbox-gl webpack 2 and UglifyJSPlugin ([#4359](https://github.com/mapbox/mapbox-gl-js/issues/4359), fixed by [#6956](https://api.github.com/repos/mapbox/mapbox-gl-js/pulls/6956))
- Fix bug where fitBounds called with coordinates outside the bounds of Web Mercator resulted in uncaught error ([#6906](https://github.com/mapbox/mapbox-gl-js/issues/6906), fixed by [#6918](https://api.github.com/repos/mapbox/mapbox-gl-js/pulls/6918))
- Fix bug wherein `Map#querySourceFeatures` was returning bad results on zooms > maxZoom ([#7061](https://github.com/mapbox/mapbox-gl-js/pull/7061))
- Relax typing for equality and order expressions ([#6459](https://github.com/mapbox/mapbox-gl-js/issues/6459), fixed by [#6961](https://api.github.com/repos/mapbox/mapbox-gl-js/pulls/6961))
- Fix bug where `queryPadding` for all layers in a source was set by the first layer, causing incorrect querying on other layers and, in some cases, incorrect firing of events associated with individual layers ([#6909](https://github.com/mapbox/mapbox-gl-js/pull/6909))

### ✨ Features and improvements

- Performance Improvements:
  - Stop unnecessary serialization of symbol source features. ([#7013](https://github.com/mapbox/mapbox-gl-js/pull/7013))
  - Optimize calculation for getting visible tile coordinates ([#6998](https://github.com/mapbox/mapbox-gl-js/pull/6998))
  - Improve performance of creating `{Glyph/Image}Atlas`es ([#7091](https://github.com/mapbox/mapbox-gl-js/pull/7091))
  - Optimize and simplify tile retention logic ([#6995](https://github.com/mapbox/mapbox-gl-js/pull/6995))
- Add a user turnstile event for users accessing Mapbox APIs ([#6980](https://github.com/mapbox/mapbox-gl-js/pull/6980))
- Add support for autogenerating feature ids for GeoJSON sources so they can be used more easily with the `Map#setFeatureState` API ([#7043](https://www.github.com/mapbox/mapbox-gl-js/pull/7043))) ([#7091](https://github.com/mapbox/mapbox-gl-js/pull/7091))
- Add ability to style symbol layers labels with multiple fonts and text sizes via `"format"` expression ([#6994](https://www.github.com/mapbox/mapbox-gl-js/pull/6994))
- Add customAttribution option to AttributionControl ([#7033](https://github.com/mapbox/mapbox-gl-js/pull/7033)) (h/t [mklopets](https://github.com/mklopets))
- Publish Flow type definitions alongside compiled bundle ([#7079](https://api.github.com/repos/mapbox/mapbox-gl-js/pulls/7079))
- Introduce symbol cross fading when crossing integer zoom levels to prevent labels from disappearing before newly loaded tiles' labels can be rendered ([#6951](https://github.com/mapbox/mapbox-gl-js/pull/6951))
- Improvements in label collision detection ([#6925](https://api.github.com/repos/mapbox/mapbox-gl-js/pulls/6925)))

## 0.47.0

### ✨ Features and improvements

- Add configurable drag pan threshold ([#6809](https://github.com/mapbox/mapbox-gl-js/pull/6809)) (h/t [msbarry](https://github.com/msbarry))
- Add `raster-resampling` raster paint property ([#6411](https://github.com/mapbox/mapbox-gl-js/pull/6411)) (h/t [@andrewharvey](https://github.com/andrewharvey))
- Add `symbol-placement: line-center` ([#6821](https://github.com/mapbox/mapbox-gl-js/pull/6821))
- Add methods for inspecting GeoJSON clusters ([#3318](https://github.com/mapbox/mapbox-gl-js/issues/3318), fixed by [#6829](https://github.com/mapbox/mapbox-gl-js/pull/6829))
- Add warning to geolocate control when unsupported ([#6923](https://github.com/mapbox/mapbox-gl-js/pull/6923)) (h/t [@aendrew](https://github.com/aendrew))
- Upgrade geojson-vt to 3.1.4 ([#6942](https://github.com/mapbox/mapbox-gl-js/pull/6942))
- Include link to license in compiled bundle ([#6975](https://github.com/mapbox/mapbox-gl-js/pull/6975))

### 🐛 Bug fixes

- Use updateData instead of re-creating buffers for repopulated paint arrays ([#6853](https://github.com/mapbox/mapbox-gl-js/pull/6853))
- Fix ScrollZoom handler setting tr.zoom = NaN ([#6924](https://github.com/mapbox/mapbox-gl-js/pull/6924))
  - Failed to invert matrix error ([#6486](https://github.com/mapbox/mapbox-gl-js/issues/6486), fixed by [#6924](https://github.com/mapbox/mapbox-gl-js/pull/6924))
  - Fixing matrix errors ([#6782](https://github.com/mapbox/mapbox-gl-js/issues/6782), fixed by [#6924](https://github.com/mapbox/mapbox-gl-js/pull/6924))
- Fix heatmap tile clipping when layers are ordered above it ([#6806](https://github.com/mapbox/mapbox-gl-js/issues/6806), fixed by [#6807](https://github.com/mapbox/mapbox-gl-js/pull/6807))
- Fix video source in safari (macOS and iOS) ([#6443](https://github.com/mapbox/mapbox-gl-js/issues/6443), fixed by [#6811](https://github.com/mapbox/mapbox-gl-js/pull/6811))
- Do not reload errored tiles ([#6813](https://github.com/mapbox/mapbox-gl-js/pull/6813))
- Fix send / remove timing bug in Dispatcher ([#6756](https://github.com/mapbox/mapbox-gl-js/pull/6756), fixed by [#6826](https://github.com/mapbox/mapbox-gl-js/pull/6826))
- Fix flyTo not zooming to exact given zoom ([#6828](https://github.com/mapbox/mapbox-gl-js/pull/6828))
- Don't stop animation on map resize ([#6636](https://github.com/mapbox/mapbox-gl-js/pull/6636))
- Fix map.getBounds() with rotated map ([#6875](https://github.com/mapbox/mapbox-gl-js/pull/6875)) (h/t [zoltan-mihalyi](https://github.com/zoltan-mihalyi))
- Support collators in feature filter expressions. ([#6929](https://github.com/mapbox/mapbox-gl-js/pull/6929))
- Fix Webpack production mode compatibility ([#6981](https://github.com/mapbox/mapbox-gl-js/pull/6981))

## 0.46.0

### ⚠️ Breaking changes

- Align implicit type casting behavior of `match` expressions with with `case/==` ([#6684](https://github.com/mapbox/mapbox-gl-js/pull/6684))

### ✨ Features and improvements

- :tada: Add `Map#setFeatureState` and `feature-state` expression to support interactive styling ([#6263](https://github.com/mapbox/mapbox-gl-js/pull/6263))
- Create draggable `Marker` with `setDraggable` ([#6687](https://github.com/mapbox/mapbox-gl-js/pull/6687))
- Add `Map#listImages` for listing all currently active sprites/images ([#6381](https://github.com/mapbox/mapbox-gl-js/issues/6381))
- Add "crossSourceCollisions" option to disable cross-source collision detection ([#6566](https://github.com/mapbox/mapbox-gl-js/pull/6566))
- Handle `text/icon-rotate` for symbols with `symbol-placement: point` ([#6075](https://github.com/mapbox/mapbox-gl-js/issues/6075))
- Automatically compact Mapbox wordmark on narrow maps. ([#4282](https://github.com/mapbox/mapbox-gl-js/issues/4282)) (h/t [@andrewharvey](https://github.com/andrewharvey))
- Only show compacted AttributionControl on interactive displays ([#6506](https://github.com/mapbox/mapbox-gl-js/pull/6506)) (h/t [@andrewharvey](https://github.com/andrewharvey))
- Use postcss to inline svg files into css, reduce size of mapbox-gl.css ([#6513](https://github.com/mapbox/mapbox-gl-js/pull/6513)) (h/t [@andrewharvey](https://github.com/andrewharvey))
- Add support for GeoJSON attribution ([#6364](https://github.com/mapbox/mapbox-gl-js/pull/6364)) (h/t [@andrewharvey](https://github.com/andrewharvey))
- Add instructions for running individual unit and render tests ([#6686](https://github.com/mapbox/mapbox-gl-js/pull/6686))
- Make Map constructor fail if WebGL init fails. ([#6744](https://github.com/mapbox/mapbox-gl-js/pull/6744)) (h/t [uforic](https://github.com/uforic))
- Add browser fallback code for `collectResourceTiming: true` in web workers ([#6721](https://github.com/mapbox/mapbox-gl-js/pull/6721))
- Remove ignored usage of gl.lineWidth ([#5541](https://github.com/mapbox/mapbox-gl-js/pull/5541))
- Split new bounds calculation out of fitBounds into new method ([#6683](https://github.com/mapbox/mapbox-gl-js/pull/6683))
- Allow integration tests to be organized in an arbitrarily deep directory structure ([#3920](https://github.com/mapbox/mapbox-gl-js/issues/3920))
- Make "Missing Mapbox GL JS CSS" a console warning ([#5786](https://github.com/mapbox/mapbox-gl-js/issues/5786))
- Add rel="noopener" to Mapbox attribution link. ([#6729](https://github.com/mapbox/mapbox-gl-js/pull/6729)) (h/t [gorbypark](https://github.com/gorbypark))
- Update to deep equality check in example code ([#6599](https://github.com/mapbox/mapbox-gl-js/pull/6599)) (h/t [jonsadka](https://github.com/jonsadka))
- Upgrades!
  - Upgrade ESM dependency to ^3.0.39 ([#6750](https://github.com/mapbox/mapbox-gl-js/pull/6750))
  - Ditch gl-matrix fork in favor of the original package ([#6751](https://github.com/mapbox/mapbox-gl-js/pull/6751))
  - Update to latest sinon ([#6771](https://github.com/mapbox/mapbox-gl-js/pull/6771))
  - Upgrade to Flow 0.69 ([#6594](https://github.com/mapbox/mapbox-gl-js/pull/6594))
  - Update to mapbox-gl-supported 1.4.0 ([#6773](https://github.com/mapbox/mapbox-gl-js/pull/6773))

### 🐛 Bug fixes

- `collectResourceTiming: true` generates error on iOS9 Safari, IE 11 ([#6690](https://github.com/mapbox/mapbox-gl-js/issues/6690))
- Fix PopupOptions flow type declarations ([#6670](https://github.com/mapbox/mapbox-gl-js/pull/6670)) (h/t [TimPetricola](https://github.com/TimPetricola))
- Add className option to Popup constructor ([#6502](https://github.com/mapbox/mapbox-gl-js/pull/6502)) (h/t [Ashot-KR](https://github.com/Ashot-KR))
- GeoJSON MultiLineStrings with `lineMetrics=true` only rendered first line ([#6649](https://github.com/mapbox/mapbox-gl-js/issues/6649))
- Provide target property for mouseenter/over/leave/out events ([#6623](https://github.com/mapbox/mapbox-gl-js/issues/6623))
- Don't break on sources whose name contains "." ([#6660](https://github.com/mapbox/mapbox-gl-js/issues/6660))
- Rotate and pitch with navigationControl broke in v0.45 ([#6650](https://github.com/mapbox/mapbox-gl-js/issues/6650))
- Zero-width lines remained visible ([#6769](https://github.com/mapbox/mapbox-gl-js/pull/6769))
- Heatmaps inappropriately clipped at tile boundaries ([#6806](https://github.com/mapbox/mapbox-gl-js/issues/6806))
- Use named exports for style-spec entrypoint module ([#6601](https://github.com/mapbox/mapbox-gl-js/issues/6601)
- Don't fire click event if default is prevented on mousedown for a drag event ([#6697](https://github.com/mapbox/mapbox-gl-js/pull/6697), fixes [#6642](https://github.com/mapbox/mapbox-gl-js/issues/6642))
- Double clicking to zoom in breaks map dragging/panning in Edge ([#6740](https://github.com/mapbox/mapbox-gl-js/issues/6740)) (h/t [GUI](https://github.com/GUI))
- \*-transition properties cannot be set with setPaintProperty() ([#6706](https://github.com/mapbox/mapbox-gl-js/issues/6706))
- Marker with `a` element does not open the url when clicked ([#6730](https://github.com/mapbox/mapbox-gl-js/issues/6730))
- `setRTLTextPlugin` fails with relative URLs ([#6719](https://github.com/mapbox/mapbox-gl-js/issues/6719))
- Collision detection incorrect for symbol layers that share the same layout properties ([#6548](https://github.com/mapbox/mapbox-gl-js/pull/6548))
- Fix a possible crash when calling queryRenderedFeatures after querySourceFeatures
  ([#6559](https://github.com/mapbox/mapbox-gl-js/pull/6559))
- Fix a collision detection issue that could cause labels to temporarily be placed too densely during rapid panning ([#5654](https://github.com/mapbox/mapbox-gl-js/issues/5654))

## 0.45.0

### ⚠️ Breaking changes

- `Evented#fire` and `Evented#listens` are now marked as private. Though `Evented` is still exported, and `fire` and `listens` are still functional, we encourage you to seek alternatives; a future version may remove their API accessibility or change its behavior. If you are writing a class that needs event emitting functionality, consider using [`EventEmitter`](https://nodejs.org/api/events.html#events_class_eventemitter) or similar libraries instead.
- The `"to-string"` expression operator now converts `null` to an empty string rather than to `"null"`. [#6534](https://github.com/mapbox/mapbox-gl-js/pull/6534)

### ✨ Features and improvements

- :rainbow: Add `line-gradient` property [#6303](https://github.com/mapbox/mapbox-gl-js/pull/6303)
- Add `abs`, `round`, `floor`, and `ceil` expression operators [#6496](https://github.com/mapbox/mapbox-gl-js/pull/6496)
- Add `collator` expression for controlling case and diacritic sensitivity in string comparisons [#6270](https://github.com/mapbox/mapbox-gl-js/pull/6270)
  - Rename `caseSensitive` and `diacriticSensitive` expressions to `case-sensitive` and `diacritic-sensitive` for consistency [#6598](https://github.com/mapbox/mapbox-gl-js/pull/6598)
  - Prevent `collator` expressions for evaluating as constant to account for potential environment-specific differences in expression evaluation [#6596](https://github.com/mapbox/mapbox-gl-js/pull/6596)
- Add CSS linting to test suite (h/t [@jasonbarry](https://github.com/jasonbarry))) [#6071](https://github.com/mapbox/mapbox-gl-js/pull/6071)
- Add support for configurable maxzoom in `raster-dem` tilesets [#6103](https://github.com/mapbox/mapbox-gl-js/pull/6103)
- Add `Map#isZooming` and `Map#isRotating` methods [#6128](https://github.com/mapbox/mapbox-gl-js/pull/6128), [#6183](https://github.com/mapbox/mapbox-gl-js/pull/6183)
- Add support for Mapzen Terrarium tiles in `raster-dem` sources [#6110](https://github.com/mapbox/mapbox-gl-js/pull/6110)
- Add `preventDefault` method on `mousedown`, `touchstart`, and `dblclick` events [#6218](https://github.com/mapbox/mapbox-gl-js/pull/6218)
- Add `originalEvent` property on `zoomend` and `moveend` for user-initiated scroll events (h/t [@stepankuzmin](https://github.com/stepankuzmin))) [#6175](https://github.com/mapbox/mapbox-gl-js/pull/6175)
- Accept arguments of type `value` in [`"length"` expressions](https://www.mapbox.com/mapbox-gl-js/style-spec/#expressions-length) [#6244](https://github.com/mapbox/mapbox-gl-js/pull/6244)
- Introduce `MapWheelEvent`[#6237](https://github.com/mapbox/mapbox-gl-js/pull/6237)
- Add setter for `ScaleControl` units (h/t [@ryanhamley](https://github.com/ryanhamley))) [#6138](https://github.com/mapbox/mapbox-gl-js/pull/6138), [#6274](https://github.com/mapbox/mapbox-gl-js/pull/6274)
- Add `open` event for `Popup` [#6311](https://github.com/mapbox/mapbox-gl-js/pull/6311)
- Explicit `"object"` type assertions are no longer required when using expressions [#6235](https://github.com/mapbox/mapbox-gl-js/pull/6235)
- Add `anchor` option to `Marker` [#6350](https://github.com/mapbox/mapbox-gl-js/pull/6350)
- `HTMLElement` is now passed to `Marker` as part of the `options` object, but the old function signature is still supported for backwards compatibility [#6356](https://github.com/mapbox/mapbox-gl-js/pull/6356)
- Add support for custom colors when using the default `Marker` SVG element (h/t [@andrewharvey](https://github.com/andrewharvey))) [#6416](https://github.com/mapbox/mapbox-gl-js/pull/6416)
- Allow `CanvasSource` initialization from `HTMLElement` [#6424](https://github.com/mapbox/mapbox-gl-js/pull/6424)
- Add `is-supported-script` expression [#6260](https://github.com/mapbox/mapbox-gl-js/pull/6260)

### 🐛 Bug fixes

- Align `raster-dem` tiles to pixel grid to eliminate blurry rendering on some devices [#6059](https://github.com/mapbox/mapbox-gl-js/pull/6059)
- Fix label collision circle debug drawing on overzoomed tiles [#6073](https://github.com/mapbox/mapbox-gl-js/pull/6073)
- Improve error reporting for some failed requests [#6126](https://github.com/mapbox/mapbox-gl-js/pull/6126), [#6032](https://github.com/mapbox/mapbox-gl-js/pull/6032)
- Fix several `Map#queryRenderedFeatures` bugs:
  - account for `{text, icon}-offset` when querying[#6135](https://github.com/mapbox/mapbox-gl-js/pull/6135)
  - correctly query features that extend across tile boundaries [#5756](https://github.com/mapbox/mapbox-gl-js/pull/6283)
  - fix querying of `circle` layer features with `-pitch-scaling: 'viewport'` or `-pitch-alignment: 'map'` [#6036](https://github.com/mapbox/mapbox-gl-js/pull/6036)
  - eliminate flicker effects when using query results to set a hover effect by switching from tile-based to viewport-based symbol querying [#6497](https://github.com/mapbox/mapbox-gl-js/pull/6497)
- Preserve browser history state when updating the `Map` hash [#6140](https://github.com/mapbox/mapbox-gl-js/pull/6140)
- Fix undefined behavior when `Map#addLayer` is invoked with an `id` of a preexisting layer [#6147](https://github.com/mapbox/mapbox-gl-js/pull/6147)
- Fix bug where `icon-image` would not be rendered if `text-field` is an empty string [#6164](https://github.com/mapbox/mapbox-gl-js/pull/6164)
- Ensure all camera methods fire `rotatestart` and `rotateend` events [#6187](https://github.com/mapbox/mapbox-gl-js/pull/6187)
- Always hide duplicate labels [#6166](https://github.com/mapbox/mapbox-gl-js/pull/6166)
- Fix `DragHandler` bugs where a left-button mouse click would end a right-button drag rotate and a drag gesture would not end if the control key is down on `mouseup` [#6193](https://github.com/mapbox/mapbox-gl-js/pull/6193)
- Add support for calling `{DragPanHandler, DragRotateHandler}#disable` while a gesture is in progress [#6232](https://github.com/mapbox/mapbox-gl-js/pull/6232)
- Fix `GeolocateControl` user location dot sizing when `Map`'s `<div>` inherits `box-sizing: border-box;` (h/t [@andrewharvey](https://github.com/andrewharvey))) [#6227](https://github.com/mapbox/mapbox-gl-js/pull/6232)
- Fix bug causing an off-by-one error in `array` expression error messages (h/t [@drewbo](https://github.com/drewbo))) [#6269](https://github.com/mapbox/mapbox-gl-js/pull/6269)
- Improve error message when an invalid access token triggers a 401 error [#6283](https://github.com/mapbox/mapbox-gl-js/pull/6283)
- Fix bug where lines with `line-width` larger than the sprite height of the `line-pattern` property would render other sprite images [#6246](https://github.com/mapbox/mapbox-gl-js/pull/6246)
- Fix broken touch events for `DragPanHandler` on mobile using Edge (note that zoom/rotate/pitch handlers still do not support Edge touch events [#1928](https://github.com/mapbox/mapbox-gl-js/pull/1928)) [#6325](https://github.com/mapbox/mapbox-gl-js/pull/6325)
- Fix race condition in `VectorTileWorkerSource#reloadTile` causing a rendering timeout [#6308](https://github.com/mapbox/mapbox-gl-js/issues/6308)
- Fix bug causing redundant `gl.stencilFunc` calls due to incorrect state checking (h/t [@yangdonglai](https://github.com/yangdonglai))) [#6330](https://github.com/mapbox/mapbox-gl-js/pull/6330)
- Fix bug where `mousedown` or `touchstart` would cancel camera animations in non-interactive maps [#6338](https://github.com/mapbox/mapbox-gl-js/pull/6338)
- Fix bug causing a full-screen flicker when the map is pitched and a symbol layer uses non-zero `text-translate` [#6365](https://github.com/mapbox/mapbox-gl-js/issues/6365)
- Fix bug in `to-rgba` expression causing division by zero [#6388](https://github.com/mapbox/mapbox-gl-js/pull/6388)
- Fix bug in cross-fading for `*-pattern` properties with non-integer zoom stops [#6430](https://github.com/mapbox/mapbox-gl-js/pull/6430)
- Fix bug where calling `Map#remove` on a map with constructor option `hash: true` throws an error (h/t [@allthesignals](https://github.com/allthesignals))) [#6490](https://github.com/mapbox/mapbox-gl-js/pull/6497)
- Fix bug causing flickering when panning across the anti-meridian [#6438](https://github.com/mapbox/mapbox-gl-js/pull/6438)
- Fix error when using tiles of non-power-of-two size [#6444](https://github.com/mapbox/mapbox-gl-js/pull/6444)
- Fix bug causing `Map#moveLayer(layerId, beforeId)` to remove the layer when `layerId === beforeId` [#6542](https://github.com/mapbox/mapbox-gl-js/pull/6542)

* Fix Rollup build for style-spec module [#6575](https://github.com/mapbox/mapbox-gl-js/pull/6575)
* Fix bug causing `Map#querySourceFeatures` to throw an `Uncaught TypeError`(https://github.com/mapbox/mapbox-gl-js/pull/6555)
* Fix issue where label collision detection was inaccurate for some symbol layers that shared layout properties with another layer [#6558](https://github.com/mapbox/mapbox-gl-js/pull/6558)
* Restore `target` property for `mouse{enter,over,leave,out}` events [#6623](https://github.com/mapbox/mapbox-gl-js/pull/6623)

## 0.44.2

### 🐛 Bug fixes

- Workaround a breaking change in Safari causing page to scroll/zoom in response to user actions intended to pan/zoom the map [#6095](https://github.com/mapbox/mapbox-gl-js/issues/6095). (N.B., not to be confused with the workaround from April 2017 dealing with the same breaking change in Chrome [#4259](https://github.com/mapbox/mapbox-gl-js/issues/6095). See also https://github.com/WICG/interventions/issues/18, https://bugs.webkit.org/show_bug.cgi?id=182521, https://bugs.chromium.org/p/chromium/issues/detail?id=639227 .)

## 0.44.1

### 🐛 Bug fixes

- Fix bug causing features from symbol layers to be omitted from `map.queryRenderedFeatures()` [#6074](https://github.com/mapbox/mapbox-gl-js/issues/6074)
- Fix error triggered by simultaneous scroll-zooming and drag-panning. [#6106](https://github.com/mapbox/mapbox-gl-js/issues/6106)
- Fix bug wherein drag-panning failed to resume after a brief pause [#6063](https://github.com/mapbox/mapbox-gl-js/issues/6063)

## 0.44.0

### ✨ Features and improvements

- The CSP policy of a page using mapbox-gl-js no longer needs to include `script-src 'unsafe-eval'` [#559](https://github.com/mapbox/mapbox-gl-js/issues/559)
- Add `LngLatBounds#isEmpty()` method [#5917](https://github.com/mapbox/mapbox-gl-js/pull/5917)
- Updated to flow 0.62.0 [#5923](https://github.com/mapbox/mapbox-gl-js/issues/5923)
- Make compass and zoom controls optional ([#5348](https://github.com/mapbox/mapbox-gl-js/pull/5348)) (h/t [@matijs](https://github.com/matijs)))
- Add `collectResourceTiming` option to the enable collection of [Resource Timing](https://developer.mozilla.org/en-US/docs/Web/API/Resource_Timing_API/Using_the_Resource_Timing_API) data for requests that are made from Web Workers. ([#5948](https://github.com/mapbox/mapbox-gl-js/issues/5948))
- Improve user location dot appearance across browsers ([#5498](https://github.com/mapbox/mapbox-gl-js/pull/5498)) (h/t [@jasonbarry](https://github.com/jasonbarry)))

### 🐛 Bug fixes

- Fix error triggered by `==` and `!=` expressions [#5947](https://github.com/mapbox/mapbox-gl-js/issues/5947)
- Image sources honor `renderWorldCopies` [#5932](https://github.com/mapbox/mapbox-gl-js/pull/5932)
- Fix transitions to default fill-outline-color [#5953](https://github.com/mapbox/mapbox-gl-js/issues/5953)
- Fix transitions for light properties [#5982](https://github.com/mapbox/mapbox-gl-js/issues/5982)
- Fix minor symbol collisions on pitched maps [#5913](https://github.com/mapbox/mapbox-gl-js/pull/5913)
- Fix memory leaks after `Map#remove()` [#5943](https://github.com/mapbox/mapbox-gl-js/pull/5943), [#5951](https://github.com/mapbox/mapbox-gl-js/pull/5951)
- Fix bug wherein `GeoJSONSource#setData()` caused labels to fade out and back in ([#6002](https://github.com/mapbox/mapbox-gl-js/issues/6002))
- Fix bug that could cause incorrect collisions for labels placed very near to each other at low zoom levels ([#5993](https://github.com/mapbox/mapbox-gl-js/issues/5993))
- Fix bug causing `move` events to be fired out of sync with actual map movements ([#6005](https://github.com/mapbox/mapbox-gl-js/pull/6005))
- Fix bug wherein `Map` did not fire `mouseover` events ([#6000](https://github.com/mapbox/mapbox-gl-js/pull/6000)] (h/t [@jay-manday](https://github.com/jay-manday)))
- Fix bug causing blurry rendering of raster tiles ([#4552](https://github.com/mapbox/mapbox-gl-js/issues/4552))
- Fix potential memory leak caused by removing layers ([#5995](https://github.com/mapbox/mapbox-gl-js/issues/5995))
- Fix bug causing attribution icon to appear incorrectly in compact maps not using Mapbox data ([#6042](https://github.com/mapbox/mapbox-gl-js/pull/6042))
- Fix positioning of default marker element ([#6012](https://github.com/mapbox/mapbox-gl-js/pull/6012)) (h/t [@andrewharvey](https://github.com/andrewharvey)))

## 0.43.0 (December 21, 2017)

### ⚠️ Breaking changes

- It is now an error to attempt to remove a source that is in use [#5562](https://github.com/mapbox/mapbox-gl-js/pull/5562)
- It is now an error if the layer specified by the `before` parameter to `moveLayer` does not exist [#5679](https://github.com/mapbox/mapbox-gl-js/pull/5679)
- `"colorSpace": "hcl"` now uses shortest-path interpolation for hue [#5811](https://github.com/mapbox/mapbox-gl-js/issues/5811)

### ✨ Features and improvements

- Introduce client-side hillshading with `raster-dem` source type and `hillshade` layer type [#5286](https://github.com/mapbox/mapbox-gl-js/pull/5286)
- GeoJSON sources take 2x less memory and generate tiles 20%–100% faster [#5799](https://github.com/mapbox/mapbox-gl-js/pull/5799)
- Enable data-driven values for text-font [#5698](https://github.com/mapbox/mapbox-gl-js/pull/5698)
- Enable data-driven values for heatmap-radius [#5898](https://github.com/mapbox/mapbox-gl-js/pull/5898)
- Add getter and setter for offset on marker [#5759](https://github.com/mapbox/mapbox-gl-js/pull/5759)
- Add `Map#hasImage` [#5775](https://github.com/mapbox/mapbox-gl-js/pull/5775)
- Improve typing for `==` and `!=` expressions [#5840](https://github.com/mapbox/mapbox-gl-js/pull/5840)
- Made `coalesce` expressions more useful [#5755](https://github.com/mapbox/mapbox-gl-js/issues/5755)
- Enable implicit type assertions for array types [#5738](https://github.com/mapbox/mapbox-gl-js/pull/5738)
- Improve hash control precision [#5767](https://github.com/mapbox/mapbox-gl-js/pull/5767)
- `supported()` now returns false on old IE 11 versions that don't support Web Worker blob URLs [#5801](https://github.com/mapbox/mapbox-gl-js/pull/5801)
- Remove flow globals TileJSON and Transferable [#5668](https://github.com/mapbox/mapbox-gl-js/pull/5668)
- Improve performance of image, video, and canvas sources [#5845](https://github.com/mapbox/mapbox-gl-js/pull/5845)

### 🐛 Bug fixes

- Fix popups and markers lag during pan animation [#4670](https://github.com/mapbox/mapbox-gl-js/issues/4670)
- Fix fading of symbol layers caused by setData [#5716](https://github.com/mapbox/mapbox-gl-js/issues/5716)
- Fix behavior of `to-rgba` and `rgba` expressions [#5778](https://github.com/mapbox/mapbox-gl-js/pull/5778), [#5866](https://github.com/mapbox/mapbox-gl-js/pull/5866)
- Fix cross-fading of `*-pattern` and `line-dasharray` [#5791](https://github.com/mapbox/mapbox-gl-js/pull/5791)
- Fix `colorSpace` function property [#5843](https://github.com/mapbox/mapbox-gl-js/pull/5843)
- Fix style diffing when changing GeoJSON source properties [#5731](https://github.com/mapbox/mapbox-gl-js/issues/5731)
- Fix missing labels when zooming out from overzoomed tile [#5827](https://github.com/mapbox/mapbox-gl-js/issues/5827)
- Fix missing labels when zooming out and quickly using setData [#5837](https://github.com/mapbox/mapbox-gl-js/issues/5837)
- Handle NaN as input to step and interpolate expressions [#5757](https://github.com/mapbox/mapbox-gl-js/pull/5757)
- Clone property values on input and output [#5806](https://github.com/mapbox/mapbox-gl-js/pull/5806)
- Bump geojson-rewind dependency [#5769](https://github.com/mapbox/mapbox-gl-js/pull/5769)
- Allow setting Marker's popup before LngLat [#5893](https://github.com/mapbox/mapbox-gl-js/pull/5893)

## 0.42.2 (November 21, 2017)

### 🐛 Bug fixes

- Add box-sizing to the "mapboxgl-ctrl-scale"-class [#5715](https://github.com/mapbox/mapbox-gl-js/pull/5715)
- Fix rendering in Safari [#5712](https://github.com/mapbox/mapbox-gl-js/issues/5712)
- Fix "Cannot read property 'hasTransition' of undefined" error [#5714](https://github.com/mapbox/mapbox-gl-js/issues/5714)
- Fix misplaced raster tiles [#5713](https://github.com/mapbox/mapbox-gl-js/issues/5713)
- Fix raster tile fading [#5722](https://github.com/mapbox/mapbox-gl-js/issues/5722)
- Ensure that an unset filter is undefined rather than null [#5727](https://github.com/mapbox/mapbox-gl-js/pull/5727)
- Restore pitch-with-rotate to nav control [#5725](https://github.com/mapbox/mapbox-gl-js/pull/5725)
- Validate container option in map constructor [#5695](https://github.com/mapbox/mapbox-gl-js/pull/5695)
- Fix queryRenderedFeatures behavior for features displayed in multiple layers [#5172](https://github.com/mapbox/mapbox-gl-js/issues/5172)

## 0.42.1 (November 17, 2017)

### 🐛 Bug fixes

- Workaround for map flashing bug on Chrome 62+ with Intel Iris Graphics 6100 cards [#5704](https://github.com/mapbox/mapbox-gl-js/pull/5704)
- Rerender map when `map.showCollisionBoxes` is set to `false` [#5673](https://github.com/mapbox/mapbox-gl-js/pull/5673)
- Fix transitions from property default values [#5682](https://github.com/mapbox/mapbox-gl-js/pull/5682)
- Fix runtime updating of `heatmap-color` [#5682](https://github.com/mapbox/mapbox-gl-js/pull/5682)
- Fix mobile Safari `history.replaceState` error [#5613](https://github.com/mapbox/mapbox-gl-js/pull/5613)

### ✨ Features and improvements

- Provide default element for Marker class [#5661](https://github.com/mapbox/mapbox-gl-js/pull/5661)

## 0.42.0 (November 10, 2017)

### ⚠️ Breaking changes

- Require that `heatmap-color` use expressions instead of stop functions [#5624](https://github.com/mapbox/mapbox-gl-js/issues/5624)
- Remove support for validating and migrating v6 styles
- Remove support for validating v7 styles [#5604](https://github.com/mapbox/mapbox-gl-js/pull/5604)
- Remove support for including `{tokens}` in expressions for `text-field` and `icon-image` [#5599](https://github.com/mapbox/mapbox-gl-js/issues/5599)
- Split `curve` expression into `step` and `interpolate` expressions [#5542](https://github.com/mapbox/mapbox-gl-js/pull/5542)
- Disallow interpolation in expressions for `line-dasharray` [#5519](https://github.com/mapbox/mapbox-gl-js/pull/5519)

### ✨ Features and improvements

- Improve label collision detection [#5150](https://github.com/mapbox/mapbox-gl-js/pull/5150)
  - Labels from different sources will now collide with each other
  - Collisions caused by rotation and pitch are now smoothly transitioned with a fade
  - Improved algorithm for fewer erroneous collisions, denser label placement, and greater label stability during rotation
- Add `sqrt` expression [#5493](https://github.com/mapbox/mapbox-gl-js/pull/5493)

### 🐛 Bug fixes and error reporting improvements

- Fix viewport calculations for `fitBounds` when both zooming and padding change [#4846](https://github.com/mapbox/mapbox-gl-js/issues/4846)
- Fix WebGL "range out of bounds for buffer" error caused by sorted symbol layers [#5620](https://github.com/mapbox/mapbox-gl-js/issues/5620)
- Fix symbol fading across tile reloads [#5491](https://github.com/mapbox/mapbox-gl-js/issues/5491)
- Change tile rendering order to better match GL Native [#5601](https://github.com/mapbox/mapbox-gl-js/pull/5601)
- Ensure no errors are triggered when calling `queryRenderedFeatures` on a heatmap layer [#5594](https://github.com/mapbox/mapbox-gl-js/pull/5594)
- Fix bug causing `queryRenderedSymbols` to return results from different sources [#5554](https://github.com/mapbox/mapbox-gl-js/issues/5554)
- Fix CJK rendering issues [#5544](https://github.com/mapbox/mapbox-gl-js/issues/5544), [#5546](https://github.com/mapbox/mapbox-gl-js/issues/5546)
- Account for `circle-stroke-width` in `queryRenderedFeatures` [#5514](https://github.com/mapbox/mapbox-gl-js/pull/5514)
- Fix rendering of fill layers atop raster layers [#5513](https://github.com/mapbox/mapbox-gl-js/pull/5513)
- Fix rendering of circle layers with a `circle-stroke-opacity` of 0 [#5496](https://github.com/mapbox/mapbox-gl-js/issues/5496)
- Fix memory leak caused by actor callbacks [#5443](https://github.com/mapbox/mapbox-gl-js/issues/5443)
- Fix source cache size for raster sources with tile sizes other than 512px [#4313](https://github.com/mapbox/mapbox-gl-js/issues/4313)
- Validate that zoom expressions only appear at the top level of an expression [#5609](https://github.com/mapbox/mapbox-gl-js/issues/5609)
- Validate that step and interpolate expressions don't have any duplicate stops [#5605](https://github.com/mapbox/mapbox-gl-js/issues/5605)
- Fix rendering for `icon-text-fit` with a data-driven `text-size` [#5632](https://github.com/mapbox/mapbox-gl-js/pull/5632)
- Improve validation to catch uses of deprecated function syntax [#5667](https://github.com/mapbox/mapbox-gl-js/pull/5667)
- Permit altitude coordinates in `position` field in GeoJSON [#5608](https://github.com/mapbox/mapbox-gl-js/pull/5608)

## 0.41.0 (October 11, 2017)

### :warning: Breaking changes

- Removed support for paint classes [#3643](https://github.com/mapbox/mapbox-gl-js/pull/3643). Instead, use runtime styling APIs or `Map#setStyle`.
- Reverted the `canvas` source `contextType` option added in 0.40.0 [#5449](https://github.com/mapbox/mapbox-gl-js/pull/5449)

### :bug: Bug fixes

- Clip raster tiles to avoid tile overlap [#5105](https://github.com/mapbox/mapbox-gl-js/pull/5105)
- Guard for offset edgecase in flyTo [#5331](https://github.com/mapbox/mapbox-gl-js/pull/5331)
- Ensure the map is updated after the sprite loads [#5367](https://github.com/mapbox/mapbox-gl-js/pull/5367)
- Limit animation duration on flyTo with maxDuration option [#5349](https://github.com/mapbox/mapbox-gl-js/pull/5349)
- Make double-tapping on make zoom in by a factor of 2 on iOS [#5274](https://github.com/mapbox/mapbox-gl-js/pull/5274)
- Fix rendering error with translucent raster tiles [#5380](https://github.com/mapbox/mapbox-gl-js/pull/5380)
- Error if invalid 'before' argument is passed to Map#addLayer [#5401](https://github.com/mapbox/mapbox-gl-js/pull/5401)
- Revert CanvasSource intermediary image buffer fix [#5449](https://github.com/mapbox/mapbox-gl-js/pull/5449)

### :sparkles: Features and improvements

- Use setData operation when diffing geojson sources [#5332](https://github.com/mapbox/mapbox-gl-js/pull/5332)
- Return early from draw calls on layers where opacity=0 [#5429](https://github.com/mapbox/mapbox-gl-js/pull/5429)
- A [heatmap](https://www.mapbox.com/mapbox-gl-js/example/heatmap-layer/) layer type is now available. This layer type allows you to visualize and explore massive datasets of points, reflecting the shape and density of data well while also looking beautiful. See [the blog post](https://blog.mapbox.com/sneak-peek-at-heatmaps-in-mapbox-gl-73b41d4b16ae) for further details.
  ![heatmap screenshot](https://cdn-images-1.medium.com/max/1600/1*Dme5MAgdA3pYdTRHUQzvLw.png)
- The value of a style property or filter can now be an [expression](https://www.mapbox.com/mapbox-gl-js/style-spec/#expressions). Expressions are a way of doing data-driven and zoom-driven styling that provides more flexibility and control, and unifies property and filter syntax.

  Previously, data-driven and zoom-driven styling relied on stop functions: you specify a feature property and a set of input-output pairs that essentially define a “scale” for how the style should be calculated based on the feature property. For example, the following would set circle colors on a green-to-red scale based on the value of `feature.properties.population`:

  ```
  "circle-color": {
    "property": "population",
    "stops": [
      [0, "green"],
      [1000000, "red"]
    ]
  }
  ```

  This approach is powerful, but we’ve seen a number of use cases that stop functions don't satisfy. Expressions provide the flexibility to address use cases like these:

  **Multiple feature properties**
  Using more than one feature property to calculate a given style property. E.g., styling land polygon colors based on both `feature.properties.land_use_category` and `feature.properties.elevation`.

  **Arithmetic**
  For some use cases it’s necessary to do some arithmetic on the input data. One example is sizing circles to represent quantitative data. Since a circle’s visual size on the screen is really its area (and A=πr^2), the right way to scale `circle-radius` is `square_root(feature.properties.input_data_value)`. Another example is unit conversions: feature data may include properties that are in some particular unit. Displaying such data in units appropriate to, say, a user’s preference or location, requires being able to do simple arithmetic (multiplication, division) on whatever value is in the data.

  **Conditional logic**
  This is a big one: basic if-then logic, for example to decide exactly what text to display for a label based on which properties are available in the feature or even the length of the name. A key example of this is properly supporting bilingual labels, where we have to decide whether to show local + English, local-only, or English-only, based on the data that’s available for each feature.

  **String manipulation**
  More dynamic control over label text with things like uppercase/lowercase/title case transforms, localized number formatting, etc. Without this functionality, crafting and iterating on label content entails a large data-prep burden.

  **Filters**
  Style layer filters had similar limitations. Moreover, they use a different syntax, even though their job is very similar to that of data-driven styling functions: filters say, “here’s how to look at a feature and decide whether to draw it,” and data-driven style functions say, “here’s how to look at a feature and decide how to size/color/place it.” Expressions provide a unified syntax for defining parts of a style that need to be calculated dynamically from feature data.

  For information on the syntax and behavior of expressions, please see [the documentation](https://www.mapbox.com/mapbox-gl-js/style-spec/#expressions).

### :wrench: Development workflow improvements

- Made the performance benchmarking runner more informative and statistically robust

## 0.40.1 (September 18, 2017)

### :bug: Bug fixes

- Fix bug causing flicker when zooming in on overzoomed tiles [#5295](https://github.com/mapbox/mapbox-gl-js/pull/5295)
- Remove erroneous call to Tile#redoPlacement for zoom-only or low pitch camera changes [#5284](https://github.com/mapbox/mapbox-gl-js/pull/5284)
- Fix bug where `CanvasSource` coordinates were flipped and improve performance for non-animated `CanvasSource`s [#5303](https://github.com/mapbox/mapbox-gl-js/pull/5303)
- Fix bug causing map not to render on some cases on Internet Explorer 11 [#5321](https://github.com/mapbox/mapbox-gl-js/pull/5321)
- Remove upper limit on `fill-extrusion-height` property [#5320](https://github.com/mapbox/mapbox-gl-js/pull/5320)

## 0.40.0 (September 13, 2017)

### :warning: Breaking changes

- `Map#addImage` now requires the image as an `HTMLImageElement`, `ImageData`, or object with `width`, `height`, and
  `data` properties with the same format as `ImageData`. It no longer accepts a raw `ArrayBufferView` in the second
  argument and `width` and `height` options in the third argument.
- `canvas` sources now require a `contextType` option specifying the drawing context associated with the source canvas. [#5155](https://github.com/mapbox/mapbox-gl-js/pull/5155)

### :sparkles: Features and improvements

- Correct rendering for multiple `fill-extrusion` layers on the same map [#5101](https://github.com/mapbox/mapbox-gl-js/pull/5101)
- Add an `icon-anchor` property to symbol layers [#5183](https://github.com/mapbox/mapbox-gl-js/pull/5183)
- Add a per-map `transformRequest` option, allowing users to provide a callback that transforms resource request URLs [#5021](https://github.com/mapbox/mapbox-gl-js/pull/5021)
- Add data-driven styling support for
  - `text-max-width` [#5067](https://github.com/mapbox/mapbox-gl-js/pull/5067)
  - `text-letter-spacing` [#5071](https://github.com/mapbox/mapbox-gl-js/pull/5071)
  - `line-join` [#5020](https://github.com/mapbox/mapbox-gl-js/pull/5020)
- Add support for SDF icons in `Map#addImage()` [#5181](https://github.com/mapbox/mapbox-gl-js/pull/5181)
- Added nautical miles unit to ScaleControl [#5238](https://github.com/mapbox/mapbox-gl-js/pull/5238) (h/t [@fmairesse](https://github.com/fmairesse)))
- Eliminate the map-wide limit on the number of glyphs and sprites that may be used in a style [#141](https://github.com/mapbox/mapbox-gl-js/issues/141). (Fixed by [#5190](https://github.com/mapbox/mapbox-gl-js/pull/5190), see also [mapbox-gl-native[#9213](https://github.com/mapbox/mapbox-gl-js/issues/9213)](https://github.com/mapbox/mapbox-gl-native/pull/9213)
- Numerous performance optimizations (including [#5108](https://github.com/mapbox/mapbox-gl-js/pull/5108) h/t [@pirxpilot](https://github.com/pirxpilot)))

### :bug: Bug fixes

- Add missing documentation for mouseenter, mouseover, mouseleave events [#4772](https://github.com/mapbox/mapbox-gl-js/issues/4772)
- Add missing documentation for `Marker#getElement()` method [#5242](https://github.com/mapbox/mapbox-gl-js/pull/5242)
- Fix bug wherein removing canvas source with animate=true leaves map in render loop [#5097](https://github.com/mapbox/mapbox-gl-js/issues/5097)
- Fix fullscreen detection on Firefox [#5272](https://github.com/mapbox/mapbox-gl-js/pull/5272)
- Fix z-fighting on overlapping fills within the same layer [#3320](https://github.com/mapbox/mapbox-gl-js/issues/3320)
- Fix handling of fractional values for `layer.minzoom` [#2929](https://github.com/mapbox/mapbox-gl-js/issues/2929)
- Clarify coordinate ordering in documentation for `center` option [#5042](https://github.com/mapbox/mapbox-gl-js/pull/5042) (h/t [@karthikb351](https://github.com/karthikb351)))
- Fix output of stop functions where two stops have the same input value [#5020](https://github.com/mapbox/mapbox-gl-js/pull/5020) (h/t [@edpop](https://github.com/edpop))
- Fix bug wherein using `Map#addLayer()` with an inline source would mutate its input [#4040](https://github.com/mapbox/mapbox-gl-js/issues/4040)
- Fix invalid css keyframes selector [#5075](https://github.com/mapbox/mapbox-gl-js/pull/5075) (h/t [@aar0nr](https://github.com/aar0nr)))
- Fix GPU-specific bug wherein canvas sources caused an error [#4262](https://github.com/mapbox/mapbox-gl-js/issues/4262)
- Fix a race condition in symbol layer handling that caused sporadic uncaught errors [#5185](https://github.com/mapbox/mapbox-gl-js/pull/5185)
- Fix bug causing line labels to render incorrectly on overzoomed tiles [#5120](https://github.com/mapbox/mapbox-gl-js/pull/5120)
- Fix bug wherein `NavigationControl` triggered mouse events unexpectedly [#5148](https://github.com/mapbox/mapbox-gl-js/issues/5148)
- Fix bug wherein clicking on the `NavigationControl` compass caused an error in IE 11 [#4784](https://github.com/mapbox/mapbox-gl-js/issues/4784)
- Remove dependency on GPL-3-licensed `fast-stable-stringify` module [#5152](https://github.com/mapbox/mapbox-gl-js/issues/5152)
- Fix bug wherein layer-specific an event listener produced an error after its target layer was removed from the map [#5145](https://github.com/mapbox/mapbox-gl-js/issues/5145)
- Fix `Marker#togglePopup()` failing to return the marker instance [#5116](https://github.com/mapbox/mapbox-gl-js/issues/5116)
- Fix bug wherein a marker's position failed to adapt to the marker element's size changing [#5133](https://github.com/mapbox/mapbox-gl-js/issues/5133)
- Fix rendering bug affecting Broadcom GPUs [#5073](https://github.com/mapbox/mapbox-gl-js/pull/5073)

### :wrench: Development workflow improvements

- Add (and now require) Flow type annotations throughout the majority of the codebase.
- Migrate to CircleCI 2.0 [#4939](https://github.com/mapbox/mapbox-gl-js/pull/4939)

## 0.39.1 (July 24, 2017)

### :bug: Bug fixes

- Fix packaging issue in 0.39.0 [#5025](https://github.com/mapbox/mapbox-gl-js/issues/5025)
- Correctly evaluate enum-based identity functions [#5023](https://github.com/mapbox/mapbox-gl-js/issues/5023)

## 0.39.0 (July 21, 2017)

### :warning: Breaking changes

- `GeolocateControl` breaking changes [#4479](https://github.com/mapbox/mapbox-gl-js/pull/4479)
  - The option `watchPosition` has been replaced with `trackUserLocation`
  - The camera operation has changed from `jumpTo` (not animated) to `fitBounds` (animated). An effect of this is the map pitch is no longer reset, although the bearing is still reset to 0.
  - The accuracy of the geolocation provided by the device is used to set the view (previously it was fixed at zoom level 17). The `maxZoom` can be controlled via the new `fitBoundsOptions` option (defaults to 15).
- Anchor `Marker`s at their center by default [#5019](https://github.com/mapbox/mapbox-gl-js/issues/5019) [@andrewharvey](https://github.com/andrewharvey)
- Increase `significantRotateThreshold` for the `TouchZoomRotateHandler` [#4971](https://github.com/mapbox/mapbox-gl-js/pull/4971), [@dagjomar](https://github.com/dagjomar)

### :sparkles: Features and improvements

- Improve performance of updating GeoJSON sources [#4069](https://github.com/mapbox/mapbox-gl-js/pull/4069), [@ezheidtmann](https://github.com/ezheidtmann)
- Improve rendering speed of extrusion layers [#4818](https://github.com/mapbox/mapbox-gl-js/pull/4818)
- Improve line label legibility in pitched views [#4781](https://github.com/mapbox/mapbox-gl-js/pull/4781)
- Improve line label legibility on curved lines [#4853](https://github.com/mapbox/mapbox-gl-js/pull/4853)
- Add user location tracking capability to `GeolocateControl` [#4479](https://github.com/mapbox/mapbox-gl-js/pull/4479), [@andrewharvey](https://github.com/andrewharvey)
  - New option `showUserLocation` to draw a "dot" as a `Marker` on the map at the user's location
  - An active lock and background state are introduced with `trackUserLocation`. When in active lock the camera will update to follow the user location, however if the camera is changed by the API or UI then the control will enter the background state where it won't update the camera to follow the user location.
  - New option `fitBoundsOptions` to control the camera operation
  - New `trackuserlocationstart` and `trackuserlocationend` events
  - New `LngLat.toBounds` method to extend a point location by a given radius to a `LngLatBounds` object
- Include main CSS file in `package.json` [#4809](https://github.com/mapbox/mapbox-gl-js/pull/4809), [@tomscholz](https://github.com/tomscholz)
- Add property function (data-driven styling) support for `line-width` [#4773](https://github.com/mapbox/mapbox-gl-js/pull/4773)
- Add property function (data-driven styling) support for `text-anchor` [#4997](https://github.com/mapbox/mapbox-gl-js/pull/4997)
- Add property function (data-driven styling) support for `text-justify` [#5000](https://github.com/mapbox/mapbox-gl-js/pull/5000)
- Add `maxTileCacheSize` option [#4778](https://github.com/mapbox/mapbox-gl-js/pull/4778), [@jczaplew](https://github.com/jczaplew)
- Add new `icon-pitch-alignment` and `circle-pitch-alignment` properties [#4869](https://github.com/mapbox/mapbox-gl-js/pull/4869) [#4871](https://github.com/mapbox/mapbox-gl-js/pull/4871)
- Add `Map#getMaxBounds` method [#4890](https://github.com/mapbox/mapbox-gl-js/pull/4890), [@andrewharvey](https://github.com/andrewharvey) [@lamuertepeluda](https://github.com/lamuertepeluda)
- Add option (`localIdeographFontFamily`) to use TinySDF to avoid loading expensive CJK glyphs [#4895](https://github.com/mapbox/mapbox-gl-js/pull/4895)
- If `config.API_URL` includes a path prepend it to the request URL [#4995](https://github.com/mapbox/mapbox-gl-js/pull/4995)
- Bump `supercluster` version to expose `cluster_id` property on clustered sources [#5002](https://github.com/mapbox/mapbox-gl-js/pull/5002)

### :bug: Bug fixes

- Do not display `FullscreenControl` on unsupported devices [#4838](https://github.com/mapbox/mapbox-gl-js/pull/4838), [@stepankuzmin](https://github.com/stepankuzmin)
- Fix yarn build on Windows machines [#4887](https://github.com/mapbox/mapbox-gl-js/pull/4887)
- Prevent potential memory leaks by dispatching `loadData` to the same worker every time [#4877](https://github.com/mapbox/mapbox-gl-js/pull/4877)
- Fix bug preventing the rtlTextPlugin from loading before the initial style `load` [#4870](https://github.com/mapbox/mapbox-gl-js/pull/4870)
- Fix bug causing runtime-stying to not take effect in some situations [#4893](https://github.com/mapbox/mapbox-gl-js/pull/4893)
- Prevent requests of vertical glyphs for labels that can't be verticalized [#4720](https://github.com/mapbox/mapbox-gl-js/issues/4720)
- Fix character detection for Zanabazar Square [#4940](https://github.com/mapbox/mapbox-gl-js/pull/4940)
- Fix `LogoControl` logic to update correctly, and hide the `<div>` instead of removing it from the DOM when it is not needed [#4842](https://github.com/mapbox/mapbox-gl-js/pull/4842)
- Fix `GeoJSONSource#serialize` to include all options
- Fix error handling in `GlyphSource#getSimpleGlyphs`[#4992](https://github.com/mapbox/mapbox-gl-js/pull/4992)
- Fix bug causing `setStyle` to reload raster tiles [#4852](https://github.com/mapbox/mapbox-gl-js/pull/4852)
- Fix bug causing symbol layers not to render on devices with non-integer device pixel ratios [#4989](https://github.com/mapbox/mapbox-gl-js/pull/4989)
- Fix bug where `Map#queryRenderedFeatures` would error when returning no results [#4993](https://github.com/mapbox/mapbox-gl-js/pull/4993)
- Fix bug where `Map#areTilesLoaded` would always be false on `sourcedata` events for reloading tiles [#4987](https://github.com/mapbox/mapbox-gl-js/pull/4987)
- Fix bug causing categorical property functions to error on non-ascending order stops [#4996](https://github.com/mapbox/mapbox-gl-js/pull/4996)

### :hammer_and_wrench: Development workflow changes

- Use flow to type much of the code base [#4629](https://github.com/mapbox/mapbox-gl-js/pull/4629) [#4903](https://github.com/mapbox/mapbox-gl-js/pull/4903) [#4909](https://github.com/mapbox/mapbox-gl-js/pull/4909) [#4910](https://github.com/mapbox/mapbox-gl-js/pull/4910) [#4911](https://github.com/mapbox/mapbox-gl-js/pull/4911) [#4913](https://github.com/mapbox/mapbox-gl-js/pull/4913) [#4915](https://github.com/mapbox/mapbox-gl-js/pull/4915) [#4918](https://github.com/mapbox/mapbox-gl-js/pull/4918) [#4932](https://github.com/mapbox/mapbox-gl-js/pull/4932) [#4933](https://github.com/mapbox/mapbox-gl-js/pull/4933) [#4948](https://github.com/mapbox/mapbox-gl-js/pull/4948) [#4949](https://github.com/mapbox/mapbox-gl-js/pull/4949) [#4955](https://github.com/mapbox/mapbox-gl-js/pull/4955) [#4966](https://github.com/mapbox/mapbox-gl-js/pull/4966) [#4967](https://github.com/mapbox/mapbox-gl-js/pull/4967) [#4973](https://github.com/mapbox/mapbox-gl-js/pull/4973) :muscle: [@jfirebaugh](https://github.com/jfirebaugh) [@vicapow](https://github.com/vicapow)
- Use style specification to generate flow type [#4958](https://github.com/mapbox/mapbox-gl-js/pull/4958)
- Explicitly list which files to publish in `package.json` [#4819](https://github.com/mapbox/mapbox-gl-js/pull/4819) [@tomscholz](https://github.com/tomscholz)
- Move render test ignores to a separate file [#4977](https://github.com/mapbox/mapbox-gl-js/pull/4977)
- Add code of conduct [#5015](https://github.com/mapbox/mapbox-gl-js/pull/5015) :sparkling_heart:

## 0.38.0 (June 9, 2017)

#### New features :sparkles:

- Attenuate label size scaling with distance, improving readability of pitched maps [#4547](https://github.com/mapbox/mapbox-gl-js/pull/4547)

#### Bug fixes :beetle:

- Skip rendering for patterned layers when pattern is missing [#4687](https://github.com/mapbox/mapbox-gl-js/pull/4687)
- Fix bug with map failing to rerender after `webglcontextlost` event [#4725](https://github.com/mapbox/mapbox-gl-js/pull/4725) [@cdawi](https://github.com/cdawi)
- Clamp zoom level in `flyTo` to within the map's specified min- and maxzoom to prevent undefined behavior [#4726](https://github.com/mapbox/mapbox-gl-js/pull/4726) [@](https://github.com/) IvanSanchez
- Fix wordmark rendering in IE [#4741](https://github.com/mapbox/mapbox-gl-js/pull/4741)
- Fix slight pixelwise symbol rendering bugs caused by incorrect sprite calculations [#4737](https://github.com/mapbox/mapbox-gl-js/pull/4737)
- Prevent exceptions thrown by certain `flyTo` calls [#4761](https://github.com/mapbox/mapbox-gl-js/pull/4761)
- Fix "Improve this map" link [#4685](https://github.com/mapbox/mapbox-gl-js/pull/4685)
- Tweak `queryRenderedSymbols` logic to better account for pitch scaling [#4792](https://github.com/mapbox/mapbox-gl-js/pull/4792)
- Fix for symbol layers sometimes failing to render, most frequently in Safari [#4795](https://github.com/mapbox/mapbox-gl-js/pull/4795)
- Apply `text-keep-upright` after `text-offset` to keep labels upright when intended [#4779](https://github.com/mapbox/mapbox-gl-js/pull/4779) **[Potentially breaking :warning: but considered a bugfix]**
- Prevent exceptions thrown by empty GeoJSON tiles [#4803](https://github.com/mapbox/mapbox-gl-js/pull/4803)

#### Accessibility improvements :sound:

- Add `aria-label` to popup close button [#4799](https://github.com/mapbox/mapbox-gl-js/pull/4799) [@andrewharvey](https://github.com/andrewharvey)

#### Development workflow + testing improvements :wrench:

- Fix equality assertion bug in tests [#4731](https://github.com/mapbox/mapbox-gl-js/pull/4731) [@IvanSanchez](https://github.com/IvanSanchez)
- Benchmark results page improvements [#4746](https://github.com/mapbox/mapbox-gl-js/pull/4746)
- Require node version >=6.4.0, enabling the use of more ES6 features [#4752](https://github.com/mapbox/mapbox-gl-js/pull/4752)
- Document missing `pitchWithRotate` option [#4800](https://github.com/mapbox/mapbox-gl-js/pull/4800) [@simast](https://github.com/simast)
- Move Github-specific Markdown files into subdirectory [#4806](https://github.com/mapbox/mapbox-gl-js/pull/4806) [@tomscholz](https://github.com/tomscholz)

## 0.37.0 (May 2nd, 2017)

#### :warning: Breaking changes

- Removed `LngLat#wrapToBestWorld`

#### New features :rocket:

- Improve popup/marker positioning [#4577](https://github.com/mapbox/mapbox-gl-js/pull/4577)
- Add `Map#isStyleLoaded` and `Map#areTilesLoaded` events [#4321](https://github.com/mapbox/mapbox-gl-js/pull/4321)
- Support offline sprites using `file:` protocol [#4649](https://github.com/mapbox/mapbox-gl-js/pull/4649) [@oscarfonts](https://github.com/oscarfonts)

#### Bug fixes :bug:

- Fix fullscreen control in Firefox [#4666](https://github.com/mapbox/mapbox-gl-js/pull/4666)
- Fix rendering artifacts that caused tile boundaries to be visible in some cases [#4636](https://github.com/mapbox/mapbox-gl-js/pull/4636)
- Fix default calculation for categorical zoom-and-property functions [#4657](https://github.com/mapbox/mapbox-gl-js/pull/4657)
- Fix scaling of images on retina screens [#4645](https://github.com/mapbox/mapbox-gl-js/pull/4645)
- Rendering error when a transparent image is added via `Map#addImage` [#4644](https://github.com/mapbox/mapbox-gl-js/pull/4644)
- Fix an issue with rendering lines with duplicate points [#4634](https://github.com/mapbox/mapbox-gl-js/pull/4634)
- Fix error when switching from data-driven styles to a constant paint value [#4611](https://github.com/mapbox/mapbox-gl-js/pull/4611)
- Add check to make sure invalid bounds on tilejson don't error out [#4641](https://github.com/mapbox/mapbox-gl-js/pull/4641)

#### Development workflow improvements :computer:

- Add flowtype interfaces and definitions [@vicapow](https://github.com/vicapow)
- Add stylelinting to ensure `mapboxgl-` prefix on all classes [#4584](https://github.com/mapbox/mapbox-gl-js/pull/4584) [@asantos3026](https://github.com/asantos3026)

## 0.36.0 (April 19, 2017)

#### New features :sparkles:

- Replace LogoControl logo with the new Mapbox logo [#4598](https://github.com/mapbox/mapbox-gl-js/pull/4598)

#### Bug fixes :bug:

- Fix bug with the BoxZoomHandler that made it glitchy if it is enabled after the DragPanHandler [#4528](https://github.com/mapbox/mapbox-gl-js/pull/4528)
- Fix undefined behavior in `fill_outline` shaders [#4600](https://github.com/mapbox/mapbox-gl-js/pull/4600)
- Fix `Camera#easeTo` interpolation on pitched maps [#4540](https://github.com/mapbox/mapbox-gl-js/pull/4540)
- Choose property function interpolation method by the `property`'s type [#4614](https://github.com/mapbox/mapbox-gl-js/pull/4614)

#### Development workflow improvements :nerd_face:

- Fix crash on missing `style.json` in integration tests
- `gl-style-composite` is now executable in line with the other tools [@andrewharvey](https://github.com/andrewharvey) [#4595](https://github.com/mapbox/mapbox-gl-js/pull/4595)
- `gl-style-composite` utility now throws an error if a name conflict would occur between layers [@andrewharvey](https://github.com/andrewharvey) [#4595](https://github.com/mapbox/mapbox-gl-js/pull/4595)

## 0.35.1 (April 12, 2017)

#### Bug fixes :bug:

- Add `.json` extension to style-spec `require` statements for webpack compatibility [#4563](https://github.com/mapbox/mapbox-gl-js/pull/4563) [@orangemug](https://github.com/orangemug)
- Fix documentation type for `Map#fitBounde` [#4569](https://github.com/mapbox/mapbox-gl-js/pull/4569) [@andrewharvey](https://github.com/andrewharvey)
- Fix bug causing {Image,Video,Canvas}Source to throw exception if latitude is outside of +/-85.05113 [#4574](https://github.com/mapbox/mapbox-gl-js/pull/4574)
- Fix bug causing overzoomed raster tiles to disappear from map [#4567](https://github.com/mapbox/mapbox-gl-js/pull/4567)
- Fix bug causing queryRenderedFeatures to crash on polygon features that have an `id` field. [#4581](https://github.com/mapbox/mapbox-gl-js/pull/4581)

## 0.35.0 (April 7, 2017)

#### New features :rocket:

- Use anisotropic filtering to improve rendering of raster tiles on pitched maps [#1064](https://github.com/mapbox/mapbox-gl-js/issues/1064)
- Add `pitchstart` and `pitchend` events [#2449](https://github.com/mapbox/mapbox-gl-js/issues/2449)
- Add an optional `layers` parameter to `Map#on` [#1002](https://github.com/mapbox/mapbox-gl-js/issues/1002)
- Add data-driven styling support for `text-offset` [#4495](https://github.com/mapbox/mapbox-gl-js/pull/4495)
- Add data-driven styling support for `text-rotate` [#3516](https://github.com/mapbox/mapbox-gl-js/issues/3516)
- Add data-driven styling support for `icon-image` [#4304](https://github.com/mapbox/mapbox-gl-js/issues/4304)
- Add data-driven styling support for `{text,icon}-size` [#4455](https://github.com/mapbox/mapbox-gl-js/pull/4455)

#### Bug fixes :bug:

- Suppress error messages in JS console due to missing tiles [#1800](https://github.com/mapbox/mapbox-gl-js/issues/1800)
- Fix bug wherein `GeoJSONSource#setData()` could cause unnecessary DOM updates [#4447](https://github.com/mapbox/mapbox-gl-js/issues/4447)
- Fix bug wherein `Map#flyTo` did not respect the `renderWorldCopies` setting [#4449](https://github.com/mapbox/mapbox-gl-js/issues/4449)
- Fix regression in browserify support # 4453
- Fix bug causing poor touch event behavior on mobile devices [#4259](https://github.com/mapbox/mapbox-gl-js/issues/4259)
- Fix bug wherein duplicate stops in property functions could cause an infinite loop [#4498](https://github.com/mapbox/mapbox-gl-js/issues/4498)
- Respect image height/width in `addImage` api [#4531](https://github.com/mapbox/mapbox-gl-js/pull/4531)
- Fix bug preventing correct behavior of `shift+zoom` [#3334](https://github.com/mapbox/mapbox-gl-js/issues/3334)
- Fix bug preventing image source from rendering when coordinate area is too large [#4550](https://github.com/mapbox/mapbox-gl-js/issues/4550)
- Show image source on horizontally wrapped worlds [#4555](https://github.com/mapbox/mapbox-gl-js/pull/4555)
- Fix bug in the handling of `refreshedExpiredTiles` option [#4549](https://github.com/mapbox/mapbox-gl-js/pull/4549)
- Support the TileJSON `bounds` property [#1775](https://github.com/mapbox/mapbox-gl-js/issues/1775)

#### Development workflow improvements :computer:

- Upgrade flow to 0.42.0 ([#4500](https://github.com/mapbox/mapbox-gl-js/pull/4500))

## 0.34.0 (March 17, 2017)

#### New features :rocket:

- Add `Map#addImage` and `Map#removeImage` API to allow adding icon images at runtime [#4404](https://github.com/mapbox/mapbox-gl-js/pull/4404)
- Simplify non-browserify bundler usage by making the distribution build the main entrypoint [#4423](https://github.com/mapbox/mapbox-gl-js/pull/4423)

#### Bug fixes :bug:

- Fix issue where coincident start/end points of LineStrings were incorrectly rendered as joined [#4413](https://github.com/mapbox/mapbox-gl-js/pull/4413)
- Fix bug causing `queryRenderedFeatures` to fail in cases where both multiple sources and data-driven paint properties were present [#4417](https://github.com/mapbox/mapbox-gl-js/issues/4417)
- Fix bug where tile request errors caused `map.loaded()` to incorrectly return `false` [#4425](https://github.com/mapbox/mapbox-gl-js/issues/4425)

#### Testing improvements :white_check_mark:

- Improve test coverage across several core modules [#4432](https://github.com/mapbox/mapbox-gl-js/pull/4432) [#4431](https://github.com/mapbox/mapbox-gl-js/pull/4431) [#4422](https://github.com/mapbox/mapbox-gl-js/pull/4422) [#4244](https://github.com/mapbox/mapbox-gl-js/pull/4244) :bowing_man:

## 0.33.1 (March 10, 2017)

#### Bug fixes :bug:

- Prevent Mapbox logo from being added to the map more than once [#4386](https://github.com/mapbox/mapbox-gl-js/pull/4386)
- Add `type='button'` to `FullscreenControl` to prevent button from acting as a form submit [#4397](https://github.com/mapbox/mapbox-gl-js/pull/4397)
- Fix issue where map would continue to rotate if `Ctrl` key is released before the click during a `DragRotate` event [#4389](https://github.com/mapbox/mapbox-gl-js/pull/4389)
- Remove double `options.easing` description from the `Map#fitBounds` documentation [#4402](https://github.com/mapbox/mapbox-gl-js/pull/4402)

## 0.33.0 (March 8, 2017)

#### :warning: Breaking changes

- Automatically add Mapbox wordmark when required by Mapbox TOS [#3933](https://github.com/mapbox/mapbox-gl-js/pull/3933)
- Increase default `maxZoom` from 20 to 22 [#4333](https://github.com/mapbox/mapbox-gl-js/pull/4333)
- Deprecate `tiledata` and `tiledataloading` events in favor of `sourcedata` and `sourcedataloading`. [#4347](https://github.com/mapbox/mapbox-gl-js/pull/4347)
- `mapboxgl.util` is no longer exported [#1408](https://github.com/mapbox/mapbox-gl-js/issues/1408)
- `"type": "categorical"` is now required for all categorical functions. Previously, some forms of "implicitly" categorical functions worked, and others did not. [#3717](https://github.com/mapbox/mapbox-gl-js/issues/3717)

#### :white_check_mark: New features

- Add property functions support for most symbol paint properties [#4074](https://github.com/mapbox/mapbox-gl-js/pull/4074), [#4186](https://github.com/mapbox/mapbox-gl-js/pull/4186), [#4226](https://github.com/mapbox/mapbox-gl-js/pull/4226)
- Add ability to specify default property value for undefined or invalid property values used in property functions. [#4175](https://github.com/mapbox/mapbox-gl-js/pull/4175)
- Improve `Map#fitBounds` to accept different values for top, bottom, left, and right `padding` [#3890](https://github.com/mapbox/mapbox-gl-js/pull/3890)
- Add a `FullscreenControl` for displaying a fullscreen map [#3977](https://github.com/mapbox/mapbox-gl-js/pull/3977)

#### :beetle: Bug fixes

- Fix validation error on categorical zoom-and-property functions [#4220](https://github.com/mapbox/mapbox-gl-js/pull/4220)
- Fix bug causing expired resources to be re-requested causing an infinite loop [#4255](https://github.com/mapbox/mapbox-gl-js/pull/4255)
- Fix problem where `MapDataEvent#isSourceLoaded` always returned false [#4254](https://github.com/mapbox/mapbox-gl-js/pull/4254)
- Resolve an issue where tiles in the source cache were prematurely deleted, resulting in tiles flickering when zooming in and out and [#4311](https://github.com/mapbox/mapbox-gl-js/pull/4311)
- Make sure `MapEventData` is passed through on calls `Map#flyTo` [#4342](https://github.com/mapbox/mapbox-gl-js/pull/4342)
- Fix incorrect returned values for `Map#isMoving` [#4350](https://github.com/mapbox/mapbox-gl-js/pull/4350)
- Fix categorical functions not allowing boolean stop domain values [#4195](https://github.com/mapbox/mapbox-gl-js/pull/4195)
- Fix piecewise-constant functions to allow non-integer zoom levels. [#4196](https://github.com/mapbox/mapbox-gl-js/pull/4196)
- Fix issues with `$id` in filters [#4236](https://github.com/mapbox/mapbox-gl-js/pull/4236) [#4237](https://github.com/mapbox/mapbox-gl-js/pull/4237)
- Fix a race condition with polygon centroid algorithm causing tiles not to load in some cases. [#4273](https://github.com/mapbox/mapbox-gl-js/pull/4273)
- Throw a meaningful error when giving non-array `layers` parameter to `queryRenderedFeatures` [#4331](https://github.com/mapbox/mapbox-gl-js/pull/4331)
- Throw a meaningful error when supplying invalid `minZoom` and `maxZoom` values [#4324](https://github.com/mapbox/mapbox-gl-js/pull/4324)
- Fix a memory leak when using the RTL Text plugin [#4248](https://github.com/mapbox/mapbox-gl-js/pull/4248)

#### Dev workflow changes

- Merged the [Mapbox GL style specification](https://github.com/mapbox/mapbox-gl-style-spec) repo to this one (now under `src/style-spec` and `test/unit/style-spec`).

## 0.32.1 (Jan 26, 2017)

#### Bug Fixes

- Fix bug causing [`mapbox-gl-rtl-text` plugin](https://github.com/mapbox/mapbox-gl-rtl-text) to not work [#4055](https://github.com/mapbox/mapbox-gl-js/pull/4055)

## 0.32.0 (Jan 26, 2017)

#### Deprecation Notices

- [Style classes](https://www.mapbox.com/mapbox-gl-style-spec/#layer-paint.*) are deprecated and will be removed in an upcoming release of Mapbox GL JS.

#### New Features

- Add `Map#isSourceLoaded` method [#4033](https://github.com/mapbox/mapbox-gl-js/pull/4033)
- Automatically reload tiles based on their `Expires` and `Cache-Control` HTTP headers [#3944](https://github.com/mapbox/mapbox-gl-js/pull/3944)
- Add `around=center` option to `scrollZoom` and `touchZoomRotate` interaction handlers [#3876](https://github.com/mapbox/mapbox-gl-js/pull/3876)
- Add support for [`mapbox-gl-rtl-text` plugin](https://github.com/mapbox/mapbox-gl-rtl-text) to support right-to-left scripts [#3758](https://github.com/mapbox/mapbox-gl-js/pull/3758)
- Add `canvas` source type [#3765](https://github.com/mapbox/mapbox-gl-js/pull/3765)
- Add `Map#isMoving` method [#2792](https://github.com/mapbox/mapbox-gl-js/issues/2792)

#### Bug Fixes

- Fix bug causing garbled text on zoom [#3962](https://github.com/mapbox/mapbox-gl-js/pull/3962)
- Fix bug causing crash in Firefox and Mobile Safari when rendering a large map [#4037](https://github.com/mapbox/mapbox-gl-js/pull/4037)
- Fix bug causing raster tiles to flicker during zoom [#2467](https://github.com/mapbox/mapbox-gl-js/issues/2467)
- Fix bug causing exception when unsetting and resetting fill-outline-color [#3657](https://github.com/mapbox/mapbox-gl-js/issues/3657)
- Fix memory leak when removing raster sources [#3951](https://github.com/mapbox/mapbox-gl-js/issues/3951)
- Fix bug causing exception when when zooming in / out on empty GeoJSON tile [#3985](https://github.com/mapbox/mapbox-gl-js/pull/3985)
- Fix line join artifacts at very sharp angles [#4008](https://github.com/mapbox/mapbox-gl-js/pull/4008)

## 0.31.0 (Jan 10 2017)

#### New Features

- Add `renderWorldCopies` option to the `Map` constructor to give users control over whether multiple worlds are rendered in a map [#3885](https://github.com/mapbox/mapbox-gl-js/pull/3885)

#### Bug Fixes

- Fix performance regression triggered when `Map` pitch or bearing is changed [#3938](https://github.com/mapbox/mapbox-gl-js/pull/3938)
- Fix null pointer exception caused by trying to clear an `undefined` source [#3903](https://github.com/mapbox/mapbox-gl-js/pull/3903)

#### Miscellaneous

- Incorporate integration tests formerly at [`mapbox-gl-test-suite`](https://github.com/mapbox/mapbox-gl-test-suite) into this repository [#3834](https://github.com/mapbox/mapbox-gl-js/pull/3834)

## 0.30.0 (Jan 5 2017)

#### New Features

- Fire an error when map canvas is larger than allowed by `gl.MAX_RENDERBUFFER_SIZE` [#2893](https://github.com/mapbox/mapbox-gl-js/issues/2893)
- Improve error messages when referencing a nonexistent layer id [#2597](https://github.com/mapbox/mapbox-gl-js/issues/2597)
- Fire an error when layer uses a `geojson` source and specifies a `source-layer` [#3896](https://github.com/mapbox/mapbox-gl-js/pull/3896)
- Add inline source declaration syntax [#3857](https://github.com/mapbox/mapbox-gl-js/issues/3857)
- Improve line breaking behavior [#3887](https://github.com/mapbox/mapbox-gl-js/issues/3887)

#### Performance Improvements

- Improve `Map#setStyle` performance in some cases [#3853](https://github.com/mapbox/mapbox-gl-js/pull/3853)

#### Bug Fixes

- Fix unexpected popup positioning when some offsets are unspecified [#3367](https://github.com/mapbox/mapbox-gl-js/issues/3367)
- Fix incorrect interpolation in functions [#3838](https://github.com/mapbox/mapbox-gl-js/issues/3838)
- Fix incorrect opacity when multiple backgrounds are rendered [#3819](https://github.com/mapbox/mapbox-gl-js/issues/3819)
- Fix exception thrown when instantiating geolocation control in Safari [#3844](https://github.com/mapbox/mapbox-gl-js/issues/3844)
- Fix exception thrown when setting `showTileBoundaries` with no sources [#3849](https://github.com/mapbox/mapbox-gl-js/issues/3849)
- Fix incorrect rendering of transparent parts of raster layers in some cases [#3723](https://github.com/mapbox/mapbox-gl-js/issues/3723)
- Fix non-terminating render loop when zooming in in some cases [#3399](https://github.com/mapbox/mapbox-gl-js/pull/3399)

## 0.29.0 (December 20 2016)

#### New Features

- Add support for property functions for many style properties on line layers [#3033](https://github.com/mapbox/mapbox-gl-js/pull/3033)
- Make `Map#setStyle` smoothly transition to the new style [#3621](https://github.com/mapbox/mapbox-gl-js/pull/3621)
- Add `styledata`, `sourcedata`, `styledataloading`, and `sourcedataloading` events
- Add `isSourceLoaded` and `source` properties to `MapDataEvent` [#3590](https://github.com/mapbox/mapbox-gl-js/pull/3590)
- Remove "max zoom" cap of 20 [#3683](https://github.com/mapbox/mapbox-gl-js/pull/3683)
- Add `circle-stroke-*` style properties [#3672](https://github.com/mapbox/mapbox-gl-js/pull/3672)
- Add a more helpful error message when the specified `container` element doesn't exist [#3719](https://github.com/mapbox/mapbox-gl-js/pull/3719)
- Add `watchPosition` option to `GeolocateControl` [#3739](https://github.com/mapbox/mapbox-gl-js/pull/3739)
- Add `positionOptions` option to `GeolocateControl` [#3739](https://github.com/mapbox/mapbox-gl-js/pull/3739)
- Add `aria-label` to map canvas [#3782](https://github.com/mapbox/mapbox-gl-js/pull/3782)
- Adjust multipoint symbol rendering behavior [#3763](https://github.com/mapbox/mapbox-gl-js/pull/3763)
- Add support for property functions for `icon-offset` [#3791](https://github.com/mapbox/mapbox-gl-js/pull/3791)
- Improved antialiasing on pitched lines [#3790](https://github.com/mapbox/mapbox-gl-js/pull/3790)
- Allow attribution control to collapse to an ⓘ button on smaller screens [#3783](https://github.com/mapbox/mapbox-gl-js/pull/3783)
- Improve line breaking algorithm [#3743](https://github.com/mapbox/mapbox-gl-js/pull/3743)

#### Performance Improvements

- Fix memory leak when calling `Map#removeSource` [#3602](https://github.com/mapbox/mapbox-gl-js/pull/3602)
- Reduce bundle size by adding custom build of `gl-matrix` [#3734](https://github.com/mapbox/mapbox-gl-js/pull/3734)
- Improve performance of projection code [#3721](https://github.com/mapbox/mapbox-gl-js/pull/3721)
- Improve performance of style function evaluation [#3816](https://github.com/mapbox/mapbox-gl-js/pull/3816)

#### Bug fixes

- Fix exception thrown when using `line-color` property functions [#3639](https://github.com/mapbox/mapbox-gl-js/issues/3639)
- Fix exception thrown when removing a layer and then adding another layer with the same id but different type [#3655](https://github.com/mapbox/mapbox-gl-js/pull/3655)
- Fix exception thrown when passing a single point to `Map#fitBounds` [#3655](https://github.com/mapbox/mapbox-gl-js/pull/3655)
- Fix exception thrown occasionally during rapid map mutations [#3681](https://github.com/mapbox/mapbox-gl-js/pull/3681)
- Fix rendering defects on pitch=0 on some systems [#3740](https://github.com/mapbox/mapbox-gl-js/pull/3740)
- Fix unnecessary CPU usage when displaying a raster layer [#3764](https://github.com/mapbox/mapbox-gl-js/pull/3764)
- Fix bug causing sprite after `Map#setStyle` [#3829](https://github.com/mapbox/mapbox-gl-js/pull/3829)
- Fix bug preventing `Map` from emitting a `contextmenu` event on Windows browsers [#3822](https://github.com/mapbox/mapbox-gl-js/pull/3822)

## 0.28.0 (November 17 2016)

#### New features and improvements

- Performance improvements for `Map#addLayer` and `Map#removeLayer` [#3584](https://github.com/mapbox/mapbox-gl-js/pull/3584)
- Add method for changing layer order at runtime - `Map#moveLayer` [#3584](https://github.com/mapbox/mapbox-gl-js/pull/3584)
- Update vertical punctuation logic to Unicode 9.0 standard [#3608](https://github.com/mapbox/mapbox-gl-js/pull/3608)

#### Bug fixes

- Fix data-driven `fill-opacity` rendering when using a `fill-pattern` [#3598](https://github.com/mapbox/mapbox-gl-js/pull/3598)
- Fix line rendering artifacts [#3627](https://github.com/mapbox/mapbox-gl-js/pull/3627)
- Fix incorrect rendering of opaque fills on top of transparent fills [#2628](https://github.com/mapbox/mapbox-gl-js/pull/2628)
- Prevent `AssertionErrors` from pitching raster layers by only calling `Worker#redoPlacement` on vector and GeoJSON sources [#3624](https://github.com/mapbox/mapbox-gl-js/pull/3624)
- Restore IE11 compatability [#3635](https://github.com/mapbox/mapbox-gl-js/pull/3635)
- Fix symbol placement for cached tiles [#3637](https://github.com/mapbox/mapbox-gl-js/pull/3637)

## 0.27.0 (November 11 2016)

#### ⚠️ Breaking changes ⚠️

- Replace `fill-extrude-height` and `fill-extrude-base` properties of `fill` render type with a separate `fill-extrusion` type (with corresponding `fill-extrusion-height` and `fill-extrusion-base` properties), solving problems with render parity and runtime switching between flat and extruded fills. https://github.com/mapbox/mapbox-gl-style-spec/issues/554
- Change the units for extrusion height properties (`fill-extrusion-height`, `fill-extrusion-base`) from "magic numbers" to meters. [#3509](https://github.com/mapbox/mapbox-gl-js/pull/3509)
- Remove `mapboxgl.Control` class and change the way custom controls should be implemented. [#3497](https://github.com/mapbox/mapbox-gl-js/pull/3497)
- Remove `mapboxgl.util` functions: `inherit`, `extendAll`, `debounce`, `coalesce`, `startsWith`, `supportsGeolocation`. [#3441](https://github.com/mapbox/mapbox-gl-js/pull/3441) [#3571](https://github.com/mapbox/mapbox-gl-js/pull/3571)
- **`mapboxgl.util` is deprecated** and will be removed in the next release. [#1408](https://github.com/mapbox/mapbox-gl-js/issues/1408)

#### New features and improvements

- Tons of **performance improvements** that combined make rendering **up to 3 times faster**, especially for complex styles. [#3485](https://github.com/mapbox/mapbox-gl-js/pull/3485) [#3489](https://github.com/mapbox/mapbox-gl-js/pull/3489) [#3490](https://github.com/mapbox/mapbox-gl-js/pull/3490) [#3491](https://github.com/mapbox/mapbox-gl-js/pull/3491) [#3498](https://github.com/mapbox/mapbox-gl-js/pull/3498) [#3499](https://github.com/mapbox/mapbox-gl-js/pull/3499) [#3501](https://github.com/mapbox/mapbox-gl-js/pull/3501) [#3510](https://github.com/mapbox/mapbox-gl-js/pull/3510) [#3514](https://github.com/mapbox/mapbox-gl-js/pull/3514) [#3515](https://github.com/mapbox/mapbox-gl-js/pull/3515) [#3486](https://github.com/mapbox/mapbox-gl-js/pull/3486) [#3527](https://github.com/mapbox/mapbox-gl-js/pull/3527) [#3574](https://github.com/mapbox/mapbox-gl-js/pull/3574) ⚡️⚡️⚡️
- 🈯 Added **vertical text writing mode** for languages that support it. [#3438](https://github.com/mapbox/mapbox-gl-js/pull/3438)
- 🈯 Improved **line breaking of Chinese and Japanese text** in point-placed labels. [#3420](https://github.com/mapbox/mapbox-gl-js/pull/3420)
- Reduce the default number of worker threads (`mapboxgl.workerCount`) for better performance. [#3565](https://github.com/mapbox/mapbox-gl-js/pull/3565)
- Automatically use `categorical` style function type when input values are strings. [#3384](https://github.com/mapbox/mapbox-gl-js/pull/3384)
- Improve control buttons accessibility. [#3492](https://github.com/mapbox/mapbox-gl-js/pull/3492)
- Remove geolocation button if geolocation is disabled (e.g. the page is not served through `https`). [#3571](https://github.com/mapbox/mapbox-gl-js/pull/3571)
- Added `Map#getMaxZoom` and `Map#getMinZoom` methods [#3592](https://github.com/mapbox/mapbox-gl-js/pull/3592)

#### Bugfixes

- Fix several line dash rendering bugs. [#3451](https://github.com/mapbox/mapbox-gl-js/pull/3451)
- Fix intermittent map flicker when using image sources. [#3522](https://github.com/mapbox/mapbox-gl-js/pull/3522)
- Fix incorrect rendering of semitransparent `background` layers. [#3521](https://github.com/mapbox/mapbox-gl-js/pull/3521)
- Fix broken `raster-fade-duration` property. [#3532](https://github.com/mapbox/mapbox-gl-js/pull/3532)
- Fix handling of extrusion heights with negative values (by clamping to `0`). [#3463](https://github.com/mapbox/mapbox-gl-js/pull/3463)
- Fix GeoJSON sources not placing labels/icons correctly after map rotation. [#3366](https://github.com/mapbox/mapbox-gl-js/pull/3366)
- Fix icon/label placement not respecting order for layers with numeric names. [#3404](https://github.com/mapbox/mapbox-gl-js/pull/3404)
- Fix `queryRenderedFeatures` working incorrectly on colliding labels. [#3459](https://github.com/mapbox/mapbox-gl-js/pull/3459)
- Fix a bug where changing extrusion properties at runtime sometimes threw an error. [#3487](https://github.com/mapbox/mapbox-gl-js/pull/3487) [#3468](https://github.com/mapbox/mapbox-gl-js/pull/3468)
- Fix a bug where `map.loaded()` always returned `true` when using raster tile sources. [#3302](https://github.com/mapbox/mapbox-gl-js/pull/3302)
- Fix a bug where moving the map out of bounds sometimes threw `failed to invert matrix` error. [#3518](https://github.com/mapbox/mapbox-gl-js/pull/3518)
- Fixed `queryRenderedFeatures` throwing an error if no parameters provided. [#3542](https://github.com/mapbox/mapbox-gl-js/pull/3542)
- Fixed a bug where using multiple `\n` in a text field resulted in an error. [#3570](https://github.com/mapbox/mapbox-gl-js/pull/3570)

#### Misc

- 🐞 Fix `npm install mapbox-gl` pulling in all `devDependencies`, leading to an extremely slow install. [#3377](https://github.com/mapbox/mapbox-gl-js/pull/3377)
- Switch the codebase to ES6. [#c](https://github.com/mapbox/mapbox-gl-js/pull/3388) [#3408](https://github.com/mapbox/mapbox-gl-js/pull/3408) [#3415](https://github.com/mapbox/mapbox-gl-js/pull/3415) [#3421](https://github.com/mapbox/mapbox-gl-js/pull/3421)
- A lot of internal refactoring to make the codebase simpler and more maintainable.
- Various documentation fixes. [#3440](https://github.com/mapbox/mapbox-gl-js/pull/3440)

## 0.26.0 (October 13 2016)

#### New Features & Improvements

- Add `fill-extrude-height` and `fill-extrude-base` style properties (3d buildings) :cityscape: [#3223](https://github.com/mapbox/mapbox-gl-js/pull/3223)
- Add customizable `colorSpace` interpolation to functions [#3245](https://github.com/mapbox/mapbox-gl-js/pull/3245)
- Add `identity` function type [#3274](https://github.com/mapbox/mapbox-gl-js/pull/3274)
- Add depth testing for symbols with `'pitch-alignment': 'map'` [#3243](https://github.com/mapbox/mapbox-gl-js/pull/3243)
- Add `dataloading` events for styles and sources [#3306](https://github.com/mapbox/mapbox-gl-js/pull/3306)
- Add `Control` suffix to all controls :warning: BREAKING CHANGE :warning: [#3355](https://github.com/mapbox/mapbox-gl-js/pull/3355)
- Calculate style layer `ref`s automatically and get rid of user-specified `ref`s :warning: BREAKING CHANGE :warning: [#3486](https://github.com/mapbox/mapbox-gl-js/pull/3486)

#### Performance Improvements

- Ensure removing style or source releases all tile resources [#3359](https://github.com/mapbox/mapbox-gl-js/pull/3359)

#### Bugfixes

- Fix bug causing an error when `Marker#setLngLat` is called [#3294](https://github.com/mapbox/mapbox-gl-js/pull/3294)
- Fix bug causing incorrect coordinates in `touchend` on Android Chrome [#3319](https://github.com/mapbox/mapbox-gl-js/pull/3319)
- Fix bug causing incorrect popup positioning at top of screen [#3333](https://github.com/mapbox/mapbox-gl-js/pull/3333)
- Restore `tile` property to `data` events fired when a tile is removed [#3328](https://github.com/mapbox/mapbox-gl-js/pull/3328)
- Fix bug causing "Improve this map" link to not preload map location [#3356](https://github.com/mapbox/mapbox-gl-js/pull/3356)

## 0.25.1 (September 30 2016)

#### Bugfixes

- Fix bug causing attribution to not be shown [#3278](https://github.com/mapbox/mapbox-gl-js/pull/3278)
- Fix bug causing exceptions when symbol text has a trailing newline [#3281](https://github.com/mapbox/mapbox-gl-js/pull/3281)

## 0.25.0 (September 29 2016)

#### Breaking Changes

- `Evented#off` now require two arguments; omitting the second argument in order to unbind all listeners for an event
  type is no longer supported, as it could cause unintended unbinding of internal listeners.

#### New Features & Improvements

- Consolidate undocumented data lifecycle events into `data` and `dataloading` events ([#3255](https://github.com/mapbox/mapbox-gl-js/pull/3255))
- Add `auto` value for style spec properties ([#3203](https://github.com/mapbox/mapbox-gl-js/pull/3203))

#### Bugfixes

- Fix bug causing "Map#queryRenderedFeatures" to return no features after map rotation or filter change ([#3233](https://github.com/mapbox/mapbox-gl-js/pull/3233))
- Change webpack build process ([#3235](https://github.com/mapbox/mapbox-gl-js/pull/3235)) :warning: BREAKING CHANGE :warning:
- Improved error messages for `LngLat#convert` ([#3232](https://github.com/mapbox/mapbox-gl-js/pull/3232))
- Fix bug where the `tiles` field is omitted from the `RasterTileSource#serialize` method ([#3259](https://github.com/mapbox/mapbox-gl-js/pull/3259))
- Comply with HTML spec by replacing the `div` within the `Navigation` control `<button>` with a `span` element ([#3268](https://github.com/mapbox/mapbox-gl-js/pull/3268))
- Fix bug causing `Marker` instances to be translated to non-whole pixel coordinates that caused blurriness ([#3270](https://github.com/mapbox/mapbox-gl-js/pull/3270))

#### Performance Improvements

- Avoid unnecessary style validation ([#3224](https://github.com/mapbox/mapbox-gl-js/pull/3224))
- Share a single blob URL between all workers ([#3239](https://github.com/mapbox/mapbox-gl-js/pull/3239))

## 0.24.0 (September 19 2016)

#### New Features & Improvements

- Allow querystrings in `mapbox://` URLs [#3113](https://github.com/mapbox/mapbox-gl-js/issues/3113)
- Allow "drag rotate" interaction to control pitch [#3105](https://github.com/mapbox/mapbox-gl-js/pull/3105)
- Improve performance by decreasing `Worker` script `Blob` size [#3158](https://github.com/mapbox/mapbox-gl-js/pull/3158)
- Improve vector tile performance [#3067](https://github.com/mapbox/mapbox-gl-js/pull/3067)
- Decrease size of distributed library by removing `package.json` [#3174](https://github.com/mapbox/mapbox-gl-js/pull/3174)
- Add support for new lines in `text-field` [#3179](https://github.com/mapbox/mapbox-gl-js/pull/3179)
- Make keyboard navigation smoother [#3190](https://github.com/mapbox/mapbox-gl-js/pull/3190)
- Make mouse wheel zooming smoother [#3189](https://github.com/mapbox/mapbox-gl-js/pull/3189)
- Add better error message when calling `Map#queryRenderedFeatures` on nonexistent layer [#3196](https://github.com/mapbox/mapbox-gl-js/pull/3196)
- Add support for imperial units on `Scale` control [#3160](https://github.com/mapbox/mapbox-gl-js/pull/3160)
- Add map's pitch to URL hash [#3218](https://github.com/mapbox/mapbox-gl-js/pull/3218)

#### Bugfixes

- Fix exception thrown when using box zoom handler [#3078](https://github.com/mapbox/mapbox-gl-js/pull/3078)
- Ensure style filters cannot be mutated by reference [#3093](https://github.com/mapbox/mapbox-gl-js/pull/3093)
- Fix exceptions thrown when opening marker-bound popup by click [#3104](https://github.com/mapbox/mapbox-gl-js/pull/3104)
- Fix bug causing fills with transparent colors and patterns to not render [#3107](https://github.com/mapbox/mapbox-gl-js/issues/3107)
- Fix order of latitudes in `Map#getBounds` [#3081](https://github.com/mapbox/mapbox-gl-js/issues/3081)
- Fix incorrect evaluation of zoom-and-property functions [#2827](https://github.com/mapbox/mapbox-gl-js/issues/2827) [#3155](https://github.com/mapbox/mapbox-gl-js/pull/3155)
- Fix incorrect evaluation of property functions [#2828](https://github.com/mapbox/mapbox-gl-js/issues/2828) [#3155](https://github.com/mapbox/mapbox-gl-js/pull/3155)
- Fix bug causing garbled text rendering when multiple maps are rendered on the page [#3086](https://github.com/mapbox/mapbox-gl-js/issues/3086)
- Fix rendering defects caused by `Map#setFilter` and map rotation on iOS 10 [#3207](https://github.com/mapbox/mapbox-gl-js/pull/3207)
- Fix bug causing image and video sources to disappear when zooming in [#3010](https://github.com/mapbox/mapbox-gl-js/issues/3010)

## 0.23.0 (August 25 2016)

#### New Features & Improvements

- Add support for `line-color` property functions [#2938](https://github.com/mapbox/mapbox-gl-js/pull/2938)
- Add `Scale` control [#2940](https://github.com/mapbox/mapbox-gl-js/pull/2940) [#3042](https://github.com/mapbox/mapbox-gl-js/pull/3042)
- Improve polygon label placement by rendering labels at the pole of inaccessibility [#3038](https://github.com/mapbox/mapbox-gl-js/pull/3038)
- Add `Popup` `offset` option [#1962](https://github.com/mapbox/mapbox-gl-js/issues/1962)
- Add `Marker#bindPopup` method [#3056](https://github.com/mapbox/mapbox-gl-js/pull/3056)

#### Performance Improvements

- Improve performance of pages with multiple maps using a shared `WebWorker` pool [#2952](https://github.com/mapbox/mapbox-gl-js/pull/2952)

#### Bugfixes

- Make `LatLngBounds` obey its documented argument order (`southwest`, `northeast`), allowing bounds across the dateline [#2414](https://github.com/mapbox/mapbox-gl-js/pull/2414) :warning: **BREAKING CHANGE** :warning:
- Fix bug causing `fill-opacity` property functions to not render as expected [#3061](https://github.com/mapbox/mapbox-gl-js/pull/3061)

## 0.22.1 (August 18 2016)

#### New Features & Improvements

- Reduce library size by using minified version of style specification [#2998](https://github.com/mapbox/mapbox-gl-js/pull/2998)
- Add a warning when rendering artifacts occur due to too many symbols or glyphs being rendered in a tile [#2966](https://github.com/mapbox/mapbox-gl-js/pull/2966)

#### Bugfixes

- Fix bug causing exception to be thrown by `Map#querySourceFeatures` [#3022](https://github.com/mapbox/mapbox-gl-js/pull/3022)
- Fix bug causing `Map#loaded` to return true while there are outstanding tile updates [#2847](https://github.com/mapbox/mapbox-gl-js/pull/2847)

## 0.22.0 (August 11 2016)

#### Breaking Changes

- The `GeoJSONSource`, `VideoSource`, `ImageSource` constructors are now private. Please use `map.addSource({...})` to create sources and `map.getSource(...).setData(...)` to update GeoJSON sources. [#2667](https://github.com/mapbox/mapbox-gl-js/pull/2667)
- `Map#onError` has been removed. You may catch errors by listening for the `error` event. If no listeners are bound to `error`, error messages will be printed to the console. [#2852](https://github.com/mapbox/mapbox-gl-js/pull/2852)

#### New Features & Improvements

- Increase max glyph atlas size to accommodate alphabets with large numbers of characters [#2930](https://github.com/mapbox/mapbox-gl-js/pull/2930)
- Add support for filtering features on GeoJSON / vector tile `$id` [#2888](https://github.com/mapbox/mapbox-gl-js/pull/2888)
- Update geolocate icon [#2973](https://github.com/mapbox/mapbox-gl-js/pull/2973)
- Add a `close` event to `Popup`s [#2953](https://github.com/mapbox/mapbox-gl-js/pull/2953)
- Add a `offset` option to `Marker` [#2885](https://github.com/mapbox/mapbox-gl-js/pull/2885)
- Print `error` events without any listeners to the console [#2852](https://github.com/mapbox/mapbox-gl-js/pull/2852)
- Refactored `Source` interface to prepare for custom source types [#2667](https://github.com/mapbox/mapbox-gl-js/pull/2667)

#### Bugfixes

- Fix opacity property-functions for fill layers [#2971](https://github.com/mapbox/mapbox-gl-js/pull/2971)
- Fix `DataCloneError` in Firefox and IE11 [#2559](https://github.com/mapbox/mapbox-gl-js/pull/2559)
- Fix bug preventing camera animations from being triggered in `moveend` listeners [#2944](https://github.com/mapbox/mapbox-gl-js/pull/2944)
- Fix bug preventing `fill-outline-color` from being unset [#2964](https://github.com/mapbox/mapbox-gl-js/pull/2964)
- Fix webpack support [#2887](https://github.com/mapbox/mapbox-gl-js/pull/2887)
- Prevent buttons in controls from acting like form submit buttons [#2935](https://github.com/mapbox/mapbox-gl-js/pull/2935)
- Fix bug preventing map interactions near two controls in the same corner [#2932](https://github.com/mapbox/mapbox-gl-js/pull/2932)
- Fix crash resulting for large style batch queue [#2926](https://github.com/mapbox/mapbox-gl-js/issues/2926)

## 0.21.0 (July 13 2016)

#### Breaking Changes

- GeoJSON polygon inner rings are now rewound for compliance with the [v2 vector tile](https://github.com/mapbox/vector-tile-spec/blob/master/2.1/README.md#4344-polygon-geometry-type). This may affect some uses of `line-offset`, reversing the direction of the offset. [#2889](https://github.com/mapbox/mapbox-gl-js/issues/2889)

#### New Features & Improvements

- Add `text-pitch-alignment` style property [#2668](https://github.com/mapbox/mapbox-gl-js/pull/2668)
- Allow query parameters on `mapbox://` URLs [#2702](https://github.com/mapbox/mapbox-gl-js/pull/2702)
- Add `icon-text-fit` and `icon-text-fit-padding` style properties [#2720](https://github.com/mapbox/mapbox-gl-js/pull/2720)
- Enable property functions for `icon-rotate` [#2738](https://github.com/mapbox/mapbox-gl-js/pull/2738)
- Enable property functions for `fill-opacity` [#2733](https://github.com/mapbox/mapbox-gl-js/pull/2733)
- Fire `Map#mouseout` events [#2777](https://github.com/mapbox/mapbox-gl-js/pull/2777)
- Allow query parameters on all sprite URLs [#2772](https://github.com/mapbox/mapbox-gl-js/pull/2772)
- Increase sprite atlas size to 1024px square, allowing more and larger sprites [#2802](https://github.com/mapbox/mapbox-gl-js/pull/2802)
- Add `Marker` class [#2725](https://github.com/mapbox/mapbox-gl-js/pull/2725) [#2810](https://github.com/mapbox/mapbox-gl-js/pull/2810)
- Add `{quadkey}` URL parameter [#2805](https://github.com/mapbox/mapbox-gl-js/pull/2805)
- Add `circle-pitch-scale` style property [#2821](https://github.com/mapbox/mapbox-gl-js/pull/2821)

#### Bugfixes

- Fix rendering of layers with large numbers of features [#2794](https://github.com/mapbox/mapbox-gl-js/pull/2794)
- Fix exceptions thrown during drag-rotate interactions [#2840](https://github.com/mapbox/mapbox-gl-js/pull/2840)
- Fix error when adding and removing a layer within the same update cycle [#2845](https://github.com/mapbox/mapbox-gl-js/pull/2845)
- Fix false "Geometry exceeds allowed extent" warnings [#2568](https://github.com/mapbox/mapbox-gl-js/issues/2568)
- Fix `Map#loaded` returning true while there are outstanding tile updates [#2847](https://github.com/mapbox/mapbox-gl-js/pull/2847)
- Fix style validation error thrown while removing a filter [#2847](https://github.com/mapbox/mapbox-gl-js/pull/2847)
- Fix event data object not being passed for double click events [#2814](https://github.com/mapbox/mapbox-gl-js/pull/2814)
- Fix multipolygons disappearing from map at certain zoom levels [#2704](https://github.com/mapbox/mapbox-gl-js/issues/2704)
- Fix exceptions caused by `queryRenderedFeatures` in Safari and Firefox [#2822](https://github.com/mapbox/mapbox-gl-js/pull/2822)
- Fix `mapboxgl#supported()` returning `true` in old versions of IE11 [mapbox/mapbox-gl-supported#1](https://github.com/mapbox/mapbox-gl-supported/issues/1)

## 0.20.1 (June 21 2016)

#### Bugfixes

- Fixed exception thrown when changing `*-translate` properties via `setPaintProperty` ([#2762](https://github.com/mapbox/mapbox-gl-js/issues/2762))

## 0.20.0 (June 10 2016)

#### New Features & Improvements

- Add limited WMS support [#2612](https://github.com/mapbox/mapbox-gl-js/pull/2612)
- Add `workerCount` constructor option [#2666](https://github.com/mapbox/mapbox-gl-js/pull/2666)
- Improve performance of `locationPoint` and `pointLocation` [#2690](https://github.com/mapbox/mapbox-gl-js/pull/2690)
- Remove "Not using VertexArrayObject extension" warning messages [#2707](https://github.com/mapbox/mapbox-gl-js/pull/2707)
- Add `version` property to mapboxgl [#2660](https://github.com/mapbox/mapbox-gl-js/pull/2660)
- Support property functions in `circle-opacity` and `circle-blur` [#2693](https://github.com/mapbox/mapbox-gl-js/pull/2693)

#### Bugfixes

- Fix exception thrown by "drag rotate" handler [#2680](https://github.com/mapbox/mapbox-gl-js/issues/2680)
- Return an empty array instead of an empty object from `queryRenderedFeatures` [#2694](https://github.com/mapbox/mapbox-gl-js/pull/2694)
- Fix bug causing map to not render in IE

## 0.19.1 (June 2 2016)

#### Bugfixes

- Fix rendering of polygons with more than 35k vertices [#2657](https://github.com/mapbox/mapbox-gl-js/issues/2657)

## 0.19.0 (May 31 2016)

#### New Features & Improvements

- Allow use of special characters in property field names [#2547](https://github.com/mapbox/mapbox-gl-js/pull/2547)
- Improve rendering speeds on fill layers [#1606](https://github.com/mapbox/mapbox-gl-js/pull/1606)
- Add data driven styling support for `fill-color` and `fill-outline-color` [#2629](https://github.com/mapbox/mapbox-gl-js/pull/2629)
- Add `has` and `!has` filter operators [mapbox/feature-filter#15](https://github.com/mapbox/feature-filter/pull/15)
- Improve keyboard handlers with held-down keys [#2530](https://github.com/mapbox/mapbox-gl-js/pull/2530)
- Support 'tms' tile scheme [#2565](https://github.com/mapbox/mapbox-gl-js/pull/2565)
- Add `trackResize` option to `Map` [#2591](https://github.com/mapbox/mapbox-gl-js/pull/2591)

#### Bugfixes

- Scale circles when map is displayed at a pitch [#2541](https://github.com/mapbox/mapbox-gl-js/issues/2541)
- Fix background pattern rendering bug [#2557](https://github.com/mapbox/mapbox-gl-js/pull/2557)
- Fix bug that prevented removal of a `fill-pattern` from a fill layer [#2534](https://github.com/mapbox/mapbox-gl-js/issues/2534)
- Fix `line-pattern` and `fill-pattern`rendering [#2596](https://github.com/mapbox/mapbox-gl-js/pull/2596)
- Fix some platform specific rendering bugs [#2553](https://github.com/mapbox/mapbox-gl-js/pull/2553)
- Return empty object from `queryRenderedFeatures` before the map is loaded [#2621](https://github.com/mapbox/mapbox-gl-js/pull/2621)
- Fix "there is no texture bound to the unit 1" warnings [#2509](https://github.com/mapbox/mapbox-gl-js/pull/2509)
- Allow transitioned values to be unset [#2561](https://github.com/mapbox/mapbox-gl-js/pull/2561)

## 0.18.0 (April 13 2016)

#### New Features & Improvements

- Implement zoom-and-property functions for `circle-color` and `circle-size` [#2454](https://github.com/mapbox/mapbox-gl-js/pull/2454)
- Dedupe attributions that are substrings of others [#2453](https://github.com/mapbox/mapbox-gl-js/pull/2453)
- Misc performance improvements [#2483](https://github.com/mapbox/mapbox-gl-js/pull/2483) [#2488](https://github.com/mapbox/mapbox-gl-js/pull/2488)

#### Bugfixes

- Fix errors when unsetting and resetting a style property [#2464](https://github.com/mapbox/mapbox-gl-js/pull/2464)
- Fix errors when updating paint properties while using classes [#2496](https://github.com/mapbox/mapbox-gl-js/pull/2496)
- Fix errors caused by race condition in unserializeBuckets [#2497](https://github.com/mapbox/mapbox-gl-js/pull/2497)
- Fix overzoomed tiles in wrapped worlds [#2482](https://github.com/mapbox/mapbox-gl-js/issues/2482)
- Fix errors caused by mutating a filter object after calling `Map#setFilter` [#2495](https://github.com/mapbox/mapbox-gl-js/pull/2495)

## 0.17.0 (April 13 2016)

#### Breaking Changes

- Remove `map.batch` in favor of automatically batching style mutations (i.e. calls to `Map#setLayoutProperty`, `Map#setPaintProperty`, `Map#setFilter`, `Map#setClasses`, etc.) and applying them once per frame, significantly improving performance when updating the style frequently [#2355](https://github.com/mapbox/mapbox-gl-js/pull/2355) [#2380](https://github.com/mapbox/mapbox-gl-js/pull/2380)
- Remove `util.throttle` [#2345](https://github.com/mapbox/mapbox-gl-js/issues/2345)

#### New Features & Improvements

- Improve performance of all style mutation methods by only recalculating affected properties [#2339](https://github.com/mapbox/mapbox-gl-js/issues/2339)
- Improve fading of labels and icons [#2376](https://github.com/mapbox/mapbox-gl-js/pull/2376)
- Improve rendering performance by reducing work done on the main thread [#2394](https://github.com/mapbox/mapbox-gl-js/pull/2394)
- Validate filters passed to `Map#queryRenderedFeatures` and `Map#querySourceFeatures` [#2349](https://github.com/mapbox/mapbox-gl-js/issues/2349)
- Display a warning if a vector tile's geometry extent is larger than supported [#2383](https://github.com/mapbox/mapbox-gl-js/pull/2383)
- Implement property functions (i.e. data-driven styling) for `circle-color` and `circle-size` [#1932](https://github.com/mapbox/mapbox-gl-js/pull/1932)
- Add `Popup#setDOMContent` method [#2436](https://github.com/mapbox/mapbox-gl-js/pull/2436)

#### Bugfixes

- Fix a performance regression caused by using 1 `WebWorker` instead of `# cpus - 1` `WebWorker`s, slowing down tile loading times [#2408](https://github.com/mapbox/mapbox-gl-js/pull/2408)
- Fix a bug in which `Map#queryRenderedFeatures` would sometimes return features that had been removed [#2353](https://github.com/mapbox/mapbox-gl-js/issues/2353)
- Fix `clusterMaxZoom` option on `GeoJSONSource` not working as expected [#2374](https://github.com/mapbox/mapbox-gl-js/issues/2374)
- Fix anti-aliased rendering for pattern fills [#2372](https://github.com/mapbox/mapbox-gl-js/issues/2372)
- Fix exception caused by calling `Map#queryRenderedFeatures` or `Map#querySourceFeatures` with no arguments
- Fix exception caused by calling `Map#setLayoutProperty` for `text-field` or `icon-image` [#2407](https://github.com/mapbox/mapbox-gl-js/issues/2407)

## 0.16.0 (March 24 2016)

#### Breaking Changes

- Replace `Map#featuresAt` and `Map#featuresIn` with `Map#queryRenderedFeatures` and `map.querySourceFeatures` ([#2224](https://github.com/mapbox/mapbox-gl-js/pull/2224))
  - Replace `featuresAt` and `featuresIn` with `queryRenderedFeatures`
  - Make `queryRenderedFeatures` synchronous, remove the callback and use the return value.
  - Rename `layer` parameter to `layers` and make it an array of layer names.
  - Remove the `radius` parameter. `radius` was used with `featuresAt` to account for style properties like `line-width` and `circle-radius`. `queryRenderedFeatures` accounts for these style properties. If you need to query a larger area, use a bounding box query instead of a point query.
  - Remove the `includeGeometry` parameter because `queryRenderedFeatures` always includes geometries.
- `Map#debug` is renamed to `Map#showTileBoundaries` ([#2284](https://github.com/mapbox/mapbox-gl-js/pull/2284))
- `Map#collisionDebug` is renamed to `Map#showCollisionBoxes` ([#2284](https://github.com/mapbox/mapbox-gl-js/pull/2284))

#### New Features & Improvements

- Improve overall rendering performance. ([#2221](https://github.com/mapbox/mapbox-gl-js/pull/2221))
- Improve performance of `GeoJSONSource#setData`. ([#2222](https://github.com/mapbox/mapbox-gl-js/pull/2222))
- Add `Map#setMaxBounds` method ([#2234](https://github.com/mapbox/mapbox-gl-js/pull/2234))
- Add `isActive` and `isEnabled` methods to interaction handlers ([#2238](https://github.com/mapbox/mapbox-gl-js/pull/2238))
- Add `Map#setZoomBounds` method ([#2243](https://github.com/mapbox/mapbox-gl-js/pull/2243))
- Add touch events ([#2195](https://github.com/mapbox/mapbox-gl-js/issues/2195))
- Add `map.queryRenderedFeatures` to query the styled and rendered representations of features ([#2224](https://github.com/mapbox/mapbox-gl-js/pull/2224))
- Add `map.querySourceFeatures` to get features directly from vector tiles, independent of the style ([#2224](https://github.com/mapbox/mapbox-gl-js/pull/2224))
- Add `mapboxgl.Geolocate` control ([#1939](https://github.com/mapbox/mapbox-gl-js/issues/1939))
- Make background patterns render seamlessly across tile boundaries ([#2305](https://github.com/mapbox/mapbox-gl-js/pull/2305))

#### Bugfixes

- Fix calls to `setFilter`, `setLayoutProperty`, and `setLayerZoomRange` on ref children ([#2228](https://github.com/mapbox/mapbox-gl-js/issues/2228))
- Fix `undefined` bucket errors after `setFilter` calls ([#2244](https://github.com/mapbox/mapbox-gl-js/issues/2244))
- Fix bugs causing hidden symbols to be rendered ([#2246](https://github.com/mapbox/mapbox-gl-js/pull/2246), [#2276](https://github.com/mapbox/mapbox-gl-js/pull/2276))
- Fix raster flickering ([#2236](https://github.com/mapbox/mapbox-gl-js/issues/2236))
- Fix `queryRenderedFeatures` precision at high zoom levels ([#2292](https://github.com/mapbox/mapbox-gl-js/pull/2292))
- Fix holes in GeoJSON data caused by unexpected winding order ([#2285](https://github.com/mapbox/mapbox-gl-js/pull/2285))
- Fix bug causing deleted features to be returned by `queryRenderedFeatures` ([#2306](https://github.com/mapbox/mapbox-gl-js/pull/2306))
- Fix bug causing unexpected fill patterns to be rendered ([#2307](https://github.com/mapbox/mapbox-gl-js/pull/2307))
- Fix popup location with preceding sibling elements ([#2311](https://github.com/mapbox/mapbox-gl-js/pull/2311))
- Fix polygon anti-aliasing ([#2319](https://github.com/mapbox/mapbox-gl-js/pull/2319))
- Fix slivers between non-adjacent polygons ([#2319](https://github.com/mapbox/mapbox-gl-js/pull/2319))
- Fix keyboard shortcuts causing page to scroll ([#2312](https://github.com/mapbox/mapbox-gl-js/pull/2312))

## 0.15.0 (March 1 2016)

#### New Features & Improvements

- Add `ImageSource#setCoordinates` and `VideoSource#setCoordinates` ([#2184](https://github.com/mapbox/mapbox-gl-js/pull/2184))

#### Bugfixes

- Fix flickering on raster layers ([#2211](https://github.com/mapbox/mapbox-gl-js/pull/2211))
- Fix browser hang when zooming quickly on raster layers ([#2211](https://github.com/mapbox/mapbox-gl-js/pull/2211))

## 0.14.3 (Feb 25 2016)

#### New Features & Improvements

- Improve responsiveness of zooming out by using cached parent tiles ([#2168](https://github.com/mapbox/mapbox-gl-js/pull/2168))
- Improve contextual clues on style API validation ([#2170](https://github.com/mapbox/mapbox-gl-js/issues/2170))
- Improve performance of methods including `setData` ([#2174](https://github.com/mapbox/mapbox-gl-js/pull/2174))

#### Bugfixes

- Fix incorrectly sized line dashes ([#2099](https://github.com/mapbox/mapbox-gl-js/issues/2099))
- Fix bug in which `in` feature filter drops features ([#2166](https://github.com/mapbox/mapbox-gl-js/pull/2166))
- Fix bug preventing `Map#load` from firing when tile "Not Found" errors occurred ([#2176](https://github.com/mapbox/mapbox-gl-js/pull/2176))
- Fix rendering artifacts on mobile GPUs ([#2117](https://github.com/mapbox/mapbox-gl-js/pull/2117))

## 0.14.2 (Feb 19 2016)

#### Bugfixes

- Look for loaded parent tiles in cache
- Set tile cache size based on viewport size ([#2137](https://github.com/mapbox/mapbox-gl-js/issues/2137))
- Fix tile render order for layer-by-layer
- Remove source update throttling ([#2139](https://github.com/mapbox/mapbox-gl-js/issues/2139))
- Make panning while zooming more linear ([#2070](https://github.com/mapbox/mapbox-gl-js/issues/2070))
- Round points created during bucket creation ([#2067](https://github.com/mapbox/mapbox-gl-js/issues/2067))
- Correct bounds for a rotated or tilted map ([#1842](https://github.com/mapbox/mapbox-gl-js/issues/1842))
- Fix overscaled featuresAt ([#2103](https://github.com/mapbox/mapbox-gl-js/issues/2103))
- Allow using `tileSize: 512` as a switch to trade retina support for 512px raster tiles
- Fix the serialization of paint classes ([#2107](https://github.com/mapbox/mapbox-gl-js/issues/2107))
- Fixed bug where unsetting style properties could mutate the value of other style properties ([#2105](https://github.com/mapbox/mapbox-gl-js/pull/2105))
- Less slanted dashed lines near sharp corners ([#967](https://github.com/mapbox/mapbox-gl-js/issues/967))
- Fire map#load if no initial style is set ([#2042](https://github.com/mapbox/mapbox-gl-js/issues/2042))

## 0.14.1 (Feb 10 2016)

#### Bugfixes

- Fix incorrectly rotated symbols along lines near tile boundaries ([#2062](https://github.com/mapbox/mapbox-gl-js/issues/2062))
- Fix broken rendering when a fill layer follows certain symbol layers ([#2092](https://github.com/mapbox/mapbox-gl-js/issues/2092))

## 0.14.0 (Feb 8 2016)

#### Breaking Changes

- Switch `GeoJSONSource` clustering options from being measured in extent-units to pixels ([#2026](https://github.com/mapbox/mapbox-gl-js/pull/2026))

#### New Features & Improvements

- Improved error message for invalid colors ([#2006](https://github.com/mapbox/mapbox-gl-js/pull/2006))
- Added support for tiles with variable extents ([#2010](https://github.com/mapbox/mapbox-gl-js/pull/2010))
- Improved `filter` performance and maximum size ([#2024](https://github.com/mapbox/mapbox-gl-js/issues/2024))
- Changed circle rendering such that all geometry nodes are drawn, not just the geometry's outer ring ([#2027](https://github.com/mapbox/mapbox-gl-js/pull/2027))
- Added `Map#getStyle` method ([#1982](https://github.com/mapbox/mapbox-gl-js/issues/1982))

#### Bugfixes

- Fixed bug causing WebGL contexts to be "used up" by calling `mapboxgl.supported()` ([#2018](https://github.com/mapbox/mapbox-gl-js/issues/2018))
- Fixed non-deterministic symbol z-order sorting ([#2023](https://github.com/mapbox/mapbox-gl-js/pull/2023))
- Fixed garbled labels while zooming ([#2012](https://github.com/mapbox/mapbox-gl-js/issues/2012))
- Fixed icon jumping when touching trackpad with two fingers ([#1990](https://github.com/mapbox/mapbox-gl-js/pull/1990))
- Fixed overzoomed collision debug labels ([#2033](https://github.com/mapbox/mapbox-gl-js/issues/2033))
- Fixed dashes sliding along their line during zooming ([#2039](https://github.com/mapbox/mapbox-gl-js/issues/2039))
- Fixed overscaled `minzoom` setting for GeoJSON sources ([#1651](https://github.com/mapbox/mapbox-gl-js/issues/1651))
- Fixed overly-strict function validation for duplicate stops ([#2075](https://github.com/mapbox/mapbox-gl-js/pull/2075))
- Fixed crash due to `performance.now` not being present on some browsers ([#2056](https://github.com/mapbox/mapbox-gl-js/issues/2056))
- Fixed the unsetting of paint properties ([#2037](https://github.com/mapbox/mapbox-gl-js/issues/2037))
- Fixed bug causing multiple interaction handler event listeners to be attached ([#2069](https://github.com/mapbox/mapbox-gl-js/issues/2069))
- Fixed bug causing only a single debug box to be drawn ([#2034](https://github.com/mapbox/mapbox-gl-js/issues/2034))

## 0.13.1 (Jan 27 2016)

#### Bugfixes

- Fixed broken npm package due to outdated bundled modules

## 0.13.0 (Jan 27 2016)

#### Bugfixes

- Fixed easeTo pan, zoom, and rotate when initial rotation != 0 ([#1950](https://github.com/mapbox/mapbox-gl-js/pull/1950))
- Fixed rendering of tiles with an extent != 4096 ([#1952](https://github.com/mapbox/mapbox-gl-js/issues/1952))
- Fixed missing icon collision boxes ([#1978](https://github.com/mapbox/mapbox-gl-js/issues/1978))
- Fixed null `Tile#buffers` errors ([#1987](https://github.com/mapbox/mapbox-gl-js/pull/1987))

#### New Features & Improvements

- Added `symbol-avoid-edges` style property ([#1951](https://github.com/mapbox/mapbox-gl-js/pull/1951))
- Improved `symbol-max-angle` check algorithm ([#1959](https://github.com/mapbox/mapbox-gl-js/pull/1959))
- Added marker clustering! ([#1931](https://github.com/mapbox/mapbox-gl-js/pull/1931))
- Added zoomstart, zoom, and zoomend events ([#1958](https://github.com/mapbox/mapbox-gl-js/issues/1958))
- Disabled drag on mousedown when using boxzoom ([#1907](https://github.com/mapbox/mapbox-gl-js/issues/1907))

## 0.12.4 (Jan 19 2016)

#### Bugfixes

- Fix elementGroups null value errors ([#1933](https://github.com/mapbox/mapbox-gl-js/issues/1933))
- Fix some glyph atlas overflow cases ([#1923](https://github.com/mapbox/mapbox-gl-js/pull/1923))

## 0.12.3 (Jan 14 2016)

#### API Improvements

- Support inline attribution options in map options ([#1865](https://github.com/mapbox/mapbox-gl-js/issues/1865))
- Improve flyTo options ([#1854](https://github.com/mapbox/mapbox-gl-js/issues/1854), [#1429](https://github.com/mapbox/mapbox-gl-js/issues/1429))

#### Bugfixes

- Fix flickering with overscaled tiles ([#1921](https://github.com/mapbox/mapbox-gl-js/issues/1921))
- Remove Node.remove calls for IE browser compatibility ([#1900](https://github.com/mapbox/mapbox-gl-js/issues/1900))
- Match patterns at tile boundaries ([#1908](https://github.com/mapbox/mapbox-gl-js/pull/1908))
- Fix Tile#positionAt, fix query tests ([#1899](https://github.com/mapbox/mapbox-gl-js/issues/1899))
- Fix flickering on streets ([#1875](https://github.com/mapbox/mapbox-gl-js/issues/1875))
- Fix text-max-angle property ([#1870](https://github.com/mapbox/mapbox-gl-js/issues/1870))
- Fix overscaled line patterns ([#1856](https://github.com/mapbox/mapbox-gl-js/issues/1856))
- Fix patterns and icons for mismatched pixelRatios ([#1851](https://github.com/mapbox/mapbox-gl-js/issues/1851))
- Fix missing labels when text size 0 at max zoom ([#1809](https://github.com/mapbox/mapbox-gl-js/issues/1809))
- Use linear interp when pixel ratios don't match ([#1601](https://github.com/mapbox/mapbox-gl-js/issues/1601))
- Fix blank areas, flickering in raster layers ([#1876](https://github.com/mapbox/mapbox-gl-js/issues/1876), [#675](https://github.com/mapbox/mapbox-gl-js/issues/675))
- Fix labels slipping/cropping at tile bounds ([#757](https://github.com/mapbox/mapbox-gl-js/issues/757))

#### UX Improvements

- Improve touch handler perceived performance ([#1844](https://github.com/mapbox/mapbox-gl-js/issues/1844))

## 0.12.2 (Dec 22 2015)

#### API Improvements

- Support LngLat.convert([w, s, e, n]) ([#1812](https://github.com/mapbox/mapbox-gl-js/issues/1812))
- Invalid GeoJSON is now handled better

#### Bugfixes

- Fixed `Popup#addTo` when the popup is already open ([#1811](https://github.com/mapbox/mapbox-gl-js/issues/1811))
- Fixed warping when rotating / zooming really fast
- `Map#flyTo` now flies across the antimeridian if shorter ([#1853](https://github.com/mapbox/mapbox-gl-js/issues/1853))

## 0.12.1 (Dec 8 2015)

#### Breaking changes

- Reversed the direction of `line-offset` ([#1808](https://github.com/mapbox/mapbox-gl-js/pull/1808))
- Renamed `Pinch` interaction handler to `TouchZoomRotate` ([#1777](https://github.com/mapbox/mapbox-gl-js/pull/1777))
- Made `Map#update` and `Map#render` private methods ([#1798](https://github.com/mapbox/mapbox-gl-js/pull/1798))
- Made `Map#remove` remove created DOM elements ([#1789](https://github.com/mapbox/mapbox-gl-js/issues/1789))

#### API Improvements

- Added an method to disable touch rotation ([#1777](https://github.com/mapbox/mapbox-gl-js/pull/1777))
- Added a `position` option for `Attribution` ([#1689](https://github.com/mapbox/mapbox-gl-js/issues/1689))

#### Bugfixes

- Ensure tile loading errors are properly reported ([#1799](https://github.com/mapbox/mapbox-gl-js/pull/1799))
- Ensure re-adding a previously removed pop-up works ([#1477](https://github.com/mapbox/mapbox-gl-js/issues/1477))

#### UX Improvements

- Don't round zoom level during double-click interaction ([#1640](https://github.com/mapbox/mapbox-gl-js/issues/1640))

## 0.12.0 (Dec 2 2015)

#### API Improvements

- Added `line-offset` style property ([#1778](https://github.com/mapbox/mapbox-gl-js/issues/1778))

## 0.11.5 (Dec 1 2015)

#### Bugfixes

- Fixed unstable symbol layer render order when adding / removing layers ([#1558](https://github.com/mapbox/mapbox-gl-js/issues/1558))
- Fire map loaded event even if raster tiles have errors
- Fix panning animation during easeTo with zoom change
- Fix pitching animation during flyTo
- Fix pitching animation during easeTo
- Prevent rotation from firing `mouseend` events ([#1104](https://github.com/mapbox/mapbox-gl-js/issues/1104))

#### API Improvements

- Fire `mousedown` and `mouseup` events ([#1411](https://github.com/mapbox/mapbox-gl-js/issues/1411))
- Fire `movestart` and `moveend` when panning ([#1658](https://github.com/mapbox/mapbox-gl-js/issues/1658))
- Added drag events ([#1442](https://github.com/mapbox/mapbox-gl-js/issues/1442))
- Request webp images for mapbox:// raster tiles in chrome ([#1725](https://github.com/mapbox/mapbox-gl-js/issues/1725))

#### UX Improvements

- Added inertia to map rotation ([#620](https://github.com/mapbox/mapbox-gl-js/issues/620))

## 0.11.4 (Nov 16 2015)

#### Bugfixes

- Fix alpha blending of alpha layers ([#1684](https://github.com/mapbox/mapbox-gl-js/issues/1684))

## 0.11.3 (Nov 10 2015)

#### Bugfixes

- Fix GeoJSON rendering and performance ([#1685](https://github.com/mapbox/mapbox-gl-js/pull/1685))

#### UX Improvements

- Use SVG assets for UI controls ([#1657](https://github.com/mapbox/mapbox-gl-js/pull/1657))
- Zoom out with shift + dblclick ([#1666](https://github.com/mapbox/mapbox-gl-js/issues/1666))

## 0.11.2 (Oct 29 2015)

- Misc performance improvements

#### Bugfixes

- Fix sprites on systems with non-integer `devicePixelRatio`s ([#1029](https://github.com/mapbox/mapbox-gl-js/issues/1029) [#1475](https://github.com/mapbox/mapbox-gl-js/issues/1475) [#1476](https://github.com/mapbox/mapbox-gl-js/issues/1476))
- Fix layer minZoom being ignored if not less than source maxZoom
- Fix symbol placement at the start of a line ([#1461](https://github.com/mapbox/mapbox-gl-js/issues/1461))
- Fix `raster-opacity` on non-tile sources ([#1270](https://github.com/mapbox/mapbox-gl-js/issues/1270))
- Ignore boxzoom on shift-click ([#1655](https://github.com/mapbox/mapbox-gl-js/issues/1655))

#### UX Improvements

- Enable line breaks on common punctuation ([#1115](https://github.com/mapbox/mapbox-gl-js/issues/1115))

#### API Improvements

- Add toString and toArray methods to LngLat, LngLatBounds ([#1571](https://github.com/mapbox/mapbox-gl-js/issues/1571))
- Add `Transform#resize` method
- Add `Map#getLayer` method ([#1183](https://github.com/mapbox/mapbox-gl-js/issues/1183))
- Add `Transform#unmodified` property ([#1452](https://github.com/mapbox/mapbox-gl-js/issues/1452))
- Propagate WebGL context events ([#1612](https://github.com/mapbox/mapbox-gl-js/pull/1612))

## 0.11.1 (Sep 30 2015)

#### Bugfixes

- Add statistics and checkboxes to debug page
- Fix `Map#featuresAt` for non-4096 vector sources ([#1529](https://github.com/mapbox/mapbox-gl-js/issues/1529))
- Don't fire `mousemove` on drag-pan
- Fix maxBounds constrains ([#1539](https://github.com/mapbox/mapbox-gl-js/issues/1539))
- Fix maxBounds infinite loop ([#1538](https://github.com/mapbox/mapbox-gl-js/issues/1538))
- Fix memory leak in worker
- Assert valid `TileCoord`, fix wrap calculation in `TileCoord#cover` ([#1483](https://github.com/mapbox/mapbox-gl-js/issues/1483))
- Abort raster tile load if not in viewport ([#1490](https://github.com/mapbox/mapbox-gl-js/issues/1490))

#### API Improvements

- Add `Map` event listeners for `mouseup`, `contextmenu` (right click) ([#1532](https://github.com/mapbox/mapbox-gl-js/issues/1532))

## 0.11.0 (Sep 11 2015)

#### API Improvements

- Add `Map#featuresIn`: a bounding-box feature query
- Emit stylesheet validation errors ([#1436](https://github.com/mapbox/mapbox-gl-js/issues/1436))

#### UX Improvements

- Handle v8 style `center`, `zoom`, `bearing`, `pitch` ([#1452](https://github.com/mapbox/mapbox-gl-js/issues/1452))
- Improve circle type styling ([#1446](https://github.com/mapbox/mapbox-gl-js/issues/1446))
- Improve dashed and patterned line antialiasing

#### Bugfixes

- Load images in a way that respects Cache-Control headers
- Filter for rtree matches to those crossing bbox
- Log errors by default ([#1463](https://github.com/mapbox/mapbox-gl-js/issues/1463))
- Fixed modification of `text-size` via `setLayoutProperty` ([#1451](https://github.com/mapbox/mapbox-gl-js/issues/1451))
- Throw on lat > 90 || < -90. ([#1443](https://github.com/mapbox/mapbox-gl-js/issues/1443))
- Fix circle clipping bug ([#1457](https://github.com/mapbox/mapbox-gl-js/issues/1457))

## 0.10.0 (Aug 21 2015)

#### Breaking changes

- Switched to [longitude, latitude] coordinate order, matching GeoJSON. We anticipate that mapbox-gl-js will be widely used
  with GeoJSON, and in the long term having a coordinate order that is consistent with GeoJSON will lead to less confusion
  and impedance mismatch than will a [latitude, longitude] order.

  The following APIs were renamed:

  - `LatLng` was renamed to `LngLat`
  - `LatLngBounds` was renamed to `LngLatBounds`
  - `Popup#setLatLng` was renamed to `Popup#setLngLat`
  - `Popup#getLatLng` was renamed to `Popup#getLngLat`
  - The `latLng` property of Map events was renamed `lngLat`

  The following APIs now expect array coordinates in [longitude, latitude] order:

  - `LngLat.convert`
  - `LngLatBounds.convert`
  - `Popup#setLngLat`
  - The `center` and `maxBounds` options of the `Map` constructor
  - The arguments to `Map#setCenter`, `Map#fitBounds`, `Map#panTo`, and `Map#project`
  - The `center` option of `Map#jumpTo`, `Map#easeTo`, and `Map#flyTo`
  - The `around` option of `Map#zoomTo`, `Map#rotateTo`, and `Map#easeTo`
  - The `coordinates` properties of video and image sources

- Updated to mapbox-gl-style-spec v8.0.0 ([Changelog](https://github.com/mapbox/mapbox-gl-style-spec/blob/v8.0.0/CHANGELOG.md)). Styles are
  now expected to be version 8. You can use the [gl-style-migrate](https://github.com/mapbox/mapbox-gl-style-lint#migrations)
  utility to update existing styles.

- The format for `mapbox://` style and glyphs URLs has changed. For style URLs, you should now use the format
  `mapbox://styles/:username/:style`. The `:style` portion of the URL no longer contains a username. For font URLs, you
  should now use the format `mapbox://fonts/:username/{fontstack}/{range}.pbf`.
- Mapbox default styles are now hosted via the Styles API rather than www.mapbox.com. You can make use of the Styles API
  with a `mapbox://` style URL pointing to a v8 style, e.g. `mapbox://styles/mapbox/streets-v8`.
- The v8 satellite style (`mapbox://styles/mapbox/satellite-v8`) is now a plain satellite style, and not longer supports labels
  or contour lines via classes. For a labeled satellite style, use `mapbox://styles/mapbox/satellite-hybrid`.

- Removed `mbgl.config.HTTP_URL` and `mbgl.config.FORCE_HTTPS`; https is always used when connecting to the Mapbox API.
- Renamed `mbgl.config.HTTPS_URL` to `mbgl.config.API_URL`.

#### Bugfixes

- Don't draw halo when halo-width is 0 ([#1381](https://github.com/mapbox/mapbox-gl-js/issues/1381))
- Reverted shader changes that degraded performance on IE

#### API Improvements

- You can now unset layout and paint properties via the `setLayoutProperty` and `setPaintProperty` APIs
  by passing `undefined` as a property value.
- The `layer` option of `featuresAt` now supports an array of layers.

## 0.9.0 (Jul 29 2015)

- `glyphs` URL now normalizes without the `/v4/` prefix for `mapbox://` urls. Legacy behavior for `mapbox://fontstacks` is still maintained ([#1385](https://github.com/mapbox/mapbox-gl-js/issues/1385))
- Expose `geojson-vt` options for GeoJSON sources ([#1271](https://github.com/mapbox/mapbox-gl-js/issues/1271))
- bearing snaps to "North" within a tolerance of 7 degrees ([#1059](https://github.com/mapbox/mapbox-gl-js/issues/1059))
- Now you can directly mutate the minzoom and maxzoom layer properties with `map.setLayerZoomRange(layerId, minzoom, maxzoom)`
- Exposed `mapboxgl.Control`, a base class used by all UI controls
- Refactored handlers to be individually included in Map options, or enable/disable them individually at runtime, e.g. `map.scrollZoom.disable()`.
- New feature: Batch operations can now be done at once, improving performance for calling multiple style functions: ([#1352](https://github.com/mapbox/mapbox-gl-js/pull/1352))

  ```js
  style.batch(function (s) {
    s.addLayer({ id: "first", type: "symbol", source: "streets" });
    s.addLayer({ id: "second", type: "symbol", source: "streets" });
    s.addLayer({ id: "third", type: "symbol", source: "terrain" });
    s.setPaintProperty("first", "text-color", "black");
    s.setPaintProperty("first", "text-halo-color", "white");
  });
  ```

- Improved documentation
- `featuresAt` performance improvements by exposing `includeGeometry` option
- Better label placement along lines ([#1283](https://github.com/mapbox/mapbox-gl-js/pull/1283))
- Improvements to round linejoins on semi-transparent lines (mapbox/mapbox-gl-native[#1771](https://github.com/mapbox/mapbox-gl-js/pull/1771))
- Round zoom levels for raster tile loading ([@2a2aec](https://github.com/mapbox/mapbox-gl-js/commit/2a2aec44a39e11e73bdf663258bd6d52b83775f5))
- Source#reload cannot be called if source is not loaded ([#1198](https://github.com/mapbox/mapbox-gl-js/issues/1198))
- Events bubble to the canvas container for custom overlays ([#1301](https://github.com/mapbox/mapbox-gl-js/pull/1301))
- Move handlers are now bound on mousedown and touchstart events
- map.featuresAt() now works across the dateline

## 0.8.1 (Jun 16 2015)

- No code changes; released only to correct a build issue in 0.8.0.

## 0.8.0 (Jun 15 2015)

#### Breaking changes

- `map.setView(latlng, zoom, bearing)` has been removed. Use
  [`map.jumpTo(options)`](https://www.mapbox.com/mapbox-gl-js/api/#map/jumpto) instead:

  ```js
  map.setView([40, -74.5], 9); // 0.7.0 or earlier
  map.jumpTo({ center: [40, -74.5], zoom: 9 }); // now
  ```

- [`map.easeTo`](https://www.mapbox.com/mapbox-gl-js/api/#map/easeto) and
  [`map.flyTo`](https://www.mapbox.com/mapbox-gl-js/api/#map/flyto) now accept a single
  options object rather than positional parameters:

  ```js
  map.easeTo([40, -74.5], 9, null, { duration: 400 }); // 0.7.0 or earlier
  map.easeTo({ center: [40, -74.5], zoom: 9, duration: 400 }); // now
  ```

- `mapboxgl.Source` is no longer exported. Use `map.addSource()` instead. See the
  [GeoJSON line](https://www.mapbox.com/mapbox-gl-js/example/geojson-line/) or
  [GeoJSON markers](https://www.mapbox.com/mapbox-gl-js/example/geojson-markers/)
  examples.
- `mapboxgl.util.supported()` moved to [`mapboxgl.supported()`](https://www.mapbox.com/mapbox-gl-js/api/#mapboxgl/supported).

#### UX improvements

- Add perspective rendering ([#1049](https://github.com/mapbox/mapbox-gl-js/pull/1049))
- Better and faster labelling ([#1079](https://github.com/mapbox/mapbox-gl-js/pull/1079))
- Add touch interactions support on mobile devices ([#949](https://github.com/mapbox/mapbox-gl-js/pull/949))
- Viewport-relative popup arrows ([#1065](https://github.com/mapbox/mapbox-gl-js/pull/1065))
- Normalize mousewheel zooming speed ([#1060](https://github.com/mapbox/mapbox-gl-js/pull/1060))
- Add proper handling of GeoJSON features that cross the date line ([#1275](https://github.com/mapbox/mapbox-gl-js/issues/1275))
- Sort overlapping symbols in the y direction ([#470](https://github.com/mapbox/mapbox-gl-js/issues/470))
- Control buttons are now on a 30 pixel grid ([#1143](https://github.com/mapbox/mapbox-gl-js/issues/1143))
- Improve GeoJSON processing performance

#### API Improvements

- Switch to JSDoc for documentation
- Bundling with browserify is now supported
- Validate incoming map styles ([#1054](https://github.com/mapbox/mapbox-gl-js/pull/1054))
- Add `Map` `setPitch` `getPitch`
- Add `Map` `dblclick` event. ([#1168](https://github.com/mapbox/mapbox-gl-js/issues/1168))
- Add `Map` `getSource` ([@660a8c1](https://github.com/mapbox/mapbox-gl-js/commit/660a8c1e087f63282d24a30684d686523bce36cb))
- Add `Map` `setFilter` and `getFilter` ([#985](https://github.com/mapbox/mapbox-gl-js/issues/985))
- Add `Map` `failIfMajorPerformanceCaveat` option ([#1082](https://github.com/mapbox/mapbox-gl-js/pull/1082))
- Add `Map` `preserveDrawingBuffer` option ([#1232](https://github.com/mapbox/mapbox-gl-js/pull/1232))
- Add `VideoSource` `getVideo()` ([#1162](https://github.com/mapbox/mapbox-gl-js/issues/1162))
- Support vector tiles with extents other than 4096 ([#1227](https://github.com/mapbox/mapbox-gl-js/pull/1227))
- Use a DOM hierarchy that supports evented overlays ([#1217](https://github.com/mapbox/mapbox-gl-js/issues/1217))
- Pass `latLng` to the event object ([#1068](https://github.com/mapbox/mapbox-gl-js/pull/1068))

#### UX Bugfixes

- Fix rendering glitch on iOS 8 ([#750](https://github.com/mapbox/mapbox-gl-js/issues/750))
- Fix line triangulation errors ([#1120](https://github.com/mapbox/mapbox-gl-js/issues/1120), [#992](https://github.com/mapbox/mapbox-gl-js/issues/992))
- Support unicode range 65280-65535 ([#1108](https://github.com/mapbox/mapbox-gl-js/pull/1108))
- Fix cracks between fill patterns ([#972](https://github.com/mapbox/mapbox-gl-js/issues/972))
- Fix angle of icons aligned with lines ([@37a498a](https://github.com/mapbox/mapbox-gl-js/commit/37a498a7aa2c37d6b94611b614b4efe134e6dd59))
- Fix dashed line bug for overscaled tiles ([#1132](https://github.com/mapbox/mapbox-gl-js/issues/1132))
- Fix icon artifacts caused by sprite neighbors ([#1195](https://github.com/mapbox/mapbox-gl-js/pull/1195))

#### API Bugfixes

- Don't fire spurious `moveend` events on mouseup ([#1107](https://github.com/mapbox/mapbox-gl-js/issues/1107))
- Fix a race condition in `featuresAt` ([#1220](https://github.com/mapbox/mapbox-gl-js/pull/1220))
- Fix for brittle fontstack name convention ([#1070](https://github.com/mapbox/mapbox-gl-js/pull/1070))
- Fix broken `Popup` `setHTML` ([#1272](https://github.com/mapbox/mapbox-gl-js/issues/1272))
- Fix an issue with cross-origin image requests ([#1269](https://github.com/mapbox/mapbox-gl-js/pull/1269))

## 0.7.0 (Mar 3 2015)

#### Breaking

- Rename `Map` `hover` event to `mousemove`.
- Change `featuresAt` to return GeoJSON objects, including geometry ([#1010](https://github.com/mapbox/mapbox-gl-js/issues/1010))
- Remove `Map` `canvas` and `container` properties, add `getCanvas` and `getContainer` methods instead

#### UX Improvements

- Improve line label density
- Add boxzoom interaction ([#1038](https://github.com/mapbox/mapbox-gl-js/issues/1038))
- Add keyboard interaction ([#1034](https://github.com/mapbox/mapbox-gl-js/pull/1034))
- Faster `GeoJSONSource` `setData` without flickering ([#973](https://github.com/mapbox/mapbox-gl-js/issues/973))

#### API Improvements

- Add Popup component ([#325](https://github.com/mapbox/mapbox-gl-js/issues/325))
- Add layer API ([#1022](https://github.com/mapbox/mapbox-gl-js/issues/1022))
- Add filter API ([#985](https://github.com/mapbox/mapbox-gl-js/issues/985))
- More efficient filter API ([#1018](https://github.com/mapbox/mapbox-gl-js/issues/1018))
- Accept plain old JS object for `addSource` ([#1021](https://github.com/mapbox/mapbox-gl-js/issues/1021))
- Reparse overscaled tiles

#### Bugfixes

- Fix `featuresAt` for LineStrings ([#1006](https://github.com/mapbox/mapbox-gl-js/issues/1006))
- Fix `tileSize` argument to `GeoJSON` worker ([#987](https://github.com/mapbox/mapbox-gl-js/issues/987))
- Remove extraneous files from the npm package ([#1024](https://github.com/mapbox/mapbox-gl-js/issues/1024))
- Hide "improve map" link in print ([#988](https://github.com/mapbox/mapbox-gl-js/issues/988))

## 0.6.0 (Feb 9 2015)

#### Bugfixes

- Add wrapped padding to sprite for repeating images ([#972](https://github.com/mapbox/mapbox-gl-js/issues/972))
- Clear color buffers before rendering ([#966](https://github.com/mapbox/mapbox-gl-js/issues/966))
- Make line-opacity work with line-image ([#970](https://github.com/mapbox/mapbox-gl-js/issues/970))
- event.toElement fallback for Firefox ([#932](https://github.com/mapbox/mapbox-gl-js/issues/932))
- skip duplicate vertices at ends of lines ([#776](https://github.com/mapbox/mapbox-gl-js/issues/776))
- allow characters outside \w to be used in token
- Clear old tiles when new GeoJSON is loaded ([#905](https://github.com/mapbox/mapbox-gl-js/issues/905))

#### Improvements

- Added `map.setPaintProperty()`, `map.getPaintProperty()`, `map.setLayoutProperty()`, and `map.getLayoutProperty()`.
- Switch to ESLint and more strict code rules ([#957](https://github.com/mapbox/mapbox-gl-js/pull/957))
- Grab 2x raster tiles if retina ([#754](https://github.com/mapbox/mapbox-gl-js/issues/754))
- Support for mapbox:// style URLs ([#875](https://github.com/mapbox/mapbox-gl-js/issues/875))

#### Breaking

- Updated to mapbox-gl-style-spec v7.0.0 ([Changelog](https://github.com/mapbox/mapbox-gl-style-spec/blob/a2b0b561ce16015a1ef400dc870326b1b5255091/CHANGELOG.md)). Styles are
  now expected to be version 7. You can use the [gl-style-migrate](https://github.com/mapbox/mapbox-gl-style-lint#migrations)
  utility to update existing styles.
- HTTP_URL and HTTPS_URL config options must no longer include a `/v4` path prefix.
- `addClass`, `removeClass`, `setClasses`, `hasClass`, and `getClasses` are now methods
  on Map.
- `Style#cascade` is now private, pending a public style mutation API ([#755](https://github.com/mapbox/mapbox-gl-js/pull/755)).
- The format for `featuresAt` results changed. Instead of result-per-geometry-cross-layer,
  each result has a `layers` array with all layers that contain the feature. This avoids
  duplication of geometry and properties in the result set.

## 0.5.2 (Jan 07 2015)

#### Bugfixes

- Remove tiles for unused sources ([#863](https://github.com/mapbox/mapbox-gl-js/issues/863))
- Fix fill pattern alignment

#### Improvements

- Add GeoJSONSource maxzoom option ([#760](https://github.com/mapbox/mapbox-gl-js/issues/760))
- Return ref layers in featuresAt ([#847](https://github.com/mapbox/mapbox-gl-js/issues/847))
- Return any extra layer keys provided in the stylesheet in featuresAt
- Faster protobuf parsing

## 0.5.1 (Dec 19 2014)

#### Bugfixes

- Fix race conditions with style loading/rendering
- Fix race conditions with setStyle
- Fix map.remove()
- Fix featuresAt properties

## 0.5.0 (Dec 17 2014)

#### Bugfixes

- Fix multiple calls to setStyle

#### Improvements

- `featuresAt` now returns additional information
- Complete style/source/tile event suite:
  style.load, style.error, style.change,
  source.add, source.remove, source.load, source.error, source.change,
  tile.add, tile.remove, tile.load, tile.error
- Vastly improved performance and correctness for GeoJSON sources
- Map#setStyle accepts a style URL
- Support {prefix} in tile URL templates
- Provide a source map with minified source

#### Breaking

- Results format for `featuresAt` changed

## 0.4.2 (Nov 14 2014)

#### Bugfixes

- Ensure only one easing is active at a time ([#807](https://github.com/mapbox/mapbox-gl-js/issues/807))
- Don't require style to perform easings ([#817](https://github.com/mapbox/mapbox-gl-js/issues/817))
- Fix raster tiles sometimes not showing up ([#761](https://github.com/mapbox/mapbox-gl-js/issues/761))

#### Improvements

- Internet Explorer 11 support (experimental)

## 0.4.1 (Nov 10 2014)

#### Bugfixes

- Interpolate to the closest bearing when doing rotation animations ([#818](https://github.com/mapbox/mapbox-gl-js/issues/818))

## 0.4.0 (Nov 4 2014)

#### Breaking

- Updated to mapbox-gl-style-spec v6.0.0 ([Changelog](https://github.com/mapbox/mapbox-gl-style-spec/blob/v6.0.0/CHANGELOG.md)). Styles are
  now expected to be version 6. You can use the [gl-style-migrate](https://github.com/mapbox/mapbox-gl-style-lint#migrations)
  utility to update existing styles.

## 0.3.2 (Oct 23 2014)

#### Bugfixes

- Fix worker initialization with deferred or async scripts

#### Improvements

- Added map.remove()
- CDN assets are now served with gzip compression

## 0.3.1 (Oct 06 2014)

#### Bugfixes

- Fixed iteration over arrays with for/in
- Made browserify deps non-dev ([#752](https://github.com/mapbox/mapbox-gl-js/issues/752))

## 0.3.0 (Sep 23 2014)

#### Breaking

- Updated to mapbox-gl-style-spec v0.0.5 ([Changelog](https://github.com/mapbox/mapbox-gl-style-spec/blob/v0.0.5/CHANGELOG.md)). Styles are
  now expected to be version 5. You can use the [gl-style-migrate](https://github.com/mapbox/mapbox-gl-style-lint#migrations)
  utility to update existing styles.
- Removed support for composite layers for performance reasons. [#523](https://github.com/mapbox/mapbox-gl-js/issues/523#issuecomment-51731405)
- `raster-hue-rotate` units are now degrees.

### Improvements

- Added LatLng#wrap
- Added support for Mapbox fontstack API.
- Added support for remote, non-Mapbox TileJSON sources and inline TileJSON sources ([#535](https://github.com/mapbox/mapbox-gl-js/issues/535), [#698](https://github.com/mapbox/mapbox-gl-js/issues/698)).
- Added support for `symbol-avoid-edges` property to allow labels to be placed across tile edges.
- Fixed mkdir issue on Windows ([#674](https://github.com/mapbox/mapbox-gl-js/issues/674)).
- Fixed drawing beveled line joins without overlap.

#### Bugfixes

- Fixed performance when underzooming a layer's minzoom.
- Fixed `raster-opacity` for regular raster layers.
- Fixed various corner cases of easing functions.
- Do not modify original stylesheet ([#728](https://github.com/mapbox/mapbox-gl-js/issues/728)).
- Inherit video source from source ([#699](https://github.com/mapbox/mapbox-gl-js/issues/699)).
- Fixed interactivity for geojson layers.
- Stop dblclick on navigation so the map does not pan ([#715](https://github.com/mapbox/mapbox-gl-js/issues/715)).

## 0.2.2 (Aug 12 2014)

#### Breaking

- `map.setBearing()` no longer supports a second argument. Use `map.rotateTo` with an `offset` option and duration 0
  if you need to rotate around a point other than the map center.

#### Improvements

- Improved `GeoJSONSource` to also accept URL as `data` option, eliminating a huge performance bottleneck in case of large GeoJSON files.
  [#669](https://github.com/mapbox/mapbox-gl-js/issues/669) [#671](https://github.com/mapbox/mapbox-gl-js/issues/671)
- Switched to a different fill outlines rendering approach. [#668](https://github.com/mapbox/mapbox-gl-js/issues/668)
- Made the minified build 12% smaller gzipped (66 KB now).
- Added `around` option to `Map` `zoomTo`/`rotateTo`.
- Made the permalink hash more compact.
- Bevel linejoins no longer overlap and look much better when drawn with transparency.

#### Bugfixes

- Fixed the **broken minified build**. [#679](https://github.com/mapbox/mapbox-gl-js/issues/679)
- Fixed **blurry icons** rendering. [#666](https://github.com/mapbox/mapbox-gl-js/issues/666)
- Fixed `util.supports` WebGL detection producing false positives in some cases. [#677](https://github.com/mapbox/mapbox-gl-js/issues/677)
- Fixed invalid font configuration completely blocking tile rendering. [#662](https://github.com/mapbox/mapbox-gl-js/issues/662)
- Fixed `Map` `project`/`unproject` to properly accept array-form values.
- Fixed sprite loading race condition. [#593](https://github.com/mapbox/mapbox-gl-js/issues/593)
- Fixed `GeoJSONSource` `setData` not updating the map until zoomed or panned. [#676](https://github.com/mapbox/mapbox-gl-js/issues/676)

## 0.2.1 (Aug 8 2014)

#### Breaking

- Changed `Navigation` control signature: now it doesn't need `map` in constructor
  and gets added with `map.addControl(nav)` or `nav.addTo(map)`.
- Updated CSS classes to have consistent naming prefixed with `mapboxgl-`.

#### Improvements

- Added attribution control (present by default, disable by passing `attributionControl: false` in options).
- Added rotation by dragging the compass control.
- Added grabbing cursors for the map by default.
- Added `util.inherit` and `util.debounce` functions.
- Changed the default debug page style to OSM Bright.
- Token replacements now support dashes.
- Improved navigation control design.

#### Bugfixes

- Fixed compass control to rotate its icon with the map.
- Fixed navigation control cursors.
- Fixed inertia going to the wrong direction in a rotated map.
- Fixed inertia race condition where error was sometimes thrown after erratic panning/zooming.

## 0.2.0 (Aug 6 2014)

- First public release.<|MERGE_RESOLUTION|>--- conflicted
+++ resolved
@@ -2,12 +2,9 @@
 
 ### ✨ Features and improvements
 
-<<<<<<< HEAD
 - Avoid setting marker opacity twice. ([#5441](https://github.com/maplibre/maplibre-gl-js/pull/5441))
-=======
 - Fix rendering Japanese symbols which are accidentally ignored. ([#5421](https://github.com/maplibre/maplibre-gl-js/pull/5421)
 - _...Add new stuff here..._
->>>>>>> c1415b80
 
 ### 🐞 Bug fixes
 - _...Add new stuff here..._
