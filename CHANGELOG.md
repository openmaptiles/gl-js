## main

### ✨ Features and improvements
- Support multiple layers in `map.on`, `map.once` and `map.off` methods ([#4279](https://github.com/maplibre/maplibre-gl-js/pull/4401))
- Ensure GeoJSON cluster sources emit a console warning if `maxzoom` is less than or equal to `clusterMaxZoom` since in this case you may see unexpected results. ([#4604](https://github.com/maplibre/maplibre-gl-js/pull/4604))
- _...Add new stuff here..._

### 🐞 Bug fixes

- Heatmap Fix for 3D terrain ([#4571](https://github.com/maplibre/maplibre-gl-js/pull/4571))
- Fix Map#off to not remove listener with layer(s) registered with Map#once ([#4592](https://github.com/maplibre/maplibre-gl-js/pull/4592))
<<<<<<< HEAD
- Improve types a bit for `addSource` and `getSource` ([#4616](https://github.com/maplibre/maplibre-gl-js/pull/4616))
=======
- Fix the color near the horizon when terrain is enabled without any sky ([#4607](https://github.com/maplibre/maplibre-gl-js/pull/4607))
>>>>>>> 8cbd4f1b
- _...Add new stuff here..._

## 4.6.0

### ✨ Features and improvements

- Prefer local glyph rendering for all CJKV characters, not just those in the CJK Unified Ideographs, Hiragana, Katakana, and Hangul Syllables blocks. ([#4560](https://github.com/maplibre/maplibre-gl-js/pull/4560)))

### 🐞 Bug fixes

- Fix right-to-left layout of labels that contain characters in the Arabic Extended-B code block. ([#4536](https://github.com/maplibre/maplibre-gl-js/pull/4536))
- Fix 3D map freezing when camera is adjusted against map bounds. ([#4537](https://github.com/maplibre/maplibre-gl-js/issues/4537))
- Fix `getStyle()` to return a clone so the object cannot be internally changed ([#4488](https://github.com/maplibre/maplibre-gl-js/issues/4488))
- Fix issues with setting sky to `undefined` ([#4587](https://github.com/maplibre/maplibre-gl-js/pull/4587)))

## 4.5.2

### ✨ Features and improvements

- Emit events when the cooperative gestures option has prevented a gesture. ([#4470](https://github.com/maplibre/maplibre-gl-js/pull/4470))
- Enable anisotropic filtering only when the pitch is greater than 20 degrees to preserve image sharpness on flat or slightly tilted maps.

### 🐞 Bug fixes

- Fix camera being able to move into 3D terrain ([#1542](https://github.com/maplibre/maplibre-gl-js/issues/1542))

## 4.5.1

### ✨ Features and improvements

- Allow trackpad pinch gestures to break through the `cooperativeGestures` setting, bringing it in line with other embedded map behaviours, such as Google Maps and Mapbox. ([#4465](https://github.com/maplibre/maplibre-gl-js/pull/4465))
- Expose projection matrix parameters ([#3136](https://github.com/maplibre/maplibre-gl-js/pull/3136))
- Add option to position markers at subpixel coordinates to prevent markers jumping on `moveend` ([#4458](https://github.com/maplibre/maplibre-gl-js/pull/4458))

### 🐞 Bug fixes

- Fix lag on fast map zoom ([#4366](https://github.com/maplibre/maplibre-gl-js/pull/4366))
- Fix unguarded read access to possibly undefined object ([#4431](https://github.com/maplibre/maplibre-gl-js/pull/4431))
- Fix remove hash string when map is removed ([#4427](https://github.com/maplibre/maplibre-gl-js/pull/4427))
- Fix GeolocateControl may be added twice when calling addControl/removeControl/addControl rapidly ([#4454](https://github.com/maplibre/maplibre-gl-js/pull/4454))
- Fix `style.loadURL` abort error being logged when removing style ([#4425](https://github.com/maplibre/maplibre-gl-js/pull/4425))
- Fix vector tiles not loading when html is opened via "resource://android" (i.e., the assets folder) in GeckoView on Android ([#4451](https://github.com/maplibre/maplibre-gl-js/pull/4451))

## 4.5.0

### ✨ Features and improvements

- Add sky implementation according to spec ([#3645](https://github.com/maplibre/maplibre-gl-js/pull/3645))

### 🐞 Bug fixes

- Fix (de)serialization of extends of built-ins (currently only AjaxError) not working correctly in web_worker_transfer. Also refactored related web_worker_transfer code and added more tests ([#4024](https://github.com/maplibre/maplibre-gl-js/pull/4211))

## 4.4.1

### 🐞 Bug fixes

- Fix `terrain` listener memory leak when adding and removing Marker ([#4284](https://github.com/maplibre/maplibre-gl-js/pull/4284))

## 4.4.0

### ✨ Features and improvements

- Improve animation curve when easeTo and flyTo with constraints ([#3793](https://github.com/maplibre/maplibre-gl-js/pull/3793))
- For filled extrusions, calculate the elevation per polygon ([#3313](https://github.com/maplibre/maplibre-gl-js/issues/3313))
- Add events to `GeolocateControl` to allow a more granular interaction ([#3847](https://github.com/maplibre/maplibre-gl-js/pull/3847))
- Make `MapOptions.style` optional to be consistent with `Map.setStyle(null)` ([#4151](https://github.com/maplibre/maplibre-gl-js/pull/4151))
- Use Autoprefixer to handle vendor prefixes in CSS ([#4165](https://github.com/maplibre/maplibre-gl-js/pull/4165))
- Make `aria-label` configurable for Map, Marker and Popup ([#4147](https://github.com/maplibre/maplibre-gl-js/pull/4147))
- Map `<canvas>` is focusable only when interactive ([#4147](https://github.com/maplibre/maplibre-gl-js/pull/4147))
- "Accept" headers set in Request Transformers are not overwritten ([#4210](https://github.com/maplibre/maplibre-gl-js/pull/4210))
- ⚠️ Rename projMatrix to modelViewProjectionMatrix. Also rename invProjMatrix, alignedProjMatrix accordingly ([#4215](https://github.com/maplibre/maplibre-gl-js/pull/4215))
- Publish an unminified prod build ([#4265](https://github.com/maplibre/maplibre-gl-js/pull/4265))

### 🐞 Bug fixes

- ⚠️ Allow breaking lines in labels before a left parenthesis ([#4138](https://github.com/maplibre/maplibre-gl-js/pull/4138))
- ⚠️ Fix ignoring embedded line breaks when `symbol-placement` is `line` or `line-center` ([#4124](https://github.com/maplibre/maplibre-gl-js/pull/4124))
- Ensure loseContext exists before calling it ([#4245](https://github.com/maplibre/maplibre-gl-js/pull/4245))
- Update deprecated `-ms-high-contrast` vendor prefix to `(forced-colors: active)` and `(prefers-color-scheme: light)` as appropriate ([#4250](https://github.com/maplibre/maplibre-gl-js/pull/4250))

## 4.3.2

### 🐞 Bug fixes

- Fix an issue with `moveend` zoom being different than the actual current zoom ([#4132](https://github.com/maplibre/maplibre-gl-js/pull/4132))

## 4.3.1

### 🐞 Bug fixes

- Fix drift in zoom that may happen during flyTo and easeTo due to freezeElevation logic. ([#3878](https://github.com/maplibre/maplibre-gl-js/issues/3878))

## 4.3.0

### ✨ Features and improvements

- Add `getData` method for GeoJSON Sources to provide the possibility to obtain all the source's features ([#4082](https://github.com/maplibre/maplibre-gl-js/pull/4082))
- Allow cross-fading between raster tile source updates at the same zoom level ([#4072](https://github.com/maplibre/maplibre-gl-js/pull/4072))

### 🐞 Bug fixes

- Fix normalizeSpriteURL before transformRequest throwing an Error with relative URLs ([#3897](https://github.com/maplibre/maplibre-gl-js/issues/3897))
- Fix return type of map.cameraForBounds ([#3760](https://github.com/maplibre/maplibre-gl-js/issues/3760))
- Fix to run benchmark with MAPLIBRE_STYLES environment variable ([#2122](https://github.com/maplibre/maplibre-gl-js/issues/2122))
- Fix symbol collisions using inaccurate and sometimes entirely wrong collision boxes when the map is pitched or rotated ([#210](https://github.com/maplibre/maplibre-gl-js/issues/210))
- Fix `text-translate` and `icon-translate` behaving weirdly and inconsistently with other `-translate` properties ([#3456](https://github.com/maplibre/maplibre-gl-js/issues/3456))
- Fix symbol collision debug view (`showCollisionBoxes`) not showing the actual bounding boxes used for collision and click areas. The displayed boxes now match actual collision boxes exactly ([#4071](https://github.com/maplibre/maplibre-gl-js/pull/4071))
- Fix symbol collision boxes not being accurate for variable-anchor symbols ([#4071](https://github.com/maplibre/maplibre-gl-js/pull/4071))
- Fix icon collision boxes using `text-translate` property for translation instead of the correct `icon-translate` ([#4071](https://github.com/maplibre/maplibre-gl-js/pull/4071))

## 4.2.0

### ✨ Features and improvements

- Update `Popup`'s methods `addClass` and `removeClass` to return an instance of Popup ([#3975](https://github.com/maplibre/maplibre-gl-js/pull/3975))
- New map option to decide whether to cancel previous pending tiles while zooming in ([#4051](https://github.com/maplibre/maplibre-gl-js/pull/4051))
- Sprites include optional textFitHeight and textFitWidth values ([#4019](https://github.com/maplibre/maplibre-gl-js/pull/4019))
- Add support for `distance` expression ([#4076](https://github.com/maplibre/maplibre-gl-js/pull/4076))

## 4.1.3

### ✨ Features and improvements

- Added const enum for actor messages to improve readability and maintainability. In tsconfig.json, `isolatedModules` flag is set to false in favor of generated JS size. ([#3879](https://github.com/maplibre/maplibre-gl-js/issues/3879))

### 🐞 Bug fixes

- Fix different unwanted panning changes at the end of a panning motion, that happen on a large screen ([#3935](https://github.com/maplibre/maplibre-gl-js/issues/3935))
- Fix image sources not being marked as loaded on error ([#3981](https://github.com/maplibre/maplibre-gl-js/pull/3981))
- Fix ScaleControl options should be optional. ([#4002](https://github.com/maplibre/maplibre-gl-js/pull/4002))
- Fix race condition in `SourceCache` that makes unit tests unstable. Eliminate a redundant 'visibility' event fired from Style class. ([#3992](https://github.com/maplibre/maplibre-gl-js/issues/3992))
- Fix paint property not being updated by setPaintProperty ([#2651](https://github.com/maplibre/maplibre-gl-js/issues/2651))

## 4.1.2

### ✨ Features and improvements

- Hide Popup when its parent Marker is behind terrain ([#3865](https://github.com/maplibre/maplibre-gl-js/pull/3865))

### 🐞 Bug fixes

- Fix type definition on `localIdeographFontFamily` ([#3896](https://github.com/maplibre/maplibre-gl-js/pull/3896))
- Fix unwanted panning changes at the end of a panning motion ([#3872](https://github.com/maplibre/maplibre-gl-js/issues/3872))
- Fix `close` events being fired for popups that aren't open ([#3901](https://github.com/maplibre/maplibre-gl-js/pull/3901))

## 4.1.1

### ✨ Features and improvements

- Improve animation curve when easeTo and flyTo with constraints ([#3793](https://github.com/maplibre/maplibre-gl-js/pull/3793))

### 🐞 Bug fixes

- Fix unwanted zoom changes at the end of a panning motion ([#2094](https://github.com/maplibre/maplibre-gl-js/issues/2094))

## 4.1.0

### ✨ Features and improvements

- Add option to position popup at subpixel coordinates to allow for smooth animations ([#3710](https://github.com/maplibre/maplibre-gl-js/pull/3710))
- Constrain horizontal panning when renderWorldCopies is set to false ([3738](https://github.com/maplibre/maplibre-gl-js/pull/3738))

### 🐞 Bug fixes

- Fix popup appearing far from marker that was moved to a side globe ([3712](https://github.com/maplibre/maplibre-gl-js/pull/3712))
- Set text color to ensure contrast in the attribution pill ([3737](https://github.com/maplibre/maplibre-gl-js/pull/3737))
- Fix memory leak in Worker when map is removed ([3734](https://github.com/maplibre/maplibre-gl-js/pull/3734))
- Fix issue with `FullscreenControl` when MapLibre is within a [ShadowRoot](https://developer.mozilla.org/en-US/docs/Web/API/ShadowRoot) ([#3573](https://github.com/maplibre/maplibre-gl-js/pull/3573))
- Fix performance regression with `setRTLTextPlugin` which can cause 1 or 2 extra frames to render. ([#3728](https://github.com/maplibre/maplibre-gl-js/pull/3728))

## 4.0.2

### 🐞 Bug fixes

- Fix `Style.setState` ignoring validate flag ([#3709](https://github.com/maplibre/maplibre-gl-js/pull/3709))
- Fix marker flying off near horizon ([3704](https://github.com/maplibre/maplibre-gl-js/pull/3704))

## 4.0.1

### ✨ Features and improvements

- Add `setUrl` method to RasterTileSource to dynamically update existing TileJSON resource. ([3700](https://github.com/maplibre/maplibre-gl-js/pull/3700))

### 🐞 Bug fixes

- Fix Marker losing opacity after window resize ([#3656](https://github.com/maplibre/maplibre-gl-js/pull/3656))
- Fix vector tiles not loading when html is opened via "file://" ([#3681](https://github.com/maplibre/maplibre-gl-js/pull/3681))

## 4.0.0

### ✨ Features and improvements

- ⚠️ Remove all global getters and setters from `maplibregl`, this means the the following methods have changed:

  - `maplibregl.version` => `getVersion()`
  - `maplibregl.workerCount` => `getWorkerCount()`, `setWorkerCount(...)`
  - `maplibregl.maxParallelImageRequests` => `getMaxParallelImageRequests()`, `setMaxParallelImageRequests(...)`
  - `maplibregl.workerUrl` => `getWorkerUrl()`, `setWorkerUrl(...)`

  This is to avoid the need to use a global object and allow named exports/imports ([#3601](https://github.com/maplibre/maplibre-gl-js/issues/3601))

- ⚠️ Change attribution to be on by default, change `MapOptions.attributionControl` to be the type that the control handles, removed `MapOptions.customAttribution` ([#3618](https://github.com/maplibre/maplibre-gl-js/issues/3618))
  Note: showing the logo of MapLibre is not required for using MapLibre.
- ⚠️ Changed cooperative gesture config and removed the strings from it in favor of the locale variable ([#3621](https://github.com/maplibre/maplibre-gl-js/issues/3621))
- ⚠️ Changed the terrain enable disable locale key to match the other keys' styles, updated the typings to allow using locale with more ease ([#3621](https://github.com/maplibre/maplibre-gl-js/issues/3621))
- ⚠️ Add the ability to import a script in the worker thread and call `addProtocol` and `removeProtocol` there ([#3459](https://github.com/maplibre/maplibre-gl-js/pull/3459)) - this also changed how `addSourceType` works since now you'll need to load the script with `maplibregl.importScriptInWorkers`.
- ⚠️ Changes `addProtocol` to be promise-based without the usage of callbacks and cancelable ([#3433](https://github.com/maplibre/maplibre-gl-js/pull/3433))
- ⚠️ Moved the `addSourceType` to be a part of the global maplibregl object instead of being per map object ([#3420](https://github.com/maplibre/maplibre-gl-js/pull/3420))
- ⚠️ Removed callback usage from `map.loadImage` in continue to below change ([#3422](https://github.com/maplibre/maplibre-gl-js/pull/3422))
- ⚠️ Changed the `GeoJSONSource`'s `getClusterExpansionZoom`, `getClusterChildren`, `getClusterLeaves` methods to return a `Promise` instead of a callback usage ([#3421](https://github.com/maplibre/maplibre-gl-js/pull/3421))
- ⚠️ Changed the `setRTLTextPlugin` function to return a promise instead of using callback ([#3418](https://github.com/maplibre/maplibre-gl-js/pull/3418)) this also changed how the RTL plugin code is handled internally by splitting the main thread and worker thread code.
- ⚠️ Remove `setCooperativeGestures` and `getCooperativeGestures` functions in favor of `cooperativeGestures` handler which now has an `enabled()` or `disabled()` methods ([#3430](https://github.com/maplibre/maplibre-gl-js/pull/3430))
- ⚠️ Changed the underlying worker communication from callbacks to promises. This has a breaking effect on the implementation of custom `WorkerSource` and how it behaves ([#3233](https://github.com/maplibre/maplibre-gl-js/pull/3233))
- ⚠️ Changed the `Source` interface to return promises instead of callbacks ([#3233](https://github.com/maplibre/maplibre-gl-js/pull/3233))
- ⚠️ Changed all the sources to be promises based. ([#3233](https://github.com/maplibre/maplibre-gl-js/pull/3233))
- ⚠️ Changed the `map.loadImage` method to return a `Promise` instead of a callback usage ([#3233](https://github.com/maplibre/maplibre-gl-js/pull/3233))
- Add "opacity" option and `setOpacity` method to Marker ([#3620](https://github.com/maplibre/maplibre-gl-js/pull/3620))
- Created a new example showing how to place a threejs scene as a `CustomLayer` over maplibre 3d-terrain ([#3429](https://github.com/maplibre/maplibre-gl-js/pull/3429))
- Changed `ImageRequest` to be `Promise` based ([#3233](https://github.com/maplibre/maplibre-gl-js/pull/3233))
- Improved precision and added a subtle fade transition to marker opacity changes ([#3431](https://github.com/maplibre/maplibre-gl-js/pull/3431))
- Adds support for terrain in `setStyle` with diff method ([#3515](https://github.com/maplibre/maplibre-gl-js/pull/3515), [#3463](https://github.com/maplibre/maplibre-gl-js/pull/3463))
- Upgraded to use Node JS 20 and removed the dependency of `gl` package from the tests to allow easier development setup. ([#3452](https://github.com/maplibre/maplibre-gl-js/pull/3452))

### 🐞 Bug fixes

- Fix wheel zoom to be into the same direction above or under the horizon ([#3398](https://github.com/maplibre/maplibre-gl-js/issues/3398))
- Fix \_cameraForBoxAndBearing not fitting bounds properly when using asymmetrical camera viewport and bearing.([#3591](https://github.com/maplibre/maplibre-gl-js/pull/3591))
- Fix missing export `Map` type in the `d.ts` file ([#3564](https://github.com/maplibre/maplibre-gl-js/pull/3564))
- Fix the shifted mouse events after a css transform scale on the map container ([#3437](https://github.com/maplibre/maplibre-gl-js/pull/3437))
- Fix markers remaining transparent when disabling terrain ([#3431](https://github.com/maplibre/maplibre-gl-js/pull/3431))
- Fix labels disappearing when enabling terrain at high zoom ([#3545](https://github.com/maplibre/maplibre-gl-js/pull/3545))
- Fix zooming outside the central globe when terrain 3D is enabled ([#3425](https://github.com/maplibre/maplibre-gl-js/pull/3425))
- Fix cursor being shown indefinitely as a pointer when removing a popup with its `trackPointer` method active ([#3434](https://github.com/maplibre/maplibre-gl-js/pull/3434))
- Fix a bug in showing cooperative gestures when scroll zoom is disabled ([#2498](https://github.com/maplibre/maplibre-gl-js/pull/2498))
- Handle loading of empty raster tiles (204 No Content) ([#3428](https://github.com/maplibre/maplibre-gl-js/pull/3428))
- Fixes a security issue in `Actor` against XSS attacks in postMessage / onmessage ([#3239](https://github.com/maplibre/maplibre-gl-js/pull/3239))

## 4.0.0-pre.6

### ✨ Features and improvements

- ⚠️ Change attribution to be on by default, change `MapOptions.attributionControl` to be the type that the control handles, removed `MapOptions.customAttribution` ([#3618](https://github.com/maplibre/maplibre-gl-js/issues/3618))
  Note: showing the logo of MapLibre is not required for using MapLibre.
- ⚠️ Changed cooperative gesture config and removed the strings from it in favor of the locale variable ([#3621](https://github.com/maplibre/maplibre-gl-js/issues/3621))
- ⚠️ Changed the terrain enable disable locale key to match the other keys' styles, updated the typings to allow using locale with more ease ([#3621](https://github.com/maplibre/maplibre-gl-js/issues/3621))
- Add "opacity" option and "setOpacity" method to Marker ([#3620](https://github.com/maplibre/maplibre-gl-js/pull/3620))

## 4.0.0-pre.5

### ✨ Features and improvements

- ⚠️ Remove all global getters and setters from `maplibregl`, this means the the following methods have changed:
  `maplibregl.version` => `getVersion()`
  `maplibregl.workerCount` => `getWorkerCount()`, `setWorkerCount(...)`
  `maplibregl.maxParallelImageRequests` => `getMaxParallelImageRequests()`, `setMaxParallelImageRequests(...)`
  `maplibregl.workerUrl` => `getWorkerUrl()`, `setWorkerUrl(...)`
  This is to avoid the need to use a global object and allow named exports/imports ([#3601](https://github.com/maplibre/maplibre-gl-js/issues/3601))

### 🐞 Bug fixes

- Fix wheel zoom to be into the same direction above or under the horizon ([#3398](https://github.com/maplibre/maplibre-gl-js/issues/3398))
- Fix \_cameraForBoxAndBearing not fitting bounds properly when using asymmetrical camera viewport and bearing ([#3591](https://github.com/maplibre/maplibre-gl-js/pull/3591))

## 4.0.0-pre.4

### 🐞 Bug fixes

- Fix missing export `Map` type in the `d.ts` file ([#3564](https://github.com/maplibre/maplibre-gl-js/pull/3564))

## 4.0.0-pre.3

### ✨ Features and improvements

- ⚠️ Add the ability to import a script in the worker thread and call `addProtocol` and `removeProtocol` there ([#3459](https://github.com/maplibre/maplibre-gl-js/pull/3459)) - this also changed how `addSourceType` works since now you'll need to load the script with `maplibregl.importScriptInWorkers`.
- Upgraded to use Node JS 20 and removed the dependency of `gl` package from the tests to allow easier development setup. ([#3452](https://github.com/maplibre/maplibre-gl-js/pull/3452))
- Improved precision and added a subtle fade transition to marker opacity changes ([#3431](https://github.com/maplibre/maplibre-gl-js/pull/3431))
- Adds support for terrain in `setStyle` with diff method ([#3515](https://github.com/maplibre/maplibre-gl-js/pull/3515), [#3463](https://github.com/maplibre/maplibre-gl-js/pull/3463))

### 🐞 Bug fixes

- Fix the shifted mouse events after a css transform scale on the map container ([#3437](https://github.com/maplibre/maplibre-gl-js/pull/3437))
- Fix markers remaining transparent when disabling terrain ([#3431](https://github.com/maplibre/maplibre-gl-js/pull/3431))
- Fix labels disappearing when enabling terrain at high zoom ([#3545](https://github.com/maplibre/maplibre-gl-js/pull/3545))

## 4.0.0-pre.2

### ✨ Features and improvements

- ⚠️ Changes `addProtocol` to be promise-based without the usage of callbacks and cancelable ([#3433](https://github.com/maplibre/maplibre-gl-js/pull/3433))
- ⚠️ Moved the `addSourceType` to be a part of the global maplibregl object instead of being per map object ([#3420](https://github.com/maplibre/maplibre-gl-js/pull/3420))
- ⚠️ Removed callback usage from `map.loadImage` in continue to below change ([#3422](https://github.com/maplibre/maplibre-gl-js/pull/3422))
- ⚠️ Changed the `GeoJSONSource`'s `getClusterExpansionZoom`, `getClusterChildren`, `getClusterLeaves` methods to return a `Promise` instead of a callback usage ([#3421](https://github.com/maplibre/maplibre-gl-js/pull/3421))
- ⚠️ Changed the `setRTLTextPlugin` function to return a promise instead of using callback ([#3418](https://github.com/maplibre/maplibre-gl-js/pull/3418)) this also changed how the RTL plugin code is handled internally by splitting the main thread and worker thread code.
- ⚠️ Remove `setCooperativeGestures` and `getCooperativeGestures` functions in favor of `cooperativeGestures` handler which now has an `enabled()` or `disabled()` methods ([#3430](https://github.com/maplibre/maplibre-gl-js/pull/3430))
- Created a new example showing how to place a threejs scene as a `CustomLayer` over maplibre 3d-terrain ([#3429](https://github.com/maplibre/maplibre-gl-js/pull/3429))

### 🐞 Bug fixes

- Fix zooming outside the central globe when terrain 3D is enabled ([#3425](https://github.com/maplibre/maplibre-gl-js/pull/3425))
- Fix cursor being shown indefinitely as a pointer when removing a popup with its `trackPointer` method active ([#3434](https://github.com/maplibre/maplibre-gl-js/pull/3434))
- Fix a bug in showing cooperative gestures when scroll zoom is disabled ([#2498](https://github.com/maplibre/maplibre-gl-js/pull/2498))
- Handle loading of empty raster tiles (204 No Content) ([#3428](https://github.com/maplibre/maplibre-gl-js/pull/3428))

## 4.0.0-pre.1

### ✨ Features and improvements

- Changed `ImageRequest` to be `Promise` based ([#3233](https://github.com/maplibre/maplibre-gl-js/pull/3233))
- ⚠️ Changed the underlying worker communication from callbacks to promises. This has a breaking effect on the implementation of custom `WorkerSource` and how it behaves ([#3233](https://github.com/maplibre/maplibre-gl-js/pull/3233))
- ⚠️ Changed the `Source` interface to return promises instead of callbacks ([#3233](https://github.com/maplibre/maplibre-gl-js/pull/3233))
- ⚠️ Changed all the sources to be promises based. ([#3233](https://github.com/maplibre/maplibre-gl-js/pull/3233))
- ⚠️ Changed the `map.loadImage` method to return a `Promise` instead of a callback usage ([#3233](https://github.com/maplibre/maplibre-gl-js/pull/3233))

### 🐞 Bug fixes

- Fixes a security issue in `Actor` against XSS attacks in postMessage / onmessage ([#3239](https://github.com/maplibre/maplibre-gl-js/pull/3239))

## 3.6.2

### 🐞 Bug fixes

- Fix mapbox-gl-draw example ([#2601](https://github.com/maplibre/maplibre-gl-js/issues/2601), [#3394](https://github.com/maplibre/maplibre-gl-js/pull/3394))
- Fix fill patterns sometimes not rendering at all ([#3339](https://github.com/maplibre/maplibre-gl-js/pull/3339))

## 3.6.1

### 🐞 Bug fixes

- Fix `undefined` `_onEaseFrame` call in `Camera._renderFrameCallback()` while doing `Camera.jumpTo` during a `Camera.easeTo` ([#3332](https://github.com/maplibre/maplibre-gl-js/pull/3332))

## 3.6.0

### ✨ Features and improvements

- Add getLayersOrder() to Map and Style ([#3279](https://github.com/maplibre/maplibre-gl-js/pull/3279))
- Updated description of `fullscreen` example ([#3311](https://github.com/maplibre/maplibre-gl-js/pull/3311))

### 🐞 Bug fixes

- Fix null feature properties in resolve_tokens ([#3272](https://github.com/maplibre/maplibre-gl-js/pull/3272))

## 3.5.2

### ✨ Features and improvements

- Convert plantuml diagrams to mermaid ([#3217](https://github.com/maplibre/maplibre-gl-js/pull/3217))
- Improve buffer transfer in Safari after Safari fixed a memory leak bug ([#3225](https://github.com/maplibre/maplibre-gl-js/pull/3225))
- Minify internal exports to reduce bundle size ([#3216](https://github.com/maplibre/maplibre-gl-js/pull/3216))

### 🐞 Bug fixes

- Add terrain property to map style object ([#3234](https://github.com/maplibre/maplibre-gl-js/pull/3234))
- Fix exception thrown from `isWebGL2` check ([#3238](https://github.com/maplibre/maplibre-gl-js/pull/3238))
- Fix rollup watch mode ([#3270](https://github.com/maplibre/maplibre-gl-js/pull/3270))

## 3.5.1

### 🐞 Bug fixes

- Fix regression introduced in 3.5.0, related to async/await ([#3228](https://github.com/maplibre/maplibre-gl-js/pull/3228))

## 3.5.0

### ✨ Features and improvements

- Add setTiles method to RasterTileSource to dynamically update existing tile sources. ([#3208](https://github.com/maplibre/maplibre-gl-js/pull/3208))

## 3.4.1

### ✨ Features and improvements

- Locally rendered glyphs are double resolution (48px), greatly improving sharpness of CJK text. ([#2990](https://github.com/maplibre/maplibre-gl-js/issues/2990), [#3006](https://github.com/maplibre/maplibre-gl-js/pull/3006))

### 🐞 Bug fixes

- Fix setStyle->style.setState didn't reset \_serializedLayers ([#3133](https://github.com/maplibre/maplibre-gl-js/pull/3133)).
- Fix Raster DEM decoding in safari private browsing mode ([#3185](https://github.com/maplibre/maplibre-gl-js/pull/3185))

## 3.4.0

### ✨ Features and improvements

- Improve error message when a tile can't be loaded ([#3130](https://github.com/maplibre/maplibre-gl-js/pull/3130))
- Support custom raster-dem encodings ([#3087](https://github.com/maplibre/maplibre-gl-js/pull/3087))

### 🐞 Bug fixes

- Fixed Interrupting a scroll zoom causes the next scroll zoom to return to the prior zoom level by reseting scroll handler state properly ([#2709](https://github.com/maplibre/maplibre-gl-js/issues/2709), [#3051](https://github.com/maplibre/maplibre-gl-js/pull/305))
- Fix unit test warning about duplicate module names ([#3049](https://github.com/maplibre/maplibre-gl-js/pull/3049))
- Correct marker position when switching between 2D and 3D view ([#2996](https://github.com/maplibre/maplibre-gl-js/pull/2996))
- Fix error thrown when unsetting line-gradient [#2683]
- Update raster tile end points in documentation
- Avoiding inertia animation on Mac when reduced motion is on ([#3068](https://github.com/maplibre/maplibre-gl-js/pull/3068))
- 3d buildings example doesn't work as expected ([#3165](https://github.com/maplibre/maplibre-gl-js/pull/3165))

## 3.3.1

### ✨ Features and improvements

- Copy LICENSE.txt to dist folder so it's included in 3rdpartylicenses.txt by webpack ([#3021](https://github.com/maplibre/maplibre-gl-js/pull/3021))

### 🐞 Bug fixes

- Correct declared return type of `Map.getLayer()` and `Style.getLayer()` to be `StyleLayer | undefined` to match the documentation ([#2969](https://github.com/maplibre/maplibre-gl-js/pull/2969))
- Correct type of `Map.addLayer()` and `Style.addLayer()` to allow adding a layer with an embedded source, matching the documentation ([#2966](https://github.com/maplibre/maplibre-gl-js/pull/2966))
- Throttle map resizes from ResizeObserver to reduce flicker ([#2986](https://github.com/maplibre/maplibre-gl-js/pull/2986))
- Correct function `Map.setTerrain(options: TerrainSpecification): Map` to be `Map.setTerrain(options: TerrainSpecification | null): Map` per the API spec ([#2993](https://github.com/maplibre/maplibre-gl-js/pull/2993))
- Correct function `Map.getTerrain(): TerrainSpecification` to be `Map.getTerrain(): TerrainSpecification | null` for consistency with the setTerrain function ([#3020](https://github.com/maplibre/maplibre-gl-js/pull/3020))

## 3.3.0

### ✨ Features and improvements

- Add support for [`text-variable-anchor-offset`](https://maplibre.org/maplibre-style-spec/layers/#layout-symbol-text-variable-anchor-offset) symbol style layer property ([#2914](https://github.com/maplibre/maplibre-gl-js/pull/2914))

## 3.2.2

### ✨ Features and improvements

- Add `cache` parameter to [`RequestParameters`](https://maplibre.org/maplibre-gl-js/docs/API/types/maplibregl.RequestParameters/) ([#2910](https://github.com/maplibre/maplibre-gl-js/pull/2910))
- Removed some classed from the docs to better define the public API ([#2945](https://github.com/maplibre/maplibre-gl-js/pull/2945))

### 🐞 Bug fixes

- Properly check ImageBitmap ([#2942](https://github.com/maplibre/maplibre-gl-js/pull/2942), [#2940](https://github.com/maplibre/maplibre-gl-js/issues/2940))
- VectorTileWorkerSource: fix reload for original's load parse would not pass the rawTileData and meta. ([#2941](https://github.com/maplibre/maplibre-gl-js/pull/2941))

## 3.2.1

### ✨ Features and improvements

- Remove cooperative gesture screen from the accessibility tree since screenreaders cannot interact with the map using gestures
- Add `cooperated gestures` example to the doc.([#2860](https://github.com/maplibre/maplibre-gl-js/pull/2860))

### 🐞 Bug fixes

- Incorrect distance field of view calculation for negative elevation, fixed by storing min elevation for the tile in view ([#1655](https://github.com/maplibre/maplibre-gl-js/issues/1655), [#2858](https://github.com/maplibre/maplibre-gl-js/pull/2858))
- Fix reloadCallback not firing on VectorTileWorkerSource.reloadTile ([#1874](https://github.com/maplibre/maplibre-gl-js/pull/1874))
- Don't draw halo pixels underneath text pixels ([#2897](https://github.com/maplibre/maplibre-gl-js/pull/2897))
- Fix RasterDEMTileSource not serializing its options correctly ([#2895](https://github.com/maplibre/maplibre-gl-js/pull/2895))
- Remove node and jest from dist type checking, fix map event and other typing problems ([#2898](https://github.com/maplibre/maplibre-gl-js/pull/2898))

## 3.2.0

### ✨ Features and improvements

- Change all internal exports to named exports([#2711](https://github.com/maplibre/maplibre-gl-js/pull/2711))
- Docs generation is now part of this repo([#2733](https://github.com/maplibre/maplibre-gl-js/pull/2733))
- Add `className` option to Marker constructor ([#2729](https://github.com/maplibre/maplibre-gl-js/pull/2729))
- Immediately redraw the map after setting pixel ratio ([#2674](https://github.com/maplibre/maplibre-gl-js/pull/2673))
- Add maxCanvasSize option to limit canvas size. It can prevent reaching the GL limits and reduce the load on the devices. Default value is [4096, 4096].
- Reduce maxCanvasSize when hitting GL limits to avoid distortions ([#2674](https://github.com/maplibre/maplibre-gl-js/pull/2673))
- Rewrite all the code comments in TSDocs, introduced a new documentation system and moved examples into this repository for better debug options ([#2756](https://github.com/maplibre/maplibre-gl-js/pull/2756))
- ⚠️ Removed non documented `Marker` constructor parameter ([#2756](https://github.com/maplibre/maplibre-gl-js/pull/2756))
- Updated `check-for-support` example ([#2859](https://github.com/maplibre/maplibre-gl-js/pull/2859))

### 🐞 Bug fixes

- Return undefined instead of throwing from `Style.serialize()` when the style hasn't loaded yet ([#2712](https://github.com/maplibre/maplibre-gl-js/pull/2712))
- Don't throw an exception from `checkMaxAngle` when a label with length 0 is on the last segment of a line ([#2710](https://github.com/maplibre/maplibre-gl-js/pull/2710))
- Fix the `tap then drag` zoom gesture detection to abort when the two taps are far away ([#2673](https://github.com/maplibre/maplibre-gl-js/pull/2673))
- Fix regression - update pixel ratio when devicePixelRatio changes, restoring the v1.x behaviour ([#2706](https://github.com/maplibre/maplibre-gl-js/issues/2706))
- Fix incorrect elevation calculation [#2772]

## 3.1.0

### ✨ Features and improvements

- Expose map options.maxTileCacheZoomLevels to allow better control of tile cache ([#2581](https://github.com/maplibre/maplibre-gl-js/pull/2581))

### 🐞 Bug fixes

- Fix regression - Add webgl1 fallback to accommodate users without webgl2 support ([#2653](https://github.com/maplibre/maplibre-gl-js/issues/2653))

## 3.0.1

### ✨ Features and improvements

- Update shaders to GLSL ES 3.0 ([#2599](https://github.com/maplibre/maplibre-gl-js/pull/2599))

### 🐞 Bug fixes

- Fix `RequestTransformFunction` type to return RequestParameters or undefined ([#2586](https://github.com/maplibre/maplibre-gl-js/pull/2586))
- Load `EXT_color_buffer_float` WebGL2 extension to fix heatmap in firefox ([#2595](https://github.com/maplibre/maplibre-gl-js/pull/2595))

## 3.0.0

## New features and improvements

- Add `transformCameraUpdate` callback to `Map` options ([#2535](https://github.com/maplibre/maplibre-gl-js/pull/2535))
- Bump KDBush and supercluster for better memory efficiency ([#2522](https://github.com/maplibre/maplibre-gl-js/pull/2522))
- Improve performance by using HTMLImageElement to download raster source images when refreshExpiredTiles tiles is false ([#2126](https://github.com/maplibre/maplibre-gl-js/pull/2126))
- Set fetchPriority for HTMLImageElement to help improve raster-heavy scenarios ([#2459](https://github.com/maplibre/maplibre-gl-js/pull/2459))
- Reduce rendering calls on initial load. No reason to try rendering before the style is loaded. ([#2464](https://github.com/maplibre/maplibre-gl-js/pull/2464))
- Lazy load default style properties on demand to improve loading performance and reduce memory usage. ([#2476](https://github.com/maplibre/maplibre-gl-js/pull/2476))
- Add queryTerrainElevation allows getting terrain elevation in meters at a specific point ([#2264](https://github.com/maplibre/maplibre-gl-js/pull/2264))
- Improve performance by sending style layers to the worker thread before processing it on the main thread to allow parallel processing ([#2131](https://github.com/maplibre/maplibre-gl-js/pull/2131))
- Add Map.getImage() to retrieve previously-loaded images. ([#2168](https://github.com/maplibre/maplibre-gl-js/pull/2168))
- Add a method to enable/disable cooperative gestures
- Update CONTRIBUTING.md with details on setting up on M1 mac ([#2196](https://github.com/maplibre/maplibre-gl-js/pull/2196))
- Update default type of originalEvent in MapLibreEvent to be `unknown` ([#2243](https://github.com/maplibre/maplibre-gl-js/pull/2243))
- Improve performance when forcing full symbol placement by short-circuiting pause checks ([#2241](https://github.com/maplibre/maplibre-gl-js/pull/2241))
- Adding a `warnonce` when terrain and hillshade source are the same ([#2298](https://github.com/maplibre/maplibre-gl-js/pull/2298))
- Remove a deprecation warning by removing an empty texture that is no longer being used in the codebase ([#2299](https://github.com/maplibre/maplibre-gl-js/pull/2299))
- Improve initial loading performance by lazy serializing layers only when needed. ([#2306](https://github.com/maplibre/maplibre-gl-js/pull/2306))
- Add validateStyle MapOption to allow disabling style validation for faster performance in production environment. ([#2390](https://github.com/maplibre/maplibre-gl-js/pull/2390))
- Add `setiClusterOptions` to update cluster properties of the added sources: fixing these issues ([#429](https://github.com/maplibre/maplibre-gl-js/issues/429)) and ([#1384](https://github.com/maplibre/maplibre-gl-js/issues/1384))
- Add types for `workerOptions` and `_options` in `geojson_source.ts`
- Add fullscreenstart, fullscreenend events to FullscreenControl ([#2128](https://github.com/maplibre/maplibre-gl-js/issues/2128)
- Throttle the image request queue while the map is moving to improve performance ([#2097](https://github.com/maplibre/maplibre-gl-js/issues/2097)
- Add support for multiple `sprite` declarations in one style file ([#1805](https://github.com/maplibre/maplibre-gl-js/pull/1805))
- Extract sprite image on demand to reduce memory usage and improve performance by reducing the number of getImageData calls ([#1809](https://github.com/maplibre/maplibre-gl-js/pull/1809))
- `QueryRenderedFeaturesOptions` type added to both of the params in queryRenderedFeatures in map.ts ([#1900](https://github.com/maplibre/maplibre-gl-js/issues/1900))
- NavigationControlOptions is now optional when creating an instance of NavigationControl ([#1754](https://github.com/maplibre/maplibre-gl-js/issues/1754))
- Listen to webglcontextcreationerror event and give detailed debug info when it fails ([#1715](https://github.com/maplibre/maplibre-gl-js/pull/1715))
- Make sure `cooperativeGestures` overlay is always "on top" (z-index) of map features ([#1753](https://github.com/maplibre/maplibre-gl-js/pull/1753))
- Use `willReadFrequently` hint to optimize 2D canvas usage and remove warnings ([#1808](https://github.com/maplibre/maplibre-gl-js/pull/1808))
- Speed up the cross tile symbol index in certain circumstances ([#1755](https://github.com/maplibre/maplibre-gl-js/pull/1755))
- Improve rendering speed in scenes with many colliding symbolic icons and labels ([#1757](https://github.com/maplibre/maplibre-gl-js/pull/1757))
- Make request for ImageSource cancelable ([#1802](https://github.com/maplibre/maplibre-gl-js/pull/1802))
- Throttle the image request queue while the map is moving to improve performance ([#2097](https://github.com/maplibre/maplibre-gl-js/pull/2097))
- Return a promise from `once` method to allow easier usage of async/await in this case ([#1690](https://github.com/maplibre/maplibre-gl-js/pull/1690))
- Add pseudo (CSS) fullscreen as a fallback for iPhones ([#1678](https://github.com/maplibre/maplibre-gl-js/pull/1678))
- Add `updateData` to `GeoJSONSource` which allows for partial data updates ([#1605](https://github.com/maplibre/maplibre-gl-js/pull/1605))
- Add a RenderPool to render tiles onto textures for 3D ([#1671](https://github.com/maplibre/maplibre-gl-js/pull/1671))
- Add map.getCameraTargetElevation() ([#1558](https://github.com/maplibre/maplibre-gl-js/pull/1558))
- Add `freezeElevation` to `AnimationOptions` to allow smooth camera movement in 3D ([#1514](https://github.com/maplibre/maplibre-gl-js/pull/1514), [#1492](https://github.com/maplibre/maplibre-gl-js/issues/1492))
- Add map.setStyle's transformStyle option ([#1632](https://github.com/maplibre/maplibre-gl-js/pull/1632))

## Potentially breaking changes

Most of these changes will not affect your code but read carefully through the list to asses if a migration is needed.

- ⚠️ Cancel unloaded tile request on zooming in across multiple zooms. Previously these requests were not cancelled. ([#2377](https://github.com/maplibre/maplibre-gl-js/pull/2377))
- ⚠️ Resize map when container element is resized. The "resize"-related events now has different data associated with it ([#2157](https://github.com/maplibre/maplibre-gl-js/pull/2157), [#2551](https://github.com/maplibre/maplibre-gl-js/issues/2551)). Previously the originalEvent field was the reason of this change, for example it could be a `resize` event from the browser. Now it is `ResizeObserverEntry`, see more [here](https://developer.mozilla.org/en-US/docs/web/api/resizeobserverentry).
- ⚠️ Improve rendering of areas below sea level, and remove elevationOffset workaround ([#1578](https://github.com/maplibre/maplibre-gl-js/pull/1578))
- ⚠️ Remove support for `hsl` css color in a format that does not comply with the CSS Color specification. Colors defined in `hsl(110, 0.7, 0.055)` format will no longer work, instead it is recommended to use the format with percentages `hsl(110, 70%, 5.5%)`. ([#2376](https://github.com/maplibre/maplibre-gl-js/pull/2376))
- ⚠️ Move terrain object from style.terrain to map.terrain ([#1628](https://github.com/maplibre/maplibre-gl-js/pull/1628))
- ⚠️ Remove deprecated `mapboxgl-` css classes (use `maplibregl-` instead) ([#1575](https://github.com/maplibre/maplibre-gl-js/pull/1575))
- ⚠️ Full transition from WebGL1 to WebGL2 ([browser support](https://caniuse.com/?search=webgl2)) ([#2512](https://github.com/maplibre/maplibre-gl-js/pull/2512), [#1891](https://github.com/maplibre/maplibre-gl-js/pull/1891))
- ⚠️ `LngLat.toBounds()` is replaced by a static method `LngLatBounds.fromLngLat()` ([#2188](https://github.com/maplibre/maplibre-gl-js/pull/2188))
- ⚠️ Make geojson data source a required field to align with the docs ([#1396](https://github.com/maplibre/maplibre-gl-js/issue/1396))
- ⚠️ Improve control initial loading performance by forcing fadeDuration to 0 till first idle event ([#2447](https://github.com/maplibre/maplibre-gl-js/pull/2447))
- ⚠️ Remove "mapbox-gl-supported" package from API. If needed, please reference it directly instead of going through MapLibre. ([#2451](https://github.com/maplibre/maplibre-gl-js/pull/2451))
- ⚠️ Improve control performance by restricting worker count to a max of 1 except for Safari browser. ([#2354](https://github.com/maplibre/maplibre-gl-js/pull/2354))

## Bug fixes

- Fix of incorrect dash in diagonal lines with a vector source at some zoom levels. ([#2479](https://github.com/maplibre/maplibre-gl-js/pull/2479))
- Fix event.isSourceLoaded to reflect the state of source loading for sourcedata event ([#2543](https://github.com/maplibre/maplibre-gl-js/pull/2543))
- Fix overlapping of 3D building parts when 3D Terrain is activated ([#2513](https://github.com/maplibre/maplibre-gl-js/issues/2513))
- Show 3D buildings located below sea level when 3D Terrain is activated ([#2544](https://github.com/maplibre/maplibre-gl-js/issues/2544))
- Fix `LngLatBounds.extend()` to correctly handle `{ lng: number, lat: number }` coordinates. ([#2425](https://github.com/maplibre/maplibre-gl-js/pull/2425))
- Fix the accuracy-circle in the geolocate control from randomly resizing. ([#2450](https://github.com/maplibre/maplibre-gl-js/pull/2450))
- Fix the type of the `features` property on `MapLayerMouseEvent` and `MapLayerTouchEvent` to be `MapGeoJSONFeature[]` in lieu of `GeoJSON.Feature[]` ([#2244](https://github.com/maplibre/maplibre-gl-js/pull/2244))
- Fix GeolocateControl error if removed quickly ([#2391](https://github.com/maplibre/maplibre-gl-js/pull/2391))
- Fix issue unloading sprite sheet when using `setStyle(style, {diff:true})` ([#2146](https://github.com/maplibre/maplibre-gl-js/pull/2146))
- Fix wrap coords in `getTerrain` when `fitBounds` across the AM ([#2155](https://github.com/maplibre/maplibre-gl-js/pull/2155))
- Fix LngLat `toArray` method return type to [number,number] ([#2233](https://github.com/maplibre/maplibre-gl-js/issues/2233))
- Fix handling of text-offset with symbol-placement: line ([#2170](https://github.com/maplibre/maplibre-gl-js/issues/2170) and [#2171](https://github.com/maplibre/maplibre-gl-js/issues/2171))
- Fix geolocate control permissions failure on IOS16 web view with fallback to `window.navigator.geolocation` ([#2359](https://github.com/maplibre/maplibre-gl-js/pull/2359))
- Prevent unnecessary reload of raster sources when RTL Text Plugin loads ([#2380](https://github.com/maplibre/maplibre-gl-js/issues/2380))
- Fix Handle AddProtocol callback function returning an HTMLImageElement ([#](https://github.com/maplibre/maplibre-gl-js/pull/2393)2393](https://github.com/maplibre/maplibre-gl-js/pull/2393))
- Fix raster tiles being retained when raster-fade-duration is 0 ([#2445](https://github.com/maplibre/maplibre-gl-js/issues/2445), [#2501](https://github.com/maplibre/maplibre-gl-js/issues/2501))
- Fix the worker been terminated on setting new style ([#2123](https://github.com/maplibre/maplibre-gl-js/pull/2123))
- Change how meta key is detected for cooperative gestures
- Fix the worker been terminated on setting new style ([#2123](https://github.com/maplibre/maplibre-gl-js/pull/2123))
- Fix issue [#1024](https://github.com/maplibre/maplibre-gl-js/pull/1024) - Zoom center not under cursor when terrain is on
- Fix errors when running style-spec bin scripts and added missing help. Removed unnecessary script 'gl-style-composite'. ([#1971](https://github.com/maplibre/maplibre-gl-js/pull/1971))
- Fix the `slice` expression type ([#1886](https://github.com/maplibre/maplibre-gl-js/issues/1886))
- Remove dependency on `@rollup/plugin-json`, which was in conflict with `rollup-plugin-import-assert`
- Remove dependency on `@mapbox/gazetteer` which caused some build warnings ([#1757](https://github.com/maplibre/maplibre-gl-js/pull/1757) [#1898](https://github.com/maplibre/maplibre-gl-js/pull/1898))
- Fix `getElevation()` causing uncaught error ([#1650](https://github.com/maplibre/maplibre-gl-js/issues/1650)).
- Fix headless benchmark execution especially on VM ([#1732](https://github.com/maplibre/maplibre-gl-js/pull/1732))
- fix issue [#860](https://github.com/maplibre/maplibre-gl-js/issues/860) fill-pattern with pixelRatio > 1 is now switched correctly at runtime. ([#1765](https://github.com/maplibre/maplibre-gl-js/pull/1765))
- Fix the exception that would be thrown on `map.setStyle` when it is passed with transformStyle option and map is initialized without an initial style. ([#1824](https://github.com/maplibre/maplibre-gl-js/pull/1824))
- Fix the behavior of the compass button on touch devices. ([#1852](https://github.com/maplibre/maplibre-gl-js/pull/1852))
- Fix `GeoJSONSource` appearing to never finish loading when calling its `setData` method immediately after adding it to a `Map` due to it not firing a `metadata` `data` event ([#1693](https://github.com/maplibre/maplibre-gl-js/issues/1693))
- Fix the gap between terrain elevated tiles ([#1602](https://github.com/maplibre/maplibre-gl-js/issues/1602))
- Fix showTileBoundaries to show the first vector source [#1395](https://github.com/maplibre/maplibre-gl-js/pull/1395)
- Fix `match` expression type ([#1631](https://github.com/maplibre/maplibre-gl-js/pull/1631))
- Fix for blurry raster tiles due to raster tiles requests stuck in image queue. ([#2511](https://github.com/maplibre/maplibre-gl-js/pull/2511))

## 3.0.0-pre.9

### 🐞 Bug fixes

- Fixes issue with ResizeObserver firing an initial 'resize' event (since 3.0.0-pre.5) ([#2551](https://github.com/maplibre/maplibre-gl-js/issues/2551))

## 3.0.0-pre.8

### ✨ Features and improvements

- Add `transformCameraUpdate` callback to `Map` options ([#2535](https://github.com/maplibre/maplibre-gl-js/pull/2535))

### 🐞 Bug fixes

- Revise previous fix ([#2445](https://github.com/maplibre/maplibre-gl-js/issues/2445)) for raster tiles being retained when raster-fade-duration is 0 ([#2501](https://github.com/maplibre/maplibre-gl-js/issues/2501))

## 3.0.0-pre.7

### ✨ Features and improvements

- ⚠️ Breaking - Remove WebGL1 support. Move to WebGL2 ([#2512](https://github.com/maplibre/maplibre-gl-js/pull/2512))
- Bump KDBush and supercluster ([#2522](https://github.com/maplibre/maplibre-gl-js/pull/2522))

## 3.0.0-pre.6

### ✨ Features and improvements

- ⚠️ Breaking - Improve control performance by restricting worker count to a max of 1 except safari browser. ([#2354](https://github.com/maplibre/maplibre-gl-js/pull/2354))
- Improve performance by using HTMLImageElement to download raster source images when refreshExpiredTiles tiles is false ([#2126](https://github.com/maplibre/maplibre-gl-js/pull/2126))
- ⚠️ Breaking - Improve control initial loading performance by forcing fadeDuration to 0 till first idle event ([#2447](https://github.com/maplibre/maplibre-gl-js/pull/2447))
- ⚠️ Breaking - Remove "mapbox-gl-supported" package from API. If needed, please reference it directly instead of going through MapLibre. ([#2451](https://github.com/maplibre/maplibre-gl-js/pull/2451))
- Set fetchPriority for HTMLImageElement to help improve raster heavy scenarios ([#2459](https://github.com/maplibre/maplibre-gl-js/pull/2459))
- Reduce rendering calls on initial load. No reason to try rendering before style is loaded. ([#2464](https://github.com/maplibre/maplibre-gl-js/pull/2464))
- Lazy load default style properties on demand to improve loading performance and reduce memory usage. ([#2476](https://github.com/maplibre/maplibre-gl-js/pull/2476))
- Conditional WebGL2 support ([#1891](https://github.com/maplibre/maplibre-gl-js/pull/1891)

### 🐞 Bug fixes

- Fix `LngLatBounds.extend()` to correctly handle `{ lng: number, lat: number }` coordinates. ([#2425](https://github.com/maplibre/maplibre-gl-js/pull/2425))
- Fix the accuracy-circle in the geolocate control from randomly resizing. ([#2450](https://github.com/maplibre/maplibre-gl-js/pull/2450))

## 3.0.0-pre.5

### ✨ Features and improvements

- Add queryTerrainElevation allows getting terrain elevation in meters at specific point ([#2264](https://github.com/maplibre/maplibre-gl-js/pull/2264))
- Improve performance by sending style layers to worker thread before processing it on main thread to allow parallel processing ([#2131](https://github.com/maplibre/maplibre-gl-js/pull/2131))
- ⚠️ Breaking - Resize map when container element is resized. The resize related events now has different data associated with it ([#2157](https://github.com/maplibre/maplibre-gl-js/pull/2157)). Previously the originalEvent field was the reason of this change, for example it could be a `resize` event from the browser. Now it is `ResizeObserverEntry`, see more [here](https://developer.mozilla.org/en-US/docs/web/api/resizeobserverentry).
- Add Map.getImage() to retrieve previously-loaded images. ([#2168](https://github.com/maplibre/maplibre-gl-js/pull/2168))
- Add method to enable/disable cooperative gestures
- ⚠️ Breaking - `LngLat.toBounds()` is replaced by a static method `LngLatBounds.fromLngLat()` ([#2188](https://github.com/maplibre/maplibre-gl-js/pull/2188))
- Update CONTRIBUTING.md with details on setting up on M1 mac ([#2196](https://github.com/maplibre/maplibre-gl-js/pull/2196))
- Update default type of originalEvent in MapLibreEvent to be `unknown` ([#2243](https://github.com/maplibre/maplibre-gl-js/pull/2243))
- Improve performance when forcing full symbol placement by short circuiting pause checks ([#2241](https://github.com/maplibre/maplibre-gl-js/pull/2241))
- Adding a `warnonce` when terrain and hillshade source are the same ([#2298](https://github.com/maplibre/maplibre-gl-js/pull/2298))
- Remove a deprecation warning by removing an empty texture that is no longer being used in the codebase ([#2299](https://github.com/maplibre/maplibre-gl-js/pull/2299))
- Improve initial loading performance by lazy serializing layers only when needed. ([#2306](https://github.com/maplibre/maplibre-gl-js/pull/2306))
- ⚠️ Breaking - Cancel unloaded tile request on zooming in across multiple zoom. Previously these requests were not cancelled. ([#2377](https://github.com/maplibre/maplibre-gl-js/pull/2377))
- Add validateStyle MapOption to allow disabling style validation for faster performance in production environment. ([#2390](https://github.com/maplibre/maplibre-gl-js/pull/2390))
- ⚠️ Breaking - Remove support for `hsl` css color in a format that does not comply with the CSS Color specification. Colors defined in `hsl(110, 0.7, 0.055)` format will no longer work, instead it is recommended to use the format with percentages `hsl(110, 70%, 5.5%)`. ([#2376](https://github.com/maplibre/maplibre-gl-js/pull/2376))

### 🐞 Bug fixes

- Fix the type of the `features` property on `MapLayerMouseEvent` and `MapLayerTouchEvent` to be `MapGeoJSONFeature[]` in lieu of `GeoJSON.Feature[]` ([#2244](https://github.com/maplibre/maplibre-gl-js/pull/2244))
- Fix GeolocateControl error if removed quickly ([#2391](https://github.com/maplibre/maplibre-gl-js/pull/2391))
- Fix issue unloading sprite sheet when using `setStyle(style, {diff:true})` ([#2146](https://github.com/maplibre/maplibre-gl-js/pull/2146))
- Fix wrap coords in `getTerrain` when `fitBounds` across the AM ([#2155](https://github.com/maplibre/maplibre-gl-js/pull/2155))
- Fix LngLat `toArray` method return type to [number,number] ([#2233](https://github.com/maplibre/maplibre-gl-js/issues/2233))
- Fix handling of text-offset with symbol-placement: line ([#2170](https://github.com/maplibre/maplibre-gl-js/issues/2170) and [#2171](https://github.com/maplibre/maplibre-gl-js/issues/2171))
- Fix geolocate control permissions failure on IOS16 web view with fallback to `window.navigator.geolocation` ([#2359](https://github.com/maplibre/maplibre-gl-js/pull/2359))
- Prevent unnecessary reload of raster sources when RTL Text Plugin loads ([#2380](https://github.com/maplibre/maplibre-gl-js/issues/2380))
- Fix Handle AddProtocol callback function returning an HTMLImageElement ([#](https://github.com/maplibre/maplibre-gl-js/pull/2393)2393](https://github.com/maplibre/maplibre-gl-js/pull/2393))
- Fix raster tiles being retained when raster-fade-duration is 0 ([#2445](https://github.com/maplibre/maplibre-gl-js/issues/2445))

## 3.0.0-pre.4

### ✨ Features and improvements

- Add `setiClusterOptions` to update cluster properties of the added sources: fixing these issues ([#429](https://github.com/maplibre/maplibre-gl-js/issues/429)) and ([#1384](https://github.com/maplibre/maplibre-gl-js/issues/1384))
- Add types for `workerOptions` and `_options` in `geojson_source.ts`
- Add fullscreenstart, fullscreenend events to FullscreenControl ([#2128](https://github.com/maplibre/maplibre-gl-js/issues/2128)
- Throttle the image request queue while the map is moving to improve performance ([#2097](https://github.com/maplibre/maplibre-gl-js/issues/2097)

### 🐞 Bug fixes

- Fix the worker been terminated on setting new style ([#2123](https://github.com/maplibre/maplibre-gl-js/pull/2123))
- Change how meta key is detected for cooperative gestures
- Fix the worker been terminated on setting new style ([#2123](https://github.com/maplibre/maplibre-gl-js/pull/2123))

## 3.0.0-pre.3

### ✨ Features and improvements

- Add support for multiple `sprite` declarations in one style file ([#1805](https://github.com/maplibre/maplibre-gl-js/pull/1805))
- Extract sprite image on demand to reduce memory usage and improve performance by reducing number of getImageData calls ([#1809](https://github.com/maplibre/maplibre-gl-js/pull/1809))

### 🐞 Bug fixes

- Fix issue [#1024](https://github.com/maplibre/maplibre-gl-js/pull/1024) - Zoom center not under cursor when terrain is on
- Fix errors when running style-spec bin scripts and added missing help. Removed unnecessary script 'gl-style-composite'. ([#1971](https://github.com/maplibre/maplibre-gl-js/pull/1971))
- Fix the `slice` expression type ([#1886](https://github.com/maplibre/maplibre-gl-js/issues/1886))

## 3.0.0-pre.2

### ✨ Features and improvements

- `QueryRenderedFeaturesOptions` type added to both of the params in queryRenderedFeatures in map.ts ([#1900](https://github.com/maplibre/maplibre-gl-js/issues/1900))
- NavigationControlOptions is now optional when creating an instance of NavigationControl ([#1754](https://github.com/maplibre/maplibre-gl-js/issues/1754))
- Listen to webglcontextcreationerror event and give detailed debug info when it fails ([#1715](https://github.com/maplibre/maplibre-gl-js/pull/1715))
- Make sure `cooperativeGestures` overlay is always "on top" (z-index) of map features ([#1753](https://github.com/maplibre/maplibre-gl-js/pull/1753))
- Use `willReadFrequently` hint to optimize 2D canvas usage and remove warnings ([#1808](https://github.com/maplibre/maplibre-gl-js/pull/1808))
- Speed up the cross tile symbol index in certain circumstances ([#1755](https://github.com/maplibre/maplibre-gl-js/pull/1755))
- Improve rendering speed in scenes with many colliding symbolic icons and labels ([#1757](https://github.com/maplibre/maplibre-gl-js/pull/1757))
- Make request for ImageSource cancelable ([#1802](https://github.com/maplibre/maplibre-gl-js/pull/1802))
- Throttle the image request queue while the map is moving to improve performance ([#2097](https://github.com/maplibre/maplibre-gl-js/pull/2097))

### 🐞 Bug fixes

- Remove dependency on `@rollup/plugin-json`, which was in conflict with `rollup-plugin-import-assert`
- Remove dependency on `@mapbox/gazetteer` which caused some build warnings ([#1757](https://github.com/maplibre/maplibre-gl-js/pull/1757) [#1898](https://github.com/maplibre/maplibre-gl-js/pull/1898))
- Fix `getElevation()` causing uncaught error ([#1650](https://github.com/maplibre/maplibre-gl-js/issues/1650)).
- Fix headless benchmark execution especially on VM ([#1732](https://github.com/maplibre/maplibre-gl-js/pull/1732))
- fix issue [#860](https://github.com/maplibre/maplibre-gl-js/issues/860) fill-pattern with pixelRatio > 1 is now switched correctly at runtime. ([#1765](https://github.com/maplibre/maplibre-gl-js/pull/1765))
- Fix the exception that would be thrown on `map.setStyle` when it is passed with transformStyle option and map is initialized without an initial style. ([#1824](https://github.com/maplibre/maplibre-gl-js/pull/1824))
- Fix the behavior of the compass button on touch devices.

## 3.0.0-pre.1

### ✨ Features and improvements

- Return a promise from `once` method to allow easier usage of async/await in this case ([#1690](https://github.com/maplibre/maplibre-gl-js/pull/1690))
- Add pseudo (CSS) fullscreen as a fallback for iPhones ([#1678](https://github.com/maplibre/maplibre-gl-js/pull/1678))
- Add `updateData` to `GeoJSONSource` which allows for partial data updates ([#1605](https://github.com/maplibre/maplibre-gl-js/pull/1605))

### 🐞 Bug fixes

- Fix `GeoJSONSource` appearing to never finish loading when calling its `setData` method immediately after adding it to a `Map` due to it not firing a `metadata` `data` event ([#1693](https://github.com/maplibre/maplibre-gl-js/issues/1693))
- Fix the gap between terrain elevated tiles ([#1602](https://github.com/maplibre/maplibre-gl-js/issues/1602))

## 3.0.0-pre.0

### ✨ Features and improvements

- Add a RenderPool to render tiles onto textures for 3D ([#1671](https://github.com/maplibre/maplibre-gl-js/pull/1671))
- Add map.getCameraTargetElevation() ([#1558](https://github.com/maplibre/maplibre-gl-js/pull/1558))
- Add `freezeElevation` to `AnimationOptions` to allow smooth camera movement in 3D ([#1514](https://github.com/maplibre/maplibre-gl-js/pull/1514), [#1492](https://github.com/maplibre/maplibre-gl-js/issues/1492))
- ⚠️ Breaking - Remove deprecated `mapboxgl-` css classes ([#1575](https://github.com/maplibre/maplibre-gl-js/pull/1575))
- Add map.setStyle's transformStyle option ([#1632](https://github.com/maplibre/maplibre-gl-js/pull/1632))
- ⚠️ Breaking - Improve rendering of areas below sea level, and remove elevationOffset workaround ([#1578](https://github.com/maplibre/maplibre-gl-js/pull/1578))
- ⚠️ Breaking - Move terrain object from style.terrain to map.terrain ([#1628](https://github.com/maplibre/maplibre-gl-js/pull/1628))

### 🐞 Bug fixes

- ⚠️ Breaking - Make geojson data source a required field to align with the docs ([#1396](https://github.com/maplibre/maplibre-gl-js/issue/1396))
- Fix showTileBoundaries to show the first vector source [#1395](https://github.com/maplibre/maplibre-gl-js/pull/1395)
- Fix `match` expression type ([#1631](https://github.com/maplibre/maplibre-gl-js/pull/1631))

## 2.4.0

### ✨ Features and improvements

- Added calculateCameraOptionsFromTo to camera ([#1427](https://github.com/maplibre/maplibre-gl-js/pull/1427))
- Improve expression types ([#1510](https://github.com/maplibre/maplibre-gl-js/pull/1510))
- Improve performance for primitive size selection ([#1508](https://github.com/maplibre/maplibre-gl-js/pull/1508))
- Upgrade target from ES2017 to ES2019 ([#1499](https://github.com/maplibre/maplibre-gl-js/pull/1499))
- Improve error handling ([#1485](https://github.com/maplibre/maplibre-gl-js/pull/1485))
- Removed `_interpolationType` unused field ([#264](https://github.com/maplibre/maplibre-gl-js/issues/264))

### 🐞 Bug fixes

- Fix attribution not being displayed for terrain ([#1516](https://github.com/maplibre/maplibre-gl-js/pull/1516))
- No triggering of contextmenu after rotate, pitch, etc. also on Windows ([#1537](https://github.com/maplibre/maplibre-gl-js/pull/1537))

## 2.3.1-pre.2

### ✨ Features and improvements

- Improve expression types ([#1510](https://github.com/maplibre/maplibre-gl-js/pull/1510))
- Improve performance for primitive size selection ([#1508](https://github.com/maplibre/maplibre-gl-js/pull/1508))
- Upgrade target from ES2017 to ES2019 ([#1499](https://github.com/maplibre/maplibre-gl-js/pull/1499))

## 2.3.1-pre.1

### ✨ Features and improvements

- Improve error handling ([#1485](https://github.com/maplibre/maplibre-gl-js/pull/1485))

## 2.3.0

### ✨ Features and improvements

- Re-enable method to get library version. Either with `import {version} from 'maplibre-gl'`, or on a Map instance as `map.version`.

## 2.2.1

### 🐞 Bug fixes

- Fix types generation and make sure they run as part of the CI ([#1462](https://github.com/maplibre/maplibre-gl-js/issues/1462), [#1465](https://github.com/maplibre/maplibre-gl-js/pull/1465))

## 2.2.0

Everything from the four previous pre-releases:

### ✨ Features and improvements

- Update `icon-padding` symbol layout property to support asymmetric padding ([#1289](https://github.com/maplibre/maplibre-gl-js/pull/1289))
- Added `cooperativeGestures` option when instantiating map to prevent inadvertent scrolling/panning when navigating a page where map is embedded inline ([#234](https://github.com/maplibre/maplibre-gl-js/issues/234))
- Improve filter specification typings ([#1390](https://github.com/maplibre/maplibre-gl-js/pull/1390))
- Add 3D terrain capabilities ([#165](https://github.com/maplibre/maplibre-gl-js/pull/165), [#1022](https://github.com/maplibre/maplibre-gl-js/pull/1022))
- Cancel pending GeoJSON requests when `GeoJSONSource.setData()` is called instead of waiting for any pending request to complete before issuing the request for the new URL ([#1102](https://github.com/maplibre/maplibre-gl-js/pull/1102))

### 🐞 Bug fixes

- Fix compact attribution style when using global CSS that sets `box-sizing: border-box;` ([#1250](https://github.com/maplibre/maplibre-gl-js/pull/1250))
- Handle maxBounds which cross the meridian at longitude ±180° ([#1298](https://github.com/maplibre/maplibre-gl-js/pull/1298), [#1299](https://github.com/maplibre/maplibre-gl-js/pull/1299))
- Hide arrow displayed in default `summary` styles on the attribution control ([#1258](https://github.com/maplibre/maplibre-gl-js/pull/1258))
- Fix memory usage in terrain 3D ([#1291](https://github.com/maplibre/maplibre-gl-js/issues/1291), [#1302](https://github.com/maplibre/maplibre-gl-js/pull/1302))
- Fix disappearance of closest tiles when 3D terrain is enabled ([#1241](https://github.com/maplibre/maplibre-gl-js/issues/1241), [#1300](https://github.com/maplibre/maplibre-gl-js/pull/1300))

## 2.2.0-pre.4

### ✨ Features and improvements

- Update `icon-padding` symbol layout property to support asymmetric padding ([#1289](https://github.com/maplibre/maplibre-gl-js/pull/1289))
- Added `cooperativeGestures` option when instantiating map to prevent inadvertent scrolling/panning when navigating a page where map is embedded inline ([#234](https://github.com/maplibre/maplibre-gl-js/issues/234))
- Improve filter specification typings ([#1390](https://github.com/maplibre/maplibre-gl-js/pull/1390))

### 🐞 Bug fixes

- Fix compact attribution style when using global CSS that sets `box-sizing: border-box;` ([#1250](https://github.com/maplibre/maplibre-gl-js/pull/1250))

## 2.2.0-pre.3

### 🐞 Bug fixes

- Handle maxBounds which cross the meridian at longitude ±180° ([#1298](https://github.com/maplibre/maplibre-gl-js/issues/1298), [#1299](https://github.com/maplibre/maplibre-gl-js/pull/1299))
- Hide arrow displayed in default `summary` styles on the attribution control ([#1258](https://github.com/maplibre/maplibre-gl-js/pull/1258))
- Fix memory usage in terrain 3D ([#1291](https://github.com/maplibre/maplibre-gl-js/issues/1291), [#1302](https://github.com/maplibre/maplibre-gl-js/pull/1302))
- Fix disappearance of closest tiles when 3D terrain is enabled ([#1241](https://github.com/maplibre/maplibre-gl-js/issues/1241), [#1300](https://github.com/maplibre/maplibre-gl-js/pull/1300))

## 2.2.0-pre.2

### ✨ Features and improvements

- Add 3D terrain capabilities ([#165](https://github.com/maplibre/maplibre-gl-js/pull/165), [#1022](https://github.com/maplibre/maplibre-gl-js/pull/1022))

## 2.2.0-pre.1

### ✨ Features and improvements

- Cancel pending GeoJSON requests when `GeoJSONSource.setData()` is called instead of waiting for any pending request to complete before issuing the request for the new URL ([#1102](https://github.com/maplibre/maplibre-gl-js/pull/1102))

## 2.1.9

### 🐞 Bug fixes

- Add back typescript typings to dependencies instead of devDependencies ([#1178](https://github.com/maplibre/maplibre-gl-js/pull/1178))

## 2.1.8

### ✨ Features and improvements

- Changed logic for showing the MapLibre logo. The MapLibre logo is now shown by setting the map option 'maplibreLogo' to true or by adding it to a map with addControl. TileJSON no longer controls if the logo is shown. ([#786](https://github.com/maplibre/maplibre-gl-js/pull/786))

### 🐞 Bug fixes

- Fix missing `touchmove` in `MapTouchEvent["type"]` ([#1131](https://github.com/maplibre/maplibre-gl-js/pull/1131))
- Type CustomLayerInterface renderingMode, onRemove, onAdd, and prerender optional ([#1122](https://github.com/maplibre/maplibre-gl-js/pull/1122))

## 2.1.8-pre.3

### 🐞 Bug fixes

- Use correct location for mouse events of line layer with line-offset ([#1108](https://github.com/maplibre/maplibre-gl-js/issues/1108)).
- Change `GeoJSONFeature.properties` type from `{}` to `{ [name: string]: any; }` ([#1115](https://github.com/maplibre/maplibre-gl-js/pull/1115)).
- Fix `error TS2503: Cannot find namespace 'GeoJSON'` ([#1096](https://github.com/maplibre/maplibre-gl-js/issues/1096)).

## 2.1.8-pre.2

### ✨ Features and improvements

- Removal of the unminified production build target, so `npm run build-prod` will be the main build command going forward.

### 🐞 Bug fixes

- Dispose source resources on map style removal, it also fixes `cannot read properties of undefined (reading 'sourceCaches')` error ([#1099](https://github.com/maplibre/maplibre-gl-js/pull/1099)).
- Add MapGeoJSONFeature type as replacement for MapboxGeoJSONFeature. MapGeoJSONFeature type extends GeoJSONFeature type with layer, source, sourceLayer, and state properties ([#1104](https://github.com/maplibre/maplibre-gl-js/pull/1104)).
- Fix automatic refreshing of expired raster tiles ([#1106](https://github.com/maplibre/maplibre-gl-js/pull/1106))
- Fix precision loss in some matrix calculations ([#1105](https://github.com/maplibre/maplibre-gl-js/pull/1105))

## 2.1.8-pre.1

### ✨ Features and improvements

- Add option `viewport-glyph` to `text-rotation-alignment` which places glyphs along a linestring and rotates them to the x-axis of the viewport ([#716](https://github.com/maplibre/maplibre-gl-js/pull/716)).

### 🐞 Bug fixes

- Change `GeoJSONFeature.id` type from `number | string | void` to `number | string | undefined` ([#1093](https://github.com/maplibre/maplibre-gl-js/pull/1093))
- Add FeatureIdentifier type to define feature parameter in setFeatureState, removeFeatureState, and getFeatureState methods. Change FeatureIdentifier.id from `id: string | number;` to `id?: string | number | undefined;` ([#1095](https://github.com/maplibre/maplibre-gl-js/pull/1095))
- Change map.on, map.off, and map.once type parameter from "type: MapEvent" to "type: MapEvent | string" ([#1094](https://github.com/maplibre/maplibre-gl-js/pull/1094))

## 2.1.7

### 🐞 Bug fixes

- Add adjustment for glyph rendering, CJK fonts are mainly affected ([#1002](https://github.com/maplibre/maplibre-gl-js/issues/1002)).
- Improve typings to fix Angular strict mode failure ([#790](https://github.com/maplibre/maplibre-gl-js/issues/790), [#970](https://github.com/maplibre/maplibre-gl-js/issues/970), [#934](https://github.com/maplibre/maplibre-gl-js/issues/934))
- Fix `SourceCache.loaded()` always returning `true` following a load error ([#1025](https://github.com/maplibre/maplibre-gl-js/issues/1025))
- Added back csp and dev builds to npm package ([#1042](https://github.com/maplibre/maplibre-gl-js/issues/1042))

## 2.1.6

### 🐞 Bug fixes

- Publish `dist/package.json` ([#998](https://github.com/maplibre/maplibre-gl-js/pull/998)).

## 2.1.6-pre.1

### 🐞 Bug fixes

- Publish `dist/package.json` ([#998](https://github.com/maplibre/maplibre-gl-js/pull/998)).

## 2.1.5

### 🐞 Bug fixes

- Publish empty `postinstall.js` file. Follow-up on ([#990](https://github.com/maplibre/maplibre-gl-js/issues/990)), ([#991](https://github.com/maplibre/maplibre-gl-js/pull/991)), ([#992](https://github.com/maplibre/maplibre-gl-js/pull/992)).

## 2.1.5-pre.1

### 🐞 Bug fixes

- Publish empty `postinstall.js` file. Follow-up on ([#990](https://github.com/maplibre/maplibre-gl-js/pull/990)), ([#991](https://github.com/maplibre/maplibre-gl-js/pull/991)), ([#992](https://github.com/maplibre/maplibre-gl-js/pull/992)).

## 2.1.4

### 🐞 Bug fixes

- Fix missing `postinstall.js` file in npm publish. Follow-up on ([#990](https://github.com/maplibre/maplibre-gl-js/issues/990)), ([#991](https://github.com/maplibre/maplibre-gl-js/pull/991)).

## 2.1.3

### 🐞 Bug fixes

- Fix postinstall `ts-node` error on non-dev installs ([#900](https://github.com/maplibre/maplibre-gl-js/pull/900))

## 2.1.2

### Features and improvements

- Default compact attribution to be open by default to comply with OpenStreetMap Attribution Guidelines ([#795](https://github.com/maplibre/maplibre-gl-js/pull/795))
- Export `Source` classes (`GeoJSONSource` etc.) declarations. ([#801](https://github.com/maplibre/maplibre-gl-js/issues/801))
- Make `AJAXError` public so error HTTP responses can be handled differently from other errors.

### 🐞 Bug fixes

- Fix compact attribution button showing when attribution is blank ([#795](https://github.com/maplibre/maplibre-gl-js/pull/795))
- Fix error mismatched image size for CJK characters ([#718](https://github.com/maplibre/maplibre-gl-js/issues/718))
- Fire `dataabort` and `sourcedataabort` events when a tile request is aborted ([#794](https://github.com/maplibre/maplibre-gl-js/issues/794))
- Fix NextJs `performance` undefined ([#768](https://github.com/maplibre/maplibre-gl-js/issues/768))

## 2.1.1

### 🐞 Bug fixes

- Fix stale tiles being shown when calling VectorTileSource#setTiles while the map is moving.

## 2.1.0

### ✨ Features and improvements

- Add `icon-overlap` and `text-overlap` symbol layout properties [#347](https://github.com/maplibre/maplibre-gl-js/pull/347)
- Deprecate `icon-allow-overlap` and `text-allow-overlap` symbol layout properties. `icon-overlap` and `text-overlap` are their replacements.
- Remove node package chalk from devDependencies ([#789](https://github.com/maplibre/maplibre-gl-js/pull/789)).
- Allow setting a custom pixel ratio by adding a `MapOptions#pixelRatio` property and a `Map#setPixelRatio` method. Since a high `devicePixelRatio` value can lead to performance and display problems, it is done at your own risk. ([#769](https://github.com/maplibre/maplibre-gl-js/issues/769))

## 2.0.5

### 🐞 Bug fixes

- Remove list of node versions allowed to install the package.

## 2.0.4

### 🐞 Bug fixes

- Missing package.json file in version 2.0.3 dist in npm ([#811](https://github.com/maplibre/maplibre-gl-js/issues/811)) - this causes webpack to fail

## 2.0.3

### Features and improvements

- Remove node package chalk from devDependencies ([#789](https://github.com/maplibre/maplibre-gl-js/pull/789)).
- Remove vector-tile module declaration and revert to using point from [@mapbox/point-geometry](https://github.com/mapbox/point-geometry] ([#788](https://github.com/maplibre/maplibre-gl-js/issues/788), [#800](https://github.com/maplibre/maplibre-gl-js/pull/800))
- Moved development environment to use NodeJs 16 ([#781](https://github.com/maplibre/maplibre-gl-js/pull/781), [#806](https://github.com/maplibre/maplibre-gl-js/pull/806))

### 🐞 Bug fixes

- Fix max cluster zoom in geojson source ([#61](https://github.com/maplibre/maplibre-gl-js/issues/61))

## 2.0.2

### 🐞 Bug fixes

- Fix typescript generated file ([#776](https://github.com/maplibre/maplibre-gl-js/issues/776)).

## 2.0.1

### 🐞 Bug fixes

- Fix documentation of `addProtocol` and `removeProtocol`.

## 2.0.0

### Features and improvements

- Migrated the production code to typescript
- ** Breaking Change ** removed `version` from the public API
- ** Breaking Change ** stopped supporting IE (internet explorer)
- ** Breaking Change ** stopped supporting Chrome 49-65. Chrome 66+ required. For Chrome 49-65 support use version 1.15.2.
- ** Breaking Change ** removed all code related to `accessToken` and Mapbox specific urls starting with `mapbox://`. Telemetry and tracking code was removed.
- ** Breaking Change ** removed `baseApiUrl` as it was used only for Mapbox related urls
- ** Breaking Change ** typescript typings have changed:
  - `Style` => `StyleSpecification`
  - `AnyLayer` => `LayerSpecification`
  - `AnySourceData` => `SourceSpecification`
  - `MapboxEvent` => `MapLibreEvent`
  - `MapboxOptions` => `MapOptions`
  - `MapBoxZoomEvent` => `MapLibreZoomEvent`
  - `*SourceRaw` + `*SourceOptions` => `*SourceSpecification`
  - `*Source` (source implementation definition) were removed
  - `*Layer` => `*LayerSpecification`
  - `*Paint` => `*LayerSpecification['paint']`
  - `*Layout` => `*LayerSpecification['layout']`
  - `MapboxGeoJSONFeature` => `GeoJSONFeature`
- Added `redraw` function to map ([#206](https://github.com/maplibre/maplibre-gl-js/issues/206))
- Improve attribution controls accessibility. See [#359](https://github.com/maplibre/maplibre-gl-js/issues/359)
- Allow maxPitch value up to 85, use values greater than 60 at your own risk ([#574](https://github.com/maplibre/maplibre-gl-js/pull/574))
- `getImage` uses createImageBitmap when supported ([#650](https://github.com/maplibre/maplibre-gl-js/pull/650))

### 🐞 Bug fixes

- Fix warning due to strict comparison of SDF property in image sprite ([#303](https://github.com/maplibre/maplibre-gl-js/issues/303))
- Fix tile placeholder replacement to allow for placeholders to be in a URL more than once. ([#348](https://github.com/maplibre/maplibre-gl-js/pull/348))
- Fix type check for non dom environment. ([#334](https://github.com/maplibre/maplibre-gl-js/issues/334))
- Fix precision problem in patterns when overzoomed in OpenGL ES devices.
- Fix padding-top of the popup to improve readability of popup text ([#354](https://github.com/maplibre/maplibre-gl-js/pull/354)).
- Fix GeoJSONSource#loaded sometimes returning true while there are still pending loads ([#669](https://github.com/maplibre/maplibre-gl-js/issues/669))
- Fix MapDataEvent#isSourceLoaded being true in GeoJSONSource "dataloading" event handlers ([#694](https://github.com/maplibre/maplibre-gl-js/issues/694))
- Fix events being fired after Map#remove has been called when the WebGL context is lost and restored ([#726](https://github.com/maplibre/maplibre-gl-js/issues/726))
- Fix nested expressions types definition [#757](https://github.com/maplibre/maplibre-gl-js/pull/757)

## 1.15.2

### 🐞 Bug fixes

- Fix breaking changes introduced in v1.15.0 by adoption dual naming scheme for CSS class names

## 1.15.1

### 🐞 Bug fixes

- Add void return for some method declaration to match TS strict mode ([#194](https://github.com/maplibre/maplibre-gl-js/pull/194))
- Fix css leftovers ([#83](https://github.com/maplibre/maplibre-gl-js/issues/83))

## 1.15.0

### Features and improvements

- ** Breaking Change: ** Rename css classes ([#83](https://github.com/maplibre/maplibre-gl-js/issues/83))
- Added custom protocol support to allow overriding ajax calls ([#29](https://github.com/maplibre/maplibre-gl-js/issues/29))
- Added setTransformRequest to map ([#159](https://github.com/maplibre/maplibre-gl-js/pull/159))
- Publish @maplibre/maplibre-gl-style-spec v14.0.0 on NPM ([#149](https://github.com/maplibre/maplibre-gl-js/pull/149))
- Replace link to mapbox on LogoControl by link to maplibre ([#151](https://github.com/maplibre/maplibre-gl-js/pull/151))
- Migrate style spec files from mapbox to maplibre ([#147](https://github.com/maplibre/maplibre-gl-js/pull/147))
- Publish the MapLibre style spec in NPM ([#140](https://github.com/maplibre/maplibre-gl-js/pull/140))
- Replace mapboxgl with maplibregl in JSDocs inline examples ([#134](https://github.com/maplibre/maplibre-gl-js/pull/134))
- Bring in typescript definitions file ([#24](https://github.com/maplibre/maplibre-gl-js/issues/24))
- Update example links to https://maplibre.org/maplibre-gl-js-docs/ ([#131](https://github.com/maplibre/maplibre-gl-js/pull/131))
- Improve performance of layers with constant `*-sort-key` ([#78](https://github.com/maplibre/maplibre-gl-js/pull/78))

### 🐞 Bug fixes

- Prevented attribution button from submitting form ([#178](https://github.com/maplibre/maplibre-gl-js/issues/178))

## 1.14.0

### Features and improvements

- Rebranded to MapLibre
- New logo

### 🐞 Bug fixes

- Rename SVGs mapboxgl-ctrl-\*.svg to maplibregl ([#85](https://github.com/maplibre/maplibre-gl-js/pull/85))
- fix ImageSource not working in FF/Safari ([#87](https://github.com/maplibre/maplibre-gl-js/pull/87))
- Update HTML debug files to use MapLibre in titles ([#84](https://github.com/maplibre/maplibre-gl-js/pull/84))
- fix CI checksize job to use maplibre name ([#86](https://github.com/maplibre/maplibre-gl-js/pull/86))
- Move output files from mapbox._ to maplibre._ ([#75](https://github.com/maplibre/maplibre-gl-js/pull/75))
- Remove mapbox specifics and branding from .github ([#64](https://github.com/maplibre/maplibre-gl-js/pull/64))
- Fix a bug where mapbox-gl-js is no longer licensed as open source, but we owe immeasurable gratitude to Mapbox for releasing all their initial code to the community under BSD-3 license.

## 1.13.0

### ✨ Features and improvements

- Improve accessibility by fixing issues reported by WCAG 2.1. [#9991](https://github.com/mapbox/mapbox-gl-js/pull/9991)
- Improve accessibility when opening a popup by immediately focusing on the content. [#9774](https://github.com/mapbox/mapbox-gl-js/pull/9774) (h/t [@watofundefined](https://github.com/watofundefined)))
- Improve rendering performance of symbols with `symbol-sort-key`. [#9751](https://github.com/mapbox/mapbox-gl-js/pull/9751) (h/t [@osvodef](https://github.com/osvodef)))
- Add `Marker` `clickTolerance` option. [#9640](https://github.com/mapbox/mapbox-gl-js/pull/9640) (h/t [@ChristopherChudzicki](https://github.com/ChristopherChudzicki)))
- Add `Map` `hasControl` method. [#10035](https://github.com/mapbox/mapbox-gl-js/pull/10035)
- Add `Popup` `setOffset` method. [#9946](https://github.com/mapbox/mapbox-gl-js/pull/9946) (h/t [@jutaz](https://github.com/jutaz)))
- Add `KeyboardHandler` `disableRotation` and `enableRotation` methods. [#10072](https://github.com/mapbox/mapbox-gl-js/pull/10072) (h/t [@jmbott](https://github.com/jmbott)))

### 🐞 Bug fixes

- Fix a bug where `queryRenderedFeatures` didn't properly expose the paint values if they were data-driven. [#10074](https://github.com/mapbox/mapbox-gl-js/pull/10074) (h/t [@osvodef](https://github.com/osvodef)))
- Fix a bug where attribution didn't update when layer visibility changed during zooming. [#9943](https://github.com/mapbox/mapbox-gl-js/pull/9943)
- Fix a bug where hash control conflicted with external history manipulation (e.g. in single-page apps). [#9960](https://github.com/mapbox/mapbox-gl-js/pull/9960) (h/t [@raegen](https://github.com/raegen)))
- Fix a bug where `fitBounds` had an unexpected result with non-zero bearing and uneven padding. [#9821](https://github.com/mapbox/mapbox-gl-js/pull/9821) (h/t [@allison-strandberg](https://github.com/allison-strandberg)))
- Fix HTTP support when running GL JS against [Mapbox Atlas](https://www.mapbox.com/atlas). [#10090](https://github.com/mapbox/mapbox-gl-js/pull/10090)
- Fix a bug where the `within` expression didn't work in `querySourceFeatures`. [#9933](https://github.com/mapbox/mapbox-gl-js/pull/9933)
- Fix a bug where `Popup` content HTML element was removed on `setDOMContent`. [#10036](https://github.com/mapbox/mapbox-gl-js/pull/10036)
- Fix a compatibility bug when `icon-image` is used as a legacy categorical function. [#10060](https://github.com/mapbox/mapbox-gl-js/pull/10060)
- Reduce rapid memory growth in Safari by ensuring `Image` dataURI's are released. [#10118](https://github.com/mapbox/mapbox-gl-js/pull/10118)

### ⚠️ Note on IE11

We intend to remove support for Internet Explorer 11 in a future release of GL JS later this year.

## 1.12.0

### ✨ Features and improvements

- Add methods for changing a vector tile source dynamically (e.g. `setTiles`, `setUrl`). [#8048](https://github.com/mapbox/mapbox-gl-js/pull/8048) (h/t [@stepankuzmin](https://github.com/stepankuzmin))
- Add a `filter` option for GeoJSON sources to filter out features prior to processing (e.g. before clustering). [#9864](https://github.com/mapbox/mapbox-gl-js/pull/9864)
- Vastly increase precision of `line-gradient` for long lines. [#9694](https://github.com/mapbox/mapbox-gl-js/pull/9694)
- Improve `raster-dem` sources to properly support the `maxzoom` option and overzooming. [#9789](https://github.com/mapbox/mapbox-gl-js/pull/9789) (h/t [@brendan-ward](@brendanhttps://github.com/ward))

### 🐞 Bug fixes

- Fix a bug where bearing snap interfered with `easeTo` and `flyTo` animations, freezing the map. [#9884](https://github.com/mapbox/mapbox-gl-js/pull/9884) (h/t [@andycalder](https://github.com/andycalder))
- Fix a bug where a fallback image was not used if it was added via `addImage`. [#9911](https://github.com/mapbox/mapbox-gl-js/pull/9911) (h/t [@francois2metz](https://github.com/francois2metz))
- Fix a bug where `promoteId` option failed for fill extrusions with defined feature ids. [#9863](https://github.com/mapbox/mapbox-gl-js/pull/9863)

### 🛠️ Workflow

- Renamed the default development branch from `master` to `main`.

## 1.11.1

### 🐞 Bug fixes

- Fix a bug that caused `map.loaded()` to incorrectly return `false` after a click event. ([#9825](https://github.com/mapbox/mapbox-gl-js/pull/9825))

## 1.11.0

### ✨ Features and improvements

- Add an option to scale the default `Marker` icon.([#9414](https://github.com/mapbox/mapbox-gl-js/pull/9414)) (h/t [@adrianababakanian](https://github.com/adrianababakanian))
- Improving the shader compilation speed by manually getting the run-time attributes and uniforms.([#9497](https://github.com/mapbox/mapbox-gl-js/pull/9497))
- Added `clusterMinPoints` option for clustered GeoJSON sources that defines the minimum number of points to form a cluster.([#9748](https://github.com/mapbox/mapbox-gl-js/pull/9748))

### 🐞 Bug fixes

- Fix a bug where map got stuck in a DragRotate interaction if it's mouseup occurred outside of the browser window or iframe.([#9512](https://github.com/mapbox/mapbox-gl-js/pull/9512))
- Fix potential visual regression for `*-pattern` properties on AMD graphics card vendor.([#9681](https://github.com/mapbox/mapbox-gl-js/pull/9681))
- Fix zooming with a double tap on iOS Safari 13.([#9757](https://github.com/mapbox/mapbox-gl-js/pull/9757))
- Removed a misleading `geometry exceeds allowed extent` warning when using Mapbox Streets vector tiles.([#9753](https://github.com/mapbox/mapbox-gl-js/pull/9753))
- Fix reference error when requiring the browser bundle in Node. ([#9749](https://github.com/mapbox/mapbox-gl-js/pull/9749))

## 1.10.2

### 🐞 Bug fixes

- Fix zooming with a double tap in iOS Safari 13.([#9757](https://github.com/mapbox/mapbox-gl-js/pull/9757))

## 1.10.1

### 🐞 Bug fixes

- Fix markers interrupting touch gestures ([#9675](https://github.com/mapbox/mapbox-gl-js/issues/9675), fixed by [#9683](https://github.com/mapbox/mapbox-gl-js/pull/9683))
- Fix bug where `map.isMoving()` returned true while map was not moving ([#9647](https://github.com/mapbox/mapbox-gl-js/issues/9647), fixed by [#9679](https://github.com/mapbox/mapbox-gl-js/pull/9679))
- Fix regression that prevented `touchmove` events from firing during gestures ([#9676](https://github.com/mapbox/mapbox-gl-js/issues/9676), fixed by [#9685](https://github.com/mapbox/mapbox-gl-js/pull/9685))
- Fix `image` expression evaluation which was broken under certain conditions ([#9630](https://github.com/mapbox/mapbox-gl-js/issues/9630), fixed by [#9685](https://github.com/mapbox/mapbox-gl-js/pull/9668))
- Fix nested `within` expressions in filters not evaluating correctly ([#9605](https://github.com/mapbox/mapbox-gl-js/issues/9605), fixed by [#9611](https://github.com/mapbox/mapbox-gl-js/pull/9611))
- Fix potential `undefined` paint variable in `StyleLayer` ([#9688](https://github.com/mapbox/mapbox-gl-js/pull/9688)) (h/t [mannnick24](https://github.com/mannnick24))

## 1.10.0

### ✨ Features

- Add `mapboxgl.prewarm()` and `mapboxgl.clearPrewarmedResources()` methods to allow developers to optimize load times for their maps ([#9391](https://github.com/mapbox/mapbox-gl-js/pull/9391))
- Add `index-of` and `slice` expressions to search arrays and strings for the first occurrence of a specified value and return a section of the original array or string ([#9450](https://github.com/mapbox/mapbox-gl-js/pull/9450)) (h/t [lbutler](https://github.com/lbutler))
- Correctly set RTL text plugin status if the plugin URL could not be loaded. This allows developers to add retry logic on network errors when loading the plugin ([#9489](https://github.com/mapbox/mapbox-gl-js/pull/9489))

### 🍏 Gestures

This release significantly refactors and improves gesture handling on desktop and mobile. Three new touch gestures have been added: `two-finger swipe` to adjust pitch, `two-finger double tap` to zoom out, and `tap then drag` to adjust zoom with one finger ([#9365](https://github.com/mapbox/mapbox-gl-js/pull/9365)). In addition, this release brings the following changes and bug fixes:

- It's now possible to interact with multiple maps on the same page at the same time ([#9365](https://github.com/mapbox/mapbox-gl-js/pull/9365))
- Fix map jump when releasing one finger after pinch zoom ([#9136](https://github.com/mapbox/mapbox-gl-js/issues/9136))
- Stop mousedown and touchstart from interrupting `easeTo` animations when interaction handlers are disabled ([#8725](https://github.com/mapbox/mapbox-gl-js/issues/8725))
- Stop mouse wheel from interrupting animations when `map.scrollZoom` is disabled ([#9230](https://github.com/mapbox/mapbox-gl-js/issues/9230))
- A camera change can no longer be prevented by disabling the interaction handler within the camera change event. Selectively prevent camera changes by listening to the `mousedown` or `touchstart` map event and calling [.preventDefault()](https://docs.mapbox.com/mapbox-gl-js/api/#mapmouseevent#preventdefault) ([#9365](https://github.com/mapbox/mapbox-gl-js/pull/9365))
- Undocumented properties on the camera change events fired by the doubleClickZoom handler have been removed ([#9365](https://github.com/mapbox/mapbox-gl-js/pull/9365))

### 🐞 Improvements and bug fixes

- Line labels now have improved collision detection, with greater precision in placement, reduced memory footprint, better placement under pitched camera orientations ([#9219](https://github.com/mapbox/mapbox-gl-js/pull/9219))
- Fix `GlyphManager` continually re-requesting missing glyph ranges ([#8027](https://github.com/mapbox/mapbox-gl-js/issues/8027), fixed by [#9375](https://github.com/mapbox/mapbox-gl-js/pull/9375)) (h/t [oterral](https://github.com/oterral))
- Avoid throwing errors when calling certain popup methods before the popup element is created ([#9433](https://github.com/mapbox/mapbox-gl-js/pull/9433))
- Fix a bug where fill-extrusion features with colinear points were not returned by `map.queryRenderedFeatures(...)` ([#9454](https://github.com/mapbox/mapbox-gl-js/pull/9454))
- Fix a bug where using feature state on a large input could cause a stack overflow error ([#9463](https://github.com/mapbox/mapbox-gl-js/pull/9463))
- Fix exception when using `background-pattern` with data driven expressions ([#9518](https://github.com/mapbox/mapbox-gl-js/issues/9518), fixed by [#9520](https://github.com/mapbox/mapbox-gl-js/pull/9520))
- Fix a bug where UI popups were potentially leaking event listeners ([#9498](https://github.com/mapbox/mapbox-gl-js/pull/9498)) (h/t [mbell697](https://github.com/mbell697))
- Fix a bug where the `within` expression would return inconsistent values for points on tile boundaries ([#9411](https://github.com/mapbox/mapbox-gl-js/issues/9411), [#9428](https://github.com/mapbox/mapbox-gl-js/pull/9428))
- Fix a bug where the `within` expression would incorrectly evaluate geometries that cross the antimeridian ([#9440](https://github.com/mapbox/mapbox-gl-js/pull/9440))
- Fix possible undefined exception on paint variable of style layer ([#9437](https://github.com/mapbox/mapbox-gl-js/pull/9437)) (h/t [mannnick24](https://github.com/mannnick24))
- Upgrade minimist to ^1.2.5 to get fix for security issue [CVE-2020-7598](https://cve.mitre.org/cgi-bin/cvename.cgi?name=CVE-2020-7598) upstream ([#9425](https://github.com/mapbox/mapbox-gl-js/issues/9431), fixed by [#9425](https://github.com/mapbox/mapbox-gl-js/pull/9425)) (h/t [watson](https://github.com/watson))

## 1.9.1

### 🐞 Bug fixes

- Fix a bug [#9477](https://github.com/mapbox/mapbox-gl-js/issues/9477) in `Map#fitBounds(..)` wherein the `padding` passed to options would get applied twice.
- Fix rendering bug [#9479](https://github.com/mapbox/mapbox-gl-js/issues/9479) caused when data-driven `*-pattern` properties reference images added with `Map#addImage(..)`.
- Fix a bug [#9468](https://github.com/mapbox/mapbox-gl-js/issues/9468) in which an exception would get thrown when updating symbol layer paint property using `setPaintProperty`.

## 1.9.0

With this release, we're adding [a new changelog policy](./CONTRIBUTING.md#changelog-conventions) to our contribution guidelines.

This release also fixes several long-standing bugs and unintentional rendering behavior with `line-pattern`. The fixes come with a visual change to how patterns added with `line-pattern` scale. Previously, patterns that became larger than the line would be clipped, sometimes distorting the pattern, particularly on mobile and retina devices. Now the pattern will be scaled to fit under all circumstances. [#9266](https://github.com/mapbox/mapbox-gl-js/pull/9266) showcases examples of the visual differences. For more information and to provide feedback on this change, see [#9394](https://github.com/mapbox/mapbox-gl-js/pull/9394).

### ✨ Features

- Add `within` expression for testing whether an evaluated feature lies within a given GeoJSON object ([#9352](https://github.com/mapbox/mapbox-gl-js/pull/9352)). - We are aware of an edge case in which points with wrapped coordinates (e.g. longitude -185) are not evaluated properly. See ([#9442](https://github.com/mapbox/mapbox-gl-js/issues/9442)) for more information. - An example of the `within` expression:<br>
  `"icon-opacity": ["case", ["==", ["within", "some-polygon"], true], 1,
["==", ["within", "some-polygon"], false], 0]`
- Map API functions such as `easeTo` and `flyTo` now support `padding: PaddingOptions` which lets developers shift a map's center of perspective when building floating sidebars ([#8638](https://github.com/mapbox/mapbox-gl-js/pull/8638))

### 🍏 Improvements

- Results from `queryRenderedFeatures` now have evaluated property values rather than raw expressions ([#9198](https://github.com/mapbox/mapbox-gl-js/pull/9198))
- Improve scaling of patterns used in `line-pattern` on all device resolutions and pixel ratios ([#9266](https://github.com/mapbox/mapbox-gl-js/pull/9266))
- Slightly improve GPU memory footprint ([#9377](https://github.com/mapbox/mapbox-gl-js/pull/9377))
- `LngLatBounds.extend` is more flexible because it now accepts objects with `lat` and `lon` properties as well as arrays of coordinates ([#9293](https://github.com/mapbox/mapbox-gl-js/pull/9293))
- Reduce bundle size and improve visual quality of `showTileBoundaries` debug text ([#9267](https://github.com/mapbox/mapbox-gl-js/pull/9267))

### 🐞 Bug fixes

- Correctly adjust patterns added with `addImage(id, image, pixelRatio)` by the asset pixel ratio, not the device pixel ratio ([#9372](https://github.com/mapbox/mapbox-gl-js/pull/9372))
- Allow needle argument to `in` expression to be false ([#9295](https://github.com/mapbox/mapbox-gl-js/pull/9295))
- Fix exception thrown when trying to set `feature-state` for a layer that has been removed, fixes [#8634](https://github.com/mapbox/mapbox-gl-js/issues/8634) ([#9305](https://github.com/mapbox/mapbox-gl-js/pull/9305))
- Fix a bug where maps were not displaying inside elements with `dir=rtl` ([#9332](https://github.com/mapbox/mapbox-gl-js/pull/9332))
- Fix a rendering error for very old versions of Chrome (ca. 2016) where text would appear much bigger than intended ([#9349](https://github.com/mapbox/mapbox-gl-js/pull/9349))
- Prevent exception resulting from `line-dash-array` of empty length ([#9385](https://github.com/mapbox/mapbox-gl-js/pull/9385))
- Fix a bug where `icon-image` expression that evaluates to an empty string (`''`) produced a warning ([#9380](https://github.com/mapbox/mapbox-gl-js/pull/9380))
- Fix a bug where certain `popup` methods threw errors when accessing the container element before it was created, fixes [#9429](https://github.com/mapbox/mapbox-gl-js/issues/9429)([#9433](https://github.com/mapbox/mapbox-gl-js/pull/9433))

## 1.8.1

- Fixed a bug where all labels showed up on a diagonal line on Windows when using an integrated Intel GPU from the Haswell generation ([#9327](https://github.com/mapbox/mapbox-gl-js/issues/9327), fixed by reverting [#9229](https://github.com/mapbox/mapbox-gl-js/pull/9229))

## 1.8.0

### ✨ Features and improvements

- Reduce size of line atlas by removing unused channels ([#9232](https://github.com/mapbox/mapbox-gl-js/pull/9232))
- Prevent empty buffers from being created for debug data when unused ([#9237](https://github.com/mapbox/mapbox-gl-js/pull/9237))
- Add space between distance and unit in scale control ([#9276](https://github.com/mapbox/mapbox-gl-js/pull/9276)) (h/t [gely](https://api.github.com/users/gely)) and ([#9284](https://github.com/mapbox/mapbox-gl-js/pull/9284)) (h/t [pakastin](https://api.github.com/users/pakastin))
- Add a `showAccuracyCircle` option to GeolocateControl that shows the accuracy of the user's location as a transparent circle. Mapbox GL JS will show this circle by default. ([#9253](https://github.com/mapbox/mapbox-gl-js/pull/9253)) (h/t [Meekohi](https://api.github.com/users/Meekohi))
- Implemented a new tile coverage algorithm to enable level-of-detail support in a future release ([#8975](https://github.com/mapbox/mapbox-gl-js/pull/8975))

### 🐞 Bug fixes

- `line-dasharray` is now ignored correctly when `line-pattern` is set ([#9189](https://github.com/mapbox/mapbox-gl-js/pull/9189))
- Fix line distances breaking gradient across tile boundaries ([#9220](https://github.com/mapbox/mapbox-gl-js/pull/9220))
- Fix a bug where lines with duplicate endpoints could disappear at zoom 18+ ([#9218](https://github.com/mapbox/mapbox-gl-js/pull/9218))
- Fix a bug where Ctrl-click to drag rotate the map was disabled if the Alt, Cmd or Windows key is also pressed ([#9203](https://github.com/mapbox/mapbox-gl-js/pull/9203))
- Pass errors to `getClusterExpansionZoom`, `getClusterChildren`, and `getClusterLeaves` callbacks ([#9251](https://github.com/mapbox/mapbox-gl-js/pull/9251))
- Fix a rendering performance regression ([#9261](https://github.com/mapbox/mapbox-gl-js/pull/9261))
- Fix visual artifact for `line-dasharray` ([#9246](https://github.com/mapbox/mapbox-gl-js/pull/9246))
- Fixed a bug in the GeolocateControl which resulted in an error when `trackUserLocation` was `false` and the control was removed before the Geolocation API had returned a location ([#9291](https://github.com/mapbox/mapbox-gl-js/pull/9291))
- Fix `promoteId` for line layers ([#9210](https://github.com/mapbox/mapbox-gl-js/pull/9210))
- Improve accuracy of distance calculations ([#9202](https://github.com/mapbox/mapbox-gl-js/pull/9202)) (h/t [Meekohi](https://api.github.com/users/Meekohi))

## 1.7.0

### ✨ Features

- Add `promoteId` option to use a feature property as ID for feature state ([#8987](https://github.com/mapbox/mapbox-gl-js/pull/8987))
- Add a new constructor option to `mapboxgl.Popup`, `closeOnMove`, that closes the popup when the map's position changes ([#9163](https://github.com/mapbox/mapbox-gl-js/pull/9163))
- Allow creating a map without a style (an empty one will be created automatically) (h/t [@stepankuzmin](https://github.com/stepankuzmin)) ([#8924](https://github.com/mapbox/mapbox-gl-js/pull/8924))
- `map.once()` now allows specifying a layer id as a third parameter making it consistent with `map.on()` ([#8875](https://github.com/mapbox/mapbox-gl-js/pull/8875))

### 🍏 Improvements

- Improve performance of raster layers on large screens ([#9050](https://github.com/mapbox/mapbox-gl-js/pull/9050))
- Improve performance for hillshade and raster layers by implementing a progressive enhancement that utilizes `ImageBitmap` and `OffscreenCanvas` ([#8845](https://github.com/mapbox/mapbox-gl-js/pull/8845))
- Improve performance for raster tile rendering by using the stencil buffer ([#9012](https://github.com/mapbox/mapbox-gl-js/pull/9012))
- Update `symbol-avoid-edges` documentation to acknowledge the existence of global collision detection ([#9157](https://github.com/mapbox/mapbox-gl-js/pull/9157))
- Remove reference to `in` function which has been replaced by the `in` expression ([#9102](https://github.com/mapbox/mapbox-gl-js/pull/9102))

### 🐞 Bug Fixes

- Change the type of tile id key to string to prevent hash collisions ([#8979](https://github.com/mapbox/mapbox-gl-js/pull/8979))
- Prevent changing bearing via URL hash when rotation is disabled ([#9156](https://github.com/mapbox/mapbox-gl-js/pull/9156))
- Fix URL hash with no bearing causing map to fail to load ([#9170](https://github.com/mapbox/mapbox-gl-js/pull/9170))
- Fix bug in `GeolocateControl` where multiple instances of the control on one page may result in the user location not being updated ([#9092](https://github.com/mapbox/mapbox-gl-js/pull/9092))
- Fix query `fill-extrusions` made from polygons with coincident points and polygons with less than four points ([#9138](https://github.com/mapbox/mapbox-gl-js/pull/9138))
- Fix bug where `symbol-sort-key` was not used for collisions that crossed tile boundaries ([#9054](https://github.com/mapbox/mapbox-gl-js/pull/9054))
- Fix bug in `DragRotateHandler._onMouseUp` getting stuck in drag/rotate ([#9137](https://github.com/mapbox/mapbox-gl-js/pull/9137))
- Fix "Click on Compass" on some mobile devices (add `clickTolerance` to `DragRotateHandler`) ([#9015](https://github.com/mapbox/mapbox-gl-js/pull/9015)) (h/t [Yanonix](https://github.com/Yanonix))

## 1.6.1

### 🐞 Bug Fixes

- Fix style validation error messages not being displayed ([#9073](https://github.com/mapbox/mapbox-gl-js/pull/9073))
- Fix deferred loading of rtl-text-plugin not working for labels created from GeoJSON sources ([#9091](https://github.com/mapbox/mapbox-gl-js/pull/9091))
- Fix RTL text not being rendered with the rtl-text-plugin on pages that don't allow `script-src: blob:` in their CSP.([#9122](https://github.com/mapbox/mapbox-gl-js/pull/9122))

## 1.6.0

### ✨ Features

- Add ability to insert images into text labels using an `image` expression within a `format` expression: `"text-field": ["format", "Some text", ["image", "my-image"], "some more text"]` ([#8904](https://github.com/mapbox/mapbox-gl-js/pull/8904))
- Add support for stretchable images (aka nine-part or nine-patch images). Stretchable images can be used with `icon-text-fit` to draw resized images with unstretched corners and borders. ([#8997](https://github.com/mapbox/mapbox-gl-js/pull/8997))
- Add `in` expression. It can check if a value is in an array (`["in", value, array]`) or a substring is in a string (`["in", substring, string]`) ([#8876](https://github.com/mapbox/mapbox-gl-js/pull/8876))
- Add `minPitch` and `maxPitch` map options ([#8834](https://github.com/mapbox/mapbox-gl-js/pull/8834))
- Add `rotation`, `rotationAlignment` and `pitchAlignment` options to markers ([#8836](https://github.com/mapbox/mapbox-gl-js/pull/8836)) (h/t [@dburnsii](https://github.com/dburnsii))
- Add methods to Popup to manipulate container class names ([#8759](https://github.com/mapbox/mapbox-gl-js/pull/8759)) (h/t [Ashot-KR](https://github.com/Ashot-KR))
- Add configurable inertia settings for panning (h/t [@aMoniker](https://github.com/aMoniker))) ([#8887](https://github.com/mapbox/mapbox-gl-js/pull/8887))
- Add ability to localize UI controls ([#8095](https://github.com/mapbox/mapbox-gl-js/pull/8095)) (h/t [@dmytro-gokun](https://github.com/dmytro-gokun))
- Add LatLngBounds.contains() method ([#7512](https://github.com/mapbox/mapbox-gl-js/issues/7512), fixed by [#8200](https://github.com/mapbox/mapbox-gl-js/pull/8200))
- Add option to load rtl-text-plugin lazily ([#8865](https://github.com/mapbox/mapbox-gl-js/pull/8865))
- Add `essential` parameter to AnimationOptions that can override `prefers-reduced-motion: reduce` ([#8743](https://github.com/mapbox/mapbox-gl-js/issues/8743), fixed by [#8883](https://github.com/mapbox/mapbox-gl-js/pull/8883))

### 🍏 Improvements

- Allow rendering full world smaller than 512px. To restore the previous limit call `map.setMinZoom(0)` ([#9028](https://github.com/mapbox/mapbox-gl-js/pull/9028))
- Add an es modules build for mapbox-gl-style-spec in dist/ ([#8247](https://github.com/mapbox/mapbox-gl-js/pull/8247)) (h/t [@ahocevar](https://github.com/ahocevar))
- Add 'image/webp,_/_' accept header to fetch/ajax image requests when webp supported ([#8262](https://github.com/mapbox/mapbox-gl-js/pull/8262))
- Improve documentation for setStyle, getStyle, and isStyleLoaded ([#8807](https://github.com/mapbox/mapbox-gl-js/pull/8807))

### 🐞 Bug Fixes

- Fix map rendering after addImage and removeImage are used to change a used image ([#9016](https://github.com/mapbox/mapbox-gl-js/pull/9016))
- Fix visibility of controls in High Contrast mode in IE ([#8874](https://github.com/mapbox/mapbox-gl-js/pull/8874))
- Fix customizable url hash string in IE 11 ([#8990](https://github.com/mapbox/mapbox-gl-js/pull/8990)) (h/t [pakastin](https://github.com/pakastin))
- Allow expression stops up to zoom 24 instead of 22 ([#8908](https://github.com/mapbox/mapbox-gl-js/pull/8908)) (h/t [nicholas-l](https://github.com/nicholas-l))
- Fix alignment of lines in really overscaled tiles ([#9024](https://github.com/mapbox/mapbox-gl-js/pull/9024))
- Fix `Failed to execute 'shaderSource' on 'WebGLRenderingContext'` errors ([#9017](https://github.com/mapbox/mapbox-gl-js/pull/9017))
- Make expression validation fail on NaN ([#8615](https://github.com/mapbox/mapbox-gl-js/pull/8615))
- Fix setLayerZoomRange bug that caused tiles to be re-requested ([#7865](https://github.com/mapbox/mapbox-gl-js/issues/7865), fixed by [#8854](https://github.com/mapbox/mapbox-gl-js/pull/8854))
- Fix `map.showTileBoundaries` rendering ([#7314](https://github.com/mapbox/mapbox-gl-js/pull/7314))
- Fix using `generateId` in conjunction with `cluster` in a GeoJSONSource ([#8223](https://github.com/mapbox/mapbox-gl-js/issues/8223), fixed by [#8945](https://github.com/mapbox/mapbox-gl-js/pull/8945))
- Fix opening popup on a marker from keyboard ([#6835](https://github.com/mapbox/mapbox-gl-js/pull/6835))
- Fix error thrown when request aborted ([#7614](https://github.com/mapbox/mapbox-gl-js/issues/7614), fixed by [#9021](https://github.com/mapbox/mapbox-gl-js/pull/9021))
- Fix attribution control when repeatedly removing and adding it ([#9052](https://github.com/mapbox/mapbox-gl-js/pull/9052))

## 1.5.1

This patch introduces two workarounds that address longstanding issues related to unbounded memory growth in Safari, including [#8771](https://github.com/mapbox/mapbox-gl-js/issues/8771) and [#4695](https://github.com/mapbox/mapbox-gl-js/issues/4695). We’ve identified two memory leaks in Safari: one in the [CacheStorage](https://developer.mozilla.org/en-US/docs/Web/API/CacheStorage) API, addressed by [#8956](https://github.com/mapbox/mapbox-gl-js/pull/8956), and one in transferring data between web workers through [Transferables](https://developer.mozilla.org/en-US/docs/Web/API/Transferable), addressed by [#9003](https://github.com/mapbox/mapbox-gl-js/pull/9003).

### 🍏 Improvements

- Implement workaround for memory leak in Safari when using the `CacheStorage` API. ([#8856](https://github.com/mapbox/mapbox-gl-js/pull/8956))
- Implement workaround for memory leak in Safari when using `Transferable` objects to transfer `ArrayBuffers` to WebWorkers. If GL-JS detects that it is running in Safari, the use of `Transferables` to transfer data to WebWorkers is disabled. ([#9003](https://github.com/mapbox/mapbox-gl-js/pull/9003))
- Improve animation performance when using `map.setData`. ([#8913](https://github.com/mapbox/mapbox-gl-js/pull/8913)) (h/t [msbarry](https://github.com/msbarry))

## 1.5.0

### ✨ Features

- Add disabled icon to GeolocateControl if user denies geolocation permission. [#8871](https://github.com/mapbox/mapbox-gl-js/pull/8871))
- Add `outofmaxbounds` event to GeolocateControl, which is emitted when the user is outside of `map.maxBounds` ([#8756](https://github.com/mapbox/mapbox-gl-js/pull/8756)) (h/t [MoradiDavijani](https://github.com/MoradiDavijani))
- Add `mapboxgl.getRTLTextPluginStatus()` to query the current status of the `rtl-text-plugin` to make it easier to allow clearing the plugin when necessary. (ref. [#7869](https://github.com/mapbox/mapbox-gl-js/issues/7869)) ([#8864](https://github.com/mapbox/mapbox-gl-js/pull/8864))
- Allow `hash` Map option to be set as a string, which sets the map hash in the url to a custom query parameter. ([#8603](https://github.com/mapbox/mapbox-gl-js/pull/8603)) (h/t [SebCorbin](https://github.com/SebCorbin))

### 🍏 Improvements

- Fade symbols faster when zooming out quickly, reducing overlap. ([#8628](https://github.com/mapbox/mapbox-gl-js/pull/8628))
- Reduce memory usage for vector tiles that contain long strings in feature properties. ([#8863](https://github.com/mapbox/mapbox-gl-js/pull/8863))

### 🐞 Bug Fixes

- Fix `text-variable-anchor` not trying multiple placements during collision with icons when `icon-text-fit` is enabled. ([#8803](https://github.com/mapbox/mapbox-gl-js/pull/8803))
- Fix `icon-text-fit` not properly respecting vertical labels. ([#8835](https://github.com/mapbox/mapbox-gl-js/pull/8835))
- Fix opacity interpolation for composition expressions. ([#8818](https://github.com/mapbox/mapbox-gl-js/pull/8818))
- Fix rotate and pitch events being fired at the same time. ([#8872](https://github.com/mapbox/mapbox-gl-js/pull/8872))
- Fix memory leaks that occurred during tile loading and map removal.([#8813](https://github.com/mapbox/mapbox-gl-js/pull/8813) and [#8850](https://github.com/mapbox/mapbox-gl-js/pull/8850))
- Fix web-worker transfer of `ArrayBuffers` in environments where `instanceof ArrayBuffer` fails.(e.g `cypress`) ([#8868](https://github.com/mapbox/mapbox-gl-js/pull/8868))

## 1.4.1

### 🐞 Bug Fixes

- Fix the way that `coalesce` handles the `image` operator so available images are rendered properly ([#8839](https://github.com/mapbox/mapbox-gl-js/pull/8839))
- Do not emit the `styleimagemissing` event for an empty string value ([#8840](https://github.com/mapbox/mapbox-gl-js/pull/8840))
- Fix serialization of `ResolvedImage` type so `*-pattern` properties work properly ([#8833](https://github.com/mapbox/mapbox-gl-js/pull/8833))

## 1.4.0

### ✨ Features

- Add `image` expression operator to determine image availability ([#8684](https://github.com/mapbox/mapbox-gl-js/pull/8684))
- Enable `text-offset` with variable label placement ([#8642](https://github.com/mapbox/mapbox-gl-js/pull/8642))

### 🍏 Improvements

- Faster loading and better look of raster terrain ([#8694](https://github.com/mapbox/mapbox-gl-js/pull/8694))
- Improved code documentation around resizing and {get/set}RenderedWorldCopies and more ([#8748](https://github.com/mapbox/mapbox-gl-js/pull/8748), [#8754](https://github.com/mapbox/mapbox-gl-js/pull/8754))
- Improve single vs. multi-touch zoom & pan interaction ([#7196](https://github.com/mapbox/mapbox-gl-js/issues/7196)) ([#8100](https://github.com/mapbox/mapbox-gl-js/pull/8100))

### 🐞 Bug fixes

- Fix rendering of `collisionBox` when `text-translate` or `icon-translate` is enabled ([#8659](https://github.com/mapbox/mapbox-gl-js/pull/8659))
- Fix `TypeError` when reloading a source and immediately removing the map ([#8711](https://github.com/mapbox/mapbox-gl-js/pull/8711))
- Adding tooltip to the geolocation control button ([#8735](https://github.com/mapbox/mapbox-gl-js/pull/8735)) (h/t [BAByrne](https://github.com/BAByrne))
- Add `originalEvent` property to NavigationControl events ([#8693](https://github.com/mapbox/mapbox-gl-js/pull/8693)) (h/t [stepankuzmin](https://github.com/stepankuzmin))
- Don't cancel follow mode in the GeolocateControl when resizing the map or rotating the screen ([#8736](https://github.com/mapbox/mapbox-gl-js/pull/8736))
- Fix error when calling `Popup#trackPointer` before setting its content or location ([#8757](https://github.com/mapbox/mapbox-gl-js/pull/8757)) (h/t [zxwandrew](https://github.com/zxwandrew))
- Respect newline characters when text-max-width is set to zero ([#8706](https://github.com/mapbox/mapbox-gl-js/pull/8706))
- Update earcut to v2.2.0 to fix polygon tessellation errors ([#8772](https://github.com/mapbox/mapbox-gl-js/pull/8772))
- Fix icon-fit with variable label placement ([#8755](https://github.com/mapbox/mapbox-gl-js/pull/8755))
- Icons stretched with `icon-text-fit` are now sized correctly ([#8741](https://github.com/mapbox/mapbox-gl-js/pull/8741))
- Collision detection for icons with `icon-text-fit` now works correctly ([#8741](https://github.com/mapbox/mapbox-gl-js/pull/8741))

## 1.3.2

- Fix a SecurityError in Firefox >= 69 when accessing the cache [#8780](https://github.com/mapbox/mapbox-gl-js/pull/8780)

## 1.3.1

### 🐞 Bug Fixes

- Fix a race condition that produced an error when a map was removed while reloading a source. [#8711](https://github.com/mapbox/mapbox-gl-js/pull/8711)
- Fix a race condition were `render` event was sometimes not fired after `load` event in IE11. [#8708](https://github.com/mapbox/mapbox-gl-js/pull/8708)

## 1.3.0

### 🍏 Features

- Introduce `text-writing-mode` symbol layer property to allow placing point labels vertically. [#8399](https://github.com/mapbox/mapbox-gl-js/pull/8399)
- Extend variable text placement to work when `text/icon-allow-overlap` is set to `true`. [#8620](https://github.com/mapbox/mapbox-gl-js/pull/8620)
- Allow `text-color` to be used in formatted expressions to be able to draw different parts of a label in different colors. [#8068](https://github.com/mapbox/mapbox-gl-js/pull/8068)

### ✨ Improvements

- Improve tile loading logic to cancel requests more aggressively, improving performance when zooming or panning quickly. [#8633](https://github.com/mapbox/mapbox-gl-js/pull/8633)
- Display outline on control buttons when focused (e.g. with a tab key) for better accessibility. [#8520](https://github.com/mapbox/mapbox-gl-js/pull/8520)
- Improve the shape of line round joins. [#8275](https://github.com/mapbox/mapbox-gl-js/pull/8275)
- Improve performance of processing line layers. [#8303](https://github.com/mapbox/mapbox-gl-js/pull/8303)
- Improve legibility of info displayed with `map.showTileBoundaries = true`. [#8380](https://github.com/mapbox/mapbox-gl-js/pull/8380) (h/t [@andrewharvey](https://github.com/andrewharvey))
- Add `MercatorCoordinate.meterInMercatorCoordinateUnits` method to make it easier to convert from meter units to coordinate values used in custom layers. [#8524](https://github.com/mapbox/mapbox-gl-js/pull/8524) (h/t [@andrewharvey](https://github.com/andrewharvey))
- Improve conversion of legacy filters with duplicate values. [#8542](https://github.com/mapbox/mapbox-gl-js/pull/8542)
- Move out documentation & examples website source to a separate `mapbox-gl-js-docs` repo. [#8582](https://github.com/mapbox/mapbox-gl-js/pull/8582)

### 🐞 Bug Fixes

- Fix a bug where local CJK fonts would switch to server-generated ones in overzoomed tiles. [#8657](https://github.com/mapbox/mapbox-gl-js/pull/8657)
- Fix precision issues in [deck.gl](https://deck.gl)-powered custom layers. [#8502](https://github.com/mapbox/mapbox-gl-js/pull/8502)
- Fix a bug where fill and line layers wouldn't render correctly over fill extrusions when coming from the same source. [#8661](https://github.com/mapbox/mapbox-gl-js/pull/8661)
- Fix map loading for documents loaded from Blob URLs. [#8612](https://github.com/mapbox/mapbox-gl-js/pull/8612)
- Fix classification of relative file:// URLs when in documents loaded from a file URL. [#8612](https://github.com/mapbox/mapbox-gl-js/pull/8612)
- Remove `esm` from package `dependencies` (so that it's not installed on `npm install mapbox-gl`). [#8586](https://github.com/mapbox/mapbox-gl-js/pull/8586) (h/t [@DatGreekChick](https://github.com/DatGreekChick))

## 1.2.1

### 🐞 Bug fixes

- Fix bug in `NavigationControl` compass button that prevented it from rotating with the map ([#8605](https://github.com/mapbox/mapbox-gl-js/pull/8605))

## 1.2.0

### Features and improvements

- Add `*-sort-key` layout property for circle, fill, and line layers, to dictate which features appear above others within a single layer([#8467](https://github.com/mapbox/mapbox-gl-js/pull/8467))
- Add ability to instantiate maps with specific access tokens ([#8364](https://github.com/mapbox/mapbox-gl-js/pull/8364))
- Accommodate `prefers-reduced-motion` settings in browser ([#8494](https://github.com/mapbox/mapbox-gl-js/pull/8494))
- Add Map `visualizePitch` option that tilts the compass as the map pitches ([#8208](https://github.com/mapbox/mapbox-gl-js/issues/8208), fixed by [#8296](https://github.com/mapbox/mapbox-gl-js/pull/8296)) (h/t [pakastin](https://github.com/pakastin))
- Make source options take precedence over TileJSON ([#8232](https://github.com/mapbox/mapbox-gl-js/pull/8232)) (h/t [jingsam](https://github.com/jingsam))
- Make requirements for text offset properties more precise ([#8418](https://github.com/mapbox/mapbox-gl-js/pull/8418))
- Expose `convertFilter` API in the style specification ([#8493](https://github.com/mapbox/mapbox-gl-js/pull/8493)

### Bug fixes

- Fix changes to `text-variable-anchor`, such that previous anchor positions would take precedence only if they are present in the updated array (considered a bug fix, but is technically a breaking change from previous behavior) ([#8473](https://github.com/mapbox/mapbox-gl-js/pull/8473))
- Fix rendering of opaque pass layers over heatmap and fill-extrusion layers ([#8440](https://github.com/mapbox/mapbox-gl-js/pull/8440))
- Fix rendering of extraneous vertical line in vector tiles ([#8477](https://github.com/mapbox/mapbox-gl-js/issues/8477), fixed by [#8479](https://github.com/mapbox/mapbox-gl-js/pull/8479))
- Turn off 'move' event listeners when removing a marker ([#8465](https://github.com/mapbox/mapbox-gl-js/pull/8465))
- Fix class toggling on navigation control for IE ([#8495](https://github.com/mapbox/mapbox-gl-js/pull/8495)) (h/t [@cs09g](https://github.com/cs09g))
- Fix background rotation hovering on geolocate control ([#8367](https://github.com/mapbox/mapbox-gl-js/pull/8367)) (h/t [GuillaumeGomez](https://github.com/GuillaumeGomez))
- Fix error in click events on markers where `startPos` is not defined ([#8462](https://github.com/mapbox/mapbox-gl-js/pull/8462)) (h/t [@msbarry](https://github.com/msbarry))
- Fix malformed urls when using custom `baseAPIURL` of a certain form ([#8466](https://github.com/mapbox/mapbox-gl-js/pull/8466))

## 1.1.1

### 🐞 Bug fixes

- Fix unbounded memory growth caused by failure to cancel requests to the cache ([#8472](https://github.com/mapbox/mapbox-gl-js/pull/8472))
- Fix unbounded memory growth caused by failure to cancel requests in IE ([#8481](https://github.com/mapbox/mapbox-gl-js/issues/8481))
- Fix performance of getting tiles from the cache ([#8489](https://github.com/mapbox/mapbox-gl-js/pull/8449))

## 1.1.0

### ✨ Minor features and improvements

- Improve line rendering performance by using a more compact line attributes layout ([#8306](https://github.com/mapbox/mapbox-gl-js/pull/8306))
- Improve data-driven symbol layers rendering performance ([#8295](https://github.com/mapbox/mapbox-gl-js/pull/8295))
- Add the ability to disable validation during `queryRenderedFeatures` and `querySourceFeatures` calls, as a performance optimization ([#8211](https://github.com/mapbox/mapbox-gl-js/pull/8211)) (h/t [gorshkov-leonid](https://github.com/gorshkov-leonid))
- Improve `setFilter` performance by caching keys in `groupByLayout` routine ([#8122](https://github.com/mapbox/mapbox-gl-js/pull/8122)) (h/t [vallendm](https://github.com/vallendm))
- Improve rendering of symbol layers with `symbol-z-order: viewport-y`, when icons are allowed to overlap but not text ([#8180](https://github.com/mapbox/mapbox-gl-js/pull/8180))
- Prefer breaking lines at a zero width space to allow better break point suggestions for Japanese labels ([#8255](https://github.com/mapbox/mapbox-gl-js/pull/8255))
- Add a `WebGLRenderingContext` argument to `onRemove` function of `CustomLayerInterface`, to allow direct cleanup of related context ([#8156](https://github.com/mapbox/mapbox-gl-js/pull/8156)) (h/t [ogiermaitre](https://github.com/ogiermaitre))
- Allow zoom speed customization by adding `setZoomRate` and `setWheelZoomRate` methods to `ScrollZoomHandler` ([#7863](https://github.com/mapbox/mapbox-gl-js/pull/7863)) (h/t [sf31](https://github.com/sf31))
- Add `trackPointer` method to `Popup` API that continuously repositions the popup to the mouse cursor when the cursor is within the map ([#7786](https://github.com/mapbox/mapbox-gl-js/pull/7786))
- Add `getElement` method to `Popup` to retrieve the popup's HTML element ([#8123](https://github.com/mapbox/mapbox-gl-js/pull/8123)) (h/t [@bravecow](https://github.com/bravecow))
- Add `fill-pattern` example to the documentation ([#8022](https://github.com/mapbox/mapbox-gl-js/pull/8022)) (h/t [@flawyte](https://github.com/flawyte))
- Update script detection for Unicode 12.1 ([#8158](https://github.com/mapbox/mapbox-gl-js/pull/8158))
- Add `nofollow` to Mapbox logo & "Improve this map" links ([#8106](https://github.com/mapbox/mapbox-gl-js/pull/8106)) (h/t [viniciuskneves](https://github.com/viniciuskneves))
- Include source name in invalid GeoJSON error ([#8113](https://github.com/mapbox/mapbox-gl-js/pull/8113)) (h/t [Zirak](https://github.com/Zirak))

### 🐞 Bug fixes

- Fix `updateImage` not working as expected in Chrome ([#8199](https://github.com/mapbox/mapbox-gl-js/pull/8199))
- Fix issues with double-tap zoom on touch devices ([#8086](https://github.com/mapbox/mapbox-gl-js/pull/8086))
- Fix duplication of `movestart` events when zooming ([#8259](https://github.com/mapbox/mapbox-gl-js/pull/8259)) (h/t [@bambielli-flex](https://github.com/bambielli-flex))
- Fix validation of `"format"` expression failing when options are provided ([#8339](https://github.com/mapbox/mapbox-gl-js/pull/8339))
- Fix `setPaintProperty` not working on `line-pattern` property ([#8289](https://github.com/mapbox/mapbox-gl-js/pull/8289))
- Fix the GL context being left in unpredictable states when using custom layers ([#8132](https://github.com/mapbox/mapbox-gl-js/pull/8132))
- Fix unnecessary updates to attribution control string ([#8082](https://github.com/mapbox/mapbox-gl-js/pull/8082)) (h/t [poletani](https://github.com/poletani))
- Fix bugs in `findStopLessThanOrEqualTo` algorithm ([#8134](https://github.com/mapbox/mapbox-gl-js/pull/8134)) (h/t [Mike96Angelo](https://github.com/Mike96Angelo))
- Fix map not displaying properly when inside an element with `text-align: center` ([#8227](https://github.com/mapbox/mapbox-gl-js/pull/8227)) (h/t [mc100s](https://github.com/mc100s))
- Clarify in documentation that `Popup#maxWidth` accepts all `max-width` CSS values ([#8312](https://github.com/mapbox/mapbox-gl-js/pull/8312)) (h/t [viniciuskneves](https://github.com/viniciuskneves))
- Fix location dot shadow not displaying ([#8119](https://github.com/mapbox/mapbox-gl-js/pull/8119)) (h/t [@bravecow](https://github.com/bravecow))
- Fix docs dev dependencies being mistakenly installed as package dependencies ([#8121](https://github.com/mapbox/mapbox-gl-js/pull/8121)) (h/t [@bravecow](https://github.com/bravecow))
- Various typo fixes ([#8230](https://github.com/mapbox/mapbox-gl-js/pull/8230), h/t [@erictheise](https://github.com/erictheise)) ([#8236](https://github.com/mapbox/mapbox-gl-js/pull/8236), h/t [@fredj](https://github.com/fredj))
- Fix geolocate button CSS ([#8367](https://github.com/mapbox/mapbox-gl-js/pull/8367), h/t [GuillaumeGomez](https://github.com/GuillaumeGomez))
- Fix caching for Mapbox tiles ([#8389](https://github.com/mapbox/mapbox-gl-js/pull/8389))

## 1.0.0

### ⚠️ Breaking changes

This release replaces the existing “map views” pricing model in favor of a “map load” model. Learn more in [a recent blog post about these changes](https://blog.mapbox.com/new-pricing-46b7c26166e7).

**By upgrading to this release, you are opting in to the new map loads pricing.**

**Why is this change being made?**

This change allows us to implement a more standardized and predictable method of billing GL JS map usage. You’ll be charged whenever your website or web application loads, not by when users pan and zoom around the map, incentivizing developers to create highly interactive map experiences. The new pricing structure also creates a significantly larger free tier to help developers get started building their applications with Mapbox tools while pay-as-you-go pricing and automatic volume discounts help your application scale with Mapbox. Session billing also aligns invoices with metrics web developers already track and makes it easier to compare usage with other mapping providers.

**What is changing?**

- Add SKU token to Mapbox API requests [#8276](https://github.com/mapbox/mapbox-gl-js/pull/8276)

When (and only when) loading tiles from a Mapbox API with a Mapbox access token set (`mapboxgl.accessToken`), a query parameter named `sku` will be added to all requests for vector, raster and raster-dem tiles. Every map instance uses a unique `sku` value, which is refreshed every 12 hours. The token itself is comprised of a token version (always “1”), a sku ID (always “01”) and a random 10-digit base-62 number. The purpose of the token is to allow for metering of map sessions on the server-side. A session lasts from a new map instantiation until the map is destroyed or 12 hours passes, whichever comes first.

For further information on the pricing changes, you can read our [blog post](https://blog.mapbox.com/new-pricing-46b7c26166e7) and check out our new [pricing page](https://www.mapbox.com/pricing), which has a price calculator. As always, you can also contact our team at [https://support.mapbox.com](https://support.mapbox.com).

## 0.54.1

### Bug fixes

- Fix unbounded memory growth caused by failure to cancel requests in IE ([#8481](https://github.com/mapbox/mapbox-gl-js/issues/8481))

## 0.54.0

### Breaking changes

- Turned `localIdeographFontFamily` map option on by default. This may change how CJK labels are rendered, but dramatically improves performance of CJK maps (because the browser no longer needs to download heavy amounts of font data from the server). Add `localIdeographFontFamily: false` to turn this off. [#8008](https://github.com/mapbox/mapbox-gl-js/pull/8008)
- Added `Popup` `maxWidth` option, set to `"240px"` by default. [#7906](https://github.com/mapbox/mapbox-gl-js/pull/7906)

### Major features

- Added support for updating and animating style images. [#7999](https://github.com/mapbox/mapbox-gl-js/pull/7999)
- Added support for generating style images dynamically (e.g. for drawing icons based on feature properties). [#7987](https://github.com/mapbox/mapbox-gl-js/pull/7987)
- Added antialiasing support for custom layers. [#7821](https://github.com/mapbox/mapbox-gl-js/pull/7821)
- Added a new `mapbox-gl-csp.js` bundle for strict CSP environments where `worker-src: blob` is disallowed. [#8044](https://github.com/mapbox/mapbox-gl-js/pull/8044)

### Minor features and improvements

- Improved performance of fill extrusions. [#7821](https://github.com/mapbox/mapbox-gl-js/pull/7821)
- Improved performance of symbol layers. [#7967](https://github.com/mapbox/mapbox-gl-js/pull/7967)
- Slightly improved rendering performance in general. [#7969](https://github.com/mapbox/mapbox-gl-js/pull/7969)
- Slightly improved performance of HTML markers. [#8018](https://github.com/mapbox/mapbox-gl-js/pull/8018)
- Improved diffing of styles with `"visibility": "visible"`. [#8005](https://github.com/mapbox/mapbox-gl-js/pull/8005)
- Improved zoom buttons to grey out when reaching min/max zoom. [#8023](https://github.com/mapbox/mapbox-gl-js/pull/8023)
- Added a title to fullscreen control button. [#8012](https://github.com/mapbox/mapbox-gl-js/pull/8012)
- Added `rel="noopener"` attributes to links that lead to external websites (such as Mapbox logo and OpenStreetMap edit link) for improved security. [#7914](https://github.com/mapbox/mapbox-gl-js/pull/7914)
- Added tile size info when `map.showTileBoundaries` is turned on. [#7963](https://github.com/mapbox/mapbox-gl-js/pull/7963)
- Significantly improved load times of the benchmark suite. [#8066](https://github.com/mapbox/mapbox-gl-js/pull/8066)
- Improved behavior of `canvasSource.pause` to be more reliable and able to render a single frame. [#8130](https://github.com/mapbox/mapbox-gl-js/pull/8130)

### Bug fixes

- Fixed a bug in Mac Safari 12+ where controls would disappear until you interact with the map. [#8193](https://github.com/mapbox/mapbox-gl-js/pull/8193)
- Fixed a memory leak when calling `source.setData(url)` many times. [#8035](https://github.com/mapbox/mapbox-gl-js/pull/8035)
- Fixed a bug where marker lost focus when dragging. [#7799](https://github.com/mapbox/mapbox-gl-js/pull/7799)
- Fixed a bug where `map.getCenter()` returned a reference to an internal `LngLat` object instead of cloning it, leading to potential mutability bugs. [#7922](https://github.com/mapbox/mapbox-gl-js/pull/7922)
- Fixed a bug where default HTML marker positioning was slightly off. [#8074](https://github.com/mapbox/mapbox-gl-js/pull/8074)
- Fixed a bug where adding a fill extrusion layer for non-polygon layers would lead to visual artifacts. [#7685](https://github.com/mapbox/mapbox-gl-js/pull/7685)
- Fixed intermittent Flow failures on CI. [#8061](https://github.com/mapbox/mapbox-gl-js/pull/8061)
- Fixed a bug where calling `Map#removeFeatureState` does not remove the state from some tile zooms [#8087](https://github.com/mapbox/mapbox-gl-js/pull/8087)
- Fixed a bug where `removeFeatureState` didn't work on features with `id` equal to `0`. [#8150](https://github.com/mapbox/mapbox-gl-js/pull/8150) (h/t [jutaz](https://github.com/jutaz))

## 0.53.1

### Bug fixes

- Turn off telemetry for Mapbox Atlas ([#7945](https://github.com/mapbox/mapbox-gl-js/pull/7945))
- Fix order of 3D features in query results (fix [#7883](https://github.com/mapbox/mapbox-gl-js/issues/7883)) ([#7953](https://github.com/mapbox/mapbox-gl-js/pull/7953))
- Fix RemovePaintState benchmarks ([#7930](https://github.com/mapbox/mapbox-gl-js/pull/7930))

## 0.53.0

### Features and improvements

- Enable `fill-extrusion` querying with ray picking ([#7499](https://github.com/mapbox/mapbox-gl-js/pull/7499))
- Add `clusterProperties` option for aggregated cluster properties ([#2412](https://github.com/mapbox/mapbox-gl-js/issues/2412), fixed by [#7584](https://github.com/mapbox/mapbox-gl-js/pull/7584))
- Allow initial map bounds to be adjusted with `fitBounds` options. ([#7681](https://github.com/mapbox/mapbox-gl-js/pull/7681)) (h/t [@elyobo](https://github.com/elyobo))
- Remove popups on `Map#remove` ([#7749](https://github.com/mapbox/mapbox-gl-js/pull/7749)) (h/t [@andycalder](https://github.com/andycalder))
- Add `Map#removeFeatureState` ([#7761](https://github.com/mapbox/mapbox-gl-js/pull/7761))
- Add `number-format` expression ([#7626](https://github.com/mapbox/mapbox-gl-js/pull/7626))
- Add `symbol-sort-key` style property ([#7678](https://github.com/mapbox/mapbox-gl-js/pull/7678))

### Bug fixes

- Upgrades Earcut to fix a rare bug in rendering polygons that contain a coincident chain of holes ([#7806](https://github.com/mapbox/mapbox-gl-js/issues/7806), fixed by [#7878](https://github.com/mapbox/mapbox-gl-js/pull/7878))
- Allow `file://` protocol in XHR requests for Cordova/Ionic/etc ([#7818](https://github.com/mapbox/mapbox-gl-js/pull/7818))
- Correctly handle WebP images in Edge 18 ([#7687](https://github.com/mapbox/mapbox-gl-js/pull/7687))
- Fix bug which mistakenly requested WebP images in browsers that do not support WebP ([#7817](https://github.com/mapbox/mapbox-gl-js/pull/7817)) ([#7819](https://github.com/mapbox/mapbox-gl-js/pull/7819))
- Fix images not being aborted when dequeued ([#7655](https://github.com/mapbox/mapbox-gl-js/pull/7655))
- Fix DEM layer memory leak ([#7690](https://github.com/mapbox/mapbox-gl-js/issues/7690), fixed by [#7691](https://github.com/mapbox/mapbox-gl-js/pull/7691))
- Set correct color state before rendering custom layer ([#7711](https://github.com/mapbox/mapbox-gl-js/pull/7711))
- Set `LngLat.toBounds()` default radius to 0 ([#7722](https://github.com/mapbox/mapbox-gl-js/issues/7722), fixed by [#7723](https://github.com/mapbox/mapbox-gl-js/pull/7723)) (h/t [@cherniavskii](https://github.com/cherniavskii))
- Fix race condition in `feature-state` dependent layers ([#7523](https://github.com/mapbox/mapbox-gl-js/issues/7523), fixed by [#7790](https://github.com/mapbox/mapbox-gl-js/pull/7790))
- Prevent `map.repaint` from mistakenly enabling continuous repaints ([#7667](https://github.com/mapbox/mapbox-gl-js/pull/7667))
- Prevent map shaking while zooming in on raster tiles ([#7426](https://github.com/mapbox/mapbox-gl-js/pull/7426))
- Fix query point translation for multi-point geometry ([#6833](https://github.com/mapbox/mapbox-gl-js/issues/6833), fixed by [#7581](https://github.com/mapbox/mapbox-gl-js/pull/7581))

## 0.52.0

### Breaking changes

- Canonicalize tile urls to `mapbox://` urls so they can be transformed with `config.API_URL` ([#7594](https://github.com/mapbox/mapbox-gl-js/pull/7594))

### Features and improvements

- Add getter and setter for `config.API_URL` ([#7594](https://github.com/mapbox/mapbox-gl-js/pull/7594))
- Allow user to define element other than map container for full screen control ([#7548](https://github.com/mapbox/mapbox-gl-js/pull/7548))
- Add validation option to style setters ([#7604](https://github.com/mapbox/mapbox-gl-js/pull/7604))
- Add 'idle' event: fires when no further rendering is expected without further interaction. ([#7625](https://github.com/mapbox/mapbox-gl-js/pull/7625))

### Bug fixes

- Fire error when map.getLayoutProperty references missing layer ([#7537](https://github.com/mapbox/mapbox-gl-js/issues/7537), fixed by [#7539](https://github.com/mapbox/mapbox-gl-js/pull/7539))
- Fix shaky sprites when zooming with scrolling ([#7558](https://github.com/mapbox/mapbox-gl-js/pull/7558))
- Fix layout problems in attribution control ([#7608](https://github.com/mapbox/mapbox-gl-js/pull/7608)) (h/t [lucaswoj](https://github.com/lucaswoj))
- Fixes resetting map's pitch to 0 if initial bounds is set ([#7617](https://github.com/mapbox/mapbox-gl-js/pull/7617)) (h/t [stepankuzmin](https://github.com/stepankuzmin))
- Fix occasional failure to load images after multiple image request abortions [#7641](https://github.com/mapbox/mapbox-gl-js/pull/7641)
- Update repo url to correct one ([#7486](https://github.com/mapbox/mapbox-gl-js/pull/7486)) (h/t [nicholas-l](https://github.com/nicholas-l))
- Fix bug where symbols where sometimes not rendered immediately ([#7610](https://github.com/mapbox/mapbox-gl-js/pull/7610))
- Fix bug where cameraForBounds returns incorrect CameraOptions with asymmetrical padding/offset ([#7517](https://github.com/mapbox/mapbox-gl-js/issues/7517), fixed by [#7518](https://github.com/mapbox/mapbox-gl-js/pull/7518)) (h/t [mike-marcacci](https://github.com/mike-marcacci))
- Use diff+patch approach to map.setStyle when the parameter is a URL ([#4025](https://github.com/mapbox/mapbox-gl-js/issues/4025), fixed by [#7562](https://github.com/mapbox/mapbox-gl-js/pull/7562))
- Begin touch zoom immediately when rotation disabled ([#7582](https://github.com/mapbox/mapbox-gl-js/pull/7582)) (h/t [msbarry](https://github.com/msbarry))
- Fix symbol rendering under opaque fill layers ([#7612](https://github.com/mapbox/mapbox-gl-js/pull/7612))
- Fix shaking by aligning raster sources to pixel grid only when map is idle ([#7426](https://github.com/mapbox/mapbox-gl-js/pull/7426))
- Fix raster layers in Edge 18 by disabling it's incomplete WebP support ([#7687](https://github.com/mapbox/mapbox-gl-js/pull/7687))
- Fix memory leak in hillshade layer ([#7691](https://github.com/mapbox/mapbox-gl-js/pull/7691))
- Fix disappearing custom layers ([#7711](https://github.com/mapbox/mapbox-gl-js/pull/7711))

## 0.51.0

November 7, 2018

### ✨ Features and improvements

- Add initial bounds as map constructor option ([#5518](https://github.com/mapbox/mapbox-gl-js/pull/5518)) (h/t [stepankuzmin](https://github.com/stepankuzmin))
- Improve performance on machines with > 8 cores ([#7407](https://github.com/mapbox/mapbox-gl-js/issues/7407), fixed by [#7430](https://github.com/mapbox/mapbox-gl-js/pull/7430))
- Add `MercatorCoordinate` type ([#7488](https://github.com/mapbox/mapbox-gl-js/pull/7488))
- Allow browser-native `contextmenu` to be enabled ([#2301](https://github.com/mapbox/mapbox-gl-js/issues/2301), fixed by [#7369](https://github.com/mapbox/mapbox-gl-js/pull/7369))
- Add an unminified production build to the NPM package ([#7403](https://github.com/mapbox/mapbox-gl-js/pull/7403))
- Add support for `LngLat` conversion from `{lat, lon}` ([#7507](https://github.com/mapbox/mapbox-gl-js/pull/7507)) (h/t [@bfrengley](https://github.com/bfrengley))
- Add tooltips for navigation controls ([#7373](https://github.com/mapbox/mapbox-gl-js/pull/7373))
- Show attribution only for used sources ([#7384](https://github.com/mapbox/mapbox-gl-js/pull/7384))
- Add telemetry event to log map loads ([#7431](https://github.com/mapbox/mapbox-gl-js/pull/7431))
- **Tighten style validation**
  - Disallow expressions as stop values ([#7396](https://github.com/mapbox/mapbox-gl-js/pull/7396))
  - Disallow `feature-state` expressions in filters ([#7366](https://github.com/mapbox/mapbox-gl-js/pull/7366))

### 🐛 Bug fixes

- Fix for GeoJSON geometries not working when coincident with tile boundaries([#7436](https://github.com/mapbox/mapbox-gl-js/issues/7436), fixed by [#7448](https://github.com/mapbox/mapbox-gl-js/pull/7448))
- Fix depth buffer-related rendering issues on some Android devices. ([#7471](https://github.com/mapbox/mapbox-gl-js/pull/7471))
- Fix positioning of compact attribution strings ([#7444](https://github.com/mapbox/mapbox-gl-js/pull/7444), [#7445](https://github.com/mapbox/mapbox-gl-js/pull/7445), and [#7391](https://github.com/mapbox/mapbox-gl-js/pull/7391))
- Fix an issue with removing markers in mouse event callbacks ([#7442](https://github.com/mapbox/mapbox-gl-js/pull/7442)) (h/t [vbud](https://github.com/vbud))
- Remove controls before destroying a map ([#7479](https://github.com/mapbox/mapbox-gl-js/pull/7479))
- Fix display of Scale control values < 1 ([#7469](https://github.com/mapbox/mapbox-gl-js/pull/7469)) (h/t [MichaelHedman](https://github.com/MichaelHedman))
- Fix an error when using location `hash` within iframes in IE11 ([#7411](https://github.com/mapbox/mapbox-gl-js/pull/7411))
- Fix depth mode usage in custom layers ([#7432](https://github.com/mapbox/mapbox-gl-js/pull/7432)) (h/t [markusjohnsson](https://github.com/markusjohnsson))
- Fix an issue with shaky sprite images during scroll zooms ([#7558](https://github.com/mapbox/mapbox-gl-js/pull/7558))

## 0.50.0

October 10, 2018

### ✨ Features and improvements

- 🎉 Add Custom Layers that can be rendered into with user-provided WebGL code ([#7039](https://github.com/mapbox/mapbox-gl-js/pull/7039))
- Add WebGL face culling for increased performance ([#7178](https://github.com/mapbox/mapbox-gl-js/pull/7178))
- Improve speed of expression evaluation ([#7334](https://github.com/mapbox/mapbox-gl-js/pull/7334))
- Automatically coerce to string for `concat` expression and `text-field` property ([#6190](https://github.com/mapbox/mapbox-gl-js/issues/6190), fixed by [#7280](https://github.com/mapbox/mapbox-gl-js/pull/7280))
- Add `fill-extrusion-vertical-gradient` property for controlling shading of fill extrusions ([#5768](https://github.com/mapbox/mapbox-gl-js/issues/5768), fixed by [#6841](https://github.com/mapbox/mapbox-gl-js/pull/6841))
- Add update functionality for images provided via `ImageSource` ([#4050](https://github.com/mapbox/mapbox-gl-js/issues/4050), fixed by [#7342](https://github.com/mapbox/mapbox-gl-js/pull/7342)) (h/t [@dcervelli](https://github.com/dcervelli))

### 🐛 Bug fixes

- **Expressions**
  - Fix expressions that use `log2` and `log10` in IE11 ([#7318](https://github.com/mapbox/mapbox-gl-js/issues/7318), fixed by [#7320](https://github.com/mapbox/mapbox-gl-js/pull/7320))
  - Fix `let` expression stripping expected type during parsing ([#7300](https://github.com/mapbox/mapbox-gl-js/issues/7300), fixed by [#7301](https://github.com/mapbox/mapbox-gl-js/pull/7301))
  - Fix superfluous wrapping of literals in `literal` expression ([#7336](https://github.com/mapbox/mapbox-gl-js/issues/7336), fixed by [#7337](https://github.com/mapbox/mapbox-gl-js/pull/7337))
  - Allow calling `to-color` on values that are already of type `Color` ([#7260](https://github.com/mapbox/mapbox-gl-js/pull/7260))
  - Fix `to-array` for empty arrays (([#7261](https://github.com/mapbox/mapbox-gl-js/pull/7261)))
  - Fix identity functions for `text-field` when using formatted text ([#7351](https://github.com/mapbox/mapbox-gl-js/pull/7351))
  - Fix coercion of `null` to `0` in `to-number` expression ([#7083](https://github.com/mapbox/mapbox-gl-js/issues/7083), fixed by [#7274](https://github.com/mapbox/mapbox-gl-js/pull/7274))
- **Canvas source**
  - Fix missing repeats of `CanvasSource` when it crosses the antimeridian ([#7273](https://github.com/mapbox/mapbox-gl-js/pull/7273))
  - Fix `CanvasSource` not respecting alpha values set on `canvas` element ([#7302](https://github.com/mapbox/mapbox-gl-js/issues/7302), fixed by [#7309](https://github.com/mapbox/mapbox-gl-js/pull/7309))
- **Rendering**
  - Fix rendering of fill extrusions with really high heights ([#7292](https://github.com/mapbox/mapbox-gl-js/pull/7292))
  - Fix an error where the map state wouldn't return to `loaded` after certain runtime styling changes when there were errored tiles in the viewport ([#7355](https://github.com/mapbox/mapbox-gl-js/pull/7355))
  - Fix errors when rendering symbol layers without symbols ([#7241](https://github.com/mapbox/mapbox-gl-js/issues/7241), fixed by [#7253](https://github.com/mapbox/mapbox-gl-js/pull/7253))
  - Don't fade in symbols with `*-allow-overlap: true` when panning into the viewport ([#7172](https://github.com/mapbox/mapbox-gl-js/issues/7172), fixed by[#7244](https://github.com/mapbox/mapbox-gl-js/pull/7244))
- **Library**
  - Fix disambiguation for `mouseover` event ([#7295](https://github.com/mapbox/mapbox-gl-js/issues/7295), fixed by [#7299](https://github.com/mapbox/mapbox-gl-js/pull/7299))
  - Fix silent failure of `getImage` if an SVG is requested ([#7312](https://github.com/mapbox/mapbox-gl-js/issues/7312), fixed by [#7313](https://github.com/mapbox/mapbox-gl-js/pull/7313))
  - Fix empty control group box shadow ([#7303](https://github.com/mapbox/mapbox-gl-js/issues/7303), fixed by [#7304](https://github.com/mapbox/mapbox-gl-js/pull/7304)) (h/t [Duder-onomy](https://github.com/Duder-onomy))
  - Fixed an issue where a wrong timestamp was sent for Mapbox turnstile events ([#7381](https://github.com/mapbox/mapbox-gl-js/pull/7381))
  - Fixed a bug that lead to attribution not showing up correctly in Internet Explorer ([#3945](https://github.com/mapbox/mapbox-gl-js/issues/3945), fixed by [#7391](https://github.com/mapbox/mapbox-gl-js/pull/7391))

## 0.49.0

September 6, 2018

### ⚠️ Breaking changes

- Use `client{Height/Width}` instead of `offset{Height/Width}` for map canvas sizing ([#6848](https://github.com/mapbox/mapbox-gl-js/issues/6848), fixed by [#7128](https://github.com/mapbox/mapbox-gl-js/pull/7128))

### 🐛 Bug fixes

- Fix [Top Issues list](https://mapbox.github.io/top-issues/#!mapbox/mapbox-gl-js) for mapbox-gl-js ([#7108](https://github.com/mapbox/mapbox-gl-js/issues/7108), fixed by [#7112](https://github.com/mapbox/mapbox-gl-js/pull/7112))
- Fix bug in which symbols with `icon-allow-overlap: true, text-allow-overlap: true, text-optional: false` would show icons when they shouldn't ([#7041](https://github.com/mapbox/mapbox-gl-js/pull/7041))
- Fix bug where the map would not stop at the exact zoom level requested by Map#FlyTo ([#7222](https://github.com/mapbox/mapbox-gl-js/issues/7222)) ([#7223](https://github.com/mapbox/mapbox-gl-js/pull/7223)) (h/t [@benoitbzl](https://github.com/benoitbzl))
- Keep map centered on the center point of a multi-touch gesture when zooming ([#6722](https://github.com/mapbox/mapbox-gl-js/issues/6722)) ([#7191](https://github.com/mapbox/mapbox-gl-js/pull/7191)) (h/t [pakastin](https://github.com/pakastin))
- Update the style-spec's old `gl-style-migrate` script to include conversion of legacy functions and filters to their expression equivalents ([#6927](https://github.com/mapbox/mapbox-gl-js/issues/6927), fixed by [#7095](https://github.com/mapbox/mapbox-gl-js/pull/7095))
- Fix `icon-size` for small data-driven values ([#7125](https://github.com/mapbox/mapbox-gl-js/pull/7125))
- Fix bug in the way AJAX requests load local files on iOS web view ([#6610](https://github.com/mapbox/mapbox-gl-js/pull/6610)) (h/t [oscarfonts](https://github.com/oscarfonts))
- Fix bug in which canvas sources would not render in world wrapped tiles at the edge of the viewport ([#7271]https://github.com/mapbox/mapbox-gl-js/issues/7271), fixed by [#7273](https://github.com/mapbox/mapbox-gl-js/pull/7273))

### ✨ Features and improvements

- Performance updates:
  - Improve time to first render by updating how feature ID maps are transferred to the main thread ([#7110](https://github.com/mapbox/mapbox-gl-js/issues/7110), fixed by [#7132](https://github.com/mapbox/mapbox-gl-js/pull/7132))
  - Reduce size of JSON transmitted from worker thread to main thread ([#7124](https://github.com/mapbox/mapbox-gl-js/pull/7124))
  - Improve image/glyph atlas packing algorithm ([#7171](https://github.com/mapbox/mapbox-gl-js/pull/7171))
  - Use murmur hash on symbol instance keys to reduce worker transfer costs ([#7127](https://github.com/mapbox/mapbox-gl-js/pull/7127))
- Add GL state management for uniforms ([#6018](https://github.com/mapbox/mapbox-gl-js/pull/6018))
- Add `symbol-z-order` symbol layout property to style spec ([#7219](https://github.com/mapbox/mapbox-gl-js/pull/7219))
- Implement data-driven styling support for `*-pattern properties` ([#6289](https://github.com/mapbox/mapbox-gl-js/pull/6289))
- Add `Map#fitScreenCoordinates` which fits viewport to two points, similar to `Map#fitBounds` but uses screen coordinates and supports non-zero map bearings ([#6894](https://github.com/mapbox/mapbox-gl-js/pull/6894))
- Re-implement LAB/HSL color space interpolation for expressions ([#5326](https://github.com/mapbox/mapbox-gl-js/issues/5326), fixed by [#7123](https://github.com/mapbox/mapbox-gl-js/pull/7123))
- Enable benchmark testing for Mapbox styles ([#7047](https://github.com/mapbox/mapbox-gl-js/pull/7047))
- Allow `Map#setFeatureState` and `Map#getFeatureState` to accept numeric IDs ([#7106](https://github.com/mapbox/mapbox-gl-js/pull/7106)) (h/t [@bfrengley](https://github.com/bfrengley))

## 0.48.0

August 16, 2018

### ⚠️ Breaking changes

- Treat tiles that error with status 404 as empty renderable tiles to prevent rendering duplicate features in some sparse tilesets ([#6803](https://github.com/mapbox/mapbox-gl-js/pull/6803))

### 🐛 Bug fixes

- Fix issue where `text-max-angle` property was being calculated incorrectly internally, causing potential rendering errors when `"symbol-placement": line`
- Require `feature.id` when using `Map#setFeatureState` ([#6974](https://github.com/mapbox/mapbox-gl-js/pull/6974))
- Fix issue with removing the `GeolocateControl` when user location is being used ([#6977](https://github.com/mapbox/mapbox-gl-js/pull/6977)) (h/t [sergei-zelinsky](https://github.com/sergei-zelinsky))
- Fix memory leak caused by a failure to remove all controls added to the map ([#7042](https://github.com/mapbox/mapbox-gl-js/pull/7042))
- Fix bug where the build would fail when using mapbox-gl webpack 2 and UglifyJSPlugin ([#4359](https://github.com/mapbox/mapbox-gl-js/issues/4359), fixed by [#6956](https://api.github.com/repos/mapbox/mapbox-gl-js/pulls/6956))
- Fix bug where fitBounds called with coordinates outside the bounds of Web Mercator resulted in uncaught error ([#6906](https://github.com/mapbox/mapbox-gl-js/issues/6906), fixed by [#6918](https://api.github.com/repos/mapbox/mapbox-gl-js/pulls/6918))
- Fix bug wherein `Map#querySourceFeatures` was returning bad results on zooms > maxZoom ([#7061](https://github.com/mapbox/mapbox-gl-js/pull/7061))
- Relax typing for equality and order expressions ([#6459](https://github.com/mapbox/mapbox-gl-js/issues/6459), fixed by [#6961](https://api.github.com/repos/mapbox/mapbox-gl-js/pulls/6961))
- Fix bug where `queryPadding` for all layers in a source was set by the first layer, causing incorrect querying on other layers and, in some cases, incorrect firing of events associated with individual layers ([#6909](https://github.com/mapbox/mapbox-gl-js/pull/6909))

### ✨ Features and improvements

- Performance Improvements:
  - Stop unnecessary serialization of symbol source features. ([#7013](https://github.com/mapbox/mapbox-gl-js/pull/7013))
  - Optimize calculation for getting visible tile coordinates ([#6998](https://github.com/mapbox/mapbox-gl-js/pull/6998))
  - Improve performance of creating `{Glyph/Image}Atlas`es ([#7091](https://github.com/mapbox/mapbox-gl-js/pull/7091))
  - Optimize and simplify tile retention logic ([#6995](https://github.com/mapbox/mapbox-gl-js/pull/6995))
- Add a user turnstile event for users accessing Mapbox APIs ([#6980](https://github.com/mapbox/mapbox-gl-js/pull/6980))
- Add support for autogenerating feature ids for GeoJSON sources so they can be used more easily with the `Map#setFeatureState` API ([#7043](https://www.github.com/mapbox/mapbox-gl-js/pull/7043))) ([#7091](https://github.com/mapbox/mapbox-gl-js/pull/7091))
- Add ability to style symbol layers labels with multiple fonts and text sizes via `"format"` expression ([#6994](https://www.github.com/mapbox/mapbox-gl-js/pull/6994))
- Add customAttribution option to AttributionControl ([#7033](https://github.com/mapbox/mapbox-gl-js/pull/7033)) (h/t [mklopets](https://github.com/mklopets))
- Publish Flow type definitions alongside compiled bundle ([#7079](https://api.github.com/repos/mapbox/mapbox-gl-js/pulls/7079))
- Introduce symbol cross fading when crossing integer zoom levels to prevent labels from disappearing before newly loaded tiles' labels can be rendered ([#6951](https://github.com/mapbox/mapbox-gl-js/pull/6951))
- Improvements in label collision detection ([#6925](https://api.github.com/repos/mapbox/mapbox-gl-js/pulls/6925)))

## 0.47.0

### ✨ Features and improvements

- Add configurable drag pan threshold ([#6809](https://github.com/mapbox/mapbox-gl-js/pull/6809)) (h/t [msbarry](https://github.com/msbarry))
- Add `raster-resampling` raster paint property ([#6411](https://github.com/mapbox/mapbox-gl-js/pull/6411)) (h/t [@andrewharvey](https://github.com/andrewharvey))
- Add `symbol-placement: line-center` ([#6821](https://github.com/mapbox/mapbox-gl-js/pull/6821))
- Add methods for inspecting GeoJSON clusters ([#3318](https://github.com/mapbox/mapbox-gl-js/issues/3318), fixed by [#6829](https://github.com/mapbox/mapbox-gl-js/pull/6829))
- Add warning to geolocate control when unsupported ([#6923](https://github.com/mapbox/mapbox-gl-js/pull/6923)) (h/t [@aendrew](https://github.com/aendrew))
- Upgrade geojson-vt to 3.1.4 ([#6942](https://github.com/mapbox/mapbox-gl-js/pull/6942))
- Include link to license in compiled bundle ([#6975](https://github.com/mapbox/mapbox-gl-js/pull/6975))

### 🐛 Bug fixes

- Use updateData instead of re-creating buffers for repopulated paint arrays ([#6853](https://github.com/mapbox/mapbox-gl-js/pull/6853))
- Fix ScrollZoom handler setting tr.zoom = NaN ([#6924](https://github.com/mapbox/mapbox-gl-js/pull/6924))
  - Failed to invert matrix error ([#6486](https://github.com/mapbox/mapbox-gl-js/issues/6486), fixed by [#6924](https://github.com/mapbox/mapbox-gl-js/pull/6924))
  - Fixing matrix errors ([#6782](https://github.com/mapbox/mapbox-gl-js/issues/6782), fixed by [#6924](https://github.com/mapbox/mapbox-gl-js/pull/6924))
- Fix heatmap tile clipping when layers are ordered above it ([#6806](https://github.com/mapbox/mapbox-gl-js/issues/6806), fixed by [#6807](https://github.com/mapbox/mapbox-gl-js/pull/6807))
- Fix video source in safari (macOS and iOS) ([#6443](https://github.com/mapbox/mapbox-gl-js/issues/6443), fixed by [#6811](https://github.com/mapbox/mapbox-gl-js/pull/6811))
- Do not reload errored tiles ([#6813](https://github.com/mapbox/mapbox-gl-js/pull/6813))
- Fix send / remove timing bug in Dispatcher ([#6756](https://github.com/mapbox/mapbox-gl-js/pull/6756), fixed by [#6826](https://github.com/mapbox/mapbox-gl-js/pull/6826))
- Fix flyTo not zooming to exact given zoom ([#6828](https://github.com/mapbox/mapbox-gl-js/pull/6828))
- Don't stop animation on map resize ([#6636](https://github.com/mapbox/mapbox-gl-js/pull/6636))
- Fix map.getBounds() with rotated map ([#6875](https://github.com/mapbox/mapbox-gl-js/pull/6875)) (h/t [zoltan-mihalyi](https://github.com/zoltan-mihalyi))
- Support collators in feature filter expressions. ([#6929](https://github.com/mapbox/mapbox-gl-js/pull/6929))
- Fix Webpack production mode compatibility ([#6981](https://github.com/mapbox/mapbox-gl-js/pull/6981))

## 0.46.0

### ⚠️ Breaking changes

- Align implicit type casting behavior of `match` expressions with with `case/==` ([#6684](https://github.com/mapbox/mapbox-gl-js/pull/6684))

### ✨ Features and improvements

- :tada: Add `Map#setFeatureState` and `feature-state` expression to support interactive styling ([#6263](https://github.com/mapbox/mapbox-gl-js/pull/6263))
- Create draggable `Marker` with `setDraggable` ([#6687](https://github.com/mapbox/mapbox-gl-js/pull/6687))
- Add `Map#listImages` for listing all currently active sprites/images ([#6381](https://github.com/mapbox/mapbox-gl-js/issues/6381))
- Add "crossSourceCollisions" option to disable cross-source collision detection ([#6566](https://github.com/mapbox/mapbox-gl-js/pull/6566))
- Handle `text/icon-rotate` for symbols with `symbol-placement: point` ([#6075](https://github.com/mapbox/mapbox-gl-js/issues/6075))
- Automatically compact Mapbox wordmark on narrow maps. ([#4282](https://github.com/mapbox/mapbox-gl-js/issues/4282)) (h/t [@andrewharvey](https://github.com/andrewharvey))
- Only show compacted AttributionControl on interactive displays ([#6506](https://github.com/mapbox/mapbox-gl-js/pull/6506)) (h/t [@andrewharvey](https://github.com/andrewharvey))
- Use postcss to inline svg files into css, reduce size of mapbox-gl.css ([#6513](https://github.com/mapbox/mapbox-gl-js/pull/6513)) (h/t [@andrewharvey](https://github.com/andrewharvey))
- Add support for GeoJSON attribution ([#6364](https://github.com/mapbox/mapbox-gl-js/pull/6364)) (h/t [@andrewharvey](https://github.com/andrewharvey))
- Add instructions for running individual unit and render tests ([#6686](https://github.com/mapbox/mapbox-gl-js/pull/6686))
- Make Map constructor fail if WebGL init fails. ([#6744](https://github.com/mapbox/mapbox-gl-js/pull/6744)) (h/t [uforic](https://github.com/uforic))
- Add browser fallback code for `collectResourceTiming: true` in web workers ([#6721](https://github.com/mapbox/mapbox-gl-js/pull/6721))
- Remove ignored usage of gl.lineWidth ([#5541](https://github.com/mapbox/mapbox-gl-js/pull/5541))
- Split new bounds calculation out of fitBounds into new method ([#6683](https://github.com/mapbox/mapbox-gl-js/pull/6683))
- Allow integration tests to be organized in an arbitrarily deep directory structure ([#3920](https://github.com/mapbox/mapbox-gl-js/issues/3920))
- Make "Missing Mapbox GL JS CSS" a console warning ([#5786](https://github.com/mapbox/mapbox-gl-js/issues/5786))
- Add rel="noopener" to Mapbox attribution link. ([#6729](https://github.com/mapbox/mapbox-gl-js/pull/6729)) (h/t [gorbypark](https://github.com/gorbypark))
- Update to deep equality check in example code ([#6599](https://github.com/mapbox/mapbox-gl-js/pull/6599)) (h/t [jonsadka](https://github.com/jonsadka))
- Upgrades!
  - Upgrade ESM dependency to ^3.0.39 ([#6750](https://github.com/mapbox/mapbox-gl-js/pull/6750))
  - Ditch gl-matrix fork in favor of the original package ([#6751](https://github.com/mapbox/mapbox-gl-js/pull/6751))
  - Update to latest sinon ([#6771](https://github.com/mapbox/mapbox-gl-js/pull/6771))
  - Upgrade to Flow 0.69 ([#6594](https://github.com/mapbox/mapbox-gl-js/pull/6594))
  - Update to mapbox-gl-supported 1.4.0 ([#6773](https://github.com/mapbox/mapbox-gl-js/pull/6773))

### 🐛 Bug fixes

- `collectResourceTiming: true` generates error on iOS9 Safari, IE 11 ([#6690](https://github.com/mapbox/mapbox-gl-js/issues/6690))
- Fix PopupOptions flow type declarations ([#6670](https://github.com/mapbox/mapbox-gl-js/pull/6670)) (h/t [TimPetricola](https://github.com/TimPetricola))
- Add className option to Popup constructor ([#6502](https://github.com/mapbox/mapbox-gl-js/pull/6502)) (h/t [Ashot-KR](https://github.com/Ashot-KR))
- GeoJSON MultiLineStrings with `lineMetrics=true` only rendered first line ([#6649](https://github.com/mapbox/mapbox-gl-js/issues/6649))
- Provide target property for mouseenter/over/leave/out events ([#6623](https://github.com/mapbox/mapbox-gl-js/issues/6623))
- Don't break on sources whose name contains "." ([#6660](https://github.com/mapbox/mapbox-gl-js/issues/6660))
- Rotate and pitch with navigationControl broke in v0.45 ([#6650](https://github.com/mapbox/mapbox-gl-js/issues/6650))
- Zero-width lines remained visible ([#6769](https://github.com/mapbox/mapbox-gl-js/pull/6769))
- Heatmaps inappropriately clipped at tile boundaries ([#6806](https://github.com/mapbox/mapbox-gl-js/issues/6806))
- Use named exports for style-spec entrypoint module ([#6601](https://github.com/mapbox/mapbox-gl-js/issues/6601)
- Don't fire click event if default is prevented on mousedown for a drag event ([#6697](https://github.com/mapbox/mapbox-gl-js/pull/6697), fixes [#6642](https://github.com/mapbox/mapbox-gl-js/issues/6642))
- Double clicking to zoom in breaks map dragging/panning in Edge ([#6740](https://github.com/mapbox/mapbox-gl-js/issues/6740)) (h/t [GUI](https://github.com/GUI))
- \*-transition properties cannot be set with setPaintProperty() ([#6706](https://github.com/mapbox/mapbox-gl-js/issues/6706))
- Marker with `a` element does not open the url when clicked ([#6730](https://github.com/mapbox/mapbox-gl-js/issues/6730))
- `setRTLTextPlugin` fails with relative URLs ([#6719](https://github.com/mapbox/mapbox-gl-js/issues/6719))
- Collision detection incorrect for symbol layers that share the same layout properties ([#6548](https://github.com/mapbox/mapbox-gl-js/pull/6548))
- Fix a possible crash when calling queryRenderedFeatures after querySourceFeatures
  ([#6559](https://github.com/mapbox/mapbox-gl-js/pull/6559))
- Fix a collision detection issue that could cause labels to temporarily be placed too densely during rapid panning ([#5654](https://github.com/mapbox/mapbox-gl-js/issues/5654))

## 0.45.0

### ⚠️ Breaking changes

- `Evented#fire` and `Evented#listens` are now marked as private. Though `Evented` is still exported, and `fire` and `listens` are still functional, we encourage you to seek alternatives; a future version may remove their API accessibility or change its behavior. If you are writing a class that needs event emitting functionality, consider using [`EventEmitter`](https://nodejs.org/api/events.html#events_class_eventemitter) or similar libraries instead.
- The `"to-string"` expression operator now converts `null` to an empty string rather than to `"null"`. [#6534](https://github.com/mapbox/mapbox-gl-js/pull/6534)

### ✨ Features and improvements

- :rainbow: Add `line-gradient` property [#6303](https://github.com/mapbox/mapbox-gl-js/pull/6303)
- Add `abs`, `round`, `floor`, and `ceil` expression operators [#6496](https://github.com/mapbox/mapbox-gl-js/pull/6496)
- Add `collator` expression for controlling case and diacritic sensitivity in string comparisons [#6270](https://github.com/mapbox/mapbox-gl-js/pull/6270)
  - Rename `caseSensitive` and `diacriticSensitive` expressions to `case-sensitive` and `diacritic-sensitive` for consistency [#6598](https://github.com/mapbox/mapbox-gl-js/pull/6598)
  - Prevent `collator` expressions for evaluating as constant to account for potential environment-specific differences in expression evaluation [#6596](https://github.com/mapbox/mapbox-gl-js/pull/6596)
- Add CSS linting to test suite (h/t [@jasonbarry](https://github.com/jasonbarry))) [#6071](https://github.com/mapbox/mapbox-gl-js/pull/6071)
- Add support for configurable maxzoom in `raster-dem` tilesets [#6103](https://github.com/mapbox/mapbox-gl-js/pull/6103)
- Add `Map#isZooming` and `Map#isRotating` methods [#6128](https://github.com/mapbox/mapbox-gl-js/pull/6128), [#6183](https://github.com/mapbox/mapbox-gl-js/pull/6183)
- Add support for Mapzen Terrarium tiles in `raster-dem` sources [#6110](https://github.com/mapbox/mapbox-gl-js/pull/6110)
- Add `preventDefault` method on `mousedown`, `touchstart`, and `dblclick` events [#6218](https://github.com/mapbox/mapbox-gl-js/pull/6218)
- Add `originalEvent` property on `zoomend` and `moveend` for user-initiated scroll events (h/t [@stepankuzmin](https://github.com/stepankuzmin))) [#6175](https://github.com/mapbox/mapbox-gl-js/pull/6175)
- Accept arguments of type `value` in [`"length"` expressions](https://www.mapbox.com/mapbox-gl-js/style-spec/#expressions-length) [#6244](https://github.com/mapbox/mapbox-gl-js/pull/6244)
- Introduce `MapWheelEvent`[#6237](https://github.com/mapbox/mapbox-gl-js/pull/6237)
- Add setter for `ScaleControl` units (h/t [@ryanhamley](https://github.com/ryanhamley))) [#6138](https://github.com/mapbox/mapbox-gl-js/pull/6138), [#6274](https://github.com/mapbox/mapbox-gl-js/pull/6274)
- Add `open` event for `Popup` [#6311](https://github.com/mapbox/mapbox-gl-js/pull/6311)
- Explicit `"object"` type assertions are no longer required when using expressions [#6235](https://github.com/mapbox/mapbox-gl-js/pull/6235)
- Add `anchor` option to `Marker` [#6350](https://github.com/mapbox/mapbox-gl-js/pull/6350)
- `HTMLElement` is now passed to `Marker` as part of the `options` object, but the old function signature is still supported for backwards compatibility [#6356](https://github.com/mapbox/mapbox-gl-js/pull/6356)
- Add support for custom colors when using the default `Marker` SVG element (h/t [@andrewharvey](https://github.com/andrewharvey))) [#6416](https://github.com/mapbox/mapbox-gl-js/pull/6416)
- Allow `CanvasSource` initialization from `HTMLElement` [#6424](https://github.com/mapbox/mapbox-gl-js/pull/6424)
- Add `is-supported-script` expression [#6260](https://github.com/mapbox/mapbox-gl-js/pull/6260)

### 🐛 Bug fixes

- Align `raster-dem` tiles to pixel grid to eliminate blurry rendering on some devices [#6059](https://github.com/mapbox/mapbox-gl-js/pull/6059)
- Fix label collision circle debug drawing on overzoomed tiles [#6073](https://github.com/mapbox/mapbox-gl-js/pull/6073)
- Improve error reporting for some failed requests [#6126](https://github.com/mapbox/mapbox-gl-js/pull/6126), [#6032](https://github.com/mapbox/mapbox-gl-js/pull/6032)
- Fix several `Map#queryRenderedFeatures` bugs:
  - account for `{text, icon}-offset` when querying[#6135](https://github.com/mapbox/mapbox-gl-js/pull/6135)
  - correctly query features that extend across tile boundaries [#5756](https://github.com/mapbox/mapbox-gl-js/pull/6283)
  - fix querying of `circle` layer features with `-pitch-scaling: 'viewport'` or `-pitch-alignment: 'map'` [#6036](https://github.com/mapbox/mapbox-gl-js/pull/6036)
  - eliminate flicker effects when using query results to set a hover effect by switching from tile-based to viewport-based symbol querying [#6497](https://github.com/mapbox/mapbox-gl-js/pull/6497)
- Preserve browser history state when updating the `Map` hash [#6140](https://github.com/mapbox/mapbox-gl-js/pull/6140)
- Fix undefined behavior when `Map#addLayer` is invoked with an `id` of a preexisting layer [#6147](https://github.com/mapbox/mapbox-gl-js/pull/6147)
- Fix bug where `icon-image` would not be rendered if `text-field` is an empty string [#6164](https://github.com/mapbox/mapbox-gl-js/pull/6164)
- Ensure all camera methods fire `rotatestart` and `rotateend` events [#6187](https://github.com/mapbox/mapbox-gl-js/pull/6187)
- Always hide duplicate labels [#6166](https://github.com/mapbox/mapbox-gl-js/pull/6166)
- Fix `DragHandler` bugs where a left-button mouse click would end a right-button drag rotate and a drag gesture would not end if the control key is down on `mouseup` [#6193](https://github.com/mapbox/mapbox-gl-js/pull/6193)
- Add support for calling `{DragPanHandler, DragRotateHandler}#disable` while a gesture is in progress [#6232](https://github.com/mapbox/mapbox-gl-js/pull/6232)
- Fix `GeolocateControl` user location dot sizing when `Map`'s `<div>` inherits `box-sizing: border-box;` (h/t [@andrewharvey](https://github.com/andrewharvey))) [#6227](https://github.com/mapbox/mapbox-gl-js/pull/6232)
- Fix bug causing an off-by-one error in `array` expression error messages (h/t [@drewbo](https://github.com/drewbo))) [#6269](https://github.com/mapbox/mapbox-gl-js/pull/6269)
- Improve error message when an invalid access token triggers a 401 error [#6283](https://github.com/mapbox/mapbox-gl-js/pull/6283)
- Fix bug where lines with `line-width` larger than the sprite height of the `line-pattern` property would render other sprite images [#6246](https://github.com/mapbox/mapbox-gl-js/pull/6246)
- Fix broken touch events for `DragPanHandler` on mobile using Edge (note that zoom/rotate/pitch handlers still do not support Edge touch events [#1928](https://github.com/mapbox/mapbox-gl-js/pull/1928)) [#6325](https://github.com/mapbox/mapbox-gl-js/pull/6325)
- Fix race condition in `VectorTileWorkerSource#reloadTile` causing a rendering timeout [#6308](https://github.com/mapbox/mapbox-gl-js/issues/6308)
- Fix bug causing redundant `gl.stencilFunc` calls due to incorrect state checking (h/t [@yangdonglai](https://github.com/yangdonglai))) [#6330](https://github.com/mapbox/mapbox-gl-js/pull/6330)
- Fix bug where `mousedown` or `touchstart` would cancel camera animations in non-interactive maps [#6338](https://github.com/mapbox/mapbox-gl-js/pull/6338)
- Fix bug causing a full-screen flicker when the map is pitched and a symbol layer uses non-zero `text-translate` [#6365](https://github.com/mapbox/mapbox-gl-js/issues/6365)
- Fix bug in `to-rgba` expression causing division by zero [#6388](https://github.com/mapbox/mapbox-gl-js/pull/6388)
- Fix bug in cross-fading for `*-pattern` properties with non-integer zoom stops [#6430](https://github.com/mapbox/mapbox-gl-js/pull/6430)
- Fix bug where calling `Map#remove` on a map with constructor option `hash: true` throws an error (h/t [@allthesignals](https://github.com/allthesignals))) [#6490](https://github.com/mapbox/mapbox-gl-js/pull/6497)
- Fix bug causing flickering when panning across the anti-meridian [#6438](https://github.com/mapbox/mapbox-gl-js/pull/6438)
- Fix error when using tiles of non-power-of-two size [#6444](https://github.com/mapbox/mapbox-gl-js/pull/6444)
- Fix bug causing `Map#moveLayer(layerId, beforeId)` to remove the layer when `layerId === beforeId` [#6542](https://github.com/mapbox/mapbox-gl-js/pull/6542)

* Fix Rollup build for style-spec module [#6575](https://github.com/mapbox/mapbox-gl-js/pull/6575)
* Fix bug causing `Map#querySourceFeatures` to throw an `Uncaught TypeError`(https://github.com/mapbox/mapbox-gl-js/pull/6555)
* Fix issue where label collision detection was inaccurate for some symbol layers that shared layout properties with another layer [#6558](https://github.com/mapbox/mapbox-gl-js/pull/6558)
* Restore `target` property for `mouse{enter,over,leave,out}` events [#6623](https://github.com/mapbox/mapbox-gl-js/pull/6623)

## 0.44.2

### 🐛 Bug fixes

- Workaround a breaking change in Safari causing page to scroll/zoom in response to user actions intended to pan/zoom the map [#6095](https://github.com/mapbox/mapbox-gl-js/issues/6095). (N.B., not to be confused with the workaround from April 2017 dealing with the same breaking change in Chrome [#4259](https://github.com/mapbox/mapbox-gl-js/issues/6095). See also https://github.com/WICG/interventions/issues/18, https://bugs.webkit.org/show_bug.cgi?id=182521, https://bugs.chromium.org/p/chromium/issues/detail?id=639227 .)

## 0.44.1

### 🐛 Bug fixes

- Fix bug causing features from symbol layers to be omitted from `map.queryRenderedFeatures()` [#6074](https://github.com/mapbox/mapbox-gl-js/issues/6074)
- Fix error triggered by simultaneous scroll-zooming and drag-panning. [#6106](https://github.com/mapbox/mapbox-gl-js/issues/6106)
- Fix bug wherein drag-panning failed to resume after a brief pause [#6063](https://github.com/mapbox/mapbox-gl-js/issues/6063)

## 0.44.0

### ✨ Features and improvements

- The CSP policy of a page using mapbox-gl-js no longer needs to include `script-src 'unsafe-eval'` [#559](https://github.com/mapbox/mapbox-gl-js/issues/559)
- Add `LngLatBounds#isEmpty()` method [#5917](https://github.com/mapbox/mapbox-gl-js/pull/5917)
- Updated to flow 0.62.0 [#5923](https://github.com/mapbox/mapbox-gl-js/issues/5923)
- Make compass and zoom controls optional ([#5348](https://github.com/mapbox/mapbox-gl-js/pull/5348)) (h/t [@matijs](https://github.com/matijs)))
- Add `collectResourceTiming` option to the enable collection of [Resource Timing](https://developer.mozilla.org/en-US/docs/Web/API/Resource_Timing_API/Using_the_Resource_Timing_API) data for requests that are made from Web Workers. ([#5948](https://github.com/mapbox/mapbox-gl-js/issues/5948))
- Improve user location dot appearance across browsers ([#5498](https://github.com/mapbox/mapbox-gl-js/pull/5498)) (h/t [@jasonbarry](https://github.com/jasonbarry)))

### 🐛 Bug fixes

- Fix error triggered by `==` and `!=` expressions [#5947](https://github.com/mapbox/mapbox-gl-js/issues/5947)
- Image sources honor `renderWorldCopies` [#5932](https://github.com/mapbox/mapbox-gl-js/pull/5932)
- Fix transitions to default fill-outline-color [#5953](https://github.com/mapbox/mapbox-gl-js/issues/5953)
- Fix transitions for light properties [#5982](https://github.com/mapbox/mapbox-gl-js/issues/5982)
- Fix minor symbol collisions on pitched maps [#5913](https://github.com/mapbox/mapbox-gl-js/pull/5913)
- Fix memory leaks after `Map#remove()` [#5943](https://github.com/mapbox/mapbox-gl-js/pull/5943), [#5951](https://github.com/mapbox/mapbox-gl-js/pull/5951)
- Fix bug wherein `GeoJSONSource#setData()` caused labels to fade out and back in ([#6002](https://github.com/mapbox/mapbox-gl-js/issues/6002))
- Fix bug that could cause incorrect collisions for labels placed very near to each other at low zoom levels ([#5993](https://github.com/mapbox/mapbox-gl-js/issues/5993))
- Fix bug causing `move` events to be fired out of sync with actual map movements ([#6005](https://github.com/mapbox/mapbox-gl-js/pull/6005))
- Fix bug wherein `Map` did not fire `mouseover` events ([#6000](https://github.com/mapbox/mapbox-gl-js/pull/6000)] (h/t [@jay-manday](https://github.com/jay-manday)))
- Fix bug causing blurry rendering of raster tiles ([#4552](https://github.com/mapbox/mapbox-gl-js/issues/4552))
- Fix potential memory leak caused by removing layers ([#5995](https://github.com/mapbox/mapbox-gl-js/issues/5995))
- Fix bug causing attribution icon to appear incorrectly in compact maps not using Mapbox data ([#6042](https://github.com/mapbox/mapbox-gl-js/pull/6042))
- Fix positioning of default marker element ([#6012](https://github.com/mapbox/mapbox-gl-js/pull/6012)) (h/t [@andrewharvey](https://github.com/andrewharvey)))

## 0.43.0 (December 21, 2017)

### ⚠️ Breaking changes

- It is now an error to attempt to remove a source that is in use [#5562](https://github.com/mapbox/mapbox-gl-js/pull/5562)
- It is now an error if the layer specified by the `before` parameter to `moveLayer` does not exist [#5679](https://github.com/mapbox/mapbox-gl-js/pull/5679)
- `"colorSpace": "hcl"` now uses shortest-path interpolation for hue [#5811](https://github.com/mapbox/mapbox-gl-js/issues/5811)

### ✨ Features and improvements

- Introduce client-side hillshading with `raster-dem` source type and `hillshade` layer type [#5286](https://github.com/mapbox/mapbox-gl-js/pull/5286)
- GeoJSON sources take 2x less memory and generate tiles 20%–100% faster [#5799](https://github.com/mapbox/mapbox-gl-js/pull/5799)
- Enable data-driven values for text-font [#5698](https://github.com/mapbox/mapbox-gl-js/pull/5698)
- Enable data-driven values for heatmap-radius [#5898](https://github.com/mapbox/mapbox-gl-js/pull/5898)
- Add getter and setter for offset on marker [#5759](https://github.com/mapbox/mapbox-gl-js/pull/5759)
- Add `Map#hasImage` [#5775](https://github.com/mapbox/mapbox-gl-js/pull/5775)
- Improve typing for `==` and `!=` expressions [#5840](https://github.com/mapbox/mapbox-gl-js/pull/5840)
- Made `coalesce` expressions more useful [#5755](https://github.com/mapbox/mapbox-gl-js/issues/5755)
- Enable implicit type assertions for array types [#5738](https://github.com/mapbox/mapbox-gl-js/pull/5738)
- Improve hash control precision [#5767](https://github.com/mapbox/mapbox-gl-js/pull/5767)
- `supported()` now returns false on old IE 11 versions that don't support Web Worker blob URLs [#5801](https://github.com/mapbox/mapbox-gl-js/pull/5801)
- Remove flow globals TileJSON and Transferable [#5668](https://github.com/mapbox/mapbox-gl-js/pull/5668)
- Improve performance of image, video, and canvas sources [#5845](https://github.com/mapbox/mapbox-gl-js/pull/5845)

### 🐛 Bug fixes

- Fix popups and markers lag during pan animation [#4670](https://github.com/mapbox/mapbox-gl-js/issues/4670)
- Fix fading of symbol layers caused by setData [#5716](https://github.com/mapbox/mapbox-gl-js/issues/5716)
- Fix behavior of `to-rgba` and `rgba` expressions [#5778](https://github.com/mapbox/mapbox-gl-js/pull/5778), [#5866](https://github.com/mapbox/mapbox-gl-js/pull/5866)
- Fix cross-fading of `*-pattern` and `line-dasharray` [#5791](https://github.com/mapbox/mapbox-gl-js/pull/5791)
- Fix `colorSpace` function property [#5843](https://github.com/mapbox/mapbox-gl-js/pull/5843)
- Fix style diffing when changing GeoJSON source properties [#5731](https://github.com/mapbox/mapbox-gl-js/issues/5731)
- Fix missing labels when zooming out from overzoomed tile [#5827](https://github.com/mapbox/mapbox-gl-js/issues/5827)
- Fix missing labels when zooming out and quickly using setData [#5837](https://github.com/mapbox/mapbox-gl-js/issues/5837)
- Handle NaN as input to step and interpolate expressions [#5757](https://github.com/mapbox/mapbox-gl-js/pull/5757)
- Clone property values on input and output [#5806](https://github.com/mapbox/mapbox-gl-js/pull/5806)
- Bump geojson-rewind dependency [#5769](https://github.com/mapbox/mapbox-gl-js/pull/5769)
- Allow setting Marker's popup before LngLat [#5893](https://github.com/mapbox/mapbox-gl-js/pull/5893)

## 0.42.2 (November 21, 2017)

### 🐛 Bug fixes

- Add box-sizing to the "mapboxgl-ctrl-scale"-class [#5715](https://github.com/mapbox/mapbox-gl-js/pull/5715)
- Fix rendering in Safari [#5712](https://github.com/mapbox/mapbox-gl-js/issues/5712)
- Fix "Cannot read property 'hasTransition' of undefined" error [#5714](https://github.com/mapbox/mapbox-gl-js/issues/5714)
- Fix misplaced raster tiles [#5713](https://github.com/mapbox/mapbox-gl-js/issues/5713)
- Fix raster tile fading [#5722](https://github.com/mapbox/mapbox-gl-js/issues/5722)
- Ensure that an unset filter is undefined rather than null [#5727](https://github.com/mapbox/mapbox-gl-js/pull/5727)
- Restore pitch-with-rotate to nav control [#5725](https://github.com/mapbox/mapbox-gl-js/pull/5725)
- Validate container option in map constructor [#5695](https://github.com/mapbox/mapbox-gl-js/pull/5695)
- Fix queryRenderedFeatures behavior for features displayed in multiple layers [#5172](https://github.com/mapbox/mapbox-gl-js/issues/5172)

## 0.42.1 (November 17, 2017)

### 🐛 Bug fixes

- Workaround for map flashing bug on Chrome 62+ with Intel Iris Graphics 6100 cards [#5704](https://github.com/mapbox/mapbox-gl-js/pull/5704)
- Rerender map when `map.showCollisionBoxes` is set to `false` [#5673](https://github.com/mapbox/mapbox-gl-js/pull/5673)
- Fix transitions from property default values [#5682](https://github.com/mapbox/mapbox-gl-js/pull/5682)
- Fix runtime updating of `heatmap-color` [#5682](https://github.com/mapbox/mapbox-gl-js/pull/5682)
- Fix mobile Safari `history.replaceState` error [#5613](https://github.com/mapbox/mapbox-gl-js/pull/5613)

### ✨ Features and improvements

- Provide default element for Marker class [#5661](https://github.com/mapbox/mapbox-gl-js/pull/5661)

## 0.42.0 (November 10, 2017)

### ⚠️ Breaking changes

- Require that `heatmap-color` use expressions instead of stop functions [#5624](https://github.com/mapbox/mapbox-gl-js/issues/5624)
- Remove support for validating and migrating v6 styles
- Remove support for validating v7 styles [#5604](https://github.com/mapbox/mapbox-gl-js/pull/5604)
- Remove support for including `{tokens}` in expressions for `text-field` and `icon-image` [#5599](https://github.com/mapbox/mapbox-gl-js/issues/5599)
- Split `curve` expression into `step` and `interpolate` expressions [#5542](https://github.com/mapbox/mapbox-gl-js/pull/5542)
- Disallow interpolation in expressions for `line-dasharray` [#5519](https://github.com/mapbox/mapbox-gl-js/pull/5519)

### ✨ Features and improvements

- Improve label collision detection [#5150](https://github.com/mapbox/mapbox-gl-js/pull/5150)
  - Labels from different sources will now collide with each other
  - Collisions caused by rotation and pitch are now smoothly transitioned with a fade
  - Improved algorithm for fewer erroneous collisions, denser label placement, and greater label stability during rotation
- Add `sqrt` expression [#5493](https://github.com/mapbox/mapbox-gl-js/pull/5493)

### 🐛 Bug fixes and error reporting improvements

- Fix viewport calculations for `fitBounds` when both zooming and padding change [#4846](https://github.com/mapbox/mapbox-gl-js/issues/4846)
- Fix WebGL "range out of bounds for buffer" error caused by sorted symbol layers [#5620](https://github.com/mapbox/mapbox-gl-js/issues/5620)
- Fix symbol fading across tile reloads [#5491](https://github.com/mapbox/mapbox-gl-js/issues/5491)
- Change tile rendering order to better match GL Native [#5601](https://github.com/mapbox/mapbox-gl-js/pull/5601)
- Ensure no errors are triggered when calling `queryRenderedFeatures` on a heatmap layer [#5594](https://github.com/mapbox/mapbox-gl-js/pull/5594)
- Fix bug causing `queryRenderedSymbols` to return results from different sources [#5554](https://github.com/mapbox/mapbox-gl-js/issues/5554)
- Fix CJK rendering issues [#5544](https://github.com/mapbox/mapbox-gl-js/issues/5544), [#5546](https://github.com/mapbox/mapbox-gl-js/issues/5546)
- Account for `circle-stroke-width` in `queryRenderedFeatures` [#5514](https://github.com/mapbox/mapbox-gl-js/pull/5514)
- Fix rendering of fill layers atop raster layers [#5513](https://github.com/mapbox/mapbox-gl-js/pull/5513)
- Fix rendering of circle layers with a `circle-stroke-opacity` of 0 [#5496](https://github.com/mapbox/mapbox-gl-js/issues/5496)
- Fix memory leak caused by actor callbacks [#5443](https://github.com/mapbox/mapbox-gl-js/issues/5443)
- Fix source cache size for raster sources with tile sizes other than 512px [#4313](https://github.com/mapbox/mapbox-gl-js/issues/4313)
- Validate that zoom expressions only appear at the top level of an expression [#5609](https://github.com/mapbox/mapbox-gl-js/issues/5609)
- Validate that step and interpolate expressions don't have any duplicate stops [#5605](https://github.com/mapbox/mapbox-gl-js/issues/5605)
- Fix rendering for `icon-text-fit` with a data-driven `text-size` [#5632](https://github.com/mapbox/mapbox-gl-js/pull/5632)
- Improve validation to catch uses of deprecated function syntax [#5667](https://github.com/mapbox/mapbox-gl-js/pull/5667)
- Permit altitude coordinates in `position` field in GeoJSON [#5608](https://github.com/mapbox/mapbox-gl-js/pull/5608)

## 0.41.0 (October 11, 2017)

### :warning: Breaking changes

- Removed support for paint classes [#3643](https://github.com/mapbox/mapbox-gl-js/pull/3643). Instead, use runtime styling APIs or `Map#setStyle`.
- Reverted the `canvas` source `contextType` option added in 0.40.0 [#5449](https://github.com/mapbox/mapbox-gl-js/pull/5449)

### :bug: Bug fixes

- Clip raster tiles to avoid tile overlap [#5105](https://github.com/mapbox/mapbox-gl-js/pull/5105)
- Guard for offset edgecase in flyTo [#5331](https://github.com/mapbox/mapbox-gl-js/pull/5331)
- Ensure the map is updated after the sprite loads [#5367](https://github.com/mapbox/mapbox-gl-js/pull/5367)
- Limit animation duration on flyTo with maxDuration option [#5349](https://github.com/mapbox/mapbox-gl-js/pull/5349)
- Make double-tapping on make zoom in by a factor of 2 on iOS [#5274](https://github.com/mapbox/mapbox-gl-js/pull/5274)
- Fix rendering error with translucent raster tiles [#5380](https://github.com/mapbox/mapbox-gl-js/pull/5380)
- Error if invalid 'before' argument is passed to Map#addLayer [#5401](https://github.com/mapbox/mapbox-gl-js/pull/5401)
- Revert CanvasSource intermediary image buffer fix [#5449](https://github.com/mapbox/mapbox-gl-js/pull/5449)

### :sparkles: Features and improvements

- Use setData operation when diffing geojson sources [#5332](https://github.com/mapbox/mapbox-gl-js/pull/5332)
- Return early from draw calls on layers where opacity=0 [#5429](https://github.com/mapbox/mapbox-gl-js/pull/5429)
- A [heatmap](https://www.mapbox.com/mapbox-gl-js/example/heatmap-layer/) layer type is now available. This layer type allows you to visualize and explore massive datasets of points, reflecting the shape and density of data well while also looking beautiful. See [the blog post](https://blog.mapbox.com/sneak-peek-at-heatmaps-in-mapbox-gl-73b41d4b16ae) for further details.
  ![heatmap screenshot](https://cdn-images-1.medium.com/max/1600/1*Dme5MAgdA3pYdTRHUQzvLw.png)
- The value of a style property or filter can now be an [expression](https://www.mapbox.com/mapbox-gl-js/style-spec/#expressions). Expressions are a way of doing data-driven and zoom-driven styling that provides more flexibility and control, and unifies property and filter syntax.

  Previously, data-driven and zoom-driven styling relied on stop functions: you specify a feature property and a set of input-output pairs that essentially define a “scale” for how the style should be calculated based on the feature property. For example, the following would set circle colors on a green-to-red scale based on the value of `feature.properties.population`:

  ```
  "circle-color": {
    "property": "population",
    "stops": [
      [0, "green"],
      [1000000, "red"]
    ]
  }
  ```

  This approach is powerful, but we’ve seen a number of use cases that stop functions don't satisfy. Expressions provide the flexibility to address use cases like these:

  **Multiple feature properties**
  Using more than one feature property to calculate a given style property. E.g., styling land polygon colors based on both `feature.properties.land_use_category` and `feature.properties.elevation`.

  **Arithmetic**
  For some use cases it’s necessary to do some arithmetic on the input data. One example is sizing circles to represent quantitative data. Since a circle’s visual size on the screen is really its area (and A=πr^2), the right way to scale `circle-radius` is `square_root(feature.properties.input_data_value)`. Another example is unit conversions: feature data may include properties that are in some particular unit. Displaying such data in units appropriate to, say, a user’s preference or location, requires being able to do simple arithmetic (multiplication, division) on whatever value is in the data.

  **Conditional logic**
  This is a big one: basic if-then logic, for example to decide exactly what text to display for a label based on which properties are available in the feature or even the length of the name. A key example of this is properly supporting bilingual labels, where we have to decide whether to show local + English, local-only, or English-only, based on the data that’s available for each feature.

  **String manipulation**
  More dynamic control over label text with things like uppercase/lowercase/title case transforms, localized number formatting, etc. Without this functionality, crafting and iterating on label content entails a large data-prep burden.

  **Filters**
  Style layer filters had similar limitations. Moreover, they use a different syntax, even though their job is very similar to that of data-driven styling functions: filters say, “here’s how to look at a feature and decide whether to draw it,” and data-driven style functions say, “here’s how to look at a feature and decide how to size/color/place it.” Expressions provide a unified syntax for defining parts of a style that need to be calculated dynamically from feature data.

  For information on the syntax and behavior of expressions, please see [the documentation](https://www.mapbox.com/mapbox-gl-js/style-spec/#expressions).

### :wrench: Development workflow improvements

- Made the performance benchmarking runner more informative and statistically robust

## 0.40.1 (September 18, 2017)

### :bug: Bug fixes

- Fix bug causing flicker when zooming in on overzoomed tiles [#5295](https://github.com/mapbox/mapbox-gl-js/pull/5295)
- Remove erroneous call to Tile#redoPlacement for zoom-only or low pitch camera changes [#5284](https://github.com/mapbox/mapbox-gl-js/pull/5284)
- Fix bug where `CanvasSource` coordinates were flipped and improve performance for non-animated `CanvasSource`s [#5303](https://github.com/mapbox/mapbox-gl-js/pull/5303)
- Fix bug causing map not to render on some cases on Internet Explorer 11 [#5321](https://github.com/mapbox/mapbox-gl-js/pull/5321)
- Remove upper limit on `fill-extrusion-height` property [#5320](https://github.com/mapbox/mapbox-gl-js/pull/5320)

## 0.40.0 (September 13, 2017)

### :warning: Breaking changes

- `Map#addImage` now requires the image as an `HTMLImageElement`, `ImageData`, or object with `width`, `height`, and
  `data` properties with the same format as `ImageData`. It no longer accepts a raw `ArrayBufferView` in the second
  argument and `width` and `height` options in the third argument.
- `canvas` sources now require a `contextType` option specifying the drawing context associated with the source canvas. [#5155](https://github.com/mapbox/mapbox-gl-js/pull/5155)

### :sparkles: Features and improvements

- Correct rendering for multiple `fill-extrusion` layers on the same map [#5101](https://github.com/mapbox/mapbox-gl-js/pull/5101)
- Add an `icon-anchor` property to symbol layers [#5183](https://github.com/mapbox/mapbox-gl-js/pull/5183)
- Add a per-map `transformRequest` option, allowing users to provide a callback that transforms resource request URLs [#5021](https://github.com/mapbox/mapbox-gl-js/pull/5021)
- Add data-driven styling support for
  - `text-max-width` [#5067](https://github.com/mapbox/mapbox-gl-js/pull/5067)
  - `text-letter-spacing` [#5071](https://github.com/mapbox/mapbox-gl-js/pull/5071)
  - `line-join` [#5020](https://github.com/mapbox/mapbox-gl-js/pull/5020)
- Add support for SDF icons in `Map#addImage()` [#5181](https://github.com/mapbox/mapbox-gl-js/pull/5181)
- Added nautical miles unit to ScaleControl [#5238](https://github.com/mapbox/mapbox-gl-js/pull/5238) (h/t [@fmairesse](https://github.com/fmairesse)))
- Eliminate the map-wide limit on the number of glyphs and sprites that may be used in a style [#141](https://github.com/mapbox/mapbox-gl-js/issues/141). (Fixed by [#5190](https://github.com/mapbox/mapbox-gl-js/pull/5190), see also [mapbox-gl-native[#9213](https://github.com/mapbox/mapbox-gl-js/issues/9213)](https://github.com/mapbox/mapbox-gl-native/pull/9213)
- Numerous performance optimizations (including [#5108](https://github.com/mapbox/mapbox-gl-js/pull/5108) h/t [@pirxpilot](https://github.com/pirxpilot)))

### :bug: Bug fixes

- Add missing documentation for mouseenter, mouseover, mouseleave events [#4772](https://github.com/mapbox/mapbox-gl-js/issues/4772)
- Add missing documentation for `Marker#getElement()` method [#5242](https://github.com/mapbox/mapbox-gl-js/pull/5242)
- Fix bug wherein removing canvas source with animate=true leaves map in render loop [#5097](https://github.com/mapbox/mapbox-gl-js/issues/5097)
- Fix fullscreen detection on Firefox [#5272](https://github.com/mapbox/mapbox-gl-js/pull/5272)
- Fix z-fighting on overlapping fills within the same layer [#3320](https://github.com/mapbox/mapbox-gl-js/issues/3320)
- Fix handling of fractional values for `layer.minzoom` [#2929](https://github.com/mapbox/mapbox-gl-js/issues/2929)
- Clarify coordinate ordering in documentation for `center` option [#5042](https://github.com/mapbox/mapbox-gl-js/pull/5042) (h/t [@karthikb351](https://github.com/karthikb351)))
- Fix output of stop functions where two stops have the same input value [#5020](https://github.com/mapbox/mapbox-gl-js/pull/5020) (h/t [@edpop](https://github.com/edpop))
- Fix bug wherein using `Map#addLayer()` with an inline source would mutate its input [#4040](https://github.com/mapbox/mapbox-gl-js/issues/4040)
- Fix invalid css keyframes selector [#5075](https://github.com/mapbox/mapbox-gl-js/pull/5075) (h/t [@aar0nr](https://github.com/aar0nr)))
- Fix GPU-specific bug wherein canvas sources caused an error [#4262](https://github.com/mapbox/mapbox-gl-js/issues/4262)
- Fix a race condition in symbol layer handling that caused sporadic uncaught errors [#5185](https://github.com/mapbox/mapbox-gl-js/pull/5185)
- Fix bug causing line labels to render incorrectly on overzoomed tiles [#5120](https://github.com/mapbox/mapbox-gl-js/pull/5120)
- Fix bug wherein `NavigationControl` triggered mouse events unexpectedly [#5148](https://github.com/mapbox/mapbox-gl-js/issues/5148)
- Fix bug wherein clicking on the `NavigationControl` compass caused an error in IE 11 [#4784](https://github.com/mapbox/mapbox-gl-js/issues/4784)
- Remove dependency on GPL-3-licensed `fast-stable-stringify` module [#5152](https://github.com/mapbox/mapbox-gl-js/issues/5152)
- Fix bug wherein layer-specific an event listener produced an error after its target layer was removed from the map [#5145](https://github.com/mapbox/mapbox-gl-js/issues/5145)
- Fix `Marker#togglePopup()` failing to return the marker instance [#5116](https://github.com/mapbox/mapbox-gl-js/issues/5116)
- Fix bug wherein a marker's position failed to adapt to the marker element's size changing [#5133](https://github.com/mapbox/mapbox-gl-js/issues/5133)
- Fix rendering bug affecting Broadcom GPUs [#5073](https://github.com/mapbox/mapbox-gl-js/pull/5073)

### :wrench: Development workflow improvements

- Add (and now require) Flow type annotations throughout the majority of the codebase.
- Migrate to CircleCI 2.0 [#4939](https://github.com/mapbox/mapbox-gl-js/pull/4939)

## 0.39.1 (July 24, 2017)

### :bug: Bug fixes

- Fix packaging issue in 0.39.0 [#5025](https://github.com/mapbox/mapbox-gl-js/issues/5025)
- Correctly evaluate enum-based identity functions [#5023](https://github.com/mapbox/mapbox-gl-js/issues/5023)

## 0.39.0 (July 21, 2017)

### :warning: Breaking changes

- `GeolocateControl` breaking changes [#4479](https://github.com/mapbox/mapbox-gl-js/pull/4479)
  - The option `watchPosition` has been replaced with `trackUserLocation`
  - The camera operation has changed from `jumpTo` (not animated) to `fitBounds` (animated). An effect of this is the map pitch is no longer reset, although the bearing is still reset to 0.
  - The accuracy of the geolocation provided by the device is used to set the view (previously it was fixed at zoom level 17). The `maxZoom` can be controlled via the new `fitBoundsOptions` option (defaults to 15).
- Anchor `Marker`s at their center by default [#5019](https://github.com/mapbox/mapbox-gl-js/issues/5019) [@andrewharvey](https://github.com/andrewharvey)
- Increase `significantRotateThreshold` for the `TouchZoomRotateHandler` [#4971](https://github.com/mapbox/mapbox-gl-js/pull/4971), [@dagjomar](https://github.com/dagjomar)

### :sparkles: Features and improvements

- Improve performance of updating GeoJSON sources [#4069](https://github.com/mapbox/mapbox-gl-js/pull/4069), [@ezheidtmann](https://github.com/ezheidtmann)
- Improve rendering speed of extrusion layers [#4818](https://github.com/mapbox/mapbox-gl-js/pull/4818)
- Improve line label legibility in pitched views [#4781](https://github.com/mapbox/mapbox-gl-js/pull/4781)
- Improve line label legibility on curved lines [#4853](https://github.com/mapbox/mapbox-gl-js/pull/4853)
- Add user location tracking capability to `GeolocateControl` [#4479](https://github.com/mapbox/mapbox-gl-js/pull/4479), [@andrewharvey](https://github.com/andrewharvey)
  - New option `showUserLocation` to draw a "dot" as a `Marker` on the map at the user's location
  - An active lock and background state are introduced with `trackUserLocation`. When in active lock the camera will update to follow the user location, however if the camera is changed by the API or UI then the control will enter the background state where it won't update the camera to follow the user location.
  - New option `fitBoundsOptions` to control the camera operation
  - New `trackuserlocationstart` and `trackuserlocationend` events
  - New `LngLat.toBounds` method to extend a point location by a given radius to a `LngLatBounds` object
- Include main CSS file in `package.json` [#4809](https://github.com/mapbox/mapbox-gl-js/pull/4809), [@tomscholz](https://github.com/tomscholz)
- Add property function (data-driven styling) support for `line-width` [#4773](https://github.com/mapbox/mapbox-gl-js/pull/4773)
- Add property function (data-driven styling) support for `text-anchor` [#4997](https://github.com/mapbox/mapbox-gl-js/pull/4997)
- Add property function (data-driven styling) support for `text-justify` [#5000](https://github.com/mapbox/mapbox-gl-js/pull/5000)
- Add `maxTileCacheSize` option [#4778](https://github.com/mapbox/mapbox-gl-js/pull/4778), [@jczaplew](https://github.com/jczaplew)
- Add new `icon-pitch-alignment` and `circle-pitch-alignment` properties [#4869](https://github.com/mapbox/mapbox-gl-js/pull/4869) [#4871](https://github.com/mapbox/mapbox-gl-js/pull/4871)
- Add `Map#getMaxBounds` method [#4890](https://github.com/mapbox/mapbox-gl-js/pull/4890), [@andrewharvey](https://github.com/andrewharvey) [@lamuertepeluda](https://github.com/lamuertepeluda)
- Add option (`localIdeographFontFamily`) to use TinySDF to avoid loading expensive CJK glyphs [#4895](https://github.com/mapbox/mapbox-gl-js/pull/4895)
- If `config.API_URL` includes a path prepend it to the request URL [#4995](https://github.com/mapbox/mapbox-gl-js/pull/4995)
- Bump `supercluster` version to expose `cluster_id` property on clustered sources [#5002](https://github.com/mapbox/mapbox-gl-js/pull/5002)

### :bug: Bug fixes

- Do not display `FullscreenControl` on unsupported devices [#4838](https://github.com/mapbox/mapbox-gl-js/pull/4838), [@stepankuzmin](https://github.com/stepankuzmin)
- Fix yarn build on Windows machines [#4887](https://github.com/mapbox/mapbox-gl-js/pull/4887)
- Prevent potential memory leaks by dispatching `loadData` to the same worker every time [#4877](https://github.com/mapbox/mapbox-gl-js/pull/4877)
- Fix bug preventing the rtlTextPlugin from loading before the initial style `load` [#4870](https://github.com/mapbox/mapbox-gl-js/pull/4870)
- Fix bug causing runtime-stying to not take effect in some situations [#4893](https://github.com/mapbox/mapbox-gl-js/pull/4893)
- Prevent requests of vertical glyphs for labels that can't be verticalized [#4720](https://github.com/mapbox/mapbox-gl-js/issues/4720)
- Fix character detection for Zanabazar Square [#4940](https://github.com/mapbox/mapbox-gl-js/pull/4940)
- Fix `LogoControl` logic to update correctly, and hide the `<div>` instead of removing it from the DOM when it is not needed [#4842](https://github.com/mapbox/mapbox-gl-js/pull/4842)
- Fix `GeoJSONSource#serialize` to include all options
- Fix error handling in `GlyphSource#getSimpleGlyphs`[#4992](https://github.com/mapbox/mapbox-gl-js/pull/4992)
- Fix bug causing `setStyle` to reload raster tiles [#4852](https://github.com/mapbox/mapbox-gl-js/pull/4852)
- Fix bug causing symbol layers not to render on devices with non-integer device pixel ratios [#4989](https://github.com/mapbox/mapbox-gl-js/pull/4989)
- Fix bug where `Map#queryRenderedFeatures` would error when returning no results [#4993](https://github.com/mapbox/mapbox-gl-js/pull/4993)
- Fix bug where `Map#areTilesLoaded` would always be false on `sourcedata` events for reloading tiles [#4987](https://github.com/mapbox/mapbox-gl-js/pull/4987)
- Fix bug causing categorical property functions to error on non-ascending order stops [#4996](https://github.com/mapbox/mapbox-gl-js/pull/4996)

### :hammer_and_wrench: Development workflow changes

- Use flow to type much of the code base [#4629](https://github.com/mapbox/mapbox-gl-js/pull/4629) [#4903](https://github.com/mapbox/mapbox-gl-js/pull/4903) [#4909](https://github.com/mapbox/mapbox-gl-js/pull/4909) [#4910](https://github.com/mapbox/mapbox-gl-js/pull/4910) [#4911](https://github.com/mapbox/mapbox-gl-js/pull/4911) [#4913](https://github.com/mapbox/mapbox-gl-js/pull/4913) [#4915](https://github.com/mapbox/mapbox-gl-js/pull/4915) [#4918](https://github.com/mapbox/mapbox-gl-js/pull/4918) [#4932](https://github.com/mapbox/mapbox-gl-js/pull/4932) [#4933](https://github.com/mapbox/mapbox-gl-js/pull/4933) [#4948](https://github.com/mapbox/mapbox-gl-js/pull/4948) [#4949](https://github.com/mapbox/mapbox-gl-js/pull/4949) [#4955](https://github.com/mapbox/mapbox-gl-js/pull/4955) [#4966](https://github.com/mapbox/mapbox-gl-js/pull/4966) [#4967](https://github.com/mapbox/mapbox-gl-js/pull/4967) [#4973](https://github.com/mapbox/mapbox-gl-js/pull/4973) :muscle: [@jfirebaugh](https://github.com/jfirebaugh) [@vicapow](https://github.com/vicapow)
- Use style specification to generate flow type [#4958](https://github.com/mapbox/mapbox-gl-js/pull/4958)
- Explicitly list which files to publish in `package.json` [#4819](https://github.com/mapbox/mapbox-gl-js/pull/4819) [@tomscholz](https://github.com/tomscholz)
- Move render test ignores to a separate file [#4977](https://github.com/mapbox/mapbox-gl-js/pull/4977)
- Add code of conduct [#5015](https://github.com/mapbox/mapbox-gl-js/pull/5015) :sparkling_heart:

## 0.38.0 (June 9, 2017)

#### New features :sparkles:

- Attenuate label size scaling with distance, improving readability of pitched maps [#4547](https://github.com/mapbox/mapbox-gl-js/pull/4547)

#### Bug fixes :beetle:

- Skip rendering for patterned layers when pattern is missing [#4687](https://github.com/mapbox/mapbox-gl-js/pull/4687)
- Fix bug with map failing to rerender after `webglcontextlost` event [#4725](https://github.com/mapbox/mapbox-gl-js/pull/4725) [@cdawi](https://github.com/cdawi)
- Clamp zoom level in `flyTo` to within the map's specified min- and maxzoom to prevent undefined behavior [#4726](https://github.com/mapbox/mapbox-gl-js/pull/4726) [@](https://github.com/) IvanSanchez
- Fix wordmark rendering in IE [#4741](https://github.com/mapbox/mapbox-gl-js/pull/4741)
- Fix slight pixelwise symbol rendering bugs caused by incorrect sprite calculations [#4737](https://github.com/mapbox/mapbox-gl-js/pull/4737)
- Prevent exceptions thrown by certain `flyTo` calls [#4761](https://github.com/mapbox/mapbox-gl-js/pull/4761)
- Fix "Improve this map" link [#4685](https://github.com/mapbox/mapbox-gl-js/pull/4685)
- Tweak `queryRenderedSymbols` logic to better account for pitch scaling [#4792](https://github.com/mapbox/mapbox-gl-js/pull/4792)
- Fix for symbol layers sometimes failing to render, most frequently in Safari [#4795](https://github.com/mapbox/mapbox-gl-js/pull/4795)
- Apply `text-keep-upright` after `text-offset` to keep labels upright when intended [#4779](https://github.com/mapbox/mapbox-gl-js/pull/4779) **[Potentially breaking :warning: but considered a bugfix]**
- Prevent exceptions thrown by empty GeoJSON tiles [#4803](https://github.com/mapbox/mapbox-gl-js/pull/4803)

#### Accessibility improvements :sound:

- Add `aria-label` to popup close button [#4799](https://github.com/mapbox/mapbox-gl-js/pull/4799) [@andrewharvey](https://github.com/andrewharvey)

#### Development workflow + testing improvements :wrench:

- Fix equality assertion bug in tests [#4731](https://github.com/mapbox/mapbox-gl-js/pull/4731) [@IvanSanchez](https://github.com/IvanSanchez)
- Benchmark results page improvements [#4746](https://github.com/mapbox/mapbox-gl-js/pull/4746)
- Require node version >=6.4.0, enabling the use of more ES6 features [#4752](https://github.com/mapbox/mapbox-gl-js/pull/4752)
- Document missing `pitchWithRotate` option [#4800](https://github.com/mapbox/mapbox-gl-js/pull/4800) [@simast](https://github.com/simast)
- Move Github-specific Markdown files into subdirectory [#4806](https://github.com/mapbox/mapbox-gl-js/pull/4806) [@tomscholz](https://github.com/tomscholz)

## 0.37.0 (May 2nd, 2017)

#### :warning: Breaking changes

- Removed `LngLat#wrapToBestWorld`

#### New features :rocket:

- Improve popup/marker positioning [#4577](https://github.com/mapbox/mapbox-gl-js/pull/4577)
- Add `Map#isStyleLoaded` and `Map#areTilesLoaded` events [#4321](https://github.com/mapbox/mapbox-gl-js/pull/4321)
- Support offline sprites using `file:` protocol [#4649](https://github.com/mapbox/mapbox-gl-js/pull/4649) [@oscarfonts](https://github.com/oscarfonts)

#### Bug fixes :bug:

- Fix fullscreen control in Firefox [#4666](https://github.com/mapbox/mapbox-gl-js/pull/4666)
- Fix rendering artifacts that caused tile boundaries to be visible in some cases [#4636](https://github.com/mapbox/mapbox-gl-js/pull/4636)
- Fix default calculation for categorical zoom-and-property functions [#4657](https://github.com/mapbox/mapbox-gl-js/pull/4657)
- Fix scaling of images on retina screens [#4645](https://github.com/mapbox/mapbox-gl-js/pull/4645)
- Rendering error when a transparent image is added via `Map#addImage` [#4644](https://github.com/mapbox/mapbox-gl-js/pull/4644)
- Fix an issue with rendering lines with duplicate points [#4634](https://github.com/mapbox/mapbox-gl-js/pull/4634)
- Fix error when switching from data-driven styles to a constant paint value [#4611](https://github.com/mapbox/mapbox-gl-js/pull/4611)
- Add check to make sure invalid bounds on tilejson don't error out [#4641](https://github.com/mapbox/mapbox-gl-js/pull/4641)

#### Development workflow improvements :computer:

- Add flowtype interfaces and definitions [@vicapow](https://github.com/vicapow)
- Add stylelinting to ensure `mapboxgl-` prefix on all classes [#4584](https://github.com/mapbox/mapbox-gl-js/pull/4584) [@asantos3026](https://github.com/asantos3026)

## 0.36.0 (April 19, 2017)

#### New features :sparkles:

- Replace LogoControl logo with the new Mapbox logo [#4598](https://github.com/mapbox/mapbox-gl-js/pull/4598)

#### Bug fixes :bug:

- Fix bug with the BoxZoomHandler that made it glitchy if it is enabled after the DragPanHandler [#4528](https://github.com/mapbox/mapbox-gl-js/pull/4528)
- Fix undefined behavior in `fill_outline` shaders [#4600](https://github.com/mapbox/mapbox-gl-js/pull/4600)
- Fix `Camera#easeTo` interpolation on pitched maps [#4540](https://github.com/mapbox/mapbox-gl-js/pull/4540)
- Choose property function interpolation method by the `property`'s type [#4614](https://github.com/mapbox/mapbox-gl-js/pull/4614)

#### Development workflow improvements :nerd_face:

- Fix crash on missing `style.json` in integration tests
- `gl-style-composite` is now executable in line with the other tools [@andrewharvey](https://github.com/andrewharvey) [#4595](https://github.com/mapbox/mapbox-gl-js/pull/4595)
- `gl-style-composite` utility now throws an error if a name conflict would occur between layers [@andrewharvey](https://github.com/andrewharvey) [#4595](https://github.com/mapbox/mapbox-gl-js/pull/4595)

## 0.35.1 (April 12, 2017)

#### Bug fixes :bug:

- Add `.json` extension to style-spec `require` statements for webpack compatibility [#4563](https://github.com/mapbox/mapbox-gl-js/pull/4563) [@orangemug](https://github.com/orangemug)
- Fix documentation type for `Map#fitBounde` [#4569](https://github.com/mapbox/mapbox-gl-js/pull/4569) [@andrewharvey](https://github.com/andrewharvey)
- Fix bug causing {Image,Video,Canvas}Source to throw exception if latitude is outside of +/-85.05113 [#4574](https://github.com/mapbox/mapbox-gl-js/pull/4574)
- Fix bug causing overzoomed raster tiles to disappear from map [#4567](https://github.com/mapbox/mapbox-gl-js/pull/4567)
- Fix bug causing queryRenderedFeatures to crash on polygon features that have an `id` field. [#4581](https://github.com/mapbox/mapbox-gl-js/pull/4581)

## 0.35.0 (April 7, 2017)

#### New features :rocket:

- Use anisotropic filtering to improve rendering of raster tiles on pitched maps [#1064](https://github.com/mapbox/mapbox-gl-js/issues/1064)
- Add `pitchstart` and `pitchend` events [#2449](https://github.com/mapbox/mapbox-gl-js/issues/2449)
- Add an optional `layers` parameter to `Map#on` [#1002](https://github.com/mapbox/mapbox-gl-js/issues/1002)
- Add data-driven styling support for `text-offset` [#4495](https://github.com/mapbox/mapbox-gl-js/pull/4495)
- Add data-driven styling support for `text-rotate` [#3516](https://github.com/mapbox/mapbox-gl-js/issues/3516)
- Add data-driven styling support for `icon-image` [#4304](https://github.com/mapbox/mapbox-gl-js/issues/4304)
- Add data-driven styling support for `{text,icon}-size` [#4455](https://github.com/mapbox/mapbox-gl-js/pull/4455)

#### Bug fixes :bug:

- Suppress error messages in JS console due to missing tiles [#1800](https://github.com/mapbox/mapbox-gl-js/issues/1800)
- Fix bug wherein `GeoJSONSource#setData()` could cause unnecessary DOM updates [#4447](https://github.com/mapbox/mapbox-gl-js/issues/4447)
- Fix bug wherein `Map#flyTo` did not respect the `renderWorldCopies` setting [#4449](https://github.com/mapbox/mapbox-gl-js/issues/4449)
- Fix regression in browserify support # 4453
- Fix bug causing poor touch event behavior on mobile devices [#4259](https://github.com/mapbox/mapbox-gl-js/issues/4259)
- Fix bug wherein duplicate stops in property functions could cause an infinite loop [#4498](https://github.com/mapbox/mapbox-gl-js/issues/4498)
- Respect image height/width in `addImage` api [#4531](https://github.com/mapbox/mapbox-gl-js/pull/4531)
- Fix bug preventing correct behavior of `shift+zoom` [#3334](https://github.com/mapbox/mapbox-gl-js/issues/3334)
- Fix bug preventing image source from rendering when coordinate area is too large [#4550](https://github.com/mapbox/mapbox-gl-js/issues/4550)
- Show image source on horizontally wrapped worlds [#4555](https://github.com/mapbox/mapbox-gl-js/pull/4555)
- Fix bug in the handling of `refreshedExpiredTiles` option [#4549](https://github.com/mapbox/mapbox-gl-js/pull/4549)
- Support the TileJSON `bounds` property [#1775](https://github.com/mapbox/mapbox-gl-js/issues/1775)

#### Development workflow improvements :computer:

- Upgrade flow to 0.42.0 ([#4500](https://github.com/mapbox/mapbox-gl-js/pull/4500))

## 0.34.0 (March 17, 2017)

#### New features :rocket:

- Add `Map#addImage` and `Map#removeImage` API to allow adding icon images at runtime [#4404](https://github.com/mapbox/mapbox-gl-js/pull/4404)
- Simplify non-browserify bundler usage by making the distribution build the main entrypoint [#4423](https://github.com/mapbox/mapbox-gl-js/pull/4423)

#### Bug fixes :bug:

- Fix issue where coincident start/end points of LineStrings were incorrectly rendered as joined [#4413](https://github.com/mapbox/mapbox-gl-js/pull/4413)
- Fix bug causing `queryRenderedFeatures` to fail in cases where both multiple sources and data-driven paint properties were present [#4417](https://github.com/mapbox/mapbox-gl-js/issues/4417)
- Fix bug where tile request errors caused `map.loaded()` to incorrectly return `false` [#4425](https://github.com/mapbox/mapbox-gl-js/issues/4425)

#### Testing improvements :white_check_mark:

- Improve test coverage across several core modules [#4432](https://github.com/mapbox/mapbox-gl-js/pull/4432) [#4431](https://github.com/mapbox/mapbox-gl-js/pull/4431) [#4422](https://github.com/mapbox/mapbox-gl-js/pull/4422) [#4244](https://github.com/mapbox/mapbox-gl-js/pull/4244) :bowing_man:

## 0.33.1 (March 10, 2017)

#### Bug fixes :bug:

- Prevent Mapbox logo from being added to the map more than once [#4386](https://github.com/mapbox/mapbox-gl-js/pull/4386)
- Add `type='button'` to `FullscreenControl` to prevent button from acting as a form submit [#4397](https://github.com/mapbox/mapbox-gl-js/pull/4397)
- Fix issue where map would continue to rotate if `Ctrl` key is released before the click during a `DragRotate` event [#4389](https://github.com/mapbox/mapbox-gl-js/pull/4389)
- Remove double `options.easing` description from the `Map#fitBounds` documentation [#4402](https://github.com/mapbox/mapbox-gl-js/pull/4402)

## 0.33.0 (March 8, 2017)

#### :warning: Breaking changes

- Automatically add Mapbox wordmark when required by Mapbox TOS [#3933](https://github.com/mapbox/mapbox-gl-js/pull/3933)
- Increase default `maxZoom` from 20 to 22 [#4333](https://github.com/mapbox/mapbox-gl-js/pull/4333)
- Deprecate `tiledata` and `tiledataloading` events in favor of `sourcedata` and `sourcedataloading`. [#4347](https://github.com/mapbox/mapbox-gl-js/pull/4347)
- `mapboxgl.util` is no longer exported [#1408](https://github.com/mapbox/mapbox-gl-js/issues/1408)
- `"type": "categorical"` is now required for all categorical functions. Previously, some forms of "implicitly" categorical functions worked, and others did not. [#3717](https://github.com/mapbox/mapbox-gl-js/issues/3717)

#### :white_check_mark: New features

- Add property functions support for most symbol paint properties [#4074](https://github.com/mapbox/mapbox-gl-js/pull/4074), [#4186](https://github.com/mapbox/mapbox-gl-js/pull/4186), [#4226](https://github.com/mapbox/mapbox-gl-js/pull/4226)
- Add ability to specify default property value for undefined or invalid property values used in property functions. [#4175](https://github.com/mapbox/mapbox-gl-js/pull/4175)
- Improve `Map#fitBounds` to accept different values for top, bottom, left, and right `padding` [#3890](https://github.com/mapbox/mapbox-gl-js/pull/3890)
- Add a `FullscreenControl` for displaying a fullscreen map [#3977](https://github.com/mapbox/mapbox-gl-js/pull/3977)

#### :beetle: Bug fixes

- Fix validation error on categorical zoom-and-property functions [#4220](https://github.com/mapbox/mapbox-gl-js/pull/4220)
- Fix bug causing expired resources to be re-requested causing an infinite loop [#4255](https://github.com/mapbox/mapbox-gl-js/pull/4255)
- Fix problem where `MapDataEvent#isSourceLoaded` always returned false [#4254](https://github.com/mapbox/mapbox-gl-js/pull/4254)
- Resolve an issue where tiles in the source cache were prematurely deleted, resulting in tiles flickering when zooming in and out and [#4311](https://github.com/mapbox/mapbox-gl-js/pull/4311)
- Make sure `MapEventData` is passed through on calls `Map#flyTo` [#4342](https://github.com/mapbox/mapbox-gl-js/pull/4342)
- Fix incorrect returned values for `Map#isMoving` [#4350](https://github.com/mapbox/mapbox-gl-js/pull/4350)
- Fix categorical functions not allowing boolean stop domain values [#4195](https://github.com/mapbox/mapbox-gl-js/pull/4195)
- Fix piecewise-constant functions to allow non-integer zoom levels. [#4196](https://github.com/mapbox/mapbox-gl-js/pull/4196)
- Fix issues with `$id` in filters [#4236](https://github.com/mapbox/mapbox-gl-js/pull/4236) [#4237](https://github.com/mapbox/mapbox-gl-js/pull/4237)
- Fix a race condition with polygon centroid algorithm causing tiles not to load in some cases. [#4273](https://github.com/mapbox/mapbox-gl-js/pull/4273)
- Throw a meaningful error when giving non-array `layers` parameter to `queryRenderedFeatures` [#4331](https://github.com/mapbox/mapbox-gl-js/pull/4331)
- Throw a meaningful error when supplying invalid `minZoom` and `maxZoom` values [#4324](https://github.com/mapbox/mapbox-gl-js/pull/4324)
- Fix a memory leak when using the RTL Text plugin [#4248](https://github.com/mapbox/mapbox-gl-js/pull/4248)

#### Dev workflow changes

- Merged the [Mapbox GL style specification](https://github.com/mapbox/mapbox-gl-style-spec) repo to this one (now under `src/style-spec` and `test/unit/style-spec`).

## 0.32.1 (Jan 26, 2017)

#### Bug Fixes

- Fix bug causing [`mapbox-gl-rtl-text` plugin](https://github.com/mapbox/mapbox-gl-rtl-text) to not work [#4055](https://github.com/mapbox/mapbox-gl-js/pull/4055)

## 0.32.0 (Jan 26, 2017)

#### Deprecation Notices

- [Style classes](https://www.mapbox.com/mapbox-gl-style-spec/#layer-paint.*) are deprecated and will be removed in an upcoming release of Mapbox GL JS.

#### New Features

- Add `Map#isSourceLoaded` method [#4033](https://github.com/mapbox/mapbox-gl-js/pull/4033)
- Automatically reload tiles based on their `Expires` and `Cache-Control` HTTP headers [#3944](https://github.com/mapbox/mapbox-gl-js/pull/3944)
- Add `around=center` option to `scrollZoom` and `touchZoomRotate` interaction handlers [#3876](https://github.com/mapbox/mapbox-gl-js/pull/3876)
- Add support for [`mapbox-gl-rtl-text` plugin](https://github.com/mapbox/mapbox-gl-rtl-text) to support right-to-left scripts [#3758](https://github.com/mapbox/mapbox-gl-js/pull/3758)
- Add `canvas` source type [#3765](https://github.com/mapbox/mapbox-gl-js/pull/3765)
- Add `Map#isMoving` method [#2792](https://github.com/mapbox/mapbox-gl-js/issues/2792)

#### Bug Fixes

- Fix bug causing garbled text on zoom [#3962](https://github.com/mapbox/mapbox-gl-js/pull/3962)
- Fix bug causing crash in Firefox and Mobile Safari when rendering a large map [#4037](https://github.com/mapbox/mapbox-gl-js/pull/4037)
- Fix bug causing raster tiles to flicker during zoom [#2467](https://github.com/mapbox/mapbox-gl-js/issues/2467)
- Fix bug causing exception when unsetting and resetting fill-outline-color [#3657](https://github.com/mapbox/mapbox-gl-js/issues/3657)
- Fix memory leak when removing raster sources [#3951](https://github.com/mapbox/mapbox-gl-js/issues/3951)
- Fix bug causing exception when when zooming in / out on empty GeoJSON tile [#3985](https://github.com/mapbox/mapbox-gl-js/pull/3985)
- Fix line join artifacts at very sharp angles [#4008](https://github.com/mapbox/mapbox-gl-js/pull/4008)

## 0.31.0 (Jan 10 2017)

#### New Features

- Add `renderWorldCopies` option to the `Map` constructor to give users control over whether multiple worlds are rendered in a map [#3885](https://github.com/mapbox/mapbox-gl-js/pull/3885)

#### Bug Fixes

- Fix performance regression triggered when `Map` pitch or bearing is changed [#3938](https://github.com/mapbox/mapbox-gl-js/pull/3938)
- Fix null pointer exception caused by trying to clear an `undefined` source [#3903](https://github.com/mapbox/mapbox-gl-js/pull/3903)

#### Miscellaneous

- Incorporate integration tests formerly at [`mapbox-gl-test-suite`](https://github.com/mapbox/mapbox-gl-test-suite) into this repository [#3834](https://github.com/mapbox/mapbox-gl-js/pull/3834)

## 0.30.0 (Jan 5 2017)

#### New Features

- Fire an error when map canvas is larger than allowed by `gl.MAX_RENDERBUFFER_SIZE` [#2893](https://github.com/mapbox/mapbox-gl-js/issues/2893)
- Improve error messages when referencing a nonexistent layer id [#2597](https://github.com/mapbox/mapbox-gl-js/issues/2597)
- Fire an error when layer uses a `geojson` source and specifies a `source-layer` [#3896](https://github.com/mapbox/mapbox-gl-js/pull/3896)
- Add inline source declaration syntax [#3857](https://github.com/mapbox/mapbox-gl-js/issues/3857)
- Improve line breaking behavior [#3887](https://github.com/mapbox/mapbox-gl-js/issues/3887)

#### Performance Improvements

- Improve `Map#setStyle` performance in some cases [#3853](https://github.com/mapbox/mapbox-gl-js/pull/3853)

#### Bug Fixes

- Fix unexpected popup positioning when some offsets are unspecified [#3367](https://github.com/mapbox/mapbox-gl-js/issues/3367)
- Fix incorrect interpolation in functions [#3838](https://github.com/mapbox/mapbox-gl-js/issues/3838)
- Fix incorrect opacity when multiple backgrounds are rendered [#3819](https://github.com/mapbox/mapbox-gl-js/issues/3819)
- Fix exception thrown when instantiating geolocation control in Safari [#3844](https://github.com/mapbox/mapbox-gl-js/issues/3844)
- Fix exception thrown when setting `showTileBoundaries` with no sources [#3849](https://github.com/mapbox/mapbox-gl-js/issues/3849)
- Fix incorrect rendering of transparent parts of raster layers in some cases [#3723](https://github.com/mapbox/mapbox-gl-js/issues/3723)
- Fix non-terminating render loop when zooming in in some cases [#3399](https://github.com/mapbox/mapbox-gl-js/pull/3399)

## 0.29.0 (December 20 2016)

#### New Features

- Add support for property functions for many style properties on line layers [#3033](https://github.com/mapbox/mapbox-gl-js/pull/3033)
- Make `Map#setStyle` smoothly transition to the new style [#3621](https://github.com/mapbox/mapbox-gl-js/pull/3621)
- Add `styledata`, `sourcedata`, `styledataloading`, and `sourcedataloading` events
- Add `isSourceLoaded` and `source` properties to `MapDataEvent` [#3590](https://github.com/mapbox/mapbox-gl-js/pull/3590)
- Remove "max zoom" cap of 20 [#3683](https://github.com/mapbox/mapbox-gl-js/pull/3683)
- Add `circle-stroke-*` style properties [#3672](https://github.com/mapbox/mapbox-gl-js/pull/3672)
- Add a more helpful error message when the specified `container` element doesn't exist [#3719](https://github.com/mapbox/mapbox-gl-js/pull/3719)
- Add `watchPosition` option to `GeolocateControl` [#3739](https://github.com/mapbox/mapbox-gl-js/pull/3739)
- Add `positionOptions` option to `GeolocateControl` [#3739](https://github.com/mapbox/mapbox-gl-js/pull/3739)
- Add `aria-label` to map canvas [#3782](https://github.com/mapbox/mapbox-gl-js/pull/3782)
- Adjust multipoint symbol rendering behavior [#3763](https://github.com/mapbox/mapbox-gl-js/pull/3763)
- Add support for property functions for `icon-offset` [#3791](https://github.com/mapbox/mapbox-gl-js/pull/3791)
- Improved antialiasing on pitched lines [#3790](https://github.com/mapbox/mapbox-gl-js/pull/3790)
- Allow attribution control to collapse to an ⓘ button on smaller screens [#3783](https://github.com/mapbox/mapbox-gl-js/pull/3783)
- Improve line breaking algorithm [#3743](https://github.com/mapbox/mapbox-gl-js/pull/3743)

#### Performance Improvements

- Fix memory leak when calling `Map#removeSource` [#3602](https://github.com/mapbox/mapbox-gl-js/pull/3602)
- Reduce bundle size by adding custom build of `gl-matrix` [#3734](https://github.com/mapbox/mapbox-gl-js/pull/3734)
- Improve performance of projection code [#3721](https://github.com/mapbox/mapbox-gl-js/pull/3721)
- Improve performance of style function evaluation [#3816](https://github.com/mapbox/mapbox-gl-js/pull/3816)

#### Bug fixes

- Fix exception thrown when using `line-color` property functions [#3639](https://github.com/mapbox/mapbox-gl-js/issues/3639)
- Fix exception thrown when removing a layer and then adding another layer with the same id but different type [#3655](https://github.com/mapbox/mapbox-gl-js/pull/3655)
- Fix exception thrown when passing a single point to `Map#fitBounds` [#3655](https://github.com/mapbox/mapbox-gl-js/pull/3655)
- Fix exception thrown occasionally during rapid map mutations [#3681](https://github.com/mapbox/mapbox-gl-js/pull/3681)
- Fix rendering defects on pitch=0 on some systems [#3740](https://github.com/mapbox/mapbox-gl-js/pull/3740)
- Fix unnecessary CPU usage when displaying a raster layer [#3764](https://github.com/mapbox/mapbox-gl-js/pull/3764)
- Fix bug causing sprite after `Map#setStyle` [#3829](https://github.com/mapbox/mapbox-gl-js/pull/3829)
- Fix bug preventing `Map` from emitting a `contextmenu` event on Windows browsers [#3822](https://github.com/mapbox/mapbox-gl-js/pull/3822)

## 0.28.0 (November 17 2016)

#### New features and improvements

- Performance improvements for `Map#addLayer` and `Map#removeLayer` [#3584](https://github.com/mapbox/mapbox-gl-js/pull/3584)
- Add method for changing layer order at runtime - `Map#moveLayer` [#3584](https://github.com/mapbox/mapbox-gl-js/pull/3584)
- Update vertical punctuation logic to Unicode 9.0 standard [#3608](https://github.com/mapbox/mapbox-gl-js/pull/3608)

#### Bug fixes

- Fix data-driven `fill-opacity` rendering when using a `fill-pattern` [#3598](https://github.com/mapbox/mapbox-gl-js/pull/3598)
- Fix line rendering artifacts [#3627](https://github.com/mapbox/mapbox-gl-js/pull/3627)
- Fix incorrect rendering of opaque fills on top of transparent fills [#2628](https://github.com/mapbox/mapbox-gl-js/pull/2628)
- Prevent `AssertionErrors` from pitching raster layers by only calling `Worker#redoPlacement` on vector and GeoJSON sources [#3624](https://github.com/mapbox/mapbox-gl-js/pull/3624)
- Restore IE11 compatability [#3635](https://github.com/mapbox/mapbox-gl-js/pull/3635)
- Fix symbol placement for cached tiles [#3637](https://github.com/mapbox/mapbox-gl-js/pull/3637)

## 0.27.0 (November 11 2016)

#### ⚠️ Breaking changes ⚠️

- Replace `fill-extrude-height` and `fill-extrude-base` properties of `fill` render type with a separate `fill-extrusion` type (with corresponding `fill-extrusion-height` and `fill-extrusion-base` properties), solving problems with render parity and runtime switching between flat and extruded fills. https://github.com/mapbox/mapbox-gl-style-spec/issues/554
- Change the units for extrusion height properties (`fill-extrusion-height`, `fill-extrusion-base`) from "magic numbers" to meters. [#3509](https://github.com/mapbox/mapbox-gl-js/pull/3509)
- Remove `mapboxgl.Control` class and change the way custom controls should be implemented. [#3497](https://github.com/mapbox/mapbox-gl-js/pull/3497)
- Remove `mapboxgl.util` functions: `inherit`, `extendAll`, `debounce`, `coalesce`, `startsWith`, `supportsGeolocation`. [#3441](https://github.com/mapbox/mapbox-gl-js/pull/3441) [#3571](https://github.com/mapbox/mapbox-gl-js/pull/3571)
- **`mapboxgl.util` is deprecated** and will be removed in the next release. [#1408](https://github.com/mapbox/mapbox-gl-js/issues/1408)

#### New features and improvements

- Tons of **performance improvements** that combined make rendering **up to 3 times faster**, especially for complex styles. [#3485](https://github.com/mapbox/mapbox-gl-js/pull/3485) [#3489](https://github.com/mapbox/mapbox-gl-js/pull/3489) [#3490](https://github.com/mapbox/mapbox-gl-js/pull/3490) [#3491](https://github.com/mapbox/mapbox-gl-js/pull/3491) [#3498](https://github.com/mapbox/mapbox-gl-js/pull/3498) [#3499](https://github.com/mapbox/mapbox-gl-js/pull/3499) [#3501](https://github.com/mapbox/mapbox-gl-js/pull/3501) [#3510](https://github.com/mapbox/mapbox-gl-js/pull/3510) [#3514](https://github.com/mapbox/mapbox-gl-js/pull/3514) [#3515](https://github.com/mapbox/mapbox-gl-js/pull/3515) [#3486](https://github.com/mapbox/mapbox-gl-js/pull/3486) [#3527](https://github.com/mapbox/mapbox-gl-js/pull/3527) [#3574](https://github.com/mapbox/mapbox-gl-js/pull/3574) ⚡️⚡️⚡️
- 🈯 Added **vertical text writing mode** for languages that support it. [#3438](https://github.com/mapbox/mapbox-gl-js/pull/3438)
- 🈯 Improved **line breaking of Chinese and Japanese text** in point-placed labels. [#3420](https://github.com/mapbox/mapbox-gl-js/pull/3420)
- Reduce the default number of worker threads (`mapboxgl.workerCount`) for better performance. [#3565](https://github.com/mapbox/mapbox-gl-js/pull/3565)
- Automatically use `categorical` style function type when input values are strings. [#3384](https://github.com/mapbox/mapbox-gl-js/pull/3384)
- Improve control buttons accessibility. [#3492](https://github.com/mapbox/mapbox-gl-js/pull/3492)
- Remove geolocation button if geolocation is disabled (e.g. the page is not served through `https`). [#3571](https://github.com/mapbox/mapbox-gl-js/pull/3571)
- Added `Map#getMaxZoom` and `Map#getMinZoom` methods [#3592](https://github.com/mapbox/mapbox-gl-js/pull/3592)

#### Bugfixes

- Fix several line dash rendering bugs. [#3451](https://github.com/mapbox/mapbox-gl-js/pull/3451)
- Fix intermittent map flicker when using image sources. [#3522](https://github.com/mapbox/mapbox-gl-js/pull/3522)
- Fix incorrect rendering of semitransparent `background` layers. [#3521](https://github.com/mapbox/mapbox-gl-js/pull/3521)
- Fix broken `raster-fade-duration` property. [#3532](https://github.com/mapbox/mapbox-gl-js/pull/3532)
- Fix handling of extrusion heights with negative values (by clamping to `0`). [#3463](https://github.com/mapbox/mapbox-gl-js/pull/3463)
- Fix GeoJSON sources not placing labels/icons correctly after map rotation. [#3366](https://github.com/mapbox/mapbox-gl-js/pull/3366)
- Fix icon/label placement not respecting order for layers with numeric names. [#3404](https://github.com/mapbox/mapbox-gl-js/pull/3404)
- Fix `queryRenderedFeatures` working incorrectly on colliding labels. [#3459](https://github.com/mapbox/mapbox-gl-js/pull/3459)
- Fix a bug where changing extrusion properties at runtime sometimes threw an error. [#3487](https://github.com/mapbox/mapbox-gl-js/pull/3487) [#3468](https://github.com/mapbox/mapbox-gl-js/pull/3468)
- Fix a bug where `map.loaded()` always returned `true` when using raster tile sources. [#3302](https://github.com/mapbox/mapbox-gl-js/pull/3302)
- Fix a bug where moving the map out of bounds sometimes threw `failed to invert matrix` error. [#3518](https://github.com/mapbox/mapbox-gl-js/pull/3518)
- Fixed `queryRenderedFeatures` throwing an error if no parameters provided. [#3542](https://github.com/mapbox/mapbox-gl-js/pull/3542)
- Fixed a bug where using multiple `\n` in a text field resulted in an error. [#3570](https://github.com/mapbox/mapbox-gl-js/pull/3570)

#### Misc

- 🐞 Fix `npm install mapbox-gl` pulling in all `devDependencies`, leading to an extremely slow install. [#3377](https://github.com/mapbox/mapbox-gl-js/pull/3377)
- Switch the codebase to ES6. [#c](https://github.com/mapbox/mapbox-gl-js/pull/3388) [#3408](https://github.com/mapbox/mapbox-gl-js/pull/3408) [#3415](https://github.com/mapbox/mapbox-gl-js/pull/3415) [#3421](https://github.com/mapbox/mapbox-gl-js/pull/3421)
- A lot of internal refactoring to make the codebase simpler and more maintainable.
- Various documentation fixes. [#3440](https://github.com/mapbox/mapbox-gl-js/pull/3440)

## 0.26.0 (October 13 2016)

#### New Features & Improvements

- Add `fill-extrude-height` and `fill-extrude-base` style properties (3d buildings) :cityscape: [#3223](https://github.com/mapbox/mapbox-gl-js/pull/3223)
- Add customizable `colorSpace` interpolation to functions [#3245](https://github.com/mapbox/mapbox-gl-js/pull/3245)
- Add `identity` function type [#3274](https://github.com/mapbox/mapbox-gl-js/pull/3274)
- Add depth testing for symbols with `'pitch-alignment': 'map'` [#3243](https://github.com/mapbox/mapbox-gl-js/pull/3243)
- Add `dataloading` events for styles and sources [#3306](https://github.com/mapbox/mapbox-gl-js/pull/3306)
- Add `Control` suffix to all controls :warning: BREAKING CHANGE :warning: [#3355](https://github.com/mapbox/mapbox-gl-js/pull/3355)
- Calculate style layer `ref`s automatically and get rid of user-specified `ref`s :warning: BREAKING CHANGE :warning: [#3486](https://github.com/mapbox/mapbox-gl-js/pull/3486)

#### Performance Improvements

- Ensure removing style or source releases all tile resources [#3359](https://github.com/mapbox/mapbox-gl-js/pull/3359)

#### Bugfixes

- Fix bug causing an error when `Marker#setLngLat` is called [#3294](https://github.com/mapbox/mapbox-gl-js/pull/3294)
- Fix bug causing incorrect coordinates in `touchend` on Android Chrome [#3319](https://github.com/mapbox/mapbox-gl-js/pull/3319)
- Fix bug causing incorrect popup positioning at top of screen [#3333](https://github.com/mapbox/mapbox-gl-js/pull/3333)
- Restore `tile` property to `data` events fired when a tile is removed [#3328](https://github.com/mapbox/mapbox-gl-js/pull/3328)
- Fix bug causing "Improve this map" link to not preload map location [#3356](https://github.com/mapbox/mapbox-gl-js/pull/3356)

## 0.25.1 (September 30 2016)

#### Bugfixes

- Fix bug causing attribution to not be shown [#3278](https://github.com/mapbox/mapbox-gl-js/pull/3278)
- Fix bug causing exceptions when symbol text has a trailing newline [#3281](https://github.com/mapbox/mapbox-gl-js/pull/3281)

## 0.25.0 (September 29 2016)

#### Breaking Changes

- `Evented#off` now require two arguments; omitting the second argument in order to unbind all listeners for an event
  type is no longer supported, as it could cause unintended unbinding of internal listeners.

#### New Features & Improvements

- Consolidate undocumented data lifecycle events into `data` and `dataloading` events ([#3255](https://github.com/mapbox/mapbox-gl-js/pull/3255))
- Add `auto` value for style spec properties ([#3203](https://github.com/mapbox/mapbox-gl-js/pull/3203))

#### Bugfixes

- Fix bug causing "Map#queryRenderedFeatures" to return no features after map rotation or filter change ([#3233](https://github.com/mapbox/mapbox-gl-js/pull/3233))
- Change webpack build process ([#3235](https://github.com/mapbox/mapbox-gl-js/pull/3235)) :warning: BREAKING CHANGE :warning:
- Improved error messages for `LngLat#convert` ([#3232](https://github.com/mapbox/mapbox-gl-js/pull/3232))
- Fix bug where the `tiles` field is omitted from the `RasterTileSource#serialize` method ([#3259](https://github.com/mapbox/mapbox-gl-js/pull/3259))
- Comply with HTML spec by replacing the `div` within the `Navigation` control `<button>` with a `span` element ([#3268](https://github.com/mapbox/mapbox-gl-js/pull/3268))
- Fix bug causing `Marker` instances to be translated to non-whole pixel coordinates that caused blurriness ([#3270](https://github.com/mapbox/mapbox-gl-js/pull/3270))

#### Performance Improvements

- Avoid unnecessary style validation ([#3224](https://github.com/mapbox/mapbox-gl-js/pull/3224))
- Share a single blob URL between all workers ([#3239](https://github.com/mapbox/mapbox-gl-js/pull/3239))

## 0.24.0 (September 19 2016)

#### New Features & Improvements

- Allow querystrings in `mapbox://` URLs [#3113](https://github.com/mapbox/mapbox-gl-js/issues/3113)
- Allow "drag rotate" interaction to control pitch [#3105](https://github.com/mapbox/mapbox-gl-js/pull/3105)
- Improve performance by decreasing `Worker` script `Blob` size [#3158](https://github.com/mapbox/mapbox-gl-js/pull/3158)
- Improve vector tile performance [#3067](https://github.com/mapbox/mapbox-gl-js/pull/3067)
- Decrease size of distributed library by removing `package.json` [#3174](https://github.com/mapbox/mapbox-gl-js/pull/3174)
- Add support for new lines in `text-field` [#3179](https://github.com/mapbox/mapbox-gl-js/pull/3179)
- Make keyboard navigation smoother [#3190](https://github.com/mapbox/mapbox-gl-js/pull/3190)
- Make mouse wheel zooming smoother [#3189](https://github.com/mapbox/mapbox-gl-js/pull/3189)
- Add better error message when calling `Map#queryRenderedFeatures` on nonexistent layer [#3196](https://github.com/mapbox/mapbox-gl-js/pull/3196)
- Add support for imperial units on `Scale` control [#3160](https://github.com/mapbox/mapbox-gl-js/pull/3160)
- Add map's pitch to URL hash [#3218](https://github.com/mapbox/mapbox-gl-js/pull/3218)

#### Bugfixes

- Fix exception thrown when using box zoom handler [#3078](https://github.com/mapbox/mapbox-gl-js/pull/3078)
- Ensure style filters cannot be mutated by reference [#3093](https://github.com/mapbox/mapbox-gl-js/pull/3093)
- Fix exceptions thrown when opening marker-bound popup by click [#3104](https://github.com/mapbox/mapbox-gl-js/pull/3104)
- Fix bug causing fills with transparent colors and patterns to not render [#3107](https://github.com/mapbox/mapbox-gl-js/issues/3107)
- Fix order of latitudes in `Map#getBounds` [#3081](https://github.com/mapbox/mapbox-gl-js/issues/3081)
- Fix incorrect evaluation of zoom-and-property functions [#2827](https://github.com/mapbox/mapbox-gl-js/issues/2827) [#3155](https://github.com/mapbox/mapbox-gl-js/pull/3155)
- Fix incorrect evaluation of property functions [#2828](https://github.com/mapbox/mapbox-gl-js/issues/2828) [#3155](https://github.com/mapbox/mapbox-gl-js/pull/3155)
- Fix bug causing garbled text rendering when multiple maps are rendered on the page [#3086](https://github.com/mapbox/mapbox-gl-js/issues/3086)
- Fix rendering defects caused by `Map#setFilter` and map rotation on iOS 10 [#3207](https://github.com/mapbox/mapbox-gl-js/pull/3207)
- Fix bug causing image and video sources to disappear when zooming in [#3010](https://github.com/mapbox/mapbox-gl-js/issues/3010)

## 0.23.0 (August 25 2016)

#### New Features & Improvements

- Add support for `line-color` property functions [#2938](https://github.com/mapbox/mapbox-gl-js/pull/2938)
- Add `Scale` control [#2940](https://github.com/mapbox/mapbox-gl-js/pull/2940) [#3042](https://github.com/mapbox/mapbox-gl-js/pull/3042)
- Improve polygon label placement by rendering labels at the pole of inaccessibility [#3038](https://github.com/mapbox/mapbox-gl-js/pull/3038)
- Add `Popup` `offset` option [#1962](https://github.com/mapbox/mapbox-gl-js/issues/1962)
- Add `Marker#bindPopup` method [#3056](https://github.com/mapbox/mapbox-gl-js/pull/3056)

#### Performance Improvements

- Improve performance of pages with multiple maps using a shared `WebWorker` pool [#2952](https://github.com/mapbox/mapbox-gl-js/pull/2952)

#### Bugfixes

- Make `LatLngBounds` obey its documented argument order (`southwest`, `northeast`), allowing bounds across the dateline [#2414](https://github.com/mapbox/mapbox-gl-js/pull/2414) :warning: **BREAKING CHANGE** :warning:
- Fix bug causing `fill-opacity` property functions to not render as expected [#3061](https://github.com/mapbox/mapbox-gl-js/pull/3061)

## 0.22.1 (August 18 2016)

#### New Features & Improvements

- Reduce library size by using minified version of style specification [#2998](https://github.com/mapbox/mapbox-gl-js/pull/2998)
- Add a warning when rendering artifacts occur due to too many symbols or glyphs being rendered in a tile [#2966](https://github.com/mapbox/mapbox-gl-js/pull/2966)

#### Bugfixes

- Fix bug causing exception to be thrown by `Map#querySourceFeatures` [#3022](https://github.com/mapbox/mapbox-gl-js/pull/3022)
- Fix bug causing `Map#loaded` to return true while there are outstanding tile updates [#2847](https://github.com/mapbox/mapbox-gl-js/pull/2847)

## 0.22.0 (August 11 2016)

#### Breaking Changes

- The `GeoJSONSource`, `VideoSource`, `ImageSource` constructors are now private. Please use `map.addSource({...})` to create sources and `map.getSource(...).setData(...)` to update GeoJSON sources. [#2667](https://github.com/mapbox/mapbox-gl-js/pull/2667)
- `Map#onError` has been removed. You may catch errors by listening for the `error` event. If no listeners are bound to `error`, error messages will be printed to the console. [#2852](https://github.com/mapbox/mapbox-gl-js/pull/2852)

#### New Features & Improvements

- Increase max glyph atlas size to accommodate alphabets with large numbers of characters [#2930](https://github.com/mapbox/mapbox-gl-js/pull/2930)
- Add support for filtering features on GeoJSON / vector tile `$id` [#2888](https://github.com/mapbox/mapbox-gl-js/pull/2888)
- Update geolocate icon [#2973](https://github.com/mapbox/mapbox-gl-js/pull/2973)
- Add a `close` event to `Popup`s [#2953](https://github.com/mapbox/mapbox-gl-js/pull/2953)
- Add a `offset` option to `Marker` [#2885](https://github.com/mapbox/mapbox-gl-js/pull/2885)
- Print `error` events without any listeners to the console [#2852](https://github.com/mapbox/mapbox-gl-js/pull/2852)
- Refactored `Source` interface to prepare for custom source types [#2667](https://github.com/mapbox/mapbox-gl-js/pull/2667)

#### Bugfixes

- Fix opacity property-functions for fill layers [#2971](https://github.com/mapbox/mapbox-gl-js/pull/2971)
- Fix `DataCloneError` in Firefox and IE11 [#2559](https://github.com/mapbox/mapbox-gl-js/pull/2559)
- Fix bug preventing camera animations from being triggered in `moveend` listeners [#2944](https://github.com/mapbox/mapbox-gl-js/pull/2944)
- Fix bug preventing `fill-outline-color` from being unset [#2964](https://github.com/mapbox/mapbox-gl-js/pull/2964)
- Fix webpack support [#2887](https://github.com/mapbox/mapbox-gl-js/pull/2887)
- Prevent buttons in controls from acting like form submit buttons [#2935](https://github.com/mapbox/mapbox-gl-js/pull/2935)
- Fix bug preventing map interactions near two controls in the same corner [#2932](https://github.com/mapbox/mapbox-gl-js/pull/2932)
- Fix crash resulting for large style batch queue [#2926](https://github.com/mapbox/mapbox-gl-js/issues/2926)

## 0.21.0 (July 13 2016)

#### Breaking Changes

- GeoJSON polygon inner rings are now rewound for compliance with the [v2 vector tile](https://github.com/mapbox/vector-tile-spec/blob/master/2.1/README.md#4344-polygon-geometry-type). This may affect some uses of `line-offset`, reversing the direction of the offset. [#2889](https://github.com/mapbox/mapbox-gl-js/issues/2889)

#### New Features & Improvements

- Add `text-pitch-alignment` style property [#2668](https://github.com/mapbox/mapbox-gl-js/pull/2668)
- Allow query parameters on `mapbox://` URLs [#2702](https://github.com/mapbox/mapbox-gl-js/pull/2702)
- Add `icon-text-fit` and `icon-text-fit-padding` style properties [#2720](https://github.com/mapbox/mapbox-gl-js/pull/2720)
- Enable property functions for `icon-rotate` [#2738](https://github.com/mapbox/mapbox-gl-js/pull/2738)
- Enable property functions for `fill-opacity` [#2733](https://github.com/mapbox/mapbox-gl-js/pull/2733)
- Fire `Map#mouseout` events [#2777](https://github.com/mapbox/mapbox-gl-js/pull/2777)
- Allow query parameters on all sprite URLs [#2772](https://github.com/mapbox/mapbox-gl-js/pull/2772)
- Increase sprite atlas size to 1024px square, allowing more and larger sprites [#2802](https://github.com/mapbox/mapbox-gl-js/pull/2802)
- Add `Marker` class [#2725](https://github.com/mapbox/mapbox-gl-js/pull/2725) [#2810](https://github.com/mapbox/mapbox-gl-js/pull/2810)
- Add `{quadkey}` URL parameter [#2805](https://github.com/mapbox/mapbox-gl-js/pull/2805)
- Add `circle-pitch-scale` style property [#2821](https://github.com/mapbox/mapbox-gl-js/pull/2821)

#### Bugfixes

- Fix rendering of layers with large numbers of features [#2794](https://github.com/mapbox/mapbox-gl-js/pull/2794)
- Fix exceptions thrown during drag-rotate interactions [#2840](https://github.com/mapbox/mapbox-gl-js/pull/2840)
- Fix error when adding and removing a layer within the same update cycle [#2845](https://github.com/mapbox/mapbox-gl-js/pull/2845)
- Fix false "Geometry exceeds allowed extent" warnings [#2568](https://github.com/mapbox/mapbox-gl-js/issues/2568)
- Fix `Map#loaded` returning true while there are outstanding tile updates [#2847](https://github.com/mapbox/mapbox-gl-js/pull/2847)
- Fix style validation error thrown while removing a filter [#2847](https://github.com/mapbox/mapbox-gl-js/pull/2847)
- Fix event data object not being passed for double click events [#2814](https://github.com/mapbox/mapbox-gl-js/pull/2814)
- Fix multipolygons disappearing from map at certain zoom levels [#2704](https://github.com/mapbox/mapbox-gl-js/issues/2704)
- Fix exceptions caused by `queryRenderedFeatures` in Safari and Firefox [#2822](https://github.com/mapbox/mapbox-gl-js/pull/2822)
- Fix `mapboxgl#supported()` returning `true` in old versions of IE11 [mapbox/mapbox-gl-supported#1](https://github.com/mapbox/mapbox-gl-supported/issues/1)

## 0.20.1 (June 21 2016)

#### Bugfixes

- Fixed exception thrown when changing `*-translate` properties via `setPaintProperty` ([#2762](https://github.com/mapbox/mapbox-gl-js/issues/2762))

## 0.20.0 (June 10 2016)

#### New Features & Improvements

- Add limited WMS support [#2612](https://github.com/mapbox/mapbox-gl-js/pull/2612)
- Add `workerCount` constructor option [#2666](https://github.com/mapbox/mapbox-gl-js/pull/2666)
- Improve performance of `locationPoint` and `pointLocation` [#2690](https://github.com/mapbox/mapbox-gl-js/pull/2690)
- Remove "Not using VertexArrayObject extension" warning messages [#2707](https://github.com/mapbox/mapbox-gl-js/pull/2707)
- Add `version` property to mapboxgl [#2660](https://github.com/mapbox/mapbox-gl-js/pull/2660)
- Support property functions in `circle-opacity` and `circle-blur` [#2693](https://github.com/mapbox/mapbox-gl-js/pull/2693)

#### Bugfixes

- Fix exception thrown by "drag rotate" handler [#2680](https://github.com/mapbox/mapbox-gl-js/issues/2680)
- Return an empty array instead of an empty object from `queryRenderedFeatures` [#2694](https://github.com/mapbox/mapbox-gl-js/pull/2694)
- Fix bug causing map to not render in IE

## 0.19.1 (June 2 2016)

#### Bugfixes

- Fix rendering of polygons with more than 35k vertices [#2657](https://github.com/mapbox/mapbox-gl-js/issues/2657)

## 0.19.0 (May 31 2016)

#### New Features & Improvements

- Allow use of special characters in property field names [#2547](https://github.com/mapbox/mapbox-gl-js/pull/2547)
- Improve rendering speeds on fill layers [#1606](https://github.com/mapbox/mapbox-gl-js/pull/1606)
- Add data driven styling support for `fill-color` and `fill-outline-color` [#2629](https://github.com/mapbox/mapbox-gl-js/pull/2629)
- Add `has` and `!has` filter operators [mapbox/feature-filter#15](https://github.com/mapbox/feature-filter/pull/15)
- Improve keyboard handlers with held-down keys [#2530](https://github.com/mapbox/mapbox-gl-js/pull/2530)
- Support 'tms' tile scheme [#2565](https://github.com/mapbox/mapbox-gl-js/pull/2565)
- Add `trackResize` option to `Map` [#2591](https://github.com/mapbox/mapbox-gl-js/pull/2591)

#### Bugfixes

- Scale circles when map is displayed at a pitch [#2541](https://github.com/mapbox/mapbox-gl-js/issues/2541)
- Fix background pattern rendering bug [#2557](https://github.com/mapbox/mapbox-gl-js/pull/2557)
- Fix bug that prevented removal of a `fill-pattern` from a fill layer [#2534](https://github.com/mapbox/mapbox-gl-js/issues/2534)
- Fix `line-pattern` and `fill-pattern`rendering [#2596](https://github.com/mapbox/mapbox-gl-js/pull/2596)
- Fix some platform specific rendering bugs [#2553](https://github.com/mapbox/mapbox-gl-js/pull/2553)
- Return empty object from `queryRenderedFeatures` before the map is loaded [#2621](https://github.com/mapbox/mapbox-gl-js/pull/2621)
- Fix "there is no texture bound to the unit 1" warnings [#2509](https://github.com/mapbox/mapbox-gl-js/pull/2509)
- Allow transitioned values to be unset [#2561](https://github.com/mapbox/mapbox-gl-js/pull/2561)

## 0.18.0 (April 13 2016)

#### New Features & Improvements

- Implement zoom-and-property functions for `circle-color` and `circle-size` [#2454](https://github.com/mapbox/mapbox-gl-js/pull/2454)
- Dedupe attributions that are substrings of others [#2453](https://github.com/mapbox/mapbox-gl-js/pull/2453)
- Misc performance improvements [#2483](https://github.com/mapbox/mapbox-gl-js/pull/2483) [#2488](https://github.com/mapbox/mapbox-gl-js/pull/2488)

#### Bugfixes

- Fix errors when unsetting and resetting a style property [#2464](https://github.com/mapbox/mapbox-gl-js/pull/2464)
- Fix errors when updating paint properties while using classes [#2496](https://github.com/mapbox/mapbox-gl-js/pull/2496)
- Fix errors caused by race condition in unserializeBuckets [#2497](https://github.com/mapbox/mapbox-gl-js/pull/2497)
- Fix overzoomed tiles in wrapped worlds [#2482](https://github.com/mapbox/mapbox-gl-js/issues/2482)
- Fix errors caused by mutating a filter object after calling `Map#setFilter` [#2495](https://github.com/mapbox/mapbox-gl-js/pull/2495)

## 0.17.0 (April 13 2016)

#### Breaking Changes

- Remove `map.batch` in favor of automatically batching style mutations (i.e. calls to `Map#setLayoutProperty`, `Map#setPaintProperty`, `Map#setFilter`, `Map#setClasses`, etc.) and applying them once per frame, significantly improving performance when updating the style frequently [#2355](https://github.com/mapbox/mapbox-gl-js/pull/2355) [#2380](https://github.com/mapbox/mapbox-gl-js/pull/2380)
- Remove `util.throttle` [#2345](https://github.com/mapbox/mapbox-gl-js/issues/2345)

#### New Features & Improvements

- Improve performance of all style mutation methods by only recalculating affected properties [#2339](https://github.com/mapbox/mapbox-gl-js/issues/2339)
- Improve fading of labels and icons [#2376](https://github.com/mapbox/mapbox-gl-js/pull/2376)
- Improve rendering performance by reducing work done on the main thread [#2394](https://github.com/mapbox/mapbox-gl-js/pull/2394)
- Validate filters passed to `Map#queryRenderedFeatures` and `Map#querySourceFeatures` [#2349](https://github.com/mapbox/mapbox-gl-js/issues/2349)
- Display a warning if a vector tile's geometry extent is larger than supported [#2383](https://github.com/mapbox/mapbox-gl-js/pull/2383)
- Implement property functions (i.e. data-driven styling) for `circle-color` and `circle-size` [#1932](https://github.com/mapbox/mapbox-gl-js/pull/1932)
- Add `Popup#setDOMContent` method [#2436](https://github.com/mapbox/mapbox-gl-js/pull/2436)

#### Bugfixes

- Fix a performance regression caused by using 1 `WebWorker` instead of `# cpus - 1` `WebWorker`s, slowing down tile loading times [#2408](https://github.com/mapbox/mapbox-gl-js/pull/2408)
- Fix a bug in which `Map#queryRenderedFeatures` would sometimes return features that had been removed [#2353](https://github.com/mapbox/mapbox-gl-js/issues/2353)
- Fix `clusterMaxZoom` option on `GeoJSONSource` not working as expected [#2374](https://github.com/mapbox/mapbox-gl-js/issues/2374)
- Fix anti-aliased rendering for pattern fills [#2372](https://github.com/mapbox/mapbox-gl-js/issues/2372)
- Fix exception caused by calling `Map#queryRenderedFeatures` or `Map#querySourceFeatures` with no arguments
- Fix exception caused by calling `Map#setLayoutProperty` for `text-field` or `icon-image` [#2407](https://github.com/mapbox/mapbox-gl-js/issues/2407)

## 0.16.0 (March 24 2016)

#### Breaking Changes

- Replace `Map#featuresAt` and `Map#featuresIn` with `Map#queryRenderedFeatures` and `map.querySourceFeatures` ([#2224](https://github.com/mapbox/mapbox-gl-js/pull/2224))
  - Replace `featuresAt` and `featuresIn` with `queryRenderedFeatures`
  - Make `queryRenderedFeatures` synchronous, remove the callback and use the return value.
  - Rename `layer` parameter to `layers` and make it an array of layer names.
  - Remove the `radius` parameter. `radius` was used with `featuresAt` to account for style properties like `line-width` and `circle-radius`. `queryRenderedFeatures` accounts for these style properties. If you need to query a larger area, use a bounding box query instead of a point query.
  - Remove the `includeGeometry` parameter because `queryRenderedFeatures` always includes geometries.
- `Map#debug` is renamed to `Map#showTileBoundaries` ([#2284](https://github.com/mapbox/mapbox-gl-js/pull/2284))
- `Map#collisionDebug` is renamed to `Map#showCollisionBoxes` ([#2284](https://github.com/mapbox/mapbox-gl-js/pull/2284))

#### New Features & Improvements

- Improve overall rendering performance. ([#2221](https://github.com/mapbox/mapbox-gl-js/pull/2221))
- Improve performance of `GeoJSONSource#setData`. ([#2222](https://github.com/mapbox/mapbox-gl-js/pull/2222))
- Add `Map#setMaxBounds` method ([#2234](https://github.com/mapbox/mapbox-gl-js/pull/2234))
- Add `isActive` and `isEnabled` methods to interaction handlers ([#2238](https://github.com/mapbox/mapbox-gl-js/pull/2238))
- Add `Map#setZoomBounds` method ([#2243](https://github.com/mapbox/mapbox-gl-js/pull/2243))
- Add touch events ([#2195](https://github.com/mapbox/mapbox-gl-js/issues/2195))
- Add `map.queryRenderedFeatures` to query the styled and rendered representations of features ([#2224](https://github.com/mapbox/mapbox-gl-js/pull/2224))
- Add `map.querySourceFeatures` to get features directly from vector tiles, independent of the style ([#2224](https://github.com/mapbox/mapbox-gl-js/pull/2224))
- Add `mapboxgl.Geolocate` control ([#1939](https://github.com/mapbox/mapbox-gl-js/issues/1939))
- Make background patterns render seamlessly across tile boundaries ([#2305](https://github.com/mapbox/mapbox-gl-js/pull/2305))

#### Bugfixes

- Fix calls to `setFilter`, `setLayoutProperty`, and `setLayerZoomRange` on ref children ([#2228](https://github.com/mapbox/mapbox-gl-js/issues/2228))
- Fix `undefined` bucket errors after `setFilter` calls ([#2244](https://github.com/mapbox/mapbox-gl-js/issues/2244))
- Fix bugs causing hidden symbols to be rendered ([#2246](https://github.com/mapbox/mapbox-gl-js/pull/2246), [#2276](https://github.com/mapbox/mapbox-gl-js/pull/2276))
- Fix raster flickering ([#2236](https://github.com/mapbox/mapbox-gl-js/issues/2236))
- Fix `queryRenderedFeatures` precision at high zoom levels ([#2292](https://github.com/mapbox/mapbox-gl-js/pull/2292))
- Fix holes in GeoJSON data caused by unexpected winding order ([#2285](https://github.com/mapbox/mapbox-gl-js/pull/2285))
- Fix bug causing deleted features to be returned by `queryRenderedFeatures` ([#2306](https://github.com/mapbox/mapbox-gl-js/pull/2306))
- Fix bug causing unexpected fill patterns to be rendered ([#2307](https://github.com/mapbox/mapbox-gl-js/pull/2307))
- Fix popup location with preceding sibling elements ([#2311](https://github.com/mapbox/mapbox-gl-js/pull/2311))
- Fix polygon anti-aliasing ([#2319](https://github.com/mapbox/mapbox-gl-js/pull/2319))
- Fix slivers between non-adjacent polygons ([#2319](https://github.com/mapbox/mapbox-gl-js/pull/2319))
- Fix keyboard shortcuts causing page to scroll ([#2312](https://github.com/mapbox/mapbox-gl-js/pull/2312))

## 0.15.0 (March 1 2016)

#### New Features & Improvements

- Add `ImageSource#setCoordinates` and `VideoSource#setCoordinates` ([#2184](https://github.com/mapbox/mapbox-gl-js/pull/2184))

#### Bugfixes

- Fix flickering on raster layers ([#2211](https://github.com/mapbox/mapbox-gl-js/pull/2211))
- Fix browser hang when zooming quickly on raster layers ([#2211](https://github.com/mapbox/mapbox-gl-js/pull/2211))

## 0.14.3 (Feb 25 2016)

#### New Features & Improvements

- Improve responsiveness of zooming out by using cached parent tiles ([#2168](https://github.com/mapbox/mapbox-gl-js/pull/2168))
- Improve contextual clues on style API validation ([#2170](https://github.com/mapbox/mapbox-gl-js/issues/2170))
- Improve performance of methods including `setData` ([#2174](https://github.com/mapbox/mapbox-gl-js/pull/2174))

#### Bugfixes

- Fix incorrectly sized line dashes ([#2099](https://github.com/mapbox/mapbox-gl-js/issues/2099))
- Fix bug in which `in` feature filter drops features ([#2166](https://github.com/mapbox/mapbox-gl-js/pull/2166))
- Fix bug preventing `Map#load` from firing when tile "Not Found" errors occurred ([#2176](https://github.com/mapbox/mapbox-gl-js/pull/2176))
- Fix rendering artifacts on mobile GPUs ([#2117](https://github.com/mapbox/mapbox-gl-js/pull/2117))

## 0.14.2 (Feb 19 2016)

#### Bugfixes

- Look for loaded parent tiles in cache
- Set tile cache size based on viewport size ([#2137](https://github.com/mapbox/mapbox-gl-js/issues/2137))
- Fix tile render order for layer-by-layer
- Remove source update throttling ([#2139](https://github.com/mapbox/mapbox-gl-js/issues/2139))
- Make panning while zooming more linear ([#2070](https://github.com/mapbox/mapbox-gl-js/issues/2070))
- Round points created during bucket creation ([#2067](https://github.com/mapbox/mapbox-gl-js/issues/2067))
- Correct bounds for a rotated or tilted map ([#1842](https://github.com/mapbox/mapbox-gl-js/issues/1842))
- Fix overscaled featuresAt ([#2103](https://github.com/mapbox/mapbox-gl-js/issues/2103))
- Allow using `tileSize: 512` as a switch to trade retina support for 512px raster tiles
- Fix the serialization of paint classes ([#2107](https://github.com/mapbox/mapbox-gl-js/issues/2107))
- Fixed bug where unsetting style properties could mutate the value of other style properties ([#2105](https://github.com/mapbox/mapbox-gl-js/pull/2105))
- Less slanted dashed lines near sharp corners ([#967](https://github.com/mapbox/mapbox-gl-js/issues/967))
- Fire map#load if no initial style is set ([#2042](https://github.com/mapbox/mapbox-gl-js/issues/2042))

## 0.14.1 (Feb 10 2016)

#### Bugfixes

- Fix incorrectly rotated symbols along lines near tile boundaries ([#2062](https://github.com/mapbox/mapbox-gl-js/issues/2062))
- Fix broken rendering when a fill layer follows certain symbol layers ([#2092](https://github.com/mapbox/mapbox-gl-js/issues/2092))

## 0.14.0 (Feb 8 2016)

#### Breaking Changes

- Switch `GeoJSONSource` clustering options from being measured in extent-units to pixels ([#2026](https://github.com/mapbox/mapbox-gl-js/pull/2026))

#### New Features & Improvements

- Improved error message for invalid colors ([#2006](https://github.com/mapbox/mapbox-gl-js/pull/2006))
- Added support for tiles with variable extents ([#2010](https://github.com/mapbox/mapbox-gl-js/pull/2010))
- Improved `filter` performance and maximum size ([#2024](https://github.com/mapbox/mapbox-gl-js/issues/2024))
- Changed circle rendering such that all geometry nodes are drawn, not just the geometry's outer ring ([#2027](https://github.com/mapbox/mapbox-gl-js/pull/2027))
- Added `Map#getStyle` method ([#1982](https://github.com/mapbox/mapbox-gl-js/issues/1982))

#### Bugfixes

- Fixed bug causing WebGL contexts to be "used up" by calling `mapboxgl.supported()` ([#2018](https://github.com/mapbox/mapbox-gl-js/issues/2018))
- Fixed non-deterministic symbol z-order sorting ([#2023](https://github.com/mapbox/mapbox-gl-js/pull/2023))
- Fixed garbled labels while zooming ([#2012](https://github.com/mapbox/mapbox-gl-js/issues/2012))
- Fixed icon jumping when touching trackpad with two fingers ([#1990](https://github.com/mapbox/mapbox-gl-js/pull/1990))
- Fixed overzoomed collision debug labels ([#2033](https://github.com/mapbox/mapbox-gl-js/issues/2033))
- Fixed dashes sliding along their line during zooming ([#2039](https://github.com/mapbox/mapbox-gl-js/issues/2039))
- Fixed overscaled `minzoom` setting for GeoJSON sources ([#1651](https://github.com/mapbox/mapbox-gl-js/issues/1651))
- Fixed overly-strict function validation for duplicate stops ([#2075](https://github.com/mapbox/mapbox-gl-js/pull/2075))
- Fixed crash due to `performance.now` not being present on some browsers ([#2056](https://github.com/mapbox/mapbox-gl-js/issues/2056))
- Fixed the unsetting of paint properties ([#2037](https://github.com/mapbox/mapbox-gl-js/issues/2037))
- Fixed bug causing multiple interaction handler event listeners to be attached ([#2069](https://github.com/mapbox/mapbox-gl-js/issues/2069))
- Fixed bug causing only a single debug box to be drawn ([#2034](https://github.com/mapbox/mapbox-gl-js/issues/2034))

## 0.13.1 (Jan 27 2016)

#### Bugfixes

- Fixed broken npm package due to outdated bundled modules

## 0.13.0 (Jan 27 2016)

#### Bugfixes

- Fixed easeTo pan, zoom, and rotate when initial rotation != 0 ([#1950](https://github.com/mapbox/mapbox-gl-js/pull/1950))
- Fixed rendering of tiles with an extent != 4096 ([#1952](https://github.com/mapbox/mapbox-gl-js/issues/1952))
- Fixed missing icon collision boxes ([#1978](https://github.com/mapbox/mapbox-gl-js/issues/1978))
- Fixed null `Tile#buffers` errors ([#1987](https://github.com/mapbox/mapbox-gl-js/pull/1987))

#### New Features & Improvements

- Added `symbol-avoid-edges` style property ([#1951](https://github.com/mapbox/mapbox-gl-js/pull/1951))
- Improved `symbol-max-angle` check algorithm ([#1959](https://github.com/mapbox/mapbox-gl-js/pull/1959))
- Added marker clustering! ([#1931](https://github.com/mapbox/mapbox-gl-js/pull/1931))
- Added zoomstart, zoom, and zoomend events ([#1958](https://github.com/mapbox/mapbox-gl-js/issues/1958))
- Disabled drag on mousedown when using boxzoom ([#1907](https://github.com/mapbox/mapbox-gl-js/issues/1907))

## 0.12.4 (Jan 19 2016)

#### Bugfixes

- Fix elementGroups null value errors ([#1933](https://github.com/mapbox/mapbox-gl-js/issues/1933))
- Fix some glyph atlas overflow cases ([#1923](https://github.com/mapbox/mapbox-gl-js/pull/1923))

## 0.12.3 (Jan 14 2016)

#### API Improvements

- Support inline attribution options in map options ([#1865](https://github.com/mapbox/mapbox-gl-js/issues/1865))
- Improve flyTo options ([#1854](https://github.com/mapbox/mapbox-gl-js/issues/1854), [#1429](https://github.com/mapbox/mapbox-gl-js/issues/1429))

#### Bugfixes

- Fix flickering with overscaled tiles ([#1921](https://github.com/mapbox/mapbox-gl-js/issues/1921))
- Remove Node.remove calls for IE browser compatibility ([#1900](https://github.com/mapbox/mapbox-gl-js/issues/1900))
- Match patterns at tile boundaries ([#1908](https://github.com/mapbox/mapbox-gl-js/pull/1908))
- Fix Tile#positionAt, fix query tests ([#1899](https://github.com/mapbox/mapbox-gl-js/issues/1899))
- Fix flickering on streets ([#1875](https://github.com/mapbox/mapbox-gl-js/issues/1875))
- Fix text-max-angle property ([#1870](https://github.com/mapbox/mapbox-gl-js/issues/1870))
- Fix overscaled line patterns ([#1856](https://github.com/mapbox/mapbox-gl-js/issues/1856))
- Fix patterns and icons for mismatched pixelRatios ([#1851](https://github.com/mapbox/mapbox-gl-js/issues/1851))
- Fix missing labels when text size 0 at max zoom ([#1809](https://github.com/mapbox/mapbox-gl-js/issues/1809))
- Use linear interp when pixel ratios don't match ([#1601](https://github.com/mapbox/mapbox-gl-js/issues/1601))
- Fix blank areas, flickering in raster layers ([#1876](https://github.com/mapbox/mapbox-gl-js/issues/1876), [#675](https://github.com/mapbox/mapbox-gl-js/issues/675))
- Fix labels slipping/cropping at tile bounds ([#757](https://github.com/mapbox/mapbox-gl-js/issues/757))

#### UX Improvements

- Improve touch handler perceived performance ([#1844](https://github.com/mapbox/mapbox-gl-js/issues/1844))

## 0.12.2 (Dec 22 2015)

#### API Improvements

- Support LngLat.convert([w, s, e, n]) ([#1812](https://github.com/mapbox/mapbox-gl-js/issues/1812))
- Invalid GeoJSON is now handled better

#### Bugfixes

- Fixed `Popup#addTo` when the popup is already open ([#1811](https://github.com/mapbox/mapbox-gl-js/issues/1811))
- Fixed warping when rotating / zooming really fast
- `Map#flyTo` now flies across the antimeridian if shorter ([#1853](https://github.com/mapbox/mapbox-gl-js/issues/1853))

## 0.12.1 (Dec 8 2015)

#### Breaking changes

- Reversed the direction of `line-offset` ([#1808](https://github.com/mapbox/mapbox-gl-js/pull/1808))
- Renamed `Pinch` interaction handler to `TouchZoomRotate` ([#1777](https://github.com/mapbox/mapbox-gl-js/pull/1777))
- Made `Map#update` and `Map#render` private methods ([#1798](https://github.com/mapbox/mapbox-gl-js/pull/1798))
- Made `Map#remove` remove created DOM elements ([#1789](https://github.com/mapbox/mapbox-gl-js/issues/1789))

#### API Improvements

- Added an method to disable touch rotation ([#1777](https://github.com/mapbox/mapbox-gl-js/pull/1777))
- Added a `position` option for `Attribution` ([#1689](https://github.com/mapbox/mapbox-gl-js/issues/1689))

#### Bugfixes

- Ensure tile loading errors are properly reported ([#1799](https://github.com/mapbox/mapbox-gl-js/pull/1799))
- Ensure re-adding a previously removed pop-up works ([#1477](https://github.com/mapbox/mapbox-gl-js/issues/1477))

#### UX Improvements

- Don't round zoom level during double-click interaction ([#1640](https://github.com/mapbox/mapbox-gl-js/issues/1640))

## 0.12.0 (Dec 2 2015)

#### API Improvements

- Added `line-offset` style property ([#1778](https://github.com/mapbox/mapbox-gl-js/issues/1778))

## 0.11.5 (Dec 1 2015)

#### Bugfixes

- Fixed unstable symbol layer render order when adding / removing layers ([#1558](https://github.com/mapbox/mapbox-gl-js/issues/1558))
- Fire map loaded event even if raster tiles have errors
- Fix panning animation during easeTo with zoom change
- Fix pitching animation during flyTo
- Fix pitching animation during easeTo
- Prevent rotation from firing `mouseend` events ([#1104](https://github.com/mapbox/mapbox-gl-js/issues/1104))

#### API Improvements

- Fire `mousedown` and `mouseup` events ([#1411](https://github.com/mapbox/mapbox-gl-js/issues/1411))
- Fire `movestart` and `moveend` when panning ([#1658](https://github.com/mapbox/mapbox-gl-js/issues/1658))
- Added drag events ([#1442](https://github.com/mapbox/mapbox-gl-js/issues/1442))
- Request webp images for mapbox:// raster tiles in chrome ([#1725](https://github.com/mapbox/mapbox-gl-js/issues/1725))

#### UX Improvements

- Added inertia to map rotation ([#620](https://github.com/mapbox/mapbox-gl-js/issues/620))

## 0.11.4 (Nov 16 2015)

#### Bugfixes

- Fix alpha blending of alpha layers ([#1684](https://github.com/mapbox/mapbox-gl-js/issues/1684))

## 0.11.3 (Nov 10 2015)

#### Bugfixes

- Fix GeoJSON rendering and performance ([#1685](https://github.com/mapbox/mapbox-gl-js/pull/1685))

#### UX Improvements

- Use SVG assets for UI controls ([#1657](https://github.com/mapbox/mapbox-gl-js/pull/1657))
- Zoom out with shift + dblclick ([#1666](https://github.com/mapbox/mapbox-gl-js/issues/1666))

## 0.11.2 (Oct 29 2015)

- Misc performance improvements

#### Bugfixes

- Fix sprites on systems with non-integer `devicePixelRatio`s ([#1029](https://github.com/mapbox/mapbox-gl-js/issues/1029) [#1475](https://github.com/mapbox/mapbox-gl-js/issues/1475) [#1476](https://github.com/mapbox/mapbox-gl-js/issues/1476))
- Fix layer minZoom being ignored if not less than source maxZoom
- Fix symbol placement at the start of a line ([#1461](https://github.com/mapbox/mapbox-gl-js/issues/1461))
- Fix `raster-opacity` on non-tile sources ([#1270](https://github.com/mapbox/mapbox-gl-js/issues/1270))
- Ignore boxzoom on shift-click ([#1655](https://github.com/mapbox/mapbox-gl-js/issues/1655))

#### UX Improvements

- Enable line breaks on common punctuation ([#1115](https://github.com/mapbox/mapbox-gl-js/issues/1115))

#### API Improvements

- Add toString and toArray methods to LngLat, LngLatBounds ([#1571](https://github.com/mapbox/mapbox-gl-js/issues/1571))
- Add `Transform#resize` method
- Add `Map#getLayer` method ([#1183](https://github.com/mapbox/mapbox-gl-js/issues/1183))
- Add `Transform#unmodified` property ([#1452](https://github.com/mapbox/mapbox-gl-js/issues/1452))
- Propagate WebGL context events ([#1612](https://github.com/mapbox/mapbox-gl-js/pull/1612))

## 0.11.1 (Sep 30 2015)

#### Bugfixes

- Add statistics and checkboxes to debug page
- Fix `Map#featuresAt` for non-4096 vector sources ([#1529](https://github.com/mapbox/mapbox-gl-js/issues/1529))
- Don't fire `mousemove` on drag-pan
- Fix maxBounds constrains ([#1539](https://github.com/mapbox/mapbox-gl-js/issues/1539))
- Fix maxBounds infinite loop ([#1538](https://github.com/mapbox/mapbox-gl-js/issues/1538))
- Fix memory leak in worker
- Assert valid `TileCoord`, fix wrap calculation in `TileCoord#cover` ([#1483](https://github.com/mapbox/mapbox-gl-js/issues/1483))
- Abort raster tile load if not in viewport ([#1490](https://github.com/mapbox/mapbox-gl-js/issues/1490))

#### API Improvements

- Add `Map` event listeners for `mouseup`, `contextmenu` (right click) ([#1532](https://github.com/mapbox/mapbox-gl-js/issues/1532))

## 0.11.0 (Sep 11 2015)

#### API Improvements

- Add `Map#featuresIn`: a bounding-box feature query
- Emit stylesheet validation errors ([#1436](https://github.com/mapbox/mapbox-gl-js/issues/1436))

#### UX Improvements

- Handle v8 style `center`, `zoom`, `bearing`, `pitch` ([#1452](https://github.com/mapbox/mapbox-gl-js/issues/1452))
- Improve circle type styling ([#1446](https://github.com/mapbox/mapbox-gl-js/issues/1446))
- Improve dashed and patterned line antialiasing

#### Bugfixes

- Load images in a way that respects Cache-Control headers
- Filter for rtree matches to those crossing bbox
- Log errors by default ([#1463](https://github.com/mapbox/mapbox-gl-js/issues/1463))
- Fixed modification of `text-size` via `setLayoutProperty` ([#1451](https://github.com/mapbox/mapbox-gl-js/issues/1451))
- Throw on lat > 90 || < -90. ([#1443](https://github.com/mapbox/mapbox-gl-js/issues/1443))
- Fix circle clipping bug ([#1457](https://github.com/mapbox/mapbox-gl-js/issues/1457))

## 0.10.0 (Aug 21 2015)

#### Breaking changes

- Switched to [longitude, latitude] coordinate order, matching GeoJSON. We anticipate that mapbox-gl-js will be widely used
  with GeoJSON, and in the long term having a coordinate order that is consistent with GeoJSON will lead to less confusion
  and impedance mismatch than will a [latitude, longitude] order.

  The following APIs were renamed:

  - `LatLng` was renamed to `LngLat`
  - `LatLngBounds` was renamed to `LngLatBounds`
  - `Popup#setLatLng` was renamed to `Popup#setLngLat`
  - `Popup#getLatLng` was renamed to `Popup#getLngLat`
  - The `latLng` property of Map events was renamed `lngLat`

  The following APIs now expect array coordinates in [longitude, latitude] order:

  - `LngLat.convert`
  - `LngLatBounds.convert`
  - `Popup#setLngLat`
  - The `center` and `maxBounds` options of the `Map` constructor
  - The arguments to `Map#setCenter`, `Map#fitBounds`, `Map#panTo`, and `Map#project`
  - The `center` option of `Map#jumpTo`, `Map#easeTo`, and `Map#flyTo`
  - The `around` option of `Map#zoomTo`, `Map#rotateTo`, and `Map#easeTo`
  - The `coordinates` properties of video and image sources

- Updated to mapbox-gl-style-spec v8.0.0 ([Changelog](https://github.com/mapbox/mapbox-gl-style-spec/blob/v8.0.0/CHANGELOG.md)). Styles are
  now expected to be version 8. You can use the [gl-style-migrate](https://github.com/mapbox/mapbox-gl-style-lint#migrations)
  utility to update existing styles.

- The format for `mapbox://` style and glyphs URLs has changed. For style URLs, you should now use the format
  `mapbox://styles/:username/:style`. The `:style` portion of the URL no longer contains a username. For font URLs, you
  should now use the format `mapbox://fonts/:username/{fontstack}/{range}.pbf`.
- Mapbox default styles are now hosted via the Styles API rather than www.mapbox.com. You can make use of the Styles API
  with a `mapbox://` style URL pointing to a v8 style, e.g. `mapbox://styles/mapbox/streets-v8`.
- The v8 satellite style (`mapbox://styles/mapbox/satellite-v8`) is now a plain satellite style, and not longer supports labels
  or contour lines via classes. For a labeled satellite style, use `mapbox://styles/mapbox/satellite-hybrid`.

- Removed `mbgl.config.HTTP_URL` and `mbgl.config.FORCE_HTTPS`; https is always used when connecting to the Mapbox API.
- Renamed `mbgl.config.HTTPS_URL` to `mbgl.config.API_URL`.

#### Bugfixes

- Don't draw halo when halo-width is 0 ([#1381](https://github.com/mapbox/mapbox-gl-js/issues/1381))
- Reverted shader changes that degraded performance on IE

#### API Improvements

- You can now unset layout and paint properties via the `setLayoutProperty` and `setPaintProperty` APIs
  by passing `undefined` as a property value.
- The `layer` option of `featuresAt` now supports an array of layers.

## 0.9.0 (Jul 29 2015)

- `glyphs` URL now normalizes without the `/v4/` prefix for `mapbox://` urls. Legacy behavior for `mapbox://fontstacks` is still maintained ([#1385](https://github.com/mapbox/mapbox-gl-js/issues/1385))
- Expose `geojson-vt` options for GeoJSON sources ([#1271](https://github.com/mapbox/mapbox-gl-js/issues/1271))
- bearing snaps to "North" within a tolerance of 7 degrees ([#1059](https://github.com/mapbox/mapbox-gl-js/issues/1059))
- Now you can directly mutate the minzoom and maxzoom layer properties with `map.setLayerZoomRange(layerId, minzoom, maxzoom)`
- Exposed `mapboxgl.Control`, a base class used by all UI controls
- Refactored handlers to be individually included in Map options, or enable/disable them individually at runtime, e.g. `map.scrollZoom.disable()`.
- New feature: Batch operations can now be done at once, improving performance for calling multiple style functions: ([#1352](https://github.com/mapbox/mapbox-gl-js/pull/1352))

  ```js
  style.batch(function (s) {
    s.addLayer({ id: "first", type: "symbol", source: "streets" });
    s.addLayer({ id: "second", type: "symbol", source: "streets" });
    s.addLayer({ id: "third", type: "symbol", source: "terrain" });
    s.setPaintProperty("first", "text-color", "black");
    s.setPaintProperty("first", "text-halo-color", "white");
  });
  ```

- Improved documentation
- `featuresAt` performance improvements by exposing `includeGeometry` option
- Better label placement along lines ([#1283](https://github.com/mapbox/mapbox-gl-js/pull/1283))
- Improvements to round linejoins on semi-transparent lines (mapbox/mapbox-gl-native[#1771](https://github.com/mapbox/mapbox-gl-js/pull/1771))
- Round zoom levels for raster tile loading ([@2a2aec](https://github.com/mapbox/mapbox-gl-js/commit/2a2aec44a39e11e73bdf663258bd6d52b83775f5))
- Source#reload cannot be called if source is not loaded ([#1198](https://github.com/mapbox/mapbox-gl-js/issues/1198))
- Events bubble to the canvas container for custom overlays ([#1301](https://github.com/mapbox/mapbox-gl-js/pull/1301))
- Move handlers are now bound on mousedown and touchstart events
- map.featuresAt() now works across the dateline

## 0.8.1 (Jun 16 2015)

- No code changes; released only to correct a build issue in 0.8.0.

## 0.8.0 (Jun 15 2015)

#### Breaking changes

- `map.setView(latlng, zoom, bearing)` has been removed. Use
  [`map.jumpTo(options)`](https://www.mapbox.com/mapbox-gl-js/api/#map/jumpto) instead:

  ```js
  map.setView([40, -74.5], 9); // 0.7.0 or earlier
  map.jumpTo({ center: [40, -74.5], zoom: 9 }); // now
  ```

- [`map.easeTo`](https://www.mapbox.com/mapbox-gl-js/api/#map/easeto) and
  [`map.flyTo`](https://www.mapbox.com/mapbox-gl-js/api/#map/flyto) now accept a single
  options object rather than positional parameters:

  ```js
  map.easeTo([40, -74.5], 9, null, { duration: 400 }); // 0.7.0 or earlier
  map.easeTo({ center: [40, -74.5], zoom: 9, duration: 400 }); // now
  ```

- `mapboxgl.Source` is no longer exported. Use `map.addSource()` instead. See the
  [GeoJSON line](https://www.mapbox.com/mapbox-gl-js/example/geojson-line/) or
  [GeoJSON markers](https://www.mapbox.com/mapbox-gl-js/example/geojson-markers/)
  examples.
- `mapboxgl.util.supported()` moved to [`mapboxgl.supported()`](https://www.mapbox.com/mapbox-gl-js/api/#mapboxgl/supported).

#### UX improvements

- Add perspective rendering ([#1049](https://github.com/mapbox/mapbox-gl-js/pull/1049))
- Better and faster labelling ([#1079](https://github.com/mapbox/mapbox-gl-js/pull/1079))
- Add touch interactions support on mobile devices ([#949](https://github.com/mapbox/mapbox-gl-js/pull/949))
- Viewport-relative popup arrows ([#1065](https://github.com/mapbox/mapbox-gl-js/pull/1065))
- Normalize mousewheel zooming speed ([#1060](https://github.com/mapbox/mapbox-gl-js/pull/1060))
- Add proper handling of GeoJSON features that cross the date line ([#1275](https://github.com/mapbox/mapbox-gl-js/issues/1275))
- Sort overlapping symbols in the y direction ([#470](https://github.com/mapbox/mapbox-gl-js/issues/470))
- Control buttons are now on a 30 pixel grid ([#1143](https://github.com/mapbox/mapbox-gl-js/issues/1143))
- Improve GeoJSON processing performance

#### API Improvements

- Switch to JSDoc for documentation
- Bundling with browserify is now supported
- Validate incoming map styles ([#1054](https://github.com/mapbox/mapbox-gl-js/pull/1054))
- Add `Map` `setPitch` `getPitch`
- Add `Map` `dblclick` event. ([#1168](https://github.com/mapbox/mapbox-gl-js/issues/1168))
- Add `Map` `getSource` ([@660a8c1](https://github.com/mapbox/mapbox-gl-js/commit/660a8c1e087f63282d24a30684d686523bce36cb))
- Add `Map` `setFilter` and `getFilter` ([#985](https://github.com/mapbox/mapbox-gl-js/issues/985))
- Add `Map` `failIfMajorPerformanceCaveat` option ([#1082](https://github.com/mapbox/mapbox-gl-js/pull/1082))
- Add `Map` `preserveDrawingBuffer` option ([#1232](https://github.com/mapbox/mapbox-gl-js/pull/1232))
- Add `VideoSource` `getVideo()` ([#1162](https://github.com/mapbox/mapbox-gl-js/issues/1162))
- Support vector tiles with extents other than 4096 ([#1227](https://github.com/mapbox/mapbox-gl-js/pull/1227))
- Use a DOM hierarchy that supports evented overlays ([#1217](https://github.com/mapbox/mapbox-gl-js/issues/1217))
- Pass `latLng` to the event object ([#1068](https://github.com/mapbox/mapbox-gl-js/pull/1068))

#### UX Bugfixes

- Fix rendering glitch on iOS 8 ([#750](https://github.com/mapbox/mapbox-gl-js/issues/750))
- Fix line triangulation errors ([#1120](https://github.com/mapbox/mapbox-gl-js/issues/1120), [#992](https://github.com/mapbox/mapbox-gl-js/issues/992))
- Support unicode range 65280-65535 ([#1108](https://github.com/mapbox/mapbox-gl-js/pull/1108))
- Fix cracks between fill patterns ([#972](https://github.com/mapbox/mapbox-gl-js/issues/972))
- Fix angle of icons aligned with lines ([@37a498a](https://github.com/mapbox/mapbox-gl-js/commit/37a498a7aa2c37d6b94611b614b4efe134e6dd59))
- Fix dashed line bug for overscaled tiles ([#1132](https://github.com/mapbox/mapbox-gl-js/issues/1132))
- Fix icon artifacts caused by sprite neighbors ([#1195](https://github.com/mapbox/mapbox-gl-js/pull/1195))

#### API Bugfixes

- Don't fire spurious `moveend` events on mouseup ([#1107](https://github.com/mapbox/mapbox-gl-js/issues/1107))
- Fix a race condition in `featuresAt` ([#1220](https://github.com/mapbox/mapbox-gl-js/pull/1220))
- Fix for brittle fontstack name convention ([#1070](https://github.com/mapbox/mapbox-gl-js/pull/1070))
- Fix broken `Popup` `setHTML` ([#1272](https://github.com/mapbox/mapbox-gl-js/issues/1272))
- Fix an issue with cross-origin image requests ([#1269](https://github.com/mapbox/mapbox-gl-js/pull/1269))

## 0.7.0 (Mar 3 2015)

#### Breaking

- Rename `Map` `hover` event to `mousemove`.
- Change `featuresAt` to return GeoJSON objects, including geometry ([#1010](https://github.com/mapbox/mapbox-gl-js/issues/1010))
- Remove `Map` `canvas` and `container` properties, add `getCanvas` and `getContainer` methods instead

#### UX Improvements

- Improve line label density
- Add boxzoom interaction ([#1038](https://github.com/mapbox/mapbox-gl-js/issues/1038))
- Add keyboard interaction ([#1034](https://github.com/mapbox/mapbox-gl-js/pull/1034))
- Faster `GeoJSONSource` `setData` without flickering ([#973](https://github.com/mapbox/mapbox-gl-js/issues/973))

#### API Improvements

- Add Popup component ([#325](https://github.com/mapbox/mapbox-gl-js/issues/325))
- Add layer API ([#1022](https://github.com/mapbox/mapbox-gl-js/issues/1022))
- Add filter API ([#985](https://github.com/mapbox/mapbox-gl-js/issues/985))
- More efficient filter API ([#1018](https://github.com/mapbox/mapbox-gl-js/issues/1018))
- Accept plain old JS object for `addSource` ([#1021](https://github.com/mapbox/mapbox-gl-js/issues/1021))
- Reparse overscaled tiles

#### Bugfixes

- Fix `featuresAt` for LineStrings ([#1006](https://github.com/mapbox/mapbox-gl-js/issues/1006))
- Fix `tileSize` argument to `GeoJSON` worker ([#987](https://github.com/mapbox/mapbox-gl-js/issues/987))
- Remove extraneous files from the npm package ([#1024](https://github.com/mapbox/mapbox-gl-js/issues/1024))
- Hide "improve map" link in print ([#988](https://github.com/mapbox/mapbox-gl-js/issues/988))

## 0.6.0 (Feb 9 2015)

#### Bugfixes

- Add wrapped padding to sprite for repeating images ([#972](https://github.com/mapbox/mapbox-gl-js/issues/972))
- Clear color buffers before rendering ([#966](https://github.com/mapbox/mapbox-gl-js/issues/966))
- Make line-opacity work with line-image ([#970](https://github.com/mapbox/mapbox-gl-js/issues/970))
- event.toElement fallback for Firefox ([#932](https://github.com/mapbox/mapbox-gl-js/issues/932))
- skip duplicate vertices at ends of lines ([#776](https://github.com/mapbox/mapbox-gl-js/issues/776))
- allow characters outside \w to be used in token
- Clear old tiles when new GeoJSON is loaded ([#905](https://github.com/mapbox/mapbox-gl-js/issues/905))

#### Improvements

- Added `map.setPaintProperty()`, `map.getPaintProperty()`, `map.setLayoutProperty()`, and `map.getLayoutProperty()`.
- Switch to ESLint and more strict code rules ([#957](https://github.com/mapbox/mapbox-gl-js/pull/957))
- Grab 2x raster tiles if retina ([#754](https://github.com/mapbox/mapbox-gl-js/issues/754))
- Support for mapbox:// style URLs ([#875](https://github.com/mapbox/mapbox-gl-js/issues/875))

#### Breaking

- Updated to mapbox-gl-style-spec v7.0.0 ([Changelog](https://github.com/mapbox/mapbox-gl-style-spec/blob/a2b0b561ce16015a1ef400dc870326b1b5255091/CHANGELOG.md)). Styles are
  now expected to be version 7. You can use the [gl-style-migrate](https://github.com/mapbox/mapbox-gl-style-lint#migrations)
  utility to update existing styles.
- HTTP_URL and HTTPS_URL config options must no longer include a `/v4` path prefix.
- `addClass`, `removeClass`, `setClasses`, `hasClass`, and `getClasses` are now methods
  on Map.
- `Style#cascade` is now private, pending a public style mutation API ([#755](https://github.com/mapbox/mapbox-gl-js/pull/755)).
- The format for `featuresAt` results changed. Instead of result-per-geometry-cross-layer,
  each result has a `layers` array with all layers that contain the feature. This avoids
  duplication of geometry and properties in the result set.

## 0.5.2 (Jan 07 2015)

#### Bugfixes

- Remove tiles for unused sources ([#863](https://github.com/mapbox/mapbox-gl-js/issues/863))
- Fix fill pattern alignment

#### Improvements

- Add GeoJSONSource maxzoom option ([#760](https://github.com/mapbox/mapbox-gl-js/issues/760))
- Return ref layers in featuresAt ([#847](https://github.com/mapbox/mapbox-gl-js/issues/847))
- Return any extra layer keys provided in the stylesheet in featuresAt
- Faster protobuf parsing

## 0.5.1 (Dec 19 2014)

#### Bugfixes

- Fix race conditions with style loading/rendering
- Fix race conditions with setStyle
- Fix map.remove()
- Fix featuresAt properties

## 0.5.0 (Dec 17 2014)

#### Bugfixes

- Fix multiple calls to setStyle

#### Improvements

- `featuresAt` now returns additional information
- Complete style/source/tile event suite:
  style.load, style.error, style.change,
  source.add, source.remove, source.load, source.error, source.change,
  tile.add, tile.remove, tile.load, tile.error
- Vastly improved performance and correctness for GeoJSON sources
- Map#setStyle accepts a style URL
- Support {prefix} in tile URL templates
- Provide a source map with minified source

#### Breaking

- Results format for `featuresAt` changed

## 0.4.2 (Nov 14 2014)

#### Bugfixes

- Ensure only one easing is active at a time ([#807](https://github.com/mapbox/mapbox-gl-js/issues/807))
- Don't require style to perform easings ([#817](https://github.com/mapbox/mapbox-gl-js/issues/817))
- Fix raster tiles sometimes not showing up ([#761](https://github.com/mapbox/mapbox-gl-js/issues/761))

#### Improvements

- Internet Explorer 11 support (experimental)

## 0.4.1 (Nov 10 2014)

#### Bugfixes

- Interpolate to the closest bearing when doing rotation animations ([#818](https://github.com/mapbox/mapbox-gl-js/issues/818))

## 0.4.0 (Nov 4 2014)

#### Breaking

- Updated to mapbox-gl-style-spec v6.0.0 ([Changelog](https://github.com/mapbox/mapbox-gl-style-spec/blob/v6.0.0/CHANGELOG.md)). Styles are
  now expected to be version 6. You can use the [gl-style-migrate](https://github.com/mapbox/mapbox-gl-style-lint#migrations)
  utility to update existing styles.

## 0.3.2 (Oct 23 2014)

#### Bugfixes

- Fix worker initialization with deferred or async scripts

#### Improvements

- Added map.remove()
- CDN assets are now served with gzip compression

## 0.3.1 (Oct 06 2014)

#### Bugfixes

- Fixed iteration over arrays with for/in
- Made browserify deps non-dev ([#752](https://github.com/mapbox/mapbox-gl-js/issues/752))

## 0.3.0 (Sep 23 2014)

#### Breaking

- Updated to mapbox-gl-style-spec v0.0.5 ([Changelog](https://github.com/mapbox/mapbox-gl-style-spec/blob/v0.0.5/CHANGELOG.md)). Styles are
  now expected to be version 5. You can use the [gl-style-migrate](https://github.com/mapbox/mapbox-gl-style-lint#migrations)
  utility to update existing styles.
- Removed support for composite layers for performance reasons. [#523](https://github.com/mapbox/mapbox-gl-js/issues/523#issuecomment-51731405)
- `raster-hue-rotate` units are now degrees.

### Improvements

- Added LatLng#wrap
- Added support for Mapbox fontstack API.
- Added support for remote, non-Mapbox TileJSON sources and inline TileJSON sources ([#535](https://github.com/mapbox/mapbox-gl-js/issues/535), [#698](https://github.com/mapbox/mapbox-gl-js/issues/698)).
- Added support for `symbol-avoid-edges` property to allow labels to be placed across tile edges.
- Fixed mkdir issue on Windows ([#674](https://github.com/mapbox/mapbox-gl-js/issues/674)).
- Fixed drawing beveled line joins without overlap.

#### Bugfixes

- Fixed performance when underzooming a layer's minzoom.
- Fixed `raster-opacity` for regular raster layers.
- Fixed various corner cases of easing functions.
- Do not modify original stylesheet ([#728](https://github.com/mapbox/mapbox-gl-js/issues/728)).
- Inherit video source from source ([#699](https://github.com/mapbox/mapbox-gl-js/issues/699)).
- Fixed interactivity for geojson layers.
- Stop dblclick on navigation so the map does not pan ([#715](https://github.com/mapbox/mapbox-gl-js/issues/715)).

## 0.2.2 (Aug 12 2014)

#### Breaking

- `map.setBearing()` no longer supports a second argument. Use `map.rotateTo` with an `offset` option and duration 0
  if you need to rotate around a point other than the map center.

#### Improvements

- Improved `GeoJSONSource` to also accept URL as `data` option, eliminating a huge performance bottleneck in case of large GeoJSON files.
  [#669](https://github.com/mapbox/mapbox-gl-js/issues/669) [#671](https://github.com/mapbox/mapbox-gl-js/issues/671)
- Switched to a different fill outlines rendering approach. [#668](https://github.com/mapbox/mapbox-gl-js/issues/668)
- Made the minified build 12% smaller gzipped (66 KB now).
- Added `around` option to `Map` `zoomTo`/`rotateTo`.
- Made the permalink hash more compact.
- Bevel linejoins no longer overlap and look much better when drawn with transparency.

#### Bugfixes

- Fixed the **broken minified build**. [#679](https://github.com/mapbox/mapbox-gl-js/issues/679)
- Fixed **blurry icons** rendering. [#666](https://github.com/mapbox/mapbox-gl-js/issues/666)
- Fixed `util.supports` WebGL detection producing false positives in some cases. [#677](https://github.com/mapbox/mapbox-gl-js/issues/677)
- Fixed invalid font configuration completely blocking tile rendering. [#662](https://github.com/mapbox/mapbox-gl-js/issues/662)
- Fixed `Map` `project`/`unproject` to properly accept array-form values.
- Fixed sprite loading race condition. [#593](https://github.com/mapbox/mapbox-gl-js/issues/593)
- Fixed `GeoJSONSource` `setData` not updating the map until zoomed or panned. [#676](https://github.com/mapbox/mapbox-gl-js/issues/676)

## 0.2.1 (Aug 8 2014)

#### Breaking

- Changed `Navigation` control signature: now it doesn't need `map` in constructor
  and gets added with `map.addControl(nav)` or `nav.addTo(map)`.
- Updated CSS classes to have consistent naming prefixed with `mapboxgl-`.

#### Improvements

- Added attribution control (present by default, disable by passing `attributionControl: false` in options).
- Added rotation by dragging the compass control.
- Added grabbing cursors for the map by default.
- Added `util.inherit` and `util.debounce` functions.
- Changed the default debug page style to OSM Bright.
- Token replacements now support dashes.
- Improved navigation control design.

#### Bugfixes

- Fixed compass control to rotate its icon with the map.
- Fixed navigation control cursors.
- Fixed inertia going to the wrong direction in a rotated map.
- Fixed inertia race condition where error was sometimes thrown after erratic panning/zooming.

## 0.2.0 (Aug 6 2014)

- First public release.<|MERGE_RESOLUTION|>--- conflicted
+++ resolved
@@ -9,11 +9,8 @@
 
 - Heatmap Fix for 3D terrain ([#4571](https://github.com/maplibre/maplibre-gl-js/pull/4571))
 - Fix Map#off to not remove listener with layer(s) registered with Map#once ([#4592](https://github.com/maplibre/maplibre-gl-js/pull/4592))
-<<<<<<< HEAD
 - Improve types a bit for `addSource` and `getSource` ([#4616](https://github.com/maplibre/maplibre-gl-js/pull/4616))
-=======
 - Fix the color near the horizon when terrain is enabled without any sky ([#4607](https://github.com/maplibre/maplibre-gl-js/pull/4607))
->>>>>>> 8cbd4f1b
 - _...Add new stuff here..._
 
 ## 4.6.0
