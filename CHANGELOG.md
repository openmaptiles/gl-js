## main

### ✨ Features and improvements

- Improve performance by sending style layers to worker thread before processing it on main thread to allow parallel processing ([#2131](https://github.com/maplibre/maplibre-gl-js/pull/2131))
<<<<<<< HEAD
- [Breaking] Resize map when container element is resized. the resize related events now has different data associated with it ([#2157](https://github.com/maplibre/maplibre-gl-js/pull/2157))
- Update changelog when setting up on M1 mac ([#2196](https://github.com/maplibre/maplibre-gl-js/pull/2196))
- _...Add new stuff here..._
=======
- [Breaking] Resize map when container element is resized. the resize related events now has different data associated with it ([#2157](https://github.com/maplibre/maplibre-gl-js/pull/2157))<br/>
Previously the originalEvent field was the reason of this change, for example it could be a <code>resize</code> event from the browser<br/>
Now it is <code>ResizeObserverEntry</code>, see more https://developer.mozilla.org/en-US/docs/web/api/resizeobserverentry
- Add Map.getImage() to retrieve previously-loaded images. ([#2168](https://github.com/maplibre/maplibre-gl-js/pull/2168))
- Add method to enable/disable cooperative gestures
- [Breaking] toBounds method of class LngLat is replaced by a static method fromLngLat of class LngLatBounds ([#2188](https://github.com/maplibre/maplibre-gl-js/pull/2188))
- *...Add new stuff here...*
>>>>>>> bd6c8745

### 🐞 Bug fixes

- Fix issue unloading sprite sheet when using `setStyle(style, {diff:true})` ([#2146](https://github.com/maplibre/maplibre-gl-js/pull/2146))
<<<<<<< HEAD
- _...Add new stuff here..._
=======
- Fix wrap coords in `getTerrain` when `fitBounds` accross the AM ([#2155](https://github.com/maplibre/maplibre-gl-js/pull/2155))
- *...Add new stuff here...*
>>>>>>> bd6c8745

## 3.0.0-pre.4

### ✨ Features and improvements

- Add `setiClusterOptions` to update cluster properties of the added sources: fixing these issues ([#429](https://github.com/maplibre/maplibre-gl-js/issues/429)) and ([#1384](https://github.com/maplibre/maplibre-gl-js/issues/1384))
- Add types for `workerOptions` and `_options` in `geojson_source.ts`
- Add fullscreenstart, fullscreenend events to FullscreenControl ([#2128](https://github.com/maplibre/maplibre-gl-js/issues/2128)
- Make jest tests easier to run in CI and local development ([#2044](https://github.com/maplibre/maplibre-gl-js/issues/2044)
- Throttle the image request queue while the map is moving to improve performance ([#2097](https://github.com/maplibre/maplibre-gl-js/issues/2097)

### 🐞 Bug fixes
<<<<<<< HEAD
=======
- Fix the worker been terminated on setting new style ([#2123](https://github.com/maplibre/maplibre-gl-js/pull/2123))
- Change how meta key is detected for cooperative gestures
>>>>>>> bd6c8745

- Fix the worker been terminated on setting new style ([#2123](https://github.com/maplibre/maplibre-gl-js/pull/2123))

## 3.0.0-pre.3

### ✨ Features and improvements

- Add support for multiple `sprite` declarations in one style file ([#1805](https://github.com/maplibre/maplibre-gl-js/pull/1805))
- Extract sprite image on demand to reduce memory usage and improve performance by reducing number of getImageData calls ([#1809](https://github.com/maplibre/maplibre-gl-js/pull/1809))

### 🐞 Bug fixes

- Fix issue [#1024](https://github.com/maplibre/maplibre-gl-js/pull/1024) - Zoom center not under cursor when terrain is on
- Fix errors when running style-spec bin scripts and added missing help. Removed unnecessary script 'gl-style-composite'. ([#1971](https://github.com/maplibre/maplibre-gl-js/pull/1971))
- Fix the `slice` expression type ([#1886](https://github.com/maplibre/maplibre-gl-js/issues/1886))

## 3.0.0-pre.2

### ✨ Features and improvements

- Move to rollup 3 ([#1949](https://github.com/maplibre/maplibre-gl-js/pull/1949))
- `QueryRenderedFeaturesOptions` type added to both of the params in queryRenderedFeatures in map.ts ([#1900](https://github.com/maplibre/maplibre-gl-js/issues/1900))
- NavigationControlOptions is now optional when creating an instance of NavigationControl ([#1754](https://github.com/maplibre/maplibre-gl-js/issues/1754))
- Listen to webglcontextcreationerror event and give detailed debug info when it fails ([#1715](https://github.com/maplibre/maplibre-gl-js/pull/1715))
- Make sure `cooperativeGestures` overlay is always "on top" (z-index) of map features ([#1753](https://github.com/maplibre/maplibre-gl-js/pull/1753))
- Use `willReadFrequently` hint to optimize 2D canvas usage and remove warnings ([#1808](https://github.com/maplibre/maplibre-gl-js/pull/1808))
- Speed up the cross tile symbol index in certain circumstances ([#1755](https://github.com/maplibre/maplibre-gl-js/pull/1755))
- Improve rendering speed in scenes with many colliding symbolic icons and labels ([#1757](https://github.com/maplibre/maplibre-gl-js/pull/1757))
- Make request for ImageSource cancelable ([#1802](https://github.com/maplibre/maplibre-gl-js/pull/1802))
- Throttle the image request queue while the map is moving to improve performance ([#2097](https://github.com/maplibre/maplibre-gl-js/pull/2097))

### 🐞 Bug fixes

- Remove dependency on `@rollup/plugin-json`, which was in conflict with `rollup-plugin-import-assert`
- Remove dependency on `@mapbox/gazetteer` which caused some build warnings ([#1757](https://github.com/maplibre/maplibre-gl-js/pull/1757) [#1898](https://github.com/maplibre/maplibre-gl-js/pull/1898))
- Fix `getElevation()` causing uncaught error ([#1650](https://github.com/maplibre/maplibre-gl-js/issues/1650)).
- Add dev version for csp build ([#1730](https://github.com/maplibre/maplibre-gl-js/pull/1730))
- Fix headless benchmark execution especially on VM ([#1732](https://github.com/maplibre/maplibre-gl-js/pull/1732))
- fix issue [#860](https://github.com/maplibre/maplibre-gl-js/issues/860) fill-pattern with pixelRatio > 1 is now switched correctly at runtime. ([#1765](https://github.com/maplibre/maplibre-gl-js/pull/1765))
- Fix the exception that would be thrown on `map.setStyle` when it is passed with transformStyle option and map is initialized without an initial style. ([#1824](https://github.com/maplibre/maplibre-gl-js/pull/1824))
- fix issue [#1582](https://github.com/maplibre/maplibre-gl-js/issues/1582) source maps are now properly generated
- Fix the behavior of the compass button on touch devices.

## 3.0.0-pre.1

### ✨ Features and improvements

- Return a promise from `once` method to allow easier usage of async/await in this case ([#1690(https://github.com/maplibre/maplibre-gl-js/pull/1690))
- Add pseudo (CSS) fullscreen as a fallback for iphones ([#1678](https://github.com/maplibre/maplibre-gl-js/pull/1678))
- Add `updateData` to `GeoJSONSource` which allows for partial data updates ([#1605](https://github.com/maplibre/maplibre-gl-js/pull/1605))

### 🐞 Bug fixes

- Fix `GeoJSONSource` appearing to never finish loading when calling its `setData` method immediately after adding it to a `Map` due to it not firing a `metadata` `data` event ([#1693](https://github.com/maplibre/maplibre-gl-js/issues/1693))
- Fix the gap between terrain elevated tiles ([#1602](https://github.com/maplibre/maplibre-gl-js/issues/1602))

## 3.0.0-pre.0

### ✨ Features and improvements

- Add a RenderPool to render tiles onto textures for 3D ([#1671](https://github.com/maplibre/maplibre-gl-js/pull/1671))
- Add map.getCameraTargetElevation() ([#1558](https://github.com/maplibre/maplibre-gl-js/pull/1558))
- Add `freezeElevation` to `AnimationOptions` to allow smooth camera movement in 3D ([#1514](https://github.com/maplibre/maplibre-gl-js/pull/1514), [#1492](https://github.com/maplibre/maplibre-gl-js/issues/1492))
- [Breaking] Remove deprecated mapboxgl css classes ([#1575](https://github.com/maplibre/maplibre-gl-js/pull/1575))
- Add map.setStyle's transformStyle option ([#1632](https://github.com/maplibre/maplibre-gl-js/pull/1632))
- [Breaking] Improve rendering of areas below sea level, and remove elevationOffset workaround ([#1578](https://github.com/maplibre/maplibre-gl-js/pull/1578))
- [Breaking] Move terrain object from style.terrain to map.terrain ([#1628](https://github.com/maplibre/maplibre-gl-js/pull/1628))

### 🐞 Bug fixes

- [Breaking] Make geojson data source a required field to align with the docs ([#1396](https://github.com/maplibre/maplibre-gl-js/issue/1396))
- Fix showTileBoundaries to show the first vector source [#1395](https://github.com/maplibre/maplibre-gl-js/pull/1395)
- Fix `match` expression type ([#1631](https://github.com/maplibre/maplibre-gl-js/pull/1631))

## 2.4.0

### ✨ Features and improvements

- Added calculateCameraOptionsFromTo to camera ([#1427](https://github.com/maplibre/maplibre-gl-js/pull/1427))
- Improve expression types ([#1510](https://github.com/maplibre/maplibre-gl-js/pull/1510))
- Improve performance for primitive size selection ([#1508](https://github.com/maplibre/maplibre-gl-js/pull/1508))
- Upgrade target from ES2017 to ES2019 ([#1499](https://github.com/maplibre/maplibre-gl-js/pull/1499))
- Improve error handling ([#1485](https://github.com/maplibre/maplibre-gl-js/pull/1485))
- Removed `_interpolationType` unused field ([#264](https://github.com/maplibre/maplibre-gl-js/issues/264))

### 🐞 Bug fixes

- Fix query tests on windows ([#1506](https://github.com/maplibre/maplibre-gl-js/pull/1506))
- Fix attribution not being displayed for terrain ([#1516](https://github.com/maplibre/maplibre-gl-js/pull/1516))
- No triggering of contextmenu after rotate, pitch, etc. also on Windows ([#1537](https://github.com/maplibre/maplibre-gl-js/pull/1537))

## 2.3.1-pre.2

### ✨ Features and improvements

- Improve expression types ([#1510](https://github.com/maplibre/maplibre-gl-js/pull/1510))
- Improve performance for primitive size selection ([#1508](https://github.com/maplibre/maplibre-gl-js/pull/1508))
- Upgrade target from ES2017 to ES2019 ([#1499](https://github.com/maplibre/maplibre-gl-js/pull/1499))

### 🐞 Bug fixes

- Fix query tests on windows ([#1506](https://github.com/maplibre/maplibre-gl-js/pull/1506))

## 2.3.1-pre.1

### ✨ Features and improvements

- Improve error handling ([#1485](https://github.com/maplibre/maplibre-gl-js/pull/1485))

## 2.3.0

### ✨ Features and improvements

- Re-enable method to get library version. Either with `import {version} from 'maplibre-gl'`, or on a Map instance as `map.version`.

## 2.2.1

### 🐞 Bug fixes

- Fix types generation and make sure they run as part of the CI ([#1462](https://github.com/maplibre/maplibre-gl-js/issues/1462), [#1465](https://github.com/maplibre/maplibre-gl-js/pull/1465))

## 2.2.0

Everything from the four previous pre-releases:

### ✨ Features and improvements

- Update `icon-padding` symbol layout property to support asymmetric padding ([#1289](https://github.com/maplibre/maplibre-gl-js/pull/1289))
- Added `cooperativeGestures` option when instantiating map to prevent inadvertent scrolling/panning when navigating a page where map is embedded inline ([#234](https://github.com/maplibre/maplibre-gl-js/issues/234))
- Improve filter specification typings ([#1390](https://github.com/maplibre/maplibre-gl-js/pull/1390))
- Add internal support for Node 18 ([#1431](https://github.com/maplibre/maplibre-gl-js/pull/1431))
- Add 3D terrain capabilities ([#165](https://github.com/maplibre/maplibre-gl-js/pull/165), [#1022](https://github.com/maplibre/maplibre-gl-js/pull/1022))
- Cancel pending GeoJSON requests when `GeoJSONSource.setData()` is called instead of waiting for any pending request to complete before issuing the request for the new URL ([#1102](https://github.com/maplibre/maplibre-gl-js/pull/1102))

### 🐞 Bug fixes

- Fix compact attribution style when using global CSS that sets `box-sizing: border-box;` ([#1250](https://github.com/maplibre/maplibre-gl-js/pull/1250))
- Handle maxBounds which cross the meridian at longitude ±180° ([#1298](https://github.com/maplibre/maplibre-gl-js/pull/1298), [#1299](https://github.com/maplibre/maplibre-gl-js/pull/1299))
- Hide arrow displayed in default `summary` styles on the attribution control ([#1258](https://github.com/maplibre/maplibre-gl-js/pull/1258))
- Fix memory usage in terrain 3D ([#1291](https://github.com/maplibre/maplibre-gl-js/issues/1291), [#1302](https://github.com/maplibre/maplibre-gl-js/pull/1302))
- Fix disappearence of closest tiles when 3D terrain is enabled ([#1241](https://github.com/maplibre/maplibre-gl-js/issues/1241), [#1300](https://github.com/maplibre/maplibre-gl-js/pull/1300))

## 2.2.0-pre.4

### ✨ Features and improvements

- Update `icon-padding` symbol layout property to support asymmetric padding ([#1289](https://github.com/maplibre/maplibre-gl-js/pull/1289))
- Added `cooperativeGestures` option when instantiating map to prevent inadvertent scrolling/panning when navigating a page where map is embedded inline ([#234](https://github.com/maplibre/maplibre-gl-js/issues/234))
- Improve filter specification typings ([#1390](https://github.com/maplibre/maplibre-gl-js/pull/1390))
- Add internal support for Node 18 ([#1431](https://github.com/maplibre/maplibre-gl-js/pull/1431))

### 🐞 Bug fixes

- Fix compact attribution style when using global CSS that sets `box-sizing: border-box;` ([#1250](https://github.com/maplibre/maplibre-gl-js/pull/1250))

## 2.2.0-pre.3

### 🐞 Bug fixes

- Handle maxBounds which cross the meridian at longitude ±180° ([#1298](https://github.com/maplibre/maplibre-gl-js/issues/1298), [#1299](https://github.com/maplibre/maplibre-gl-js/pull/1299))
- Hide arrow displayed in default `summary` styles on the attribution control ([#1258](https://github.com/maplibre/maplibre-gl-js/pull/1258))
- Fix memory usage in terrain 3D ([#1291](https://github.com/maplibre/maplibre-gl-js/issues/1291), [#1302](https://github.com/maplibre/maplibre-gl-js/pull/1302))
- Fix disappearence of closest tiles when 3D terrain is enabled ([#1241](https://github.com/maplibre/maplibre-gl-js/issues/1241), [#1300](https://github.com/maplibre/maplibre-gl-js/pull/1300))

## 2.2.0-pre.2

### ✨ Features and improvements

- Add 3D terrain capabilities ([#165](https://github.com/maplibre/maplibre-gl-js/pull/165), [#1022](https://github.com/maplibre/maplibre-gl-js/pull/1022))

## 2.2.0-pre.1

### ✨ Features and improvements

- Cancel pending GeoJSON requests when `GeoJSONSource.setData()` is called instead of waiting for any pending request to complete before issuing the request for the new URL ([#1102](https://github.com/maplibre/maplibre-gl-js/pull/1102))

## 2.1.9

### 🐞 Bug fixes

- Add back typescript typings to dependencies instead of devDependencies ([#1178](https://github.com/maplibre/maplibre-gl-js/pull/1178))

## 2.1.8

### ✨ Features and improvements

- Changed logic for showing the Maplibre logo. The Maplibre logo is now shown by setting the map option 'maplibreLogo' to true or by adding it to a map with addControl. TileJSON no longer controls if the logo is shown. ([#786](https://github.com/maplibre/maplibre-gl-js/pull/786))

### 🐞 Bug fixes

- Fix missing `touchmove` in `MapTouchEvent["type"]` ([#1131](https://github.com/maplibre/maplibre-gl-js/pull/1131))
- Type CustomLayerInterface renderingMode, onRemove, onAdd, and prerender optional ([#1122](https://github.com/maplibre/maplibre-gl-js/pull/1122))

## 2.1.8-pre.3

### 🐞 Bug fixes

- Use correct location for mouse events of line layer with line-offset ([#1108](https://github.com/maplibre/maplibre-gl-js/issues/1108)).
- Change `GeoJSONFeature.properties` type from `{}` to `{ [name: string]: any; }` ([#1115](https://github.com/maplibre/maplibre-gl-js/pull/1115)).
- Fix `error TS2503: Cannot find namespace 'GeoJSON'` ([#1096](https://github.com/maplibre/maplibre-gl-js/issues/1096)).

## 2.1.8-pre.2

### ✨ Features and improvements

- Removal of the unminified production build target, so `npm run build-prod` will be the main build command going forward.

### 🐞 Bug fixes

- Dispose source resources on map style removal, it also fixes `cannot read properties of undefined (reading 'sourceCaches')` error ([#1099](https://github.com/maplibre/maplibre-gl-js/pull/1099)).
- Add MapGeoJSONFeature type as replacement for MapboxGeoJSONFeature. MapGeoJSONFeature type extends GeoJSONFeature type with layer, source, sourceLayer, and state properties ([#1104](https://github.com/maplibre/maplibre-gl-js/pull/1104)).
- Fix automatic refreshing of expired raster tiles ([#1106](https://github.com/maplibre/maplibre-gl-js/pull/1106))
- Fix precision loss in some matrix calculations ([#1105](https://github.com/maplibre/maplibre-gl-js/pull/1105))

## 2.1.8-pre.1

### ✨ Features and improvements

- Add option `viewport-glyph` to `text-rotation-alignment` which places glyphs along a linestring and rotates them to the x-axis of the viewport ([#716](https://github.com/maplibre/maplibre-gl-js/pull/716)).

### 🐞 Bug fixes

- Change `GeoJSONFeature.id` type from `number | string | void` to `number | string | undefined` ([#1093](https://github.com/maplibre/maplibre-gl-js/pull/1093))
- Add FeatureIdentifier type to define feature parameter in setFeatureState, removeFeatureState, and getFeatureState methods. Change FeatureIdentifier.id from `id: string | number;` to `id?: string | number | undefined;` ([#1095](https://github.com/maplibre/maplibre-gl-js/pull/1095))
- Change map.on, map.off, and map.once type parameter from "type: MapEvent" to "type: MapEvent | string" ([#1094](https://github.com/maplibre/maplibre-gl-js/pull/1094))

## 2.1.7

### 🐞 Bug fixes

- Add adjustment for glyph rendering, CJK fonts are mainly affected ([#1002](https://github.com/maplibre/maplibre-gl-js/issues/1002)).
- Improve typings to fix Angular strict mode failure ([#790](https://github.com/maplibre/maplibre-gl-js/issues/790), [#970](https://github.com/maplibre/maplibre-gl-js/issues/970), [#934](https://github.com/maplibre/maplibre-gl-js/issues/934))
- Fix `SourceCache.loaded()` always returning `true` following a load error ([#1025](https://github.com/maplibre/maplibre-gl-js/issues/1025))
- Added back csp and dev builds to npm package ([#1042](https://github.com/maplibre/maplibre-gl-js/issues/1042))

## 2.1.6

### 🐞 Bug fixes

- Publish `dist/package.json` ([#998](https://github.com/maplibre/maplibre-gl-js/pull/998)).

## 2.1.6-pre.1

### 🐞 Bug fixes

- Publish `dist/package.json` ([#998](https://github.com/maplibre/maplibre-gl-js/pull/998)).

## 2.1.5

### 🐞 Bug fixes

- Publish empty `postinstall.js` file. Follow-up on ([#990](https://github.com/maplibre/maplibre-gl-js/issues/990)), ([#991](https://github.com/maplibre/maplibre-gl-js/pull/991)), ([#992](https://github.com/maplibre/maplibre-gl-js/pull/992)).

## 2.1.5-pre.1

### 🐞 Bug fixes

- Publish empty `postinstall.js` file. Follow-up on ([#990](https://github.com/maplibre/maplibre-gl-js/pull/990)), ([#991](https://github.com/maplibre/maplibre-gl-js/pull/991)), ([#992](https://github.com/maplibre/maplibre-gl-js/pull/992)).

## 2.1.4

### 🐞 Bug fixes

- Fix missing `postinstall.js` file in npm publish. Follow-up on ([#990](https://github.com/maplibre/maplibre-gl-js/issues/990)), ([#991](https://github.com/maplibre/maplibre-gl-js/pull/991)).

## 2.1.3

### 🐞 Bug fixes

- Fix postinstall `ts-node` error on non-dev installs ([#900](https://github.com/maplibre/maplibre-gl-js/pull/900))

## 2.1.2

### Features and improvements

- Default compact attribution to be open by default to comply with OpenSteetMap Attribution Guidelines ([#795](https://github.com/maplibre/maplibre-gl-js/pull/795))
- Export `Source` classes (`GeoJSONSource` etc.) declarations. ([#801](https://github.com/maplibre/maplibre-gl-js/issues/801))
- Make `AJAXError` public so error HTTP responses can be handled differently from other errors.

### 🐞 Bug fixes

- Fix compact attribution button showing when attribution is blank ([#795](https://github.com/maplibre/maplibre-gl-js/pull/795))
- Fix error mismatched image size for CJK characters ([#718](https://github.com/maplibre/maplibre-gl-js/issues/718))
- Fire `dataabort` and `sourcedataabort` events when a tile request is aborted ([#794](https://github.com/maplibre/maplibre-gl-js/issues/794))
- Fix NextJs `performance` undefined ([#768](https://github.com/maplibre/maplibre-gl-js/issues/768))

## 2.1.1

### 🐞 Bug fixes

- Fix stale tiles being shown when calling VectorTileSource#setTiles while the map is moving.

## 2.1.0

### ✨ Features and improvements

- Add `icon-overlap` and `text-overlap` symbol layout properties [#347](https://github.com/maplibre/maplibre-gl-js/pull/347)
- Deprecate `icon-allow-overlap` and `text-allow-overlap` symbol layout properties. `icon-overlap` and `text-overlap` are their replacements.
- Remove node package chalk from devDependencies ([#789](https://github.com/maplibre/maplibre-gl-js/pull/789)).
- Allow setting a custom pixel ratio by adding a `MapOptions#pixelRatio` property and a `Map#setPixelRatio` method. Since a high `devicePixelRatio` value can lead to performance and display problems, it is done at your own risk. ([#769](https://github.com/maplibre/maplibre-gl-js/issues/769))

## 2.0.5

### 🐞 Bug fixes

- Remove list of node versions allowed to install the package.

## 2.0.4

### 🐞 Bug fixes

- Missing package.json file in version 2.0.3 dist in npm ([#811](https://github.com/maplibre/maplibre-gl-js/issues/811)) - this causes webpack to fail

## 2.0.3

### Features and improvements

- Remove node package chalk from devDependencies ([#789](https://github.com/maplibre/maplibre-gl-js/pull/789)).
- Remove vector-tile module declaration and revert to using point from [@mapbox/point-geometry](https://github.com/mapbox/point-geometry] ([#788](https://github.com/maplibre/maplibre-gl-js/issues/788), [#800](https://github.com/maplibre/maplibre-gl-js/pull/800))
- Moved development environemnt to use NodeJs 16 ([#781](https://github.com/maplibre/maplibre-gl-js/pull/781), [#806](https://github.com/maplibre/maplibre-gl-js/pull/806))

### 🐞 Bug fixes

- Fix max cluster zoom in geojson source ([#61](https://github.com/maplibre/maplibre-gl-js/issues/61))

## 2.0.2

### 🐞 Bug fixes

- Fix typescript generated file ([#776](https://github.com/maplibre/maplibre-gl-js/issues/776)).

## 2.0.1

### 🐞 Bug fixes

- Fix documentation of `addProtocol` and `removeProtocol`.

## 2.0.0

### Features and improvements

- Migrated the production code to typescript
- ** Breaking Change ** removed `version` from the public API
- ** Breaking Change ** stopped supporting IE (internet explorer)
- ** Breaking Change ** stopped supporting Chrome 49-65. Chrome 66+ required. For Chrome 49-65 support use version 1.15.2.
- ** Breaking Change ** removed all code related to `accessToken` and Mapbox specific urls starting with `mapbox://`. Telemetry and tracking code was removed.
- ** Breaking Change ** removed `baseApiUrl` as it was used only for Mapbox related urls
- ** Breaking Change ** typescript typings have changed:
  - `Style` => `StyleSpecification`
  - `AnyLayer` => `LayerSpecification`
  - `AnySourceData` => `SourceSpecification`
  - `MapboxEvent` => `MapLibreEvent`
  - `MapboxOptions` => `MapOptions`
  - `MapBoxZoomEvent` => `MapLibreZoomEvent`
  - `*SourceRaw` + `*SourceOptions` => `*SourceSpecification`
  - `*Source` (source implementation definition) were removed
  - `*Layer` => `*LayerSpecification`
  - `*Paint` => `*LayerSpecification['paint']`
  - `*Layout` => `*LayerSpecification['layout']`
  - `MapboxGeoJSONFeature` => `GeoJSONFeature`
- Added `redraw` function to map ([#206](https://github.com/maplibre/maplibre-gl-js/issues/206))
- Improve attribution controls accessibility. See [#359](https://github.com/maplibre/maplibre-gl-js/issues/359)
- Allow maxPitch value up to 85, use values greater than 60 at your own risk ([#574](https://github.com/maplibre/maplibre-gl-js/pull/574))
- `getImage` uses createImageBitmap when supported ([#650](https://github.com/maplibre/maplibre-gl-js/pull/650))

### 🐞 Bug fixes

- Fix warning due to strict comparison of SDF property in image sprite ([#303](https://github.com/maplibre/maplibre-gl-js/issues/303))
- Fix tile placeholder replacement to allow for placeholders to be in a URL more than once. ([#348](https://github.com/maplibre/maplibre-gl-js/pull/348))
- Fix type check for non dom environment. ([#334](https://github.com/maplibre/maplibre-gl-js/issues/334))
- Fix precision problem in patterns when overzoomed in OpenGL ES devices.
- Fix padding-top of the popup to improve readability of popup text ([#354](https://github.com/maplibre/maplibre-gl-js/pull/354)).
- Fix GeoJSONSource#loaded sometimes returning true while there are still pending loads ([#669](https://github.com/maplibre/maplibre-gl-js/issues/669))
- Fix MapDataEvent#isSourceLoaded being true in GeoJSONSource "dataloading" event handlers ([#694](https://github.com/maplibre/maplibre-gl-js/issues/694))
- Fix events being fired after Map#remove has been called when the WebGL context is lost and restored ([#726](https://github.com/maplibre/maplibre-gl-js/issues/726))
- Fix nested expressions types definition [#757](https://github.com/maplibre/maplibre-gl-js/pull/757)

## 1.15.2

### 🐞 Bug fixes

- Fix breaking changes introduced in v1.15.0 by adoption dual naming scheme for CSS class names

## 1.15.1

### 🐞 Bug fixes

- Add void return for some method declaration to match TS strict mode ([#194](https://github.com/maplibre/maplibre-gl-js/pull/194))
- Fix css leftovers ([#83](https://github.com/maplibre/maplibre-gl-js/issues/83))

## 1.15.0

### Features and improvements

- ** Breaking Change: ** Rename css classes ([#83](https://github.com/maplibre/maplibre-gl-js/issues/83))
- Added custom protocol support to allow overriding ajax calls ([#29](https://github.com/maplibre/maplibre-gl-js/issues/29))
- Added setTransformRequest to map ([#159](https://github.com/maplibre/maplibre-gl-js/pull/159))
- Publish @maplibre/maplibre-gl-style-spec v14.0.0 on NPM ([#149](https://github.com/maplibre/maplibre-gl-js/pull/149))
- Replace link to mapbox on LogoControl by link to maplibre ([#151](https://github.com/maplibre/maplibre-gl-js/pull/151))
- Migrate style spec files from mapbox to maplibre ([#147](https://github.com/maplibre/maplibre-gl-js/pull/147))
- Publish the MapLibre style spec in NPM ([#140](https://github.com/maplibre/maplibre-gl-js/pull/140))
- Replace mapboxgl with maplibregl in JSDocs inline examples ([#134](https://github.com/maplibre/maplibre-gl-js/pull/134))
- Bring in typescript definitions file ([#24](https://github.com/maplibre/maplibre-gl-js/issues/24))
- Update example links to https://maplibre.org/maplibre-gl-js-docs/ ([#131](https://github.com/maplibre/maplibre-gl-js/pull/131))
- Improve performance of layers with constant `*-sort-key` ([#78](https://github.com/maplibre/maplibre-gl-js/pull/78))

### 🐞 Bug fixes

- Prevented attribution button from submiting form ([#178](https://github.com/maplibre/maplibre-gl-js/issues/178))

## 1.14.0

### Features and improvements

- Rebranded to MapLibre
- New logo

### 🐞 Bug fixes

- Rename SVGs mapboxgl-ctrl-\*.svg to maplibregl ([#85](https://github.com/maplibre/maplibre-gl-js/pull/85))
- fix ImageSource not working in FF/Safari ([#87](https://github.com/maplibre/maplibre-gl-js/pull/87))
- Update HTML debug files to use MapLibre in titles ([#84](https://github.com/maplibre/maplibre-gl-js/pull/84))
- fix CI checksize job to use maplibre name ([#86](https://github.com/maplibre/maplibre-gl-js/pull/86))
- Move output files from mapbox._ to maplibre._ ([#75](https://github.com/maplibre/maplibre-gl-js/pull/75))
- Remove mapbox specifics and branding from .github ([#64](https://github.com/maplibre/maplibre-gl-js/pull/64))
- Fix a bug where mapbox-gl-js is no longer licensed as open source, but we owe immeasurable gratitude to Mapbox for releasing all their initial code to the community under BSD-3 license.

## 1.13.0

### ✨ Features and improvements

- Improve accessibility by fixing issues reported by WCAG 2.1. [#9991](https://github.com/mapbox/mapbox-gl-js/pull/9991)
- Improve accessibility when opening a popup by immediately focusing on the content. [#9774](https://github.com/mapbox/mapbox-gl-js/pull/9774) (h/t [@watofundefined](https://github.com/watofundefined)))
- Improve rendering performance of symbols with `symbol-sort-key`. [#9751](https://github.com/mapbox/mapbox-gl-js/pull/9751) (h/t [@osvodef](https://github.com/osvodef)))
- Add `Marker` `clickTolerance` option. [#9640](https://github.com/mapbox/mapbox-gl-js/pull/9640) (h/t [@ChristopherChudzicki](https://github.com/ChristopherChudzicki)))
- Add `Map` `hasControl` method. [#10035](https://github.com/mapbox/mapbox-gl-js/pull/10035)
- Add `Popup` `setOffset` method. [#9946](https://github.com/mapbox/mapbox-gl-js/pull/9946) (h/t [@jutaz](https://github.com/jutaz)))
- Add `KeyboardHandler` `disableRotation` and `enableRotation` methods. [#10072](https://github.com/mapbox/mapbox-gl-js/pull/10072) (h/t [@jmbott](https://github.com/jmbott)))

### 🐞 Bug fixes

- Fix a bug where `queryRenderedFeatures` didn't properly expose the paint values if they were data-driven. [#10074](https://github.com/mapbox/mapbox-gl-js/pull/10074) (h/t [@osvodef](https://github.com/osvodef)))
- Fix a bug where attribution didn't update when layer visibility changed during zooming. [#9943](https://github.com/mapbox/mapbox-gl-js/pull/9943)
- Fix a bug where hash control conflicted with external history manipulation (e.g. in single-page apps). [#9960](https://github.com/mapbox/mapbox-gl-js/pull/9960) (h/t [@raegen](https://github.com/raegen)))
- Fix a bug where `fitBounds` had an unexpected result with non-zero bearing and uneven padding. [#9821](https://github.com/mapbox/mapbox-gl-js/pull/9821) (h/t [@allison-strandberg](https://github.com/allison-strandberg)))
- Fix HTTP support when running GL JS against [Mapbox Atlas](https://www.mapbox.com/atlas). [#10090](https://github.com/mapbox/mapbox-gl-js/pull/10090)
- Fix a bug where the `within` expression didn't work in `querySourceFeatures`. [#9933](https://github.com/mapbox/mapbox-gl-js/pull/9933)
- Fix a bug where `Popup` content HTML element was removed on `setDOMContent`. [#10036](https://github.com/mapbox/mapbox-gl-js/pull/10036)
- Fix a compatibility bug when `icon-image` is used as a legacy categorical function. [#10060](https://github.com/mapbox/mapbox-gl-js/pull/10060)
- Reduce rapid memory growth in Safari by ensuring `Image` dataURI's are released. [#10118](https://github.com/mapbox/mapbox-gl-js/pull/10118)

### ⚠️ Note on IE11

We intend to remove support for Internet Explorer 11 in a future release of GL JS later this year.

## 1.12.0

### ✨ Features and improvements

- Add methods for changing a vector tile source dynamically (e.g. `setTiles`, `setUrl`). [#8048](https://github.com/mapbox/mapbox-gl-js/pull/8048) (h/t [@stepankuzmin](https://github.com/stepankuzmin))
- Add a `filter` option for GeoJSON sources to filter out features prior to processing (e.g. before clustering). [#9864](https://github.com/mapbox/mapbox-gl-js/pull/9864)
- Vastly increase precision of `line-gradient` for long lines. [#9694](https://github.com/mapbox/mapbox-gl-js/pull/9694)
- Improve `raster-dem` sources to properly support the `maxzoom` option and overzooming. [#9789](https://github.com/mapbox/mapbox-gl-js/pull/9789) (h/t [@brendan-ward](@brendanhttps://github.com/ward))

### 🐞 Bug fixes

- Fix a bug where bearing snap interfered with `easeTo` and `flyTo` animations, freezing the map. [#9884](https://github.com/mapbox/mapbox-gl-js/pull/9884) (h/t [@andycalder](https://github.com/andycalder))
- Fix a bug where a fallback image was not used if it was added via `addImage`. [#9911](https://github.com/mapbox/mapbox-gl-js/pull/9911) (h/t [@francois2metz](https://github.com/francois2metz))
- Fix a bug where `promoteId` option failed for fill extrusions with defined feature ids. [#9863](https://github.com/mapbox/mapbox-gl-js/pull/9863)

### 🛠️ Workflow

- Renamed the default development branch from `master` to `main`.

## 1.11.1

### 🐞 Bug fixes

- Fix a bug that caused `map.loaded()` to incorrectly return `false` after a click event. ([#9825](https://github.com/mapbox/mapbox-gl-js/pull/9825))

## 1.11.0

### ✨ Features and improvements

- Add an option to scale the default `Marker` icon.([#9414](https://github.com/mapbox/mapbox-gl-js/pull/9414)) (h/t [@adrianababakanian](https://github.com/adrianababakanian))
- Improving the shader compilation speed by manually getting the run-time attributes and uniforms.([#9497](https://github.com/mapbox/mapbox-gl-js/pull/9497))
- Added `clusterMinPoints` option for clustered GeoJSON sources that defines the minimum number of points to form a cluster.([#9748](https://github.com/mapbox/mapbox-gl-js/pull/9748))

### 🐞 Bug fixes

- Fix a bug where map got stuck in a DragRotate interaction if it's mouseup occurred outside of the browser window or iframe.([#9512](https://github.com/mapbox/mapbox-gl-js/pull/9512))
- Fix potential visual regression for `*-pattern` properties on AMD graphics card vendor.([#9681](https://github.com/mapbox/mapbox-gl-js/pull/9681))
- Fix zooming with a double tap on iOS Safari 13.([#9757](https://github.com/mapbox/mapbox-gl-js/pull/9757))
- Removed a misleading `geometry exceeds allowed extent` warning when using Mapbox Streets vector tiles.([#9753](https://github.com/mapbox/mapbox-gl-js/pull/9753))
- Fix reference error when requiring the browser bundle in Node. ([#9749](https://github.com/mapbox/mapbox-gl-js/pull/9749))

## 1.10.2

### 🐞 Bug fixes

- Fix zooming with a double tap in iOS Safari 13.([#9757](https://github.com/mapbox/mapbox-gl-js/pull/9757))

## 1.10.1

### 🐞 Bug fixes

- Fix markers interrupting touch gestures ([#9675](https://github.com/mapbox/mapbox-gl-js/issues/9675), fixed by [#9683](https://github.com/mapbox/mapbox-gl-js/pull/9683))
- Fix bug where `map.isMoving()` returned true while map was not moving ([#9647](https://github.com/mapbox/mapbox-gl-js/issues/9647), fixed by [#9679](https://github.com/mapbox/mapbox-gl-js/pull/9679))
- Fix regression that prevented `touchmove` events from firing during gestures ([#9676](https://github.com/mapbox/mapbox-gl-js/issues/9676), fixed by [#9685](https://github.com/mapbox/mapbox-gl-js/pull/9685))
- Fix `image` expression evaluation which was broken under certain conditions ([#9630](https://github.com/mapbox/mapbox-gl-js/issues/9630), fixed by [#9685](https://github.com/mapbox/mapbox-gl-js/pull/9668))
- Fix nested `within` expressions in filters not evaluating correctly ([#9605](https://github.com/mapbox/mapbox-gl-js/issues/9605), fixed by [#9611](https://github.com/mapbox/mapbox-gl-js/pull/9611))
- Fix potential `undefined` paint variable in `StyleLayer` ([#9688](https://github.com/mapbox/mapbox-gl-js/pull/9688)) (h/t [mannnick24](https://github.com/mannnick24))

## 1.10.0

### ✨ Features

- Add `mapboxgl.prewarm()` and `mapboxgl.clearPrewarmedResources()` methods to allow developers to optimize load times for their maps ([#9391](https://github.com/mapbox/mapbox-gl-js/pull/9391))
- Add `index-of` and `slice` expressions to search arrays and strings for the first occurrence of a specified value and return a section of the original array or string ([#9450](https://github.com/mapbox/mapbox-gl-js/pull/9450)) (h/t [lbutler](https://github.com/lbutler))
- Correctly set RTL text plugin status if the plugin URL could not be loaded. This allows developers to add retry logic on network errors when loading the plugin ([#9489](https://github.com/mapbox/mapbox-gl-js/pull/9489))

### 🍏 Gestures

This release significantly refactors and improves gesture handling on desktop and mobile. Three new touch gestures have been added: `two-finger swipe` to adjust pitch, `two-finger double tap` to zoom out, and `tap then drag` to adjust zoom with one finger ([#9365](https://github.com/mapbox/mapbox-gl-js/pull/9365)). In addition, this release brings the following changes and bug fixes:

- It's now possible to interact with multiple maps on the same page at the same time ([#9365](https://github.com/mapbox/mapbox-gl-js/pull/9365))
- Fix map jump when releasing one finger after pinch zoom ([#9136](https://github.com/mapbox/mapbox-gl-js/issues/9136))
- Stop mousedown and touchstart from interrupting `easeTo` animations when interaction handlers are disabled ([#8725](https://github.com/mapbox/mapbox-gl-js/issues/8725))
- Stop mouse wheel from interrupting animations when `map.scrollZoom` is disabled ([#9230](https://github.com/mapbox/mapbox-gl-js/issues/9230))
- A camera change can no longer be prevented by disabling the interaction handler within the camera change event. Selectively prevent camera changes by listening to the `mousedown` or `touchstart` map event and calling [.preventDefault()](https://docs.mapbox.com/mapbox-gl-js/api/#mapmouseevent#preventdefault) ([#9365](https://github.com/mapbox/mapbox-gl-js/pull/9365))
- Undocumented properties on the camera change events fired by the doubleClickZoom handler have been removed ([#9365](https://github.com/mapbox/mapbox-gl-js/pull/9365))

### 🐞 Improvements and bug fixes

- Line labels now have improved collision detection, with greater precision in placement, reduced memory footprint, better placement under pitched camera orientations ([#9219](https://github.com/mapbox/mapbox-gl-js/pull/9219))
- Fix `GlyphManager` continually re-requesting missing glyph ranges ([#8027](https://github.com/mapbox/mapbox-gl-js/issues/8027), fixed by [#9375](https://github.com/mapbox/mapbox-gl-js/pull/9375)) (h/t [oterral](https://github.com/oterral))
- Avoid throwing errors when calling certain popup methods before the popup element is created ([#9433](https://github.com/mapbox/mapbox-gl-js/pull/9433))
- Fix a bug where fill-extrusion features with colinear points were not returned by `map.queryRenderedFeatures(...)` ([#9454](https://github.com/mapbox/mapbox-gl-js/pull/9454))
- Fix a bug where using feature state on a large input could cause a stack overflow error ([#9463](https://github.com/mapbox/mapbox-gl-js/pull/9463))
- Fix exception when using `background-pattern` with data driven expressions ([#9518](https://github.com/mapbox/mapbox-gl-js/issues/9518), fixed by [#9520](https://github.com/mapbox/mapbox-gl-js/pull/9520))
- Fix a bug where UI popups were potentially leaking event listeners ([#9498](https://github.com/mapbox/mapbox-gl-js/pull/9498)) (h/t [mbell697](https://github.com/mbell697))
- Fix a bug where the `within` expression would return inconsistent values for points on tile boundaries ([#9411](https://github.com/mapbox/mapbox-gl-js/issues/9411), [#9428](https://github.com/mapbox/mapbox-gl-js/pull/9428))
- Fix a bug where the `within` expression would incorrectly evaluate geometries that cross the antimeridian ([#9440](https://github.com/mapbox/mapbox-gl-js/pull/9440))
- Fix possible undefined exception on paint variable of style layer ([#9437](https://github.com/mapbox/mapbox-gl-js/pull/9437)) (h/t [mannnick24](https://github.com/mannnick24))
- Upgrade minimist to ^1.2.5 to get fix for security issue [CVE-2020-7598](https://cve.mitre.org/cgi-bin/cvename.cgi?name=CVE-2020-7598) upstream ([#9425](https://github.com/mapbox/mapbox-gl-js/issues/9431), fixed by [#9425](https://github.com/mapbox/mapbox-gl-js/pull/9425)) (h/t [watson](https://github.com/watson))

## 1.9.1

### 🐞 Bug fixes

- Fix a bug [#9477](https://github.com/mapbox/mapbox-gl-js/issues/9477) in `Map#fitBounds(..)` wherein the `padding` passed to options would get applied twice.
- Fix rendering bug [#9479](https://github.com/mapbox/mapbox-gl-js/issues/9479) caused when data-driven `*-pattern` properties reference images added with `Map#addImage(..)`.
- Fix a bug [#9468](https://github.com/mapbox/mapbox-gl-js/issues/9468) in which an exception would get thrown when updating symbol layer paint property using `setPaintProperty`.

## 1.9.0

With this release, we're adding [a new changelog policy](./CONTRIBUTING.md#changelog-conventions) to our contribution guidelines.

This release also fixes several long-standing bugs and unintentional rendering behavior with `line-pattern`. The fixes come with a visual change to how patterns added with `line-pattern` scale. Previously, patterns that became larger than the line would be clipped, sometimes distorting the pattern, particularly on mobile and retina devices. Now the pattern will be scaled to fit under all circumstances. [#9266](https://github.com/mapbox/mapbox-gl-js/pull/9266) showcases examples of the visual differences. For more information and to provide feedback on this change, see [#9394](https://github.com/mapbox/mapbox-gl-js/pull/9394).

### ✨ Features

- Add `within` expression for testing whether an evaluated feature lies within a given GeoJSON object ([#9352](https://github.com/mapbox/mapbox-gl-js/pull/9352)). - We are aware of an edge case in which points with wrapped coordinates (e.g. longitude -185) are not evaluated properly. See ([#9442](https://github.com/mapbox/mapbox-gl-js/issues/9442)) for more information. - An example of the `within` expression:<br>
  `"icon-opacity": ["case", ["==", ["within", "some-polygon"], true], 1,
["==", ["within", "some-polygon"], false], 0]`
- Map API functions such as `easeTo` and `flyTo` now support `padding: PaddingOptions` which lets developers shift a map's center of perspective when building floating sidebars ([#8638](https://github.com/mapbox/mapbox-gl-js/pull/8638))

### 🍏 Improvements

- Results from `queryRenderedFeatures` now have evaluated property values rather than raw expressions ([#9198](https://github.com/mapbox/mapbox-gl-js/pull/9198))
- Improve scaling of patterns used in `line-pattern` on all device resolutions and pixel ratios ([#9266](https://github.com/mapbox/mapbox-gl-js/pull/9266))
- Slightly improve GPU memory footprint ([#9377](https://github.com/mapbox/mapbox-gl-js/pull/9377))
- `LngLatBounds.extend` is more flexible because it now accepts objects with `lat` and `lon` properties as well as arrays of coordinates ([#9293](https://github.com/mapbox/mapbox-gl-js/pull/9293))
- Reduce bundle size and improve visual quality of `showTileBoundaries` debug text ([#9267](https://github.com/mapbox/mapbox-gl-js/pull/9267))

### 🐞 Bug fixes

- Correctly adjust patterns added with `addImage(id, image, pixelRatio)` by the asset pixel ratio, not the device pixel ratio ([#9372](https://github.com/mapbox/mapbox-gl-js/pull/9372))
- Allow needle argument to `in` expression to be false ([#9295](https://github.com/mapbox/mapbox-gl-js/pull/9295))
- Fix exception thrown when trying to set `feature-state` for a layer that has been removed, fixes [#8634](https://github.com/mapbox/mapbox-gl-js/issues/8634) ([#9305](https://github.com/mapbox/mapbox-gl-js/pull/9305))
- Fix a bug where maps were not displaying inside elements with `dir=rtl` ([#9332](https://github.com/mapbox/mapbox-gl-js/pull/9332))
- Fix a rendering error for very old versions of Chrome (ca. 2016) where text would appear much bigger than intended ([#9349](https://github.com/mapbox/mapbox-gl-js/pull/9349))
- Prevent exception resulting from `line-dash-array` of empty length ([#9385](https://github.com/mapbox/mapbox-gl-js/pull/9385))
- Fix a bug where `icon-image` expression that evaluates to an empty string (`''`) produced a warning ([#9380](https://github.com/mapbox/mapbox-gl-js/pull/9380))
- Fix a bug where certain `popup` methods threw errors when accessing the container element before it was created, fixes [#9429](https://github.com/mapbox/mapbox-gl-js/issues/9429)([#9433](https://github.com/mapbox/mapbox-gl-js/pull/9433))

## 1.8.1

- Fixed a bug where all labels showed up on a diagonal line on Windows when using an integrated Intel GPU from the Haswell generation ([#9327](https://github.com/mapbox/mapbox-gl-js/issues/9327), fixed by reverting [#9229](https://github.com/mapbox/mapbox-gl-js/pull/9229))

## 1.8.0

### ✨ Features and improvements

- Reduce size of line atlas by removing unused channels ([#9232](https://github.com/mapbox/mapbox-gl-js/pull/9232))
- Prevent empty buffers from being created for debug data when unused ([#9237](https://github.com/mapbox/mapbox-gl-js/pull/9237))
- Add space between distance and unit in scale control ([#9276](https://github.com/mapbox/mapbox-gl-js/pull/9276)) (h/t [gely](https://api.github.com/users/gely)) and ([#9284](https://github.com/mapbox/mapbox-gl-js/pull/9284)) (h/t [pakastin](https://api.github.com/users/pakastin))
- Add a `showAccuracyCircle` option to GeolocateControl that shows the accuracy of the user's location as a transparent circle. Mapbox GL JS will show this circle by default. ([#9253](https://github.com/mapbox/mapbox-gl-js/pull/9253)) (h/t [Meekohi](https://api.github.com/users/Meekohi))
- Implemented a new tile coverage algorithm to enable level-of-detail support in a future release ([#8975](https://github.com/mapbox/mapbox-gl-js/pull/8975))

### 🐞 Bug fixes

- `line-dasharray` is now ignored correctly when `line-pattern` is set ([#9189](https://github.com/mapbox/mapbox-gl-js/pull/9189))
- Fix line distances breaking gradient across tile boundaries ([#9220](https://github.com/mapbox/mapbox-gl-js/pull/9220))
- Fix a bug where lines with duplicate endpoints could disappear at zoom 18+ ([#9218](https://github.com/mapbox/mapbox-gl-js/pull/9218))
- Fix a bug where Ctrl-click to drag rotate the map was disabled if the Alt, Cmd or Windows key is also pressed ([#9203](https://github.com/mapbox/mapbox-gl-js/pull/9203))
- Pass errors to `getClusterExpansionZoom`, `getClusterChildren`, and `getClusterLeaves` callbacks ([#9251](https://github.com/mapbox/mapbox-gl-js/pull/9251))
- Fix a rendering performance regression ([#9261](https://github.com/mapbox/mapbox-gl-js/pull/9261))
- Fix visual artifact for `line-dasharray` ([#9246](https://github.com/mapbox/mapbox-gl-js/pull/9246))
- Fixed a bug in the GeolocateControl which resulted in an error when `trackUserLocation` was `false` and the control was removed before the Geolocation API had returned a location ([#9291](https://github.com/mapbox/mapbox-gl-js/pull/9291))
- Fix `promoteId` for line layers ([#9210](https://github.com/mapbox/mapbox-gl-js/pull/9210))
- Improve accuracy of distance calculations ([#9202](https://github.com/mapbox/mapbox-gl-js/pull/9202)) (h/t [Meekohi](https://api.github.com/users/Meekohi))

## 1.7.0

### ✨ Features

- Add `promoteId` option to use a feature property as ID for feature state ([#8987](https://github.com/mapbox/mapbox-gl-js/pull/8987))
- Add a new constructor option to `mapboxgl.Popup`, `closeOnMove`, that closes the popup when the map's position changes ([#9163](https://github.com/mapbox/mapbox-gl-js/pull/9163))
- Allow creating a map without a style (an empty one will be created automatically) (h/t [@stepankuzmin](https://github.com/stepankuzmin)) ([#8924](https://github.com/mapbox/mapbox-gl-js/pull/8924))
- `map.once()` now allows specifying a layer id as a third parameter making it consistent with `map.on()` ([#8875](https://github.com/mapbox/mapbox-gl-js/pull/8875))

### 🍏 Improvements

- Improve performance of raster layers on large screens ([#9050](https://github.com/mapbox/mapbox-gl-js/pull/9050))
- Improve performance for hillshade and raster layers by implementing a progressive enhancement that utilizes `ImageBitmap` and `OffscreenCanvas` ([#8845](https://github.com/mapbox/mapbox-gl-js/pull/8845))
- Improve performance for raster tile rendering by using the stencil buffer ([#9012](https://github.com/mapbox/mapbox-gl-js/pull/9012))
- Update `symbol-avoid-edges` documentation to acknowledge the existence of global collision detection ([#9157](https://github.com/mapbox/mapbox-gl-js/pull/9157))
- Remove reference to `in` function which has been replaced by the `in` expression ([#9102](https://github.com/mapbox/mapbox-gl-js/pull/9102))

### 🐞 Bug Fixes

- Change the type of tile id key to string to prevent hash collisions ([#8979](https://github.com/mapbox/mapbox-gl-js/pull/8979))
- Prevent changing bearing via URL hash when rotation is disabled ([#9156](https://github.com/mapbox/mapbox-gl-js/pull/9156))
- Fix URL hash with no bearing causing map to fail to load ([#9170](https://github.com/mapbox/mapbox-gl-js/pull/9170))
- Fix bug in `GeolocateControl` where multiple instances of the control on one page may result in the user location not being updated ([#9092](https://github.com/mapbox/mapbox-gl-js/pull/9092))
- Fix query `fill-extrusions` made from polygons with coincident points and polygons with less than four points ([#9138](https://github.com/mapbox/mapbox-gl-js/pull/9138))
- Fix bug where `symbol-sort-key` was not used for collisions that crossed tile boundaries ([#9054](https://github.com/mapbox/mapbox-gl-js/pull/9054))
- Fix bug in `DragRotateHandler._onMouseUp` getting stuck in drag/rotate ([#9137](https://github.com/mapbox/mapbox-gl-js/pull/9137))
- Fix "Click on Compass" on some mobile devices (add `clickTolerance` to `DragRotateHandler`) ([#9015](https://github.com/mapbox/mapbox-gl-js/pull/9015)) (h/t [Yanonix](https://github.com/Yanonix))

## 1.6.1

### 🐞 Bug Fixes

- Fix style validation error messages not being displayed ([#9073](https://github.com/mapbox/mapbox-gl-js/pull/9073))
- Fix deferred loading of rtl-text-plugin not working for labels created from GeoJSON sources ([#9091](https://github.com/mapbox/mapbox-gl-js/pull/9091))
- Fix RTL text not being rendered with the rtl-text-plugin on pages that don't allow `script-src: blob:` in their CSP.([#9122](https://github.com/mapbox/mapbox-gl-js/pull/9122))

## 1.6.0

### ✨ Features

- Add ability to insert images into text labels using an `image` expression within a `format` expression: `"text-field": ["format", "Some text", ["image", "my-image"], "some more text"]` ([#8904](https://github.com/mapbox/mapbox-gl-js/pull/8904))
- Add support for stretchable images (aka nine-part or nine-patch images). Stretchable images can be used with `icon-text-fit` to draw resized images with unstretched corners and borders. ([#8997](https://github.com/mapbox/mapbox-gl-js/pull/8997))
- Add `in` expression. It can check if a value is in an array (`["in", value, array]`) or a substring is in a string (`["in", substring, string]`) ([#8876](https://github.com/mapbox/mapbox-gl-js/pull/8876))
- Add `minPitch` and `maxPitch` map options ([#8834](https://github.com/mapbox/mapbox-gl-js/pull/8834))
- Add `rotation`, `rotationAlignment` and `pitchAlignment` options to markers ([#8836](https://github.com/mapbox/mapbox-gl-js/pull/8836)) (h/t [@dburnsii](https://github.com/dburnsii))
- Add methods to Popup to manipulate container class names ([#8759](https://github.com/mapbox/mapbox-gl-js/pull/8759)) (h/t [Ashot-KR](https://github.com/Ashot-KR))
- Add configurable inertia settings for panning (h/t [@aMoniker](https://github.com/aMoniker))) ([#8887](https://github.com/mapbox/mapbox-gl-js/pull/8887))
- Add ability to localize UI controls ([#8095](https://github.com/mapbox/mapbox-gl-js/pull/8095)) (h/t [@dmytro-gokun](https://github.com/dmytro-gokun))
- Add LatLngBounds.contains() method ([#7512](https://github.com/mapbox/mapbox-gl-js/issues/7512), fixed by [#8200](https://github.com/mapbox/mapbox-gl-js/pull/8200))
- Add option to load rtl-text-plugin lazily ([#8865](https://github.com/mapbox/mapbox-gl-js/pull/8865))
- Add `essential` parameter to AnimationOptions that can override `prefers-reduced-motion: reduce` ([#8743](https://github.com/mapbox/mapbox-gl-js/issues/8743), fixed by [#8883](https://github.com/mapbox/mapbox-gl-js/pull/8883))

### 🍏 Improvements

- Allow rendering full world smaller than 512px. To restore the previous limit call `map.setMinZoom(0)` ([#9028](https://github.com/mapbox/mapbox-gl-js/pull/9028))
- Add an es modules build for mapbox-gl-style-spec in dist/ ([#8247](https://github.com/mapbox/mapbox-gl-js/pull/8247)) (h/t [@ahocevar](https://github.com/ahocevar))
- Add 'image/webp,_/_' accept header to fetch/ajax image requests when webp supported ([#8262](https://github.com/mapbox/mapbox-gl-js/pull/8262))
- Improve documentation for setStyle, getStyle, and isStyleLoaded ([#8807](https://github.com/mapbox/mapbox-gl-js/pull/8807))

### 🐞 Bug Fixes

- Fix map rendering after addImage and removeImage are used to change a used image ([#9016](https://github.com/mapbox/mapbox-gl-js/pull/9016))
- Fix visibility of controls in High Contrast mode in IE ([#8874](https://github.com/mapbox/mapbox-gl-js/pull/8874))
- Fix customizable url hash string in IE 11 ([#8990](https://github.com/mapbox/mapbox-gl-js/pull/8990)) (h/t [pakastin](https://github.com/pakastin))
- Allow expression stops up to zoom 24 instead of 22 ([#8908](https://github.com/mapbox/mapbox-gl-js/pull/8908)) (h/t [nicholas-l](https://github.com/nicholas-l))
- Fix alignment of lines in really overscaled tiles ([#9024](https://github.com/mapbox/mapbox-gl-js/pull/9024))
- Fix `Failed to execute 'shaderSource' on 'WebGLRenderingContext'` errors ([#9017](https://github.com/mapbox/mapbox-gl-js/pull/9017))
- Make expression validation fail on NaN ([#8615](https://github.com/mapbox/mapbox-gl-js/pull/8615))
- Fix setLayerZoomRange bug that caused tiles to be re-requested ([#7865](https://github.com/mapbox/mapbox-gl-js/issues/7865), fixed by [#8854](https://github.com/mapbox/mapbox-gl-js/pull/8854))
- Fix `map.showTileBoundaries` rendering ([#7314](https://github.com/mapbox/mapbox-gl-js/pull/7314))
- Fix using `generateId` in conjunction with `cluster` in a GeoJSONSource ([#8223](https://github.com/mapbox/mapbox-gl-js/issues/8223), fixed by [#8945](https://github.com/mapbox/mapbox-gl-js/pull/8945))
- Fix opening popup on a marker from keyboard ([#6835](https://github.com/mapbox/mapbox-gl-js/pull/6835))
- Fix error thrown when request aborted ([#7614](https://github.com/mapbox/mapbox-gl-js/issues/7614), fixed by [#9021](https://github.com/mapbox/mapbox-gl-js/pull/9021))
- Fix attribution control when repeatedly removing and adding it ([#9052](https://github.com/mapbox/mapbox-gl-js/pull/9052))

## 1.5.1

This patch introduces two workarounds that address longstanding issues related to unbounded memory growth in Safari, including [#8771](https://github.com/mapbox/mapbox-gl-js/issues/8771) and [#4695](https://github.com/mapbox/mapbox-gl-js/issues/4695). We’ve identified two memory leaks in Safari: one in the [CacheStorage](https://developer.mozilla.org/en-US/docs/Web/API/CacheStorage) API, addressed by [#8956](https://github.com/mapbox/mapbox-gl-js/pull/8956), and one in transferring data between web workers through [Transferables](https://developer.mozilla.org/en-US/docs/Web/API/Transferable), addressed by [#9003](https://github.com/mapbox/mapbox-gl-js/pull/9003).

### 🍏 Improvements

- Implement workaround for memory leak in Safari when using the `CacheStorage` API. ([#8856](https://github.com/mapbox/mapbox-gl-js/pull/8956))
- Implement workaround for memory leak in Safari when using `Transferable` objects to transfer `ArrayBuffers` to WebWorkers. If GL-JS detetcts that it is running in Safari, the use of `Transferables` to transfer data to WebWorkers is disabled. ([#9003](https://github.com/mapbox/mapbox-gl-js/pull/9003))
- Improve animation performance when using `map.setData`. ([#8913](https://github.com/mapbox/mapbox-gl-js/pull/8913)) (h/t [msbarry](https://github.com/msbarry))

## 1.5.0

### ✨ Features

- Add disabled icon to GeolocateControl if user denies geolocation permission. [#8871](https://github.com/mapbox/mapbox-gl-js/pull/8871))
- Add `outofmaxbounds` event to GeolocateControl, which is emitted when the user is outside of `map.maxBounds` ([#8756](https://github.com/mapbox/mapbox-gl-js/pull/8756)) (h/t [MoradiDavijani](https://github.com/MoradiDavijani))
- Add `mapboxgl.getRTLTextPluginStatus()` to query the current status of the `rtl-text-plugin` to make it easier to allow clearing the plugin when necessary. (ref. [#7869](https://github.com/mapbox/mapbox-gl-js/issues/7869)) ([#8864](https://github.com/mapbox/mapbox-gl-js/pull/8864))
- Allow `hash` Map option to be set as a string, which sets the map hash in the url to a custom query parameter. ([#8603](https://github.com/mapbox/mapbox-gl-js/pull/8603)) (h/t [SebCorbin](https://github.com/SebCorbin))

### 🍏 Improvements

- Fade symbols faster when zooming out quickly, reducing overlap. ([#8628](https://github.com/mapbox/mapbox-gl-js/pull/8628))
- Reduce memory usage for vector tiles that contain long strings in feature properties. ([#8863](https://github.com/mapbox/mapbox-gl-js/pull/8863))

### 🐞 Bug Fixes

- Fix `text-variable-anchor` not trying multiple placements during collision with icons when `icon-text-fit` is enabled. ([#8803](https://github.com/mapbox/mapbox-gl-js/pull/8803))
- Fix `icon-text-fit` not properly respecting vertical labels. ([#8835](https://github.com/mapbox/mapbox-gl-js/pull/8835))
- Fix opacity interpolation for composition expressions. ([#8818](https://github.com/mapbox/mapbox-gl-js/pull/8818))
- Fix rotate and pitch events being fired at the same time. ([#8872](https://github.com/mapbox/mapbox-gl-js/pull/8872))
- Fix memory leaks that occured during tile loading and map removal.([#8813](https://github.com/mapbox/mapbox-gl-js/pull/8813) and [#8850](https://github.com/mapbox/mapbox-gl-js/pull/8850))
- Fix web-worker transfer of `ArrayBuffers` in environments where `instanceof ArrayBuffer` fails.(e.g `cypress`) ([#8868](https://github.com/mapbox/mapbox-gl-js/pull/8868))

## 1.4.1

### 🐞 Bug Fixes

- Fix the way that `coalesce` handles the `image` operator so available images are rendered properly ([#8839](https://github.com/mapbox/mapbox-gl-js/pull/8839))
- Do not emit the `styleimagemissing` event for an empty string value ([#8840](https://github.com/mapbox/mapbox-gl-js/pull/8840))
- Fix serialization of `ResolvedImage` type so `*-pattern` properties work properly ([#8833](https://github.com/mapbox/mapbox-gl-js/pull/8833))

## 1.4.0

### ✨ Features

- Add `image` expression operator to determine image availability ([#8684](https://github.com/mapbox/mapbox-gl-js/pull/8684))
- Enable `text-offset` with variable label placement ([#8642](https://github.com/mapbox/mapbox-gl-js/pull/8642))

### 🍏 Improvements

- Faster loading and better look of raster terrain ([#8694](https://github.com/mapbox/mapbox-gl-js/pull/8694))
- Improved code documentation around resizing and {get/set}RenderedWorldCopies and more ([#8748](https://github.com/mapbox/mapbox-gl-js/pull/8748), [#8754](https://github.com/mapbox/mapbox-gl-js/pull/8754))
- Improve single vs. multi-touch zoom & pan interaction ([#7196](https://github.com/mapbox/mapbox-gl-js/issues/7196)) ([#8100](https://github.com/mapbox/mapbox-gl-js/pull/8100))

### 🐞 Bug fixes

- Fix rendering of `collisionBox` when `text-translate` or `icon-translate` is enabled ([#8659](https://github.com/mapbox/mapbox-gl-js/pull/8659))
- Fix `TypeError` when reloading a source and immediately removing the map ([#8711](https://github.com/mapbox/mapbox-gl-js/pull/8711))
- Adding tooltip to the geolocation control button ([#8735](https://github.com/mapbox/mapbox-gl-js/pull/8735)) (h/t [BAByrne](https://github.com/BAByrne))
- Add `originalEvent` property to NavigationControl events ([#8693](https://github.com/mapbox/mapbox-gl-js/pull/8693)) (h/t [stepankuzmin](https://github.com/stepankuzmin))
- Don't cancel follow mode in the GeolocateControl when resizing the map or rotating the screen ([#8736](https://github.com/mapbox/mapbox-gl-js/pull/8736))
- Fix error when calling `Popup#trackPointer` before setting its content or location ([#8757](https://github.com/mapbox/mapbox-gl-js/pull/8757)) (h/t [zxwandrew](https://github.com/zxwandrew))
- Respect newline characters when text-max-width is set to zero ([#8706](https://github.com/mapbox/mapbox-gl-js/pull/8706))
- Update earcut to v2.2.0 to fix polygon tesselation errors ([#8772](https://github.com/mapbox/mapbox-gl-js/pull/8772))
- Fix icon-fit with variable label placement ([#8755](https://github.com/mapbox/mapbox-gl-js/pull/8755))
- Icons stretched with `icon-text-fit` are now sized correctly ([#8741](https://github.com/mapbox/mapbox-gl-js/pull/8741))
- Collision detection for icons with `icon-text-fit` now works correctly ([#8741](https://github.com/mapbox/mapbox-gl-js/pull/8741))

## 1.3.2

- Fix a SecurityError in Firefox >= 69 when accessing the cache [#8780](https://github.com/mapbox/mapbox-gl-js/pull/8780)

## 1.3.1

### 🐞 Bug Fixes

- Fix a race condition that produced an error when a map was removed while reloading a source. [#8711](https://github.com/mapbox/mapbox-gl-js/pull/8711)
- Fix a race condition were `render` event was sometimes not fired after `load` event in IE11. [#8708](https://github.com/mapbox/mapbox-gl-js/pull/8708)

## 1.3.0

### 🍏 Features

- Introduce `text-writing-mode` symbol layer property to allow placing point labels vertically. [#8399](https://github.com/mapbox/mapbox-gl-js/pull/8399)
- Extend variable text placement to work when `text/icon-allow-overlap` is set to `true`. [#8620](https://github.com/mapbox/mapbox-gl-js/pull/8620)
- Allow `text-color` to be used in formatted expressions to be able to draw different parts of a label in different colors. [#8068](https://github.com/mapbox/mapbox-gl-js/pull/8068)

### ✨ Improvements

- Improve tile loading logic to cancel requests more aggressively, improving performance when zooming or panning quickly. [#8633](https://github.com/mapbox/mapbox-gl-js/pull/8633)
- Display outline on control buttons when focused (e.g. with a tab key) for better accessibility. [#8520](https://github.com/mapbox/mapbox-gl-js/pull/8520)
- Improve the shape of line round joins. [#8275](https://github.com/mapbox/mapbox-gl-js/pull/8275)
- Improve performance of processing line layers. [#8303](https://github.com/mapbox/mapbox-gl-js/pull/8303)
- Improve legibility of info displayed with `map.showTileBoundaries = true`. [#8380](https://github.com/mapbox/mapbox-gl-js/pull/8380) (h/t [@andrewharvey](https://github.com/andrewharvey))
- Add `MercatorCoordinate.meterInMercatorCoordinateUnits` method to make it easier to convert from meter units to coordinate values used in custom layers. [#8524](https://github.com/mapbox/mapbox-gl-js/pull/8524) (h/t [@andrewharvey](https://github.com/andrewharvey))
- Improve conversion of legacy filters with duplicate values. [#8542](https://github.com/mapbox/mapbox-gl-js/pull/8542)
- Move out documentation & examples website source to a separate `mapbox-gl-js-docs` repo. [#8582](https://github.com/mapbox/mapbox-gl-js/pull/8582)

### 🐞 Bug Fixes

- Fix a bug where local CJK fonts would switch to server-generated ones in overzoomed tiles. [#8657](https://github.com/mapbox/mapbox-gl-js/pull/8657)
- Fix precision issues in [deck.gl](https://deck.gl)-powered custom layers. [#8502](https://github.com/mapbox/mapbox-gl-js/pull/8502)
- Fix a bug where fill and line layers wouldn't render correctly over fill extrusions when coming from the same source. [#8661](https://github.com/mapbox/mapbox-gl-js/pull/8661)
- Fix map loading for documents loaded from Blob URLs. [#8612](https://github.com/mapbox/mapbox-gl-js/pull/8612)
- Fix classification of relative file:// URLs when in documents loaded from a file URL. [#8612](https://github.com/mapbox/mapbox-gl-js/pull/8612)
- Remove `esm` from package `dependencies` (so that it's not installed on `npm install mapbox-gl`). [#8586](https://github.com/mapbox/mapbox-gl-js/pull/8586) (h/t [@DatGreekChick](https://github.com/DatGreekChick))

## 1.2.1

### 🐞 Bug fixes

- Fix bug in `NavigationControl` compass button that prevented it from rotating with the map ([#8605](https://github.com/mapbox/mapbox-gl-js/pull/8605))

## 1.2.0

### Features and improvements

- Add `*-sort-key` layout property for circle, fill, and line layers, to dictate which features appear above others within a single layer([#8467](https://github.com/mapbox/mapbox-gl-js/pull/8467))
- Add ability to instantiate maps with specific access tokens ([#8364](https://github.com/mapbox/mapbox-gl-js/pull/8364))
- Accommodate `prefers-reduced-motion` settings in browser ([#8494](https://github.com/mapbox/mapbox-gl-js/pull/8494))
- Add Map `visualizePitch` option that tilts the compass as the map pitches ([#8208](https://github.com/mapbox/mapbox-gl-js/issues/8208), fixed by [#8296](https://github.com/mapbox/mapbox-gl-js/pull/8296)) (h/t [pakastin](https://github.com/pakastin))
- Make source options take precedence over TileJSON ([#8232](https://github.com/mapbox/mapbox-gl-js/pull/8232)) (h/t [jingsam](https://github.com/jingsam))
- Make requirements for text offset properties more precise ([#8418](https://github.com/mapbox/mapbox-gl-js/pull/8418))
- Expose `convertFilter` API in the style specification ([#8493](https://github.com/mapbox/mapbox-gl-js/pull/8493)

### Bug fixes

- Fix changes to `text-variable-anchor`, such that previous anchor positions would take precedence only if they are present in the updated array (considered a bug fix, but is technically a breaking change from previous behavior) ([#8473](https://github.com/mapbox/mapbox-gl-js/pull/8473))
- Fix rendering of opaque pass layers over heatmap and fill-extrusion layers ([#8440](https://github.com/mapbox/mapbox-gl-js/pull/8440))
- Fix rendering of extraneous vertical line in vector tiles ([#8477](https://github.com/mapbox/mapbox-gl-js/issues/8477), fixed by [#8479](https://github.com/mapbox/mapbox-gl-js/pull/8479))
- Turn off 'move' event listeners when removing a marker ([#8465](https://github.com/mapbox/mapbox-gl-js/pull/8465))
- Fix class toggling on navigation control for IE ([#8495](https://github.com/mapbox/mapbox-gl-js/pull/8495)) (h/t [@cs09g](https://github.com/cs09g))
- Fix background rotation hovering on geolocate control ([#8367](https://github.com/mapbox/mapbox-gl-js/pull/8367)) (h/t [GuillaumeGomez](https://github.com/GuillaumeGomez))
- Fix error in click events on markers where `startPos` is not defined ([#8462](https://github.com/mapbox/mapbox-gl-js/pull/8462)) (h/t [@msbarry](https://github.com/msbarry))
- Fix malformed urls when using custom `baseAPIURL` of a certain form ([#8466](https://github.com/mapbox/mapbox-gl-js/pull/8466))

## 1.1.1

### 🐞 Bug fixes

- Fix unbounded memory growth caused by failure to cancel requests to the cache ([#8472](https://github.com/mapbox/mapbox-gl-js/pull/8472))
- Fix unbounded memory growth caused by failure to cancel requests in IE ([#8481](https://github.com/mapbox/mapbox-gl-js/issues/8481))
- Fix performance of getting tiles from the cache ([#8489](https://github.com/mapbox/mapbox-gl-js/pull/8449))

## 1.1.0

### ✨ Minor features and improvements

- Improve line rendering performance by using a more compact line attributes layout ([#8306](https://github.com/mapbox/mapbox-gl-js/pull/8306))
- Improve data-driven symbol layers rendering performance ([#8295](https://github.com/mapbox/mapbox-gl-js/pull/8295))
- Add the ability to disable validation during `queryRenderedFeatures` and `querySourceFeatures` calls, as a performance optimization ([#8211](https://github.com/mapbox/mapbox-gl-js/pull/8211)) (h/t [gorshkov-leonid](https://github.com/gorshkov-leonid))
- Improve `setFilter` performance by caching keys in `groupByLayout` routine ([#8122](https://github.com/mapbox/mapbox-gl-js/pull/8122)) (h/t [vallendm](https://github.com/vallendm))
- Improve rendering of symbol layers with `symbol-z-order: viewport-y`, when icons are allowed to overlap but not text ([#8180](https://github.com/mapbox/mapbox-gl-js/pull/8180))
- Prefer breaking lines at a zero width space to allow better break point suggestions for Japanese labels ([#8255](https://github.com/mapbox/mapbox-gl-js/pull/8255))
- Add a `WebGLRenderingContext` argument to `onRemove` function of `CustomLayerInterface`, to allow direct cleanup of related context ([#8156](https://github.com/mapbox/mapbox-gl-js/pull/8156)) (h/t [ogiermaitre](https://github.com/ogiermaitre))
- Allow zoom speed customization by adding `setZoomRate` and `setWheelZoomRate` methods to `ScrollZoomHandler` ([#7863](https://github.com/mapbox/mapbox-gl-js/pull/7863)) (h/t [sf31](https://github.com/sf31))
- Add `trackPointer` method to `Popup` API that continuously repositions the popup to the mouse cursor when the cursor is within the map ([#7786](https://github.com/mapbox/mapbox-gl-js/pull/7786))
- Add `getElement` method to `Popup` to retrieve the popup's HTML element ([#8123](https://github.com/mapbox/mapbox-gl-js/pull/8123)) (h/t [@bravecow](https://github.com/bravecow))
- Add `fill-pattern` example to the documentation ([#8022](https://github.com/mapbox/mapbox-gl-js/pull/8022)) (h/t [@flawyte](https://github.com/flawyte))
- Update script detection for Unicode 12.1 ([#8158](https://github.com/mapbox/mapbox-gl-js/pull/8158))
- Add `nofollow` to Mapbox logo & "Improve this map" links ([#8106](https://github.com/mapbox/mapbox-gl-js/pull/8106)) (h/t [viniciuskneves](https://github.com/viniciuskneves))
- Include source name in invalid GeoJSON error ([#8113](https://github.com/mapbox/mapbox-gl-js/pull/8113)) (h/t [Zirak](https://github.com/Zirak))

### 🐞 Bug fixes

- Fix `updateImage` not working as expected in Chrome ([#8199](https://github.com/mapbox/mapbox-gl-js/pull/8199))
- Fix issues with double-tap zoom on touch devices ([#8086](https://github.com/mapbox/mapbox-gl-js/pull/8086))
- Fix duplication of `movestart` events when zooming ([#8259](https://github.com/mapbox/mapbox-gl-js/pull/8259)) (h/t [@bambielli-flex](https://github.com/bambielli-flex))
- Fix validation of `"format"` expression failing when options are provided ([#8339](https://github.com/mapbox/mapbox-gl-js/pull/8339))
- Fix `setPaintProperty` not working on `line-pattern` property ([#8289](https://github.com/mapbox/mapbox-gl-js/pull/8289))
- Fix the GL context being left in unpredictable states when using custom layers ([#8132](https://github.com/mapbox/mapbox-gl-js/pull/8132))
- Fix unnecessary updates to attribution control string ([#8082](https://github.com/mapbox/mapbox-gl-js/pull/8082)) (h/t [poletani](https://github.com/poletani))
- Fix bugs in `findStopLessThanOrEqualTo` algorithm ([#8134](https://github.com/mapbox/mapbox-gl-js/pull/8134)) (h/t [Mike96Angelo](https://github.com/Mike96Angelo))
- Fix map not displaying properly when inside an element with `text-align: center` ([#8227](https://github.com/mapbox/mapbox-gl-js/pull/8227)) (h/t [mc100s](https://github.com/mc100s))
- Clarify in documentation that `Popup#maxWidth` accepts all `max-width` CSS values ([#8312](https://github.com/mapbox/mapbox-gl-js/pull/8312)) (h/t [viniciuskneves](https://github.com/viniciuskneves))
- Fix location dot shadow not displaying ([#8119](https://github.com/mapbox/mapbox-gl-js/pull/8119)) (h/t [@bravecow](https://github.com/bravecow))
- Fix docs dev dependencies being mistakenly installed as package dependencies ([#8121](https://github.com/mapbox/mapbox-gl-js/pull/8121)) (h/t [@bravecow](https://github.com/bravecow))
- Various typo fixes ([#8230](https://github.com/mapbox/mapbox-gl-js/pull/8230), h/t [@erictheise](https://github.com/erictheise)) ([#8236](https://github.com/mapbox/mapbox-gl-js/pull/8236), h/t [@fredj](https://github.com/fredj))
- Fix geolocate button CSS ([#8367](https://github.com/mapbox/mapbox-gl-js/pull/8367), h/t [GuillaumeGomez](https://github.com/GuillaumeGomez))
- Fix caching for Mapbox tiles ([#8389](https://github.com/mapbox/mapbox-gl-js/pull/8389))

## 1.0.0

### ⚠️ Breaking changes

This release replaces the existing “map views” pricing model in favor of a “map load” model. Learn more in [a recent blog post about these changes](https://blog.mapbox.com/new-pricing-46b7c26166e7).

**By upgrading to this release, you are opting in to the new map loads pricing.**

**Why is this change being made?**

This change allows us to implement a more standardized and predictable method of billing GL JS map usage. You’ll be charged whenever your website or web application loads, not by when users pan and zoom around the map, incentivizing developers to create highly interactive map experiences. The new pricing structure also creates a significantly larger free tier to help developers get started building their applications with Mapbox tools while pay-as-you-go pricing and automatic volume discounts help your application scale with Mapbox. Session billing also aligns invoices with metrics web developers already track and makes it easier to compare usage with other mapping providers.

**What is changing?**

- Add SKU token to Mapbox API requests [#8276](https://github.com/mapbox/mapbox-gl-js/pull/8276)

When (and only when) loading tiles from a Mapbox API with a Mapbox access token set (`mapboxgl.accessToken`), a query parameter named `sku` will be added to all requests for vector, raster and raster-dem tiles. Every map instance uses a unique `sku` value, which is refreshed every 12 hours. The token itself is comprised of a token version (always “1”), a sku ID (always “01”) and a random 10-digit base-62 number. The purpose of the token is to allow for metering of map sessions on the server-side. A session lasts from a new map instantiation until the map is destroyed or 12 hours passes, whichever comes first.

For further information on the pricing changes, you can read our [blog post](https://blog.mapbox.com/new-pricing-46b7c26166e7) and check out our new [pricing page](https://www.mapbox.com/pricing), which has a price calculator. As always, you can also contact our team at [https://support.mapbox.com](https://support.mapbox.com).

## 0.54.1

### Bug fixes

- Fix unbounded memory growth caused by failure to cancel requests in IE ([#8481](https://github.com/mapbox/mapbox-gl-js/issues/8481))

## 0.54.0

### Breaking changes

- Turned `localIdeographFontFamily` map option on by default. This may change how CJK labels are rendered, but dramatically improves performance of CJK maps (because the browser no longer needs to download heavy amounts of font data from the server). Add `localIdeographFontFamily: false` to turn this off. [#8008](https://github.com/mapbox/mapbox-gl-js/pull/8008)
- Added `Popup` `maxWidth` option, set to `"240px"` by default. [#7906](https://github.com/mapbox/mapbox-gl-js/pull/7906)

### Major features

- Added support for updating and animating style images. [#7999](https://github.com/mapbox/mapbox-gl-js/pull/7999)
- Added support for generating style images dynamically (e.g. for drawing icons based on feature properties). [#7987](https://github.com/mapbox/mapbox-gl-js/pull/7987)
- Added antialiasing support for custom layers. [#7821](https://github.com/mapbox/mapbox-gl-js/pull/7821)
- Added a new `mapbox-gl-csp.js` bundle for strict CSP environments where `worker-src: blob` is disallowed. [#8044](https://github.com/mapbox/mapbox-gl-js/pull/8044)

### Minor features and improvements

- Improved performance of fill extrusions. [#7821](https://github.com/mapbox/mapbox-gl-js/pull/7821)
- Improved performance of symbol layers. [#7967](https://github.com/mapbox/mapbox-gl-js/pull/7967)
- Slightly improved rendering performance in general. [#7969](https://github.com/mapbox/mapbox-gl-js/pull/7969)
- Slightly improved performance of HTML markers. [#8018](https://github.com/mapbox/mapbox-gl-js/pull/8018)
- Improved diffing of styles with `"visibility": "visible"`. [#8005](https://github.com/mapbox/mapbox-gl-js/pull/8005)
- Improved zoom buttons to grey out when reaching min/max zoom. [#8023](https://github.com/mapbox/mapbox-gl-js/pull/8023)
- Added a title to fullscreen control button. [#8012](https://github.com/mapbox/mapbox-gl-js/pull/8012)
- Added `rel="noopener"` attributes to links that lead to external websites (such as Mapbox logo and OpenStreetMap edit link) for improved security. [#7914](https://github.com/mapbox/mapbox-gl-js/pull/7914)
- Added tile size info when `map.showTileBoundaries` is turned on. [#7963](https://github.com/mapbox/mapbox-gl-js/pull/7963)
- Significantly improved load times of the benchmark suite. [#8066](https://github.com/mapbox/mapbox-gl-js/pull/8066)
- Improved behavior of `canvasSource.pause` to be more reliable and able to render a single frame. [#8130](https://github.com/mapbox/mapbox-gl-js/pull/8130)

### Bug fixes

- Fixed a bug in Mac Safari 12+ where controls would disappear until you interact with the map. [#8193](https://github.com/mapbox/mapbox-gl-js/pull/8193)
- Fixed a memory leak when calling `source.setData(url)` many times. [#8035](https://github.com/mapbox/mapbox-gl-js/pull/8035)
- Fixed a bug where marker lost focus when dragging. [#7799](https://github.com/mapbox/mapbox-gl-js/pull/7799)
- Fixed a bug where `map.getCenter()` returned a reference to an internal `LngLat` object instead of cloning it, leading to potential mutability bugs. [#7922](https://github.com/mapbox/mapbox-gl-js/pull/7922)
- Fixed a bug where default HTML marker positioning was slightly off. [#8074](https://github.com/mapbox/mapbox-gl-js/pull/8074)
- Fixed a bug where adding a fill extrusion layer for non-polygon layers would lead to visual artifacts. [#7685](https://github.com/mapbox/mapbox-gl-js/pull/7685)
- Fixed intermittent Flow failures on CI. [#8061](https://github.com/mapbox/mapbox-gl-js/pull/8061)
- Fixed a bug where calling `Map#removeFeatureState` does not remove the state from some tile zooms [#8087](https://github.com/mapbox/mapbox-gl-js/pull/8087)
- Fixed a bug where `removeFeatureState` didn't work on features with `id` equal to `0`. [#8150](https://github.com/mapbox/mapbox-gl-js/pull/8150) (h/t [jutaz](https://github.com/jutaz))

## 0.53.1

### Bug fixes

- Turn off telemetry for Mapbox Atlas ([#7945](https://github.com/mapbox/mapbox-gl-js/pull/7945))
- Fix order of 3D features in query results (fix [#7883](https://github.com/mapbox/mapbox-gl-js/issues/7883)) ([#7953](https://github.com/mapbox/mapbox-gl-js/pull/7953))
- Fix RemovePaintState benchmarks ([#7930](https://github.com/mapbox/mapbox-gl-js/pull/7930))

## 0.53.0

### Features and improvements

- Enable `fill-extrusion` querying with ray picking ([#7499](https://github.com/mapbox/mapbox-gl-js/pull/7499))
- Add `clusterProperties` option for aggregated cluster properties ([#2412](https://github.com/mapbox/mapbox-gl-js/issues/2412), fixed by [#7584](https://github.com/mapbox/mapbox-gl-js/pull/7584))
- Allow initial map bounds to be adjusted with `fitBounds` options. ([#7681](https://github.com/mapbox/mapbox-gl-js/pull/7681)) (h/t [@elyobo](https://github.com/elyobo))
- Remove popups on `Map#remove` ([#7749](https://github.com/mapbox/mapbox-gl-js/pull/7749)) (h/t [@andycalder](https://github.com/andycalder))
- Add `Map#removeFeatureState` ([#7761](https://github.com/mapbox/mapbox-gl-js/pull/7761))
- Add `number-format` expression ([#7626](https://github.com/mapbox/mapbox-gl-js/pull/7626))
- Add `symbol-sort-key` style property ([#7678](https://github.com/mapbox/mapbox-gl-js/pull/7678))

### Bug fixes

- Upgrades Earcut to fix a rare bug in rendering polygons that contain a coincident chain of holes ([#7806](https://github.com/mapbox/mapbox-gl-js/issues/7806), fixed by [#7878](https://github.com/mapbox/mapbox-gl-js/pull/7878))
- Allow `file://` protocol in XHR requests for Cordova/Ionic/etc ([#7818](https://github.com/mapbox/mapbox-gl-js/pull/7818))
- Correctly handle WebP images in Edge 18 ([#7687](https://github.com/mapbox/mapbox-gl-js/pull/7687))
- Fix bug which mistakenly requested WebP images in browsers that do not support WebP ([#7817](https://github.com/mapbox/mapbox-gl-js/pull/7817)) ([#7819](https://github.com/mapbox/mapbox-gl-js/pull/7819))
- Fix images not being aborted when dequeued ([#7655](https://github.com/mapbox/mapbox-gl-js/pull/7655))
- Fix DEM layer memory leak ([#7690](https://github.com/mapbox/mapbox-gl-js/issues/7690), fixed by [#7691](https://github.com/mapbox/mapbox-gl-js/pull/7691))
- Set correct color state before rendering custom layer ([#7711](https://github.com/mapbox/mapbox-gl-js/pull/7711))
- Set `LngLat.toBounds()` default radius to 0 ([#7722](https://github.com/mapbox/mapbox-gl-js/issues/7722), fixed by [#7723](https://github.com/mapbox/mapbox-gl-js/pull/7723)) (h/t [@cherniavskii](https://github.com/cherniavskii))
- Fix race condition in `feature-state` dependent layers ([#7523](https://github.com/mapbox/mapbox-gl-js/issues/7523), fixed by [#7790](https://github.com/mapbox/mapbox-gl-js/pull/7790))
- Prevent `map.repaint` from mistakenly enabling continuous repaints ([#7667](https://github.com/mapbox/mapbox-gl-js/pull/7667))
- Prevent map shaking while zooming in on raster tiles ([#7426](https://github.com/mapbox/mapbox-gl-js/pull/7426))
- Fix query point translation for multi-point geometry ([#6833](https://github.com/mapbox/mapbox-gl-js/issues/6833), fixed by [#7581](https://github.com/mapbox/mapbox-gl-js/pull/7581))

## 0.52.0

### Breaking changes

- Canonicalize tile urls to `mapbox://` urls so they can be transformed with `config.API_URL` ([#7594](https://github.com/mapbox/mapbox-gl-js/pull/7594))

### Features and improvements

- Add getter and setter for `config.API_URL` ([#7594](https://github.com/mapbox/mapbox-gl-js/pull/7594))
- Allow user to define element other than map container for full screen control ([#7548](https://github.com/mapbox/mapbox-gl-js/pull/7548))
- Add validation option to style setters ([#7604](https://github.com/mapbox/mapbox-gl-js/pull/7604))
- Add 'idle' event: fires when no further rendering is expected without further interaction. ([#7625](https://github.com/mapbox/mapbox-gl-js/pull/7625))

### Bug fixes

- Fire error when map.getLayoutProperty references missing layer ([#7537](https://github.com/mapbox/mapbox-gl-js/issues/7537), fixed by [#7539](https://github.com/mapbox/mapbox-gl-js/pull/7539))
- Fix shaky sprites when zooming with scrolling ([#7558](https://github.com/mapbox/mapbox-gl-js/pull/7558))
- Fix layout problems in attribution control ([#7608](https://github.com/mapbox/mapbox-gl-js/pull/7608)) (h/t [lucaswoj](https://github.com/lucaswoj))
- Fixes resetting map's pitch to 0 if initial bounds is set ([#7617](https://github.com/mapbox/mapbox-gl-js/pull/7617)) (h/t [stepankuzmin](https://github.com/stepankuzmin))
- Fix occasional failure to load images after multiple image request abortions [#7641](https://github.com/mapbox/mapbox-gl-js/pull/7641)
- Update repo url to correct one ([#7486](https://github.com/mapbox/mapbox-gl-js/pull/7486)) (h/t [nicholas-l](https://github.com/nicholas-l))
- Fix bug where symbols where sometimes not rendered immediately ([#7610](https://github.com/mapbox/mapbox-gl-js/pull/7610))
- Fix bug where cameraForBounds returns incorrect CameraOptions with asymmetrical padding/offset ([#7517](https://github.com/mapbox/mapbox-gl-js/issues/7517), fixed by [#7518](https://github.com/mapbox/mapbox-gl-js/pull/7518)) (h/t [mike-marcacci](https://github.com/mike-marcacci))
- Use diff+patch approach to map.setStyle when the parameter is a URL ([#4025](https://github.com/mapbox/mapbox-gl-js/issues/4025), fixed by [#7562](https://github.com/mapbox/mapbox-gl-js/pull/7562))
- Begin touch zoom immediately when rotation disabled ([#7582](https://github.com/mapbox/mapbox-gl-js/pull/7582)) (h/t [msbarry](https://github.com/msbarry))
- Fix symbol rendering under opaque fill layers ([#7612](https://github.com/mapbox/mapbox-gl-js/pull/7612))
- Fix shaking by aligning raster sources to pixel grid only when map is idle ([#7426](https://github.com/mapbox/mapbox-gl-js/pull/7426))
- Fix raster layers in Edge 18 by disabling it's incomplete WebP support ([#7687](https://github.com/mapbox/mapbox-gl-js/pull/7687))
- Fix memory leak in hillshade layer ([#7691](https://github.com/mapbox/mapbox-gl-js/pull/7691))
- Fix disappearing custom layers ([#7711](https://github.com/mapbox/mapbox-gl-js/pull/7711))

## 0.51.0

November 7, 2018

### ✨ Features and improvements

- Add initial bounds as map constructor option ([#5518](https://github.com/mapbox/mapbox-gl-js/pull/5518)) (h/t [stepankuzmin](https://github.com/stepankuzmin))
- Improve performance on machines with > 8 cores ([#7407](https://github.com/mapbox/mapbox-gl-js/issues/7407), fixed by [#7430](https://github.com/mapbox/mapbox-gl-js/pull/7430))
- Add `MercatorCoordinate` type ([#7488](https://github.com/mapbox/mapbox-gl-js/pull/7488))
- Allow browser-native `contextmenu` to be enabled ([#2301](https://github.com/mapbox/mapbox-gl-js/issues/2301), fixed by [#7369](https://github.com/mapbox/mapbox-gl-js/pull/7369))
- Add an unminified production build to the NPM package ([#7403](https://github.com/mapbox/mapbox-gl-js/pull/7403))
- Add support for `LngLat` conversion from `{lat, lon}` ([#7507](https://github.com/mapbox/mapbox-gl-js/pull/7507)) (h/t [@bfrengley](https://github.com/bfrengley))
- Add tooltips for navigation controls ([#7373](https://github.com/mapbox/mapbox-gl-js/pull/7373))
- Show attribution only for used sources ([#7384](https://github.com/mapbox/mapbox-gl-js/pull/7384))
- Add telemetry event to log map loads ([#7431](https://github.com/mapbox/mapbox-gl-js/pull/7431))
- **Tighten style validation**
  - Disallow expressions as stop values ([#7396](https://github.com/mapbox/mapbox-gl-js/pull/7396))
  - Disallow `feature-state` expressions in filters ([#7366](https://github.com/mapbox/mapbox-gl-js/pull/7366))

### 🐛 Bug fixes

- Fix for GeoJSON geometries not working when coincident with tile boundaries([#7436](https://github.com/mapbox/mapbox-gl-js/issues/7436), fixed by [#7448](https://github.com/mapbox/mapbox-gl-js/pull/7448))
- Fix depth buffer-related rendering issues on some Android devices. ([#7471](https://github.com/mapbox/mapbox-gl-js/pull/7471))
- Fix positioning of compact attribution strings ([#7444](https://github.com/mapbox/mapbox-gl-js/pull/7444), [#7445](https://github.com/mapbox/mapbox-gl-js/pull/7445), and [#7391](https://github.com/mapbox/mapbox-gl-js/pull/7391))
- Fix an issue with removing markers in mouse event callbacks ([#7442](https://github.com/mapbox/mapbox-gl-js/pull/7442)) (h/t [vbud](https://github.com/vbud))
- Remove controls before destroying a map ([#7479](https://github.com/mapbox/mapbox-gl-js/pull/7479))
- Fix display of Scale control values < 1 ([#7469](https://github.com/mapbox/mapbox-gl-js/pull/7469)) (h/t [MichaelHedman](https://github.com/MichaelHedman))
- Fix an error when using location `hash` within iframes in IE11 ([#7411](https://github.com/mapbox/mapbox-gl-js/pull/7411))
- Fix depth mode usage in custom layers ([#7432](https://github.com/mapbox/mapbox-gl-js/pull/7432)) (h/t [markusjohnsson](https://github.com/markusjohnsson))
- Fix an issue with shaky sprite images during scroll zooms ([#7558](https://github.com/mapbox/mapbox-gl-js/pull/7558))

## 0.50.0

October 10, 2018

### ✨ Features and improvements

- 🎉 Add Custom Layers that can be rendered into with user-provided WebGL code ([#7039](https://github.com/mapbox/mapbox-gl-js/pull/7039))
- Add WebGL face culling for increased performance ([#7178](https://github.com/mapbox/mapbox-gl-js/pull/7178))
- Improve speed of expression evaluation ([#7334](https://github.com/mapbox/mapbox-gl-js/pull/7334))
- Automatically coerce to string for `concat` expression and `text-field` property ([#6190](https://github.com/mapbox/mapbox-gl-js/issues/6190), fixed by [#7280](https://github.com/mapbox/mapbox-gl-js/pull/7280))
- Add `fill-extrusion-vertical-gradient` property for controlling shading of fill extrusions ([#5768](https://github.com/mapbox/mapbox-gl-js/issues/5768), fixed by [#6841](https://github.com/mapbox/mapbox-gl-js/pull/6841))
- Add update functionality for images provided via `ImageSource` ([#4050](https://github.com/mapbox/mapbox-gl-js/issues/4050), fixed by [#7342](https://github.com/mapbox/mapbox-gl-js/pull/7342)) (h/t [@dcervelli](https://github.com/dcervelli))

### 🐛 Bug fixes

- **Expressions**
  - Fix expressions that use `log2` and `log10` in IE11 ([#7318](https://github.com/mapbox/mapbox-gl-js/issues/7318), fixed by [#7320](https://github.com/mapbox/mapbox-gl-js/pull/7320))
  - Fix `let` expression stripping expected type during parsing ([#7300](https://github.com/mapbox/mapbox-gl-js/issues/7300), fixed by [#7301](https://github.com/mapbox/mapbox-gl-js/pull/7301))
  - Fix superfluous wrapping of literals in `literal` expression ([#7336](https://github.com/mapbox/mapbox-gl-js/issues/7336), fixed by [#7337](https://github.com/mapbox/mapbox-gl-js/pull/7337))
  - Allow calling `to-color` on values that are already of type `Color` ([#7260](https://github.com/mapbox/mapbox-gl-js/pull/7260))
  - Fix `to-array` for empty arrays (([#7261](https://github.com/mapbox/mapbox-gl-js/pull/7261)))
  - Fix identity functions for `text-field` when using formatted text ([#7351](https://github.com/mapbox/mapbox-gl-js/pull/7351))
  - Fix coercion of `null` to `0` in `to-number` expression ([#7083](https://github.com/mapbox/mapbox-gl-js/issues/7083), fixed by [#7274](https://github.com/mapbox/mapbox-gl-js/pull/7274))
- **Canvas source**
  - Fix missing repeats of `CanvasSource` when it crosses the antimeridian ([#7273](https://github.com/mapbox/mapbox-gl-js/pull/7273))
  - Fix `CanvasSource` not respecting alpha values set on `canvas` element ([#7302](https://github.com/mapbox/mapbox-gl-js/issues/7302), fixed by [#7309](https://github.com/mapbox/mapbox-gl-js/pull/7309))
- **Rendering**
  - Fix rendering of fill extrusions with really high heights ([#7292](https://github.com/mapbox/mapbox-gl-js/pull/7292))
  - Fix an error where the map state wouldn't return to `loaded` after certain runtime styling changes when there were errored tiles in the viewport ([#7355](https://github.com/mapbox/mapbox-gl-js/pull/7355))
  - Fix errors when rendering symbol layers without symbols ([#7241](https://github.com/mapbox/mapbox-gl-js/issues/7241), fixed by [#7253](https://github.com/mapbox/mapbox-gl-js/pull/7253))
  - Don't fade in symbols with `*-allow-overlap: true` when panning into the viewport ([#7172](https://github.com/mapbox/mapbox-gl-js/issues/7172), fixed by[#7244](https://github.com/mapbox/mapbox-gl-js/pull/7244))
- **Library**
  - Fix disambiguation for `mouseover` event ([#7295](https://github.com/mapbox/mapbox-gl-js/issues/7295), fixed by [#7299](https://github.com/mapbox/mapbox-gl-js/pull/7299))
  - Fix silent failure of `getImage` if an SVG is requested ([#7312](https://github.com/mapbox/mapbox-gl-js/issues/7312), fixed by [#7313](https://github.com/mapbox/mapbox-gl-js/pull/7313))
  - Fix empty control group box shadow ([#7303](https://github.com/mapbox/mapbox-gl-js/issues/7303), fixed by [#7304](https://github.com/mapbox/mapbox-gl-js/pull/7304)) (h/t [Duder-onomy](https://github.com/Duder-onomy))
  - Fixed an issue where a wrong timestamp was sent for Mapbox turnstile events ([#7381](https://github.com/mapbox/mapbox-gl-js/pull/7381))
  - Fixed a bug that lead to attribution not showing up correctly in Internet Explorer ([#3945](https://github.com/mapbox/mapbox-gl-js/issues/3945), fixed by [#7391](https://github.com/mapbox/mapbox-gl-js/pull/7391))

## 0.49.0

September 6, 2018

### ⚠️ Breaking changes

- Use `client{Height/Width}` instead of `offset{Height/Width}` for map canvas sizing ([#6848](https://github.com/mapbox/mapbox-gl-js/issues/6848), fixed by [#7128](https://github.com/mapbox/mapbox-gl-js/pull/7128))

### 🐛 Bug fixes

- Fix [Top Issues list](https://mapbox.github.io/top-issues/#!mapbox/mapbox-gl-js) for mapbox-gl-js ([#7108](https://github.com/mapbox/mapbox-gl-js/issues/7108), fixed by [#7112](https://github.com/mapbox/mapbox-gl-js/pull/7112))
- Fix bug in which symbols with `icon-allow-overlap: true, text-allow-overlap: true, text-optional: false` would show icons when they shouldn't ([#7041](https://github.com/mapbox/mapbox-gl-js/pull/7041))
- Fix bug where the map would not stop at the exact zoom level requested by Map#FlyTo ([#7222](https://github.com/mapbox/mapbox-gl-js/issues/7222)) ([#7223](https://github.com/mapbox/mapbox-gl-js/pull/7223)) (h/t [@benoitbzl](https://github.com/benoitbzl))
- Keep map centered on the center point of a multi-touch gesture when zooming ([#6722](https://github.com/mapbox/mapbox-gl-js/issues/6722)) ([#7191](https://github.com/mapbox/mapbox-gl-js/pull/7191)) (h/t [pakastin](https://github.com/pakastin))
- Update the style-spec's old `gl-style-migrate` script to include conversion of legacy functions and filters to their expression equivalents ([#6927](https://github.com/mapbox/mapbox-gl-js/issues/6927), fixed by [#7095](https://github.com/mapbox/mapbox-gl-js/pull/7095))
- Fix `icon-size` for small data-driven values ([#7125](https://github.com/mapbox/mapbox-gl-js/pull/7125))
- Fix bug in the way AJAX requests load local files on iOS web view ([#6610](https://github.com/mapbox/mapbox-gl-js/pull/6610)) (h/t [oscarfonts](https://github.com/oscarfonts))
- Fix bug in which canvas sources would not render in world wrapped tiles at the edge of the viewport ([#7271]https://github.com/mapbox/mapbox-gl-js/issues/7271), fixed by [#7273](https://github.com/mapbox/mapbox-gl-js/pull/7273))

### ✨ Features and improvements

- Performance updates:
  - Improve time to first render by updating how feature ID maps are transferred to the main thread ([#7110](https://github.com/mapbox/mapbox-gl-js/issues/7110), fixed by [#7132](https://github.com/mapbox/mapbox-gl-js/pull/7132))
  - Reduce size of JSON transmitted from worker thread to main thread ([#7124](https://github.com/mapbox/mapbox-gl-js/pull/7124))
  - Improve image/glyph atlas packing algorithm ([#7171](https://github.com/mapbox/mapbox-gl-js/pull/7171))
  - Use murmur hash on symbol instance keys to reduce worker transfer costs ([#7127](https://github.com/mapbox/mapbox-gl-js/pull/7127))
- Add GL state management for uniforms ([#6018](https://github.com/mapbox/mapbox-gl-js/pull/6018))
- Add `symbol-z-order` symbol layout property to style spec ([#7219](https://github.com/mapbox/mapbox-gl-js/pull/7219))
- Implement data-driven styling support for `*-pattern properties` ([#6289](https://github.com/mapbox/mapbox-gl-js/pull/6289))
- Add `Map#fitScreenCoordinates` which fits viewport to two points, similar to `Map#fitBounds` but uses screen coordinates and supports non-zero map bearings ([#6894](https://github.com/mapbox/mapbox-gl-js/pull/6894))
- Re-implement LAB/HSL color space interpolation for expressions ([#5326](https://github.com/mapbox/mapbox-gl-js/issues/5326), fixed by [#7123](https://github.com/mapbox/mapbox-gl-js/pull/7123))
- Enable benchmark testing for Mapbox styles ([#7047](https://github.com/mapbox/mapbox-gl-js/pull/7047))
- Allow `Map#setFeatureState` and `Map#getFeatureState` to accept numeric IDs ([#7106](https://github.com/mapbox/mapbox-gl-js/pull/7106)) (h/t [@bfrengley](https://github.com/bfrengley))

## 0.48.0

August 16, 2018

### ⚠️ Breaking changes

- Treat tiles that error with status 404 as empty renderable tiles to prevent rendering duplicate features in some sparse tilesets ([#6803](https://github.com/mapbox/mapbox-gl-js/pull/6803))

### 🐛 Bug fixes

- Fix issue where `text-max-angle` property was being calculated incorrectly internally, causing potential rendering errors when `"symbol-placement": line`
- Require `feature.id` when using `Map#setFeatureState` ([#6974](https://github.com/mapbox/mapbox-gl-js/pull/6974))
- Fix issue with removing the `GeolocateControl` when user location is being used ([#6977](https://github.com/mapbox/mapbox-gl-js/pull/6977)) (h/t [sergei-zelinsky](https://github.com/sergei-zelinsky))
- Fix memory leak caused by a failure to remove all controls added to the map ([#7042](https://github.com/mapbox/mapbox-gl-js/pull/7042))
- Fix bug where the build would fail when using mapbox-gl webpack 2 and UglifyJSPlugin ([#4359](https://github.com/mapbox/mapbox-gl-js/issues/4359), fixed by [#6956](https://api.github.com/repos/mapbox/mapbox-gl-js/pulls/6956))
- Fix bug where fitBounds called with coordinates outside the bounds of Web Mercator resulted in uncaught error ([#6906](https://github.com/mapbox/mapbox-gl-js/issues/6906), fixed by [#6918](https://api.github.com/repos/mapbox/mapbox-gl-js/pulls/6918))
- Fix bug wherein `Map#querySourceFeatures` was returning bad results on zooms > maxZoom ([#7061](https://github.com/mapbox/mapbox-gl-js/pull/7061))
- Relax typing for equality and order expressions ([#6459](https://github.com/mapbox/mapbox-gl-js/issues/6459), fixed by [#6961](https://api.github.com/repos/mapbox/mapbox-gl-js/pulls/6961))
- Fix bug where `queryPadding` for all layers in a source was set by the first layer, causing incorrect querying on other layers and, in some cases, incorrect firing of events associated with individual layers ([#6909](https://github.com/mapbox/mapbox-gl-js/pull/6909))

### ✨ Features and improvements

- Performance Improvements:
  - Stop unnecessary serialization of symbol source features. ([#7013](https://github.com/mapbox/mapbox-gl-js/pull/7013))
  - Optimize calculation for getting visible tile coordinates ([#6998](https://github.com/mapbox/mapbox-gl-js/pull/6998))
  - Improve performance of creating `{Glyph/Image}Atlas`es ([#7091](https://github.com/mapbox/mapbox-gl-js/pull/7091))
  - Optimize and simplify tile retention logic ([#6995](https://github.com/mapbox/mapbox-gl-js/pull/6995))
- Add a user turnstile event for users accessing Mapbox APIs ([#6980](https://github.com/mapbox/mapbox-gl-js/pull/6980))
- Add support for autogenerating feature ids for GeoJSON sources so they can be used more easily with the `Map#setFeatureState` API ([#7043](https://www.github.com/mapbox/mapbox-gl-js/pull/7043))) ([#7091](https://github.com/mapbox/mapbox-gl-js/pull/7091))
- Add ability to style symbol layers labels with multiple fonts and text sizes via `"format"` expression ([#6994](https://www.github.com/mapbox/mapbox-gl-js/pull/6994))
- Add customAttribution option to AttributionControl ([#7033](https://github.com/mapbox/mapbox-gl-js/pull/7033)) (h/t [mklopets](https://github.com/mklopets))
- Publish Flow type definitions alongside compiled bundle ([#7079](https://api.github.com/repos/mapbox/mapbox-gl-js/pulls/7079))
- Introduce symbol cross fading when crossing integer zoom levels to prevent labels from disappearing before newly loaded tiles' labels can be rendered ([#6951](https://github.com/mapbox/mapbox-gl-js/pull/6951))
- Improvements in label collision detection ([#6925](https://api.github.com/repos/mapbox/mapbox-gl-js/pulls/6925)))

## 0.47.0

### ✨ Features and improvements

- Add configurable drag pan threshold ([#6809](https://github.com/mapbox/mapbox-gl-js/pull/6809)) (h/t [msbarry](https://github.com/msbarry))
- Add `raster-resampling` raster paint property ([#6411](https://github.com/mapbox/mapbox-gl-js/pull/6411)) (h/t [@andrewharvey](https://github.com/andrewharvey))
- Add `symbol-placement: line-center` ([#6821](https://github.com/mapbox/mapbox-gl-js/pull/6821))
- Add methods for inspecting GeoJSON clusters ([#3318](https://github.com/mapbox/mapbox-gl-js/issues/3318), fixed by [#6829](https://github.com/mapbox/mapbox-gl-js/pull/6829))
- Add warning to geolocate control when unsupported ([#6923](https://github.com/mapbox/mapbox-gl-js/pull/6923)) (h/t [@aendrew](https://github.com/aendrew))
- Upgrade geojson-vt to 3.1.4 ([#6942](https://github.com/mapbox/mapbox-gl-js/pull/6942))
- Include link to license in compiled bundle ([#6975](https://github.com/mapbox/mapbox-gl-js/pull/6975))

### 🐛 Bug fixes

- Use updateData instead of re-creating buffers for repopulated paint arrays ([#6853](https://github.com/mapbox/mapbox-gl-js/pull/6853))
- Fix ScrollZoom handler setting tr.zoom = NaN ([#6924](https://github.com/mapbox/mapbox-gl-js/pull/6924))
  - Failed to invert matrix error ([#6486](https://github.com/mapbox/mapbox-gl-js/issues/6486), fixed by [#6924](https://github.com/mapbox/mapbox-gl-js/pull/6924))
  - Fixing matrix errors ([#6782](https://github.com/mapbox/mapbox-gl-js/issues/6782), fixed by [#6924](https://github.com/mapbox/mapbox-gl-js/pull/6924))
- Fix heatmap tile clipping when layers are ordered above it ([#6806](https://github.com/mapbox/mapbox-gl-js/issues/6806), fixed by [#6807](https://github.com/mapbox/mapbox-gl-js/pull/6807))
- Fix video source in safari (macOS and iOS) ([#6443](https://github.com/mapbox/mapbox-gl-js/issues/6443), fixed by [#6811](https://github.com/mapbox/mapbox-gl-js/pull/6811))
- Do not reload errored tiles ([#6813](https://github.com/mapbox/mapbox-gl-js/pull/6813))
- Fix send / remove timing bug in Dispatcher ([#6756](https://github.com/mapbox/mapbox-gl-js/pull/6756), fixed by [#6826](https://github.com/mapbox/mapbox-gl-js/pull/6826))
- Fix flyTo not zooming to exact given zoom ([#6828](https://github.com/mapbox/mapbox-gl-js/pull/6828))
- Don't stop animation on map resize ([#6636](https://github.com/mapbox/mapbox-gl-js/pull/6636))
- Fix map.getBounds() with rotated map ([#6875](https://github.com/mapbox/mapbox-gl-js/pull/6875)) (h/t [zoltan-mihalyi](https://github.com/zoltan-mihalyi))
- Support collators in feature filter expressions. ([#6929](https://github.com/mapbox/mapbox-gl-js/pull/6929))
- Fix Webpack production mode compatibility ([#6981](https://github.com/mapbox/mapbox-gl-js/pull/6981))

## 0.46.0

### ⚠️ Breaking changes

- Align implicit type casting behavior of `match` expressions with with `case/==` ([#6684](https://github.com/mapbox/mapbox-gl-js/pull/6684))

### ✨ Features and improvements

- :tada: Add `Map#setFeatureState` and `feature-state` expression to support interactive styling ([#6263](https://github.com/mapbox/mapbox-gl-js/pull/6263))
- Create draggable `Marker` with `setDraggable` ([#6687](https://github.com/mapbox/mapbox-gl-js/pull/6687))
- Add `Map#listImages` for listing all currently active sprites/images ([#6381](https://github.com/mapbox/mapbox-gl-js/issues/6381))
- Add "crossSourceCollisions" option to disable cross-source collision detection ([#6566](https://github.com/mapbox/mapbox-gl-js/pull/6566))
- Handle `text/icon-rotate` for symbols with `symbol-placement: point` ([#6075](https://github.com/mapbox/mapbox-gl-js/issues/6075))
- Automatically compact Mapbox wordmark on narrow maps. ([#4282](https://github.com/mapbox/mapbox-gl-js/issues/4282)) (h/t [@andrewharvey](https://github.com/andrewharvey))
- Only show compacted AttributionControl on interactive displays ([#6506](https://github.com/mapbox/mapbox-gl-js/pull/6506)) (h/t [@andrewharvey](https://github.com/andrewharvey))
- Use postcss to inline svg files into css, reduce size of mapbox-gl.css ([#6513](https://github.com/mapbox/mapbox-gl-js/pull/6513)) (h/t [@andrewharvey](https://github.com/andrewharvey))
- Add support for GeoJSON attribution ([#6364](https://github.com/mapbox/mapbox-gl-js/pull/6364)) (h/t [@andrewharvey](https://github.com/andrewharvey))
- Add instructions for running individual unit and render tests ([#6686](https://github.com/mapbox/mapbox-gl-js/pull/6686))
- Make Map constructor fail if WebGL init fails. ([#6744](https://github.com/mapbox/mapbox-gl-js/pull/6744)) (h/t [uforic](https://github.com/uforic))
- Add browser fallback code for `collectResourceTiming: true` in web workers ([#6721](https://github.com/mapbox/mapbox-gl-js/pull/6721))
- Remove ignored usage of gl.lineWidth ([#5541](https://github.com/mapbox/mapbox-gl-js/pull/5541))
- Split new bounds calculation out of fitBounds into new method ([#6683](https://github.com/mapbox/mapbox-gl-js/pull/6683))
- Allow integration tests to be organized in an arbitrarily deep directory structure ([#3920](https://github.com/mapbox/mapbox-gl-js/issues/3920))
- Make "Missing Mapbox GL JS CSS" a console warning ([#5786](https://github.com/mapbox/mapbox-gl-js/issues/5786))
- Add rel="noopener" to Mapbox attribution link. ([#6729](https://github.com/mapbox/mapbox-gl-js/pull/6729)) (h/t [gorbypark](https://github.com/gorbypark))
- Update to deep equality check in example code ([#6599](https://github.com/mapbox/mapbox-gl-js/pull/6599)) (h/t [jonsadka](https://github.com/jonsadka))
- Upgrades!
  - Upgrade ESM dependency to ^3.0.39 ([#6750](https://github.com/mapbox/mapbox-gl-js/pull/6750))
  - Ditch gl-matrix fork in favor of the original package ([#6751](https://github.com/mapbox/mapbox-gl-js/pull/6751))
  - Update to latest sinon ([#6771](https://github.com/mapbox/mapbox-gl-js/pull/6771))
  - Upgrade to Flow 0.69 ([#6594](https://github.com/mapbox/mapbox-gl-js/pull/6594))
  - Update to mapbox-gl-supported 1.4.0 ([#6773](https://github.com/mapbox/mapbox-gl-js/pull/6773))

### 🐛 Bug fixes

- `collectResourceTiming: true` generates error on iOS9 Safari, IE 11 ([#6690](https://github.com/mapbox/mapbox-gl-js/issues/6690))
- Fix PopupOptions flow type declarations ([#6670](https://github.com/mapbox/mapbox-gl-js/pull/6670)) (h/t [TimPetricola](https://github.com/TimPetricola))
- Add className option to Popup constructor ([#6502](https://github.com/mapbox/mapbox-gl-js/pull/6502)) (h/t [Ashot-KR](https://github.com/Ashot-KR))
- GeoJSON MultiLineStrings with `lineMetrics=true` only rendered first line ([#6649](https://github.com/mapbox/mapbox-gl-js/issues/6649))
- Provide target property for mouseenter/over/leave/out events ([#6623](https://github.com/mapbox/mapbox-gl-js/issues/6623))
- Don't break on sources whose name contains "." ([#6660](https://github.com/mapbox/mapbox-gl-js/issues/6660))
- Rotate and pitch with navigationControl broke in v0.45 ([#6650](https://github.com/mapbox/mapbox-gl-js/issues/6650))
- Zero-width lines remained visible ([#6769](https://github.com/mapbox/mapbox-gl-js/pull/6769))
- Heatmaps inappropriately clipped at tile boundaries ([#6806](https://github.com/mapbox/mapbox-gl-js/issues/6806))
- Use named exports for style-spec entrypoint module ([#6601](https://github.com/mapbox/mapbox-gl-js/issues/6601)
- Don't fire click event if default is prevented on mousedown for a drag event ([#6697](https://github.com/mapbox/mapbox-gl-js/pull/6697), fixes [#6642](https://github.com/mapbox/mapbox-gl-js/issues/6642))
- Double clicking to zoom in breaks map dragging/panning in Edge ([#6740](https://github.com/mapbox/mapbox-gl-js/issues/6740)) (h/t [GUI](https://github.com/GUI))
- \*-transition properties cannot be set with setPaintProperty() ([#6706](https://github.com/mapbox/mapbox-gl-js/issues/6706))
- Marker with `a` element does not open the url when clicked ([#6730](https://github.com/mapbox/mapbox-gl-js/issues/6730))
- `setRTLTextPlugin` fails with relative URLs ([#6719](https://github.com/mapbox/mapbox-gl-js/issues/6719))
- Collision detection incorrect for symbol layers that share the same layout properties ([#6548](https://github.com/mapbox/mapbox-gl-js/pull/6548))
- Fix a possible crash when calling queryRenderedFeatures after querySourceFeatures
  ([#6559](https://github.com/mapbox/mapbox-gl-js/pull/6559))
- Fix a collision detection issue that could cause labels to temporarily be placed too densely during rapid panning ([#5654](https://github.com/mapbox/mapbox-gl-js/issues/5654))

## 0.45.0

### ⚠️ Breaking changes

- `Evented#fire` and `Evented#listens` are now marked as private. Though `Evented` is still exported, and `fire` and `listens` are still functional, we encourage you to seek alternatives; a future version may remove their API accessibility or change its behavior. If you are writing a class that needs event emitting functionality, consider using [`EventEmitter`](https://nodejs.org/api/events.html#events_class_eventemitter) or similar libraries instead.
- The `"to-string"` expression operator now converts `null` to an empty string rather than to `"null"`. [#6534](https://github.com/mapbox/mapbox-gl-js/pull/6534)

### ✨ Features and improvements

- :rainbow: Add `line-gradient` property [#6303](https://github.com/mapbox/mapbox-gl-js/pull/6303)
- Add `abs`, `round`, `floor`, and `ceil` expression operators [#6496](https://github.com/mapbox/mapbox-gl-js/pull/6496)
- Add `collator` expression for controlling case and diacritic sensitivity in string comparisons [#6270](https://github.com/mapbox/mapbox-gl-js/pull/6270)
  - Rename `caseSensitive` and `diacriticSensitive` expressions to `case-sensitive` and `diacritic-sensitive` for consistency [#6598](https://github.com/mapbox/mapbox-gl-js/pull/6598)
  - Prevent `collator` expressions for evaluating as constant to account for potential environment-specific differences in expression evaluation [#6596](https://github.com/mapbox/mapbox-gl-js/pull/6596)
- Add CSS linting to test suite (h/t [@jasonbarry](https://github.com/jasonbarry))) [#6071](https://github.com/mapbox/mapbox-gl-js/pull/6071)
- Add support for configurable maxzoom in `raster-dem` tilesets [#6103](https://github.com/mapbox/mapbox-gl-js/pull/6103)
- Add `Map#isZooming` and `Map#isRotating` methods [#6128](https://github.com/mapbox/mapbox-gl-js/pull/6128), [#6183](https://github.com/mapbox/mapbox-gl-js/pull/6183)
- Add support for Mapzen Terrarium tiles in `raster-dem` sources [#6110](https://github.com/mapbox/mapbox-gl-js/pull/6110)
- Add `preventDefault` method on `mousedown`, `touchstart`, and `dblclick` events [#6218](https://github.com/mapbox/mapbox-gl-js/pull/6218)
- Add `originalEvent` property on `zoomend` and `moveend` for user-initiated scroll events (h/t [@stepankuzmin](https://github.com/stepankuzmin))) [#6175](https://github.com/mapbox/mapbox-gl-js/pull/6175)
- Accept arguments of type `value` in [`"length"` expressions](https://www.mapbox.com/mapbox-gl-js/style-spec/#expressions-length) [#6244](https://github.com/mapbox/mapbox-gl-js/pull/6244)
- Introduce `MapWheelEvent`[#6237](https://github.com/mapbox/mapbox-gl-js/pull/6237)
- Add setter for `ScaleControl` units (h/t [@ryanhamley](https://github.com/ryanhamley))) [#6138](https://github.com/mapbox/mapbox-gl-js/pull/6138), [#6274](https://github.com/mapbox/mapbox-gl-js/pull/6274)
- Add `open` event for `Popup` [#6311](https://github.com/mapbox/mapbox-gl-js/pull/6311)
- Explicit `"object"` type assertions are no longer required when using expressions [#6235](https://github.com/mapbox/mapbox-gl-js/pull/6235)
- Add `anchor` option to `Marker` [#6350](https://github.com/mapbox/mapbox-gl-js/pull/6350)
- `HTMLElement` is now passed to `Marker` as part of the `options` object, but the old function signature is still supported for backwards compatibility [#6356](https://github.com/mapbox/mapbox-gl-js/pull/6356)
- Add support for custom colors when using the default `Marker` SVG element (h/t [@andrewharvey](https://github.com/andrewharvey))) [#6416](https://github.com/mapbox/mapbox-gl-js/pull/6416)
- Allow `CanvasSource` initialization from `HTMLElement` [#6424](https://github.com/mapbox/mapbox-gl-js/pull/6424)
- Add `is-supported-script` expression [#6260](https://github.com/mapbox/mapbox-gl-js/pull/6260)

### 🐛 Bug fixes

- Align `raster-dem` tiles to pixel grid to eliminate blurry rendering on some devices [#6059](https://github.com/mapbox/mapbox-gl-js/pull/6059)
- Fix label collision circle debug drawing on overzoomed tiles [#6073](https://github.com/mapbox/mapbox-gl-js/pull/6073)
- Improve error reporting for some failed requests [#6126](https://github.com/mapbox/mapbox-gl-js/pull/6126), [#6032](https://github.com/mapbox/mapbox-gl-js/pull/6032)
- Fix several `Map#queryRenderedFeatures` bugs:
  - account for `{text, icon}-offset` when querying[#6135](https://github.com/mapbox/mapbox-gl-js/pull/6135)
  - correctly query features that extend across tile boundaries [#5756](https://github.com/mapbox/mapbox-gl-js/pull/6283)
  - fix querying of `circle` layer features with `-pitch-scaling: 'viewport'` or `-pitch-alignment: 'map'` [#6036](https://github.com/mapbox/mapbox-gl-js/pull/6036)
  - eliminate flicker effects when using query results to set a hover effect by switching from tile-based to viewport-based symbol querying [#6497](https://github.com/mapbox/mapbox-gl-js/pull/6497)
- Preserve browser history state when updating the `Map` hash [#6140](https://github.com/mapbox/mapbox-gl-js/pull/6140)
- Fix undefined behavior when `Map#addLayer` is invoked with an `id` of a preexisting layer [#6147](https://github.com/mapbox/mapbox-gl-js/pull/6147)
- Fix bug where `icon-image` would not be rendered if `text-field` is an empty string [#6164](https://github.com/mapbox/mapbox-gl-js/pull/6164)
- Ensure all camera methods fire `rotatestart` and `rotateend` events [#6187](https://github.com/mapbox/mapbox-gl-js/pull/6187)
- Always hide duplicate labels [#6166](https://github.com/mapbox/mapbox-gl-js/pull/6166)
- Fix `DragHandler` bugs where a left-button mouse click would end a right-button drag rotate and a drag gesture would not end if the control key is down on `mouseup` [#6193](https://github.com/mapbox/mapbox-gl-js/pull/6193)
- Add support for calling `{DragPanHandler, DragRotateHandler}#disable` while a gesture is in progress [#6232](https://github.com/mapbox/mapbox-gl-js/pull/6232)
- Fix `GeolocateControl` user location dot sizing when `Map`'s `<div>` inherits `box-sizing: border-box;` (h/t [@andrewharvey](https://github.com/andrewharvey))) [#6227](https://github.com/mapbox/mapbox-gl-js/pull/6232)
- Fix bug causing an off-by-one error in `array` expression error messages (h/t [@drewbo](https://github.com/drewbo))) [#6269](https://github.com/mapbox/mapbox-gl-js/pull/6269)
- Improve error message when an invalid access token triggers a 401 error [#6283](https://github.com/mapbox/mapbox-gl-js/pull/6283)
- Fix bug where lines with `line-width` larger than the sprite height of the `line-pattern` property would render other sprite images [#6246](https://github.com/mapbox/mapbox-gl-js/pull/6246)
- Fix broken touch events for `DragPanHandler` on mobile using Edge (note that zoom/rotate/pitch handlers still do not support Edge touch events [#1928](https://github.com/mapbox/mapbox-gl-js/pull/1928)) [#6325](https://github.com/mapbox/mapbox-gl-js/pull/6325)
- Fix race condition in `VectorTileWorkerSource#reloadTile` causing a rendering timeout [#6308](https://github.com/mapbox/mapbox-gl-js/issues/6308)
- Fix bug causing redundant `gl.stencilFunc` calls due to incorrect state checking (h/t [@yangdonglai](https://github.com/yangdonglai))) [#6330](https://github.com/mapbox/mapbox-gl-js/pull/6330)
- Fix bug where `mousedown` or `touchstart` would cancel camera animations in non-interactive maps [#6338](https://github.com/mapbox/mapbox-gl-js/pull/6338)
- Fix bug causing a full-screen flicker when the map is pitched and a symbol layer uses non-zero `text-translate` [#6365](https://github.com/mapbox/mapbox-gl-js/issues/6365)
- Fix bug in `to-rgba` expression causing division by zero [#6388](https://github.com/mapbox/mapbox-gl-js/pull/6388)
- Fix bug in cross-fading for `*-pattern` properties with non-integer zoom stops [#6430](https://github.com/mapbox/mapbox-gl-js/pull/6430)
- Fix bug where calling `Map#remove` on a map with constructor option `hash: true` throws an error (h/t [@allthesignals](https://github.com/allthesignals))) [#6490](https://github.com/mapbox/mapbox-gl-js/pull/6497)
- Fix bug causing flickering when panning across the anti-meridian [#6438](https://github.com/mapbox/mapbox-gl-js/pull/6438)
- Fix error when using tiles of non-power-of-two size [#6444](https://github.com/mapbox/mapbox-gl-js/pull/6444)
- Fix bug causing `Map#moveLayer(layerId, beforeId)` to remove the layer when `layerId === beforeId` [#6542](https://github.com/mapbox/mapbox-gl-js/pull/6542)

* Fix Rollup build for style-spec module [#6575](https://github.com/mapbox/mapbox-gl-js/pull/6575)
* Fix bug causing `Map#querySourceFeatures` to throw an `Uncaught TypeError`(https://github.com/mapbox/mapbox-gl-js/pull/6555)
* Fix issue where label collision detection was inaccurate for some symbol layers that shared layout properties with another layer [#6558](https://github.com/mapbox/mapbox-gl-js/pull/6558)
* Restore `target` property for `mouse{enter,over,leave,out}` events [#6623](https://github.com/mapbox/mapbox-gl-js/pull/6623)

## 0.44.2

### 🐛 Bug fixes

- Workaround a breaking change in Safari causing page to scroll/zoom in response to user actions intended to pan/zoom the map [#6095](https://github.com/mapbox/mapbox-gl-js/issues/6095). (N.B., not to be confused with the workaround from April 2017 dealing with the same breaking change in Chrome [#4259](https://github.com/mapbox/mapbox-gl-js/issues/6095). See also https://github.com/WICG/interventions/issues/18, https://bugs.webkit.org/show_bug.cgi?id=182521, https://bugs.chromium.org/p/chromium/issues/detail?id=639227 .)

## 0.44.1

### 🐛 Bug fixes

- Fix bug causing features from symbol layers to be omitted from `map.queryRenderedFeatures()` [#6074](https://github.com/mapbox/mapbox-gl-js/issues/6074)
- Fix error triggered by simultaneous scroll-zooming and drag-panning. [#6106](https://github.com/mapbox/mapbox-gl-js/issues/6106)
- Fix bug wherein drag-panning failed to resume after a brief pause [#6063](https://github.com/mapbox/mapbox-gl-js/issues/6063)

## 0.44.0

### ✨ Features and improvements

- The CSP policy of a page using mapbox-gl-js no longer needs to include `script-src 'unsafe-eval'` [#559](https://github.com/mapbox/mapbox-gl-js/issues/559)
- Add `LngLatBounds#isEmpty()` method [#5917](https://github.com/mapbox/mapbox-gl-js/pull/5917)
- Updated to flow 0.62.0 [#5923](https://github.com/mapbox/mapbox-gl-js/issues/5923)
- Make compass and zoom controls optional ([#5348](https://github.com/mapbox/mapbox-gl-js/pull/5348)) (h/t [@matijs](https://github.com/matijs)))
- Add `collectResourceTiming` option to the enable collection of [Resource Timing](https://developer.mozilla.org/en-US/docs/Web/API/Resource_Timing_API/Using_the_Resource_Timing_API) data for requests that are made from Web Workers. ([#5948](https://github.com/mapbox/mapbox-gl-js/issues/5948))
- Improve user location dot appearance across browsers ([#5498](https://github.com/mapbox/mapbox-gl-js/pull/5498)) (h/t [@jasonbarry](https://github.com/jasonbarry)))

### 🐛 Bug fixes

- Fix error triggered by `==` and `!=` expressions [#5947](https://github.com/mapbox/mapbox-gl-js/issues/5947)
- Image sources honor `renderWorldCopies` [#5932](https://github.com/mapbox/mapbox-gl-js/pull/5932)
- Fix transitions to default fill-outline-color [#5953](https://github.com/mapbox/mapbox-gl-js/issues/5953)
- Fix transitions for light properties [#5982](https://github.com/mapbox/mapbox-gl-js/issues/5982)
- Fix minor symbol collisions on pitched maps [#5913](https://github.com/mapbox/mapbox-gl-js/pull/5913)
- Fix memory leaks after `Map#remove()` [#5943](https://github.com/mapbox/mapbox-gl-js/pull/5943), [#5951](https://github.com/mapbox/mapbox-gl-js/pull/5951)
- Fix bug wherein `GeoJSONSource#setData()` caused labels to fade out and back in ([#6002](https://github.com/mapbox/mapbox-gl-js/issues/6002))
- Fix bug that could cause incorrect collisions for labels placed very near to each other at low zoom levels ([#5993](https://github.com/mapbox/mapbox-gl-js/issues/5993))
- Fix bug causing `move` events to be fired out of sync with actual map movements ([#6005](https://github.com/mapbox/mapbox-gl-js/pull/6005))
- Fix bug wherein `Map` did not fire `mouseover` events ([#6000](https://github.com/mapbox/mapbox-gl-js/pull/6000)] (h/t [@jay-manday](https://github.com/jay-manday)))
- Fix bug causing blurry rendering of raster tiles ([#4552](https://github.com/mapbox/mapbox-gl-js/issues/4552))
- Fix potential memory leak caused by removing layers ([#5995](https://github.com/mapbox/mapbox-gl-js/issues/5995))
- Fix bug causing attribution icon to appear incorrectly in compact maps not using Mapbox data ([#6042](https://github.com/mapbox/mapbox-gl-js/pull/6042))
- Fix positioning of default marker element ([#6012](https://github.com/mapbox/mapbox-gl-js/pull/6012)) (h/t [@andrewharvey](https://github.com/andrewharvey)))

## 0.43.0 (December 21, 2017)

### ⚠️ Breaking changes

- It is now an error to attempt to remove a source that is in use [#5562](https://github.com/mapbox/mapbox-gl-js/pull/5562)
- It is now an error if the layer specified by the `before` parameter to `moveLayer` does not exist [#5679](https://github.com/mapbox/mapbox-gl-js/pull/5679)
- `"colorSpace": "hcl"` now uses shortest-path interpolation for hue [#5811](https://github.com/mapbox/mapbox-gl-js/issues/5811)

### ✨ Features and improvements

- Introduce client-side hillshading with `raster-dem` source type and `hillshade` layer type [#5286](https://github.com/mapbox/mapbox-gl-js/pull/5286)
- GeoJSON sources take 2x less memory and generate tiles 20%–100% faster [#5799](https://github.com/mapbox/mapbox-gl-js/pull/5799)
- Enable data-driven values for text-font [#5698](https://github.com/mapbox/mapbox-gl-js/pull/5698)
- Enable data-driven values for heatmap-radius [#5898](https://github.com/mapbox/mapbox-gl-js/pull/5898)
- Add getter and setter for offset on marker [#5759](https://github.com/mapbox/mapbox-gl-js/pull/5759)
- Add `Map#hasImage` [#5775](https://github.com/mapbox/mapbox-gl-js/pull/5775)
- Improve typing for `==` and `!=` expressions [#5840](https://github.com/mapbox/mapbox-gl-js/pull/5840)
- Made `coalesce` expressions more useful [#5755](https://github.com/mapbox/mapbox-gl-js/issues/5755)
- Enable implicit type assertions for array types [#5738](https://github.com/mapbox/mapbox-gl-js/pull/5738)
- Improve hash control precision [#5767](https://github.com/mapbox/mapbox-gl-js/pull/5767)
- `supported()` now returns false on old IE 11 versions that don't support Web Worker blob URLs [#5801](https://github.com/mapbox/mapbox-gl-js/pull/5801)
- Remove flow globals TileJSON and Transferable [#5668](https://github.com/mapbox/mapbox-gl-js/pull/5668)
- Improve performance of image, video, and canvas sources [#5845](https://github.com/mapbox/mapbox-gl-js/pull/5845)

### 🐛 Bug fixes

- Fix popups and markers lag during pan animation [#4670](https://github.com/mapbox/mapbox-gl-js/issues/4670)
- Fix fading of symbol layers caused by setData [#5716](https://github.com/mapbox/mapbox-gl-js/issues/5716)
- Fix behavior of `to-rgba` and `rgba` expressions [#5778](https://github.com/mapbox/mapbox-gl-js/pull/5778), [#5866](https://github.com/mapbox/mapbox-gl-js/pull/5866)
- Fix cross-fading of `*-pattern` and `line-dasharray` [#5791](https://github.com/mapbox/mapbox-gl-js/pull/5791)
- Fix `colorSpace` function property [#5843](https://github.com/mapbox/mapbox-gl-js/pull/5843)
- Fix style diffing when changing GeoJSON source properties [#5731](https://github.com/mapbox/mapbox-gl-js/issues/5731)
- Fix missing labels when zooming out from overzoomed tile [#5827](https://github.com/mapbox/mapbox-gl-js/issues/5827)
- Fix missing labels when zooming out and quickly using setData [#5837](https://github.com/mapbox/mapbox-gl-js/issues/5837)
- Handle NaN as input to step and interpolate expressions [#5757](https://github.com/mapbox/mapbox-gl-js/pull/5757)
- Clone property values on input and output [#5806](https://github.com/mapbox/mapbox-gl-js/pull/5806)
- Bump geojson-rewind dependency [#5769](https://github.com/mapbox/mapbox-gl-js/pull/5769)
- Allow setting Marker's popup before LngLat [#5893](https://github.com/mapbox/mapbox-gl-js/pull/5893)

## 0.42.2 (November 21, 2017)

### 🐛 Bug fixes

- Add box-sizing to the "mapboxgl-ctrl-scale"-class [#5715](https://github.com/mapbox/mapbox-gl-js/pull/5715)
- Fix rendering in Safari [#5712](https://github.com/mapbox/mapbox-gl-js/issues/5712)
- Fix "Cannot read property 'hasTransition' of undefined" error [#5714](https://github.com/mapbox/mapbox-gl-js/issues/5714)
- Fix misplaced raster tiles [#5713](https://github.com/mapbox/mapbox-gl-js/issues/5713)
- Fix raster tile fading [#5722](https://github.com/mapbox/mapbox-gl-js/issues/5722)
- Ensure that an unset filter is undefined rather than null [#5727](https://github.com/mapbox/mapbox-gl-js/pull/5727)
- Restore pitch-with-rotate to nav control [#5725](https://github.com/mapbox/mapbox-gl-js/pull/5725)
- Validate container option in map constructor [#5695](https://github.com/mapbox/mapbox-gl-js/pull/5695)
- Fix queryRenderedFeatures behavior for features displayed in multiple layers [#5172](https://github.com/mapbox/mapbox-gl-js/issues/5172)

## 0.42.1 (November 17, 2017)

### 🐛 Bug fixes

- Workaround for map flashing bug on Chrome 62+ with Intel Iris Graphics 6100 cards [#5704](https://github.com/mapbox/mapbox-gl-js/pull/5704)
- Rerender map when `map.showCollisionBoxes` is set to `false` [#5673](https://github.com/mapbox/mapbox-gl-js/pull/5673)
- Fix transitions from property default values [#5682](https://github.com/mapbox/mapbox-gl-js/pull/5682)
- Fix runtime updating of `heatmap-color` [#5682](https://github.com/mapbox/mapbox-gl-js/pull/5682)
- Fix mobile Safari `history.replaceState` error [#5613](https://github.com/mapbox/mapbox-gl-js/pull/5613)

### ✨ Features and improvements

- Provide default element for Marker class [#5661](https://github.com/mapbox/mapbox-gl-js/pull/5661)

## 0.42.0 (November 10, 2017)

### ⚠️ Breaking changes

- Require that `heatmap-color` use expressions instead of stop functions [#5624](https://github.com/mapbox/mapbox-gl-js/issues/5624)
- Remove support for validating and migrating v6 styles
- Remove support for validating v7 styles [#5604](https://github.com/mapbox/mapbox-gl-js/pull/5604)
- Remove support for including `{tokens}` in expressions for `text-field` and `icon-image` [#5599](https://github.com/mapbox/mapbox-gl-js/issues/5599)
- Split `curve` expression into `step` and `interpolate` expressions [#5542](https://github.com/mapbox/mapbox-gl-js/pull/5542)
- Disallow interpolation in expressions for `line-dasharray` [#5519](https://github.com/mapbox/mapbox-gl-js/pull/5519)

### ✨ Features and improvements

- Improve label collision detection [#5150](https://github.com/mapbox/mapbox-gl-js/pull/5150)
  - Labels from different sources will now collide with each other
  - Collisions caused by rotation and pitch are now smoothly transitioned with a fade
  - Improved algorithm for fewer erroneous collisions, denser label placement, and greater label stability during rotation
- Add `sqrt` expression [#5493](https://github.com/mapbox/mapbox-gl-js/pull/5493)

### 🐛 Bug fixes and error reporting improvements

- Fix viewport calculations for `fitBounds` when both zooming and padding change [#4846](https://github.com/mapbox/mapbox-gl-js/issues/4846)
- Fix WebGL "range out of bounds for buffer" error caused by sorted symbol layers [#5620](https://github.com/mapbox/mapbox-gl-js/issues/5620)
- Fix symbol fading across tile reloads [#5491](https://github.com/mapbox/mapbox-gl-js/issues/5491)
- Change tile rendering order to better match GL Native [#5601](https://github.com/mapbox/mapbox-gl-js/pull/5601)
- Ensure no errors are triggered when calling `queryRenderedFeatures` on a heatmap layer [#5594](https://github.com/mapbox/mapbox-gl-js/pull/5594)
- Fix bug causing `queryRenderedSymbols` to return results from different sources [#5554](https://github.com/mapbox/mapbox-gl-js/issues/5554)
- Fix CJK rendering issues [#5544](https://github.com/mapbox/mapbox-gl-js/issues/5544), [#5546](https://github.com/mapbox/mapbox-gl-js/issues/5546)
- Account for `circle-stroke-width` in `queryRenderedFeatures` [#5514](https://github.com/mapbox/mapbox-gl-js/pull/5514)
- Fix rendering of fill layers atop raster layers [#5513](https://github.com/mapbox/mapbox-gl-js/pull/5513)
- Fix rendering of circle layers with a `circle-stroke-opacity` of 0 [#5496](https://github.com/mapbox/mapbox-gl-js/issues/5496)
- Fix memory leak caused by actor callbacks [#5443](https://github.com/mapbox/mapbox-gl-js/issues/5443)
- Fix source cache size for raster sources with tile sizes other than 512px [#4313](https://github.com/mapbox/mapbox-gl-js/issues/4313)
- Validate that zoom expressions only appear at the top level of an expression [#5609](https://github.com/mapbox/mapbox-gl-js/issues/5609)
- Validate that step and interpolate expressions don't have any duplicate stops [#5605](https://github.com/mapbox/mapbox-gl-js/issues/5605)
- Fix rendering for `icon-text-fit` with a data-driven `text-size` [#5632](https://github.com/mapbox/mapbox-gl-js/pull/5632)
- Improve validation to catch uses of deprecated function syntax [#5667](https://github.com/mapbox/mapbox-gl-js/pull/5667)
- Permit altitude coordinates in `position` field in GeoJSON [#5608](https://github.com/mapbox/mapbox-gl-js/pull/5608)

## 0.41.0 (October 11, 2017)

### :warning: Breaking changes

- Removed support for paint classes [#3643](https://github.com/mapbox/mapbox-gl-js/pull/3643). Instead, use runtime styling APIs or `Map#setStyle`.
- Reverted the `canvas` source `contextType` option added in 0.40.0 [#5449](https://github.com/mapbox/mapbox-gl-js/pull/5449)

### :bug: Bug fixes

- Clip raster tiles to avoid tile overlap [#5105](https://github.com/mapbox/mapbox-gl-js/pull/5105)
- Guard for offset edgecase in flyTo [#5331](https://github.com/mapbox/mapbox-gl-js/pull/5331)
- Ensure the map is updated after the sprite loads [#5367](https://github.com/mapbox/mapbox-gl-js/pull/5367)
- Limit animation duration on flyTo with maxDuration option [#5349](https://github.com/mapbox/mapbox-gl-js/pull/5349)
- Make double-tapping on make zoom in by a factor of 2 on iOS [#5274](https://github.com/mapbox/mapbox-gl-js/pull/5274)
- Fix rendering error with translucent raster tiles [#5380](https://github.com/mapbox/mapbox-gl-js/pull/5380)
- Error if invalid 'before' argument is passed to Map#addLayer [#5401](https://github.com/mapbox/mapbox-gl-js/pull/5401)
- Revert CanvasSource intermediary image buffer fix [#5449](https://github.com/mapbox/mapbox-gl-js/pull/5449)

### :sparkles: Features and improvements

- Use setData operation when diffing geojson sources [#5332](https://github.com/mapbox/mapbox-gl-js/pull/5332)
- Return early from draw calls on layers where opacity=0 [#5429](https://github.com/mapbox/mapbox-gl-js/pull/5429)
- A [heatmap](https://www.mapbox.com/mapbox-gl-js/example/heatmap-layer/) layer type is now available. This layer type allows you to visualize and explore massive datasets of points, reflecting the shape and density of data well while also looking beautiful. See [the blog post](https://blog.mapbox.com/sneak-peek-at-heatmaps-in-mapbox-gl-73b41d4b16ae) for further details.
  ![](https://cdn-images-1.medium.com/max/1600/1*Dme5MAgdA3pYdTRHUQzvLw.png)
- The value of a style property or filter can now be an [expression](http://www.mapbox.com/mapbox-gl-js/style-spec/#expressions). Expressions are a way of doing data-driven and zoom-driven styling that provides more flexibility and control, and unifies property and filter syntax.

  Previously, data-driven and zoom-driven styling relied on stop functions: you specify a feature property and a set of input-output pairs that essentially define a “scale” for how the style should be calculated based on the feature property. For example, the following would set circle colors on a green-to-red scale based on the value of `feature.properties.population`:

  ```
  "circle-color": {
    "property": "population",
    "stops": [
      [0, "green"],
      [1000000, "red"]
    ]
  }
  ```

  This approach is powerful, but we’ve seen a number of use cases that stop functions don't satisfy. Expressions provide the flexibility to address use cases like these:

  **Multiple feature properties**
  Using more than one feature property to calculate a given style property. E.g., styling land polygon colors based on both `feature.properties.land_use_category` and `feature.properties.elevation`.

  **Arithmetic**
  For some use cases it’s necessary to do some arithmetic on the input data. One example is sizing circles to represent quantitative data. Since a circle’s visual size on the screen is really its area (and A=πr^2), the right way to scale `circle-radius` is `square_root(feature.properties.input_data_value)`. Another example is unit conversions: feature data may include properties that are in some particular unit. Displaying such data in units appropriate to, say, a user’s preference or location, requires being able to do simple arithmetic (multiplication, division) on whatever value is in the data.

  **Conditional logic**
  This is a big one: basic if-then logic, for example to decide exactly what text to display for a label based on which properties are available in the feature or even the length of the name. A key example of this is properly supporting bilingual labels, where we have to decide whether to show local + English, local-only, or English-only, based on the data that’s available for each feature.

  **String manipulation**
  More dynamic control over label text with things like uppercase/lowercase/title case transforms, localized number formatting, etc. Without this functionality, crafting and iterating on label content entails a large data-prep burden.

  **Filters**
  Style layer filters had similar limitations. Moreover, they use a different syntax, even though their job is very similar to that of data-driven styling functions: filters say, “here’s how to look at a feature and decide whether to draw it,” and data-driven style functions say, “here’s how to look at a feature and decide how to size/color/place it.” Expressions provide a unified syntax for defining parts of a style that need to be calculated dynamically from feature data.

  For information on the syntax and behavior of expressions, please see [the documentation](http://www.mapbox.com/mapbox-gl-js/style-spec/#expressions).

### :wrench: Development workflow improvements

- Made the performance benchmarking runner more informative and statistically robust

## 0.40.1 (September 18, 2017)

### :bug: Bug fixes

- Fix bug causing flicker when zooming in on overzoomed tiles [#5295](https://github.com/mapbox/mapbox-gl-js/pull/5295)
- Remove erroneous call to Tile#redoPlacement for zoom-only or low pitch camera changes [#5284](https://github.com/mapbox/mapbox-gl-js/pull/5284)
- Fix bug where `CanvasSource` coordinates were flipped and improve performance for non-animated `CanvasSource`s [#5303](https://github.com/mapbox/mapbox-gl-js/pull/5303)
- Fix bug causing map not to render on some cases on Internet Explorer 11 [#5321](https://github.com/mapbox/mapbox-gl-js/pull/5321)
- Remove upper limit on `fill-extrusion-height` property [#5320](https://github.com/mapbox/mapbox-gl-js/pull/5320)

## 0.40.0 (September 13, 2017)

### :warning: Breaking changes

- `Map#addImage` now requires the image as an `HTMLImageElement`, `ImageData`, or object with `width`, `height`, and
  `data` properties with the same format as `ImageData`. It no longer accepts a raw `ArrayBufferView` in the second
  argument and `width` and `height` options in the third argument.
- `canvas` sources now require a `contextType` option specifying the drawing context associated with the source canvas. [#5155](https://github.com/mapbox/mapbox-gl-js/pull/5155)

### :sparkles: Features and improvements

- Correct rendering for multiple `fill-extrusion` layers on the same map [#5101](https://github.com/mapbox/mapbox-gl-js/pull/5101)
- Add an `icon-anchor` property to symbol layers [#5183](https://github.com/mapbox/mapbox-gl-js/pull/5183)
- Add a per-map `transformRequest` option, allowing users to provide a callback that transforms resource request URLs [#5021](https://github.com/mapbox/mapbox-gl-js/pull/5021)
- Add data-driven styling support for
  - `text-max-width` [#5067](https://github.com/mapbox/mapbox-gl-js/pull/5067)
  - `text-letter-spacing` [#5071](https://github.com/mapbox/mapbox-gl-js/pull/5071)
  - `line-join` [#5020](https://github.com/mapbox/mapbox-gl-js/pull/5020)
- Add support for SDF icons in `Map#addImage()` [#5181](https://github.com/mapbox/mapbox-gl-js/pull/5181)
- Added nautical miles unit to ScaleControl [#5238](https://github.com/mapbox/mapbox-gl-js/pull/5238) (h/t [@fmairesse](https://github.com/fmairesse)))
- Eliminate the map-wide limit on the number of glyphs and sprites that may be used in a style [#141](https://github.com/mapbox/mapbox-gl-js/issues/141). (Fixed by [#5190](https://github.com/mapbox/mapbox-gl-js/pull/5190), see also [mapbox-gl-native[#9213](https://github.com/mapbox/mapbox-gl-js/issues/9213)](https://github.com/mapbox/mapbox-gl-native/pull/9213)
- Numerous performance optimizations (including [#5108](https://github.com/mapbox/mapbox-gl-js/pull/5108) h/t [@pirxpilot](https://github.com/pirxpilot)))

### :bug: Bug fixes

- Add missing documentation for mouseenter, mouseover, mouseleave events [#4772](https://github.com/mapbox/mapbox-gl-js/issues/4772)
- Add missing documentation for `Marker#getElement()` method [#5242](https://github.com/mapbox/mapbox-gl-js/pull/5242)
- Fix bug wherein removing canvas source with animate=true leaves map in render loop [#5097](https://github.com/mapbox/mapbox-gl-js/issues/5097)
- Fix fullscreen detection on Firefox [#5272](https://github.com/mapbox/mapbox-gl-js/pull/5272)
- Fix z-fighting on overlapping fills within the same layer [#3320](https://github.com/mapbox/mapbox-gl-js/issues/3320)
- Fix handling of fractional values for `layer.minzoom` [#2929](https://github.com/mapbox/mapbox-gl-js/issues/2929)
- Clarify coordinate ordering in documentation for `center` option [#5042](https://github.com/mapbox/mapbox-gl-js/pull/5042) (h/t [@karthikb351](https://github.com/karthikb351)))
- Fix output of stop functions where two stops have the same input value [#5020](https://github.com/mapbox/mapbox-gl-js/pull/5020) (h/t [@edpop](https://github.com/edpop))
- Fix bug wherein using `Map#addLayer()` with an inline source would mutate its input [#4040](https://github.com/mapbox/mapbox-gl-js/issues/4040)
- Fix invalid css keyframes selector [#5075](https://github.com/mapbox/mapbox-gl-js/pull/5075) (h/t [@aar0nr](https://github.com/aar0nr)))
- Fix GPU-specific bug wherein canvas sources caused an error [#4262](https://github.com/mapbox/mapbox-gl-js/issues/4262)
- Fix a race condition in symbol layer handling that caused sporadic uncaught errors [#5185](https://github.com/mapbox/mapbox-gl-js/pull/5185)
- Fix bug causing line labels to render incorrectly on overzoomed tiles [#5120](https://github.com/mapbox/mapbox-gl-js/pull/5120)
- Fix bug wherein `NavigationControl` triggered mouse events unexpectedly [#5148](https://github.com/mapbox/mapbox-gl-js/issues/5148)
- Fix bug wherein clicking on the `NavigationControl` compass caused an error in IE 11 [#4784](https://github.com/mapbox/mapbox-gl-js/issues/4784)
- Remove dependency on GPL-3-licensed `fast-stable-stringify` module [#5152](https://github.com/mapbox/mapbox-gl-js/issues/5152)
- Fix bug wherein layer-specific an event listener produced an error after its target layer was removed from the map [#5145](https://github.com/mapbox/mapbox-gl-js/issues/5145)
- Fix `Marker#togglePopup()` failing to return the marker instance [#5116](https://github.com/mapbox/mapbox-gl-js/issues/5116)
- Fix bug wherein a marker's position failed to adapt to the marker element's size changing [#5133](https://github.com/mapbox/mapbox-gl-js/issues/5133)
- Fix rendering bug affecting Broadcom GPUs [#5073](https://github.com/mapbox/mapbox-gl-js/pull/5073)

### :wrench: Development workflow improvements

- Add (and now require) Flow type annotations throughout the majority of the codebase.
- Migrate to CircleCI 2.0 [#4939](https://github.com/mapbox/mapbox-gl-js/pull/4939)

## 0.39.1 (July 24, 2017)

### :bug: Bug fixes

- Fix packaging issue in 0.39.0 [#5025](https://github.com/mapbox/mapbox-gl-js/issues/5025)
- Correctly evaluate enum-based identity functions [#5023](https://github.com/mapbox/mapbox-gl-js/issues/5023)

## 0.39.0 (July 21, 2017)

### :warning: Breaking changes

- `GeolocateControl` breaking changes [#4479](https://github.com/mapbox/mapbox-gl-js/pull/4479)
  - The option `watchPosition` has been replaced with `trackUserLocation`
  - The camera operation has changed from `jumpTo` (not animated) to `fitBounds` (animated). An effect of this is the map pitch is no longer reset, although the bearing is still reset to 0.
  - The accuracy of the geolocation provided by the device is used to set the view (previously it was fixed at zoom level 17). The `maxZoom` can be controlled via the new `fitBoundsOptions` option (defaults to 15).
- Anchor `Marker`s at their center by default [#5019](https://github.com/mapbox/mapbox-gl-js/issues/5019) [@andrewharvey](https://github.com/andrewharvey)
- Increase `significantRotateThreshold` for the `TouchZoomRotateHandler` [#4971](https://github.com/mapbox/mapbox-gl-js/pull/4971), [@dagjomar](https://github.com/dagjomar)

### :sparkles: Features and improvements

- Improve performance of updating GeoJSON sources [#4069](https://github.com/mapbox/mapbox-gl-js/pull/4069), [@ezheidtmann](https://github.com/ezheidtmann)
- Improve rendering speed of extrusion layers [#4818](https://github.com/mapbox/mapbox-gl-js/pull/4818)
- Improve line label legibility in pitched views [#4781](https://github.com/mapbox/mapbox-gl-js/pull/4781)
- Improve line label legibility on curved lines [#4853](https://github.com/mapbox/mapbox-gl-js/pull/4853)
- Add user location tracking capability to `GeolocateControl` [#4479](https://github.com/mapbox/mapbox-gl-js/pull/4479), [@andrewharvey](https://github.com/andrewharvey)
  - New option `showUserLocation` to draw a "dot" as a `Marker` on the map at the user's location
  - An active lock and background state are introduced with `trackUserLocation`. When in active lock the camera will update to follow the user location, however if the camera is changed by the API or UI then the control will enter the background state where it won't update the camera to follow the user location.
  - New option `fitBoundsOptions` to control the camera operation
  - New `trackuserlocationstart` and `trackuserlocationend` events
  - New `LngLat.toBounds` method to extend a point location by a given radius to a `LngLatBounds` object
- Include main CSS file in `package.json` [#4809](https://github.com/mapbox/mapbox-gl-js/pull/4809), [@tomscholz](https://github.com/tomscholz)
- Add property function (data-driven styling) support for `line-width` [#4773](https://github.com/mapbox/mapbox-gl-js/pull/4773)
- Add property function (data-driven styling) support for `text-anchor` [#4997](https://github.com/mapbox/mapbox-gl-js/pull/4997)
- Add property function (data-driven styling) support for `text-justify` [#5000](https://github.com/mapbox/mapbox-gl-js/pull/5000)
- Add `maxTileCacheSize` option [#4778](https://github.com/mapbox/mapbox-gl-js/pull/4778), [@jczaplew](https://github.com/jczaplew)
- Add new `icon-pitch-alignment` and `circle-pitch-alignment` properties [#4869](https://github.com/mapbox/mapbox-gl-js/pull/4869) [#4871](https://github.com/mapbox/mapbox-gl-js/pull/4871)
- Add `Map#getMaxBounds` method [#4890](https://github.com/mapbox/mapbox-gl-js/pull/4890), [@andrewharvey](https://github.com/andrewharvey) [@lamuertepeluda](https://github.com/lamuertepeluda)
- Add option (`localIdeographFontFamily`) to use TinySDF to avoid loading expensive CJK glyphs [#4895](https://github.com/mapbox/mapbox-gl-js/pull/4895)
- If `config.API_URL` includes a path prepend it to the request URL [#4995](https://github.com/mapbox/mapbox-gl-js/pull/4995)
- Bump `supercluster` version to expose `cluster_id` property on clustered sources [#5002](https://github.com/mapbox/mapbox-gl-js/pull/5002)

### :bug: Bug fixes

- Do not display `FullscreenControl` on unsupported devices [#4838](https://github.com/mapbox/mapbox-gl-js/pull/4838), [@stepankuzmin](https://github.com/stepankuzmin)
- Fix yarn build on Windows machines [#4887](https://github.com/mapbox/mapbox-gl-js/pull/4887)
- Prevent potential memory leaks by dispatching `loadData` to the same worker every time [#4877](https://github.com/mapbox/mapbox-gl-js/pull/4877)
- Fix bug preventing the rtlTextPlugin from loading before the initial style `load` [#4870](https://github.com/mapbox/mapbox-gl-js/pull/4870)
- Fix bug causing runtime-stying to not take effect in some situations [#4893](https://github.com/mapbox/mapbox-gl-js/pull/4893)
- Prevent requests of vertical glyphs for labels that can't be verticalized [#4720](https://github.com/mapbox/mapbox-gl-js/issues/4720)
- Fix character detection for Zanabazar Square [#4940](https://github.com/mapbox/mapbox-gl-js/pull/4940)
- Fix `LogoControl` logic to update correctly, and hide the `<div>` instead of removing it from the DOM when it is not needed [#4842](https://github.com/mapbox/mapbox-gl-js/pull/4842)
- Fix `GeoJSONSource#serialize` to include all options
- Fix error handling in `GlyphSource#getSimpleGlyphs`[#4992](https://github.com/mapbox/mapbox-gl-js/pull/4992)
- Fix bug causing `setStyle` to reload raster tiles [#4852](https://github.com/mapbox/mapbox-gl-js/pull/4852)
- Fix bug causing symbol layers not to render on devices with non-integer device pixel ratios [#4989](https://github.com/mapbox/mapbox-gl-js/pull/4989)
- Fix bug where `Map#queryRenderedFeatures` would error when returning no results [#4993](https://github.com/mapbox/mapbox-gl-js/pull/4993)
- Fix bug where `Map#areTilesLoaded` would always be false on `sourcedata` events for reloading tiles [#4987](https://github.com/mapbox/mapbox-gl-js/pull/4987)
- Fix bug causing categorical property functions to error on non-ascending order stops [#4996](https://github.com/mapbox/mapbox-gl-js/pull/4996)

### :hammer_and_wrench: Development workflow changes

- Use flow to type much of the code base [#4629](https://github.com/mapbox/mapbox-gl-js/pull/4629) [#4903](https://github.com/mapbox/mapbox-gl-js/pull/4903) [#4909](https://github.com/mapbox/mapbox-gl-js/pull/4909) [#4910](https://github.com/mapbox/mapbox-gl-js/pull/4910) [#4911](https://github.com/mapbox/mapbox-gl-js/pull/4911) [#4913](https://github.com/mapbox/mapbox-gl-js/pull/4913) [#4915](https://github.com/mapbox/mapbox-gl-js/pull/4915) [#4918](https://github.com/mapbox/mapbox-gl-js/pull/4918) [#4932](https://github.com/mapbox/mapbox-gl-js/pull/4932) [#4933](https://github.com/mapbox/mapbox-gl-js/pull/4933) [#4948](https://github.com/mapbox/mapbox-gl-js/pull/4948) [#4949](https://github.com/mapbox/mapbox-gl-js/pull/4949) [#4955](https://github.com/mapbox/mapbox-gl-js/pull/4955) [#4966](https://github.com/mapbox/mapbox-gl-js/pull/4966) [#4967](https://github.com/mapbox/mapbox-gl-js/pull/4967) [#4973](https://github.com/mapbox/mapbox-gl-js/pull/4973) :muscle: [@jfirebaugh](https://github.com/jfirebaugh) [@vicapow](https://github.com/vicapow)
- Use style specification to generate flow type [#4958](https://github.com/mapbox/mapbox-gl-js/pull/4958)
- Explicitly list which files to publish in `package.json` [#4819](https://github.com/mapbox/mapbox-gl-js/pull/4819) [@tomscholz](https://github.com/tomscholz)
- Move render test ignores to a separate file [#4977](https://github.com/mapbox/mapbox-gl-js/pull/4977)
- Add code of conduct [#5015](https://github.com/mapbox/mapbox-gl-js/pull/5015) :sparkling_heart:

## 0.38.0 (June 9, 2017)

#### New features :sparkles:

- Attenuate label size scaling with distance, improving readability of pitched maps [#4547](https://github.com/mapbox/mapbox-gl-js/pull/4547)

#### Bug fixes :beetle:

- Skip rendering for patterned layers when pattern is missing [#4687](https://github.com/mapbox/mapbox-gl-js/pull/4687)
- Fix bug with map failing to rerender after `webglcontextlost` event [#4725](https://github.com/mapbox/mapbox-gl-js/pull/4725) [@cdawi](https://github.com/cdawi)
- Clamp zoom level in `flyTo` to within the map's specified min- and maxzoom to prevent undefined behavior [#4726](https://github.com/mapbox/mapbox-gl-js/pull/4726) [@](https://github.com/) IvanSanchez
- Fix wordmark rendering in IE [#4741](https://github.com/mapbox/mapbox-gl-js/pull/4741)
- Fix slight pixelwise symbol rendering bugs caused by incorrect sprite calculations [#4737](https://github.com/mapbox/mapbox-gl-js/pull/4737)
- Prevent exceptions thrown by certain `flyTo` calls [#4761](https://github.com/mapbox/mapbox-gl-js/pull/4761)
- Fix "Improve this map" link [#4685](https://github.com/mapbox/mapbox-gl-js/pull/4685)
- Tweak `queryRenderedSymbols` logic to better account for pitch scaling [#4792](https://github.com/mapbox/mapbox-gl-js/pull/4792)
- Fix for symbol layers sometimes failing to render, most frequently in Safari [#4795](https://github.com/mapbox/mapbox-gl-js/pull/4795)
- Apply `text-keep-upright` after `text-offset` to keep labels upright when intended [#4779](https://github.com/mapbox/mapbox-gl-js/pull/4779) **[Potentially breaking :warning: but considered a bugfix]**
- Prevent exceptions thrown by empty GeoJSON tiles [#4803](https://github.com/mapbox/mapbox-gl-js/pull/4803)

#### Accessibility improvements :sound:

- Add `aria-label` to popup close button [#4799](https://github.com/mapbox/mapbox-gl-js/pull/4799) [@andrewharvey](https://github.com/andrewharvey)

#### Development workflow + testing improvements :wrench:

- Fix equality assertion bug in tests [#4731](https://github.com/mapbox/mapbox-gl-js/pull/4731) [@IvanSanchez](https://github.com/IvanSanchez)
- Benchmark results page improvements [#4746](https://github.com/mapbox/mapbox-gl-js/pull/4746)
- Require node version >=6.4.0, enabling the use of more ES6 features [#4752](https://github.com/mapbox/mapbox-gl-js/pull/4752)
- Document missing `pitchWithRotate` option [#4800](https://github.com/mapbox/mapbox-gl-js/pull/4800) [@simast](https://github.com/simast)
- Move Github-specific Markdown files into subdirectory [#4806](https://github.com/mapbox/mapbox-gl-js/pull/4806) [@tomscholz](https://github.com/tomscholz)

## 0.37.0 (May 2nd, 2017)

#### :warning: Breaking changes

- Removed `LngLat#wrapToBestWorld`

#### New features :rocket:

- Improve popup/marker positioning [#4577](https://github.com/mapbox/mapbox-gl-js/pull/4577)
- Add `Map#isStyleLoaded` and `Map#areTilesLoaded` events [#4321](https://github.com/mapbox/mapbox-gl-js/pull/4321)
- Support offline sprites using `file:` protocol [#4649](https://github.com/mapbox/mapbox-gl-js/pull/4649) [@oscarfonts](https://github.com/oscarfonts)

#### Bug fixes :bug:

- Fix fullscreen control in Firefox [#4666](https://github.com/mapbox/mapbox-gl-js/pull/4666)
- Fix rendering artifacts that caused tile boundaries to be visible in some cases [#4636](https://github.com/mapbox/mapbox-gl-js/pull/4636)
- Fix default calculation for categorical zoom-and-property functions [#4657](https://github.com/mapbox/mapbox-gl-js/pull/4657)
- Fix scaling of images on retina screens [#4645](https://github.com/mapbox/mapbox-gl-js/pull/4645)
- Rendering error when a transparent image is added via `Map#addImage` [#4644](https://github.com/mapbox/mapbox-gl-js/pull/4644)
- Fix an issue with rendering lines with duplicate points [#4634](https://github.com/mapbox/mapbox-gl-js/pull/4634)
- Fix error when switching from data-driven styles to a constant paint value [#4611](https://github.com/mapbox/mapbox-gl-js/pull/4611)
- Add check to make sure invalid bounds on tilejson don't error out [#4641](https://github.com/mapbox/mapbox-gl-js/pull/4641)

#### Development workflow improvements :computer:

- Add flowtype interfaces and definitions [@vicapow](https://github.com/vicapow)
- Add stylelinting to ensure `mapboxgl-` prefix on all classes [#4584](https://github.com/mapbox/mapbox-gl-js/pull/4584) [@asantos3026](https://github.com/asantos3026)

## 0.36.0 (April 19, 2017)

#### New features :sparkles:

- Replace LogoControl logo with the new Mapbox logo [#4598](https://github.com/mapbox/mapbox-gl-js/pull/4598)

#### Bug fixes :bug:

- Fix bug with the BoxZoomHandler that made it glitchy if it is enabled after the DragPanHandler [#4528](https://github.com/mapbox/mapbox-gl-js/pull/4528)
- Fix undefined behavior in `fill_outline` shaders [#4600](https://github.com/mapbox/mapbox-gl-js/pull/4600)
- Fix `Camera#easeTo` interpolation on pitched maps [#4540](https://github.com/mapbox/mapbox-gl-js/pull/4540)
- Choose property function interpolation method by the `property`'s type [#4614](https://github.com/mapbox/mapbox-gl-js/pull/4614)

#### Development workflow improvements :nerd_face:

- Fix crash on missing `style.json` in integration tests
- `gl-style-composite` is now executable in line with the other tools [@andrewharvey](https://github.com/andrewharvey) [#4595](https://github.com/mapbox/mapbox-gl-js/pull/4595)
- `gl-style-composite` utility now throws an error if a name conflict would occur between layers [@andrewharvey](https://github.com/andrewharvey) [#4595](https://github.com/mapbox/mapbox-gl-js/pull/4595)

## 0.35.1 (April 12, 2017)

#### Bug fixes :bug:

- Add `.json` extension to style-spec `require` statements for webpack compatibility [#4563](https://github.com/mapbox/mapbox-gl-js/pull/4563) [@orangemug](https://github.com/orangemug)
- Fix documentation type for `Map#fitBounde` [#4569](https://github.com/mapbox/mapbox-gl-js/pull/4569) [@andrewharvey](https://github.com/andrewharvey)
- Fix bug causing {Image,Video,Canvas}Source to throw exception if latitude is outside of +/-85.05113 [#4574](https://github.com/mapbox/mapbox-gl-js/pull/4574)
- Fix bug causing overzoomed raster tiles to disappear from map [#4567](https://github.com/mapbox/mapbox-gl-js/pull/4567)
- Fix bug causing queryRenderedFeatures to crash on polygon features that have an `id` field. [#4581](https://github.com/mapbox/mapbox-gl-js/pull/4581)

## 0.35.0 (April 7, 2017)

#### New features :rocket:

- Use anisotropic filtering to improve rendering of raster tiles on pitched maps [#1064](https://github.com/mapbox/mapbox-gl-js/issues/1064)
- Add `pitchstart` and `pitchend` events [#2449](https://github.com/mapbox/mapbox-gl-js/issues/2449)
- Add an optional `layers` parameter to `Map#on` [#1002](https://github.com/mapbox/mapbox-gl-js/issues/1002)
- Add data-driven styling support for `text-offset` [#4495](https://github.com/mapbox/mapbox-gl-js/pull/4495)
- Add data-driven styling support for `text-rotate` [#3516](https://github.com/mapbox/mapbox-gl-js/issues/3516)
- Add data-driven styling support for `icon-image` [#4304](https://github.com/mapbox/mapbox-gl-js/issues/4304)
- Add data-driven styling support for `{text,icon}-size` [#4455](https://github.com/mapbox/mapbox-gl-js/pull/4455)

#### Bug fixes :bug:

- Suppress error messages in JS console due to missing tiles [#1800](https://github.com/mapbox/mapbox-gl-js/issues/1800)
- Fix bug wherein `GeoJSONSource#setData()` could cause unnecessary DOM updates [#4447](https://github.com/mapbox/mapbox-gl-js/issues/4447)
- Fix bug wherein `Map#flyTo` did not respect the `renderWorldCopies` setting [#4449](https://github.com/mapbox/mapbox-gl-js/issues/4449)
- Fix regression in browserify support # 4453
- Fix bug causing poor touch event behavior on mobile devices [#4259](https://github.com/mapbox/mapbox-gl-js/issues/4259)
- Fix bug wherein duplicate stops in property functions could cause an infinite loop [#4498](https://github.com/mapbox/mapbox-gl-js/issues/4498)
- Respect image height/width in `addImage` api [#4531](https://github.com/mapbox/mapbox-gl-js/pull/4531)
- Fix bug preventing correct behavior of `shift+zoom` [#3334](https://github.com/mapbox/mapbox-gl-js/issues/3334)
- Fix bug preventing image source from rendering when coordinate area is too large [#4550](https://github.com/mapbox/mapbox-gl-js/issues/4550)
- Show image source on horizontally wrapped worlds [#4555](https://github.com/mapbox/mapbox-gl-js/pull/4555)
- Fix bug in the handling of `refreshedExpiredTiles` option [#4549](https://github.com/mapbox/mapbox-gl-js/pull/4549)
- Support the TileJSON `bounds` property [#1775](https://github.com/mapbox/mapbox-gl-js/issues/1775)

#### Development workflow improvements :computer:

- Upgrade flow to 0.42.0 ([#4500](https://github.com/mapbox/mapbox-gl-js/pull/4500))

## 0.34.0 (March 17, 2017)

#### New features :rocket:

- Add `Map#addImage` and `Map#removeImage` API to allow adding icon images at runtime [#4404](https://github.com/mapbox/mapbox-gl-js/pull/4404)
- Simplify non-browserify bundler usage by making the distribution build the main entrypoint [#4423](https://github.com/mapbox/mapbox-gl-js/pull/4423)

#### Bug fixes :bug:

- Fix issue where coincident start/end points of LineStrings were incorrectly rendered as joined [#4413](https://github.com/mapbox/mapbox-gl-js/pull/4413)
- Fix bug causing `queryRenderedFeatures` to fail in cases where both multiple sources and data-driven paint properties were present [#4417](https://github.com/mapbox/mapbox-gl-js/issues/4417)
- Fix bug where tile request errors caused `map.loaded()` to incorrectly return `false` [#4425](https://github.com/mapbox/mapbox-gl-js/issues/4425)

#### Testing improvements :white_check_mark:

- Improve test coverage across several core modules [#4432](https://github.com/mapbox/mapbox-gl-js/pull/4432) [#4431](https://github.com/mapbox/mapbox-gl-js/pull/4431) [#4422](https://github.com/mapbox/mapbox-gl-js/pull/4422) [#4244](https://github.com/mapbox/mapbox-gl-js/pull/4244) :bowing_man:

## 0.33.1 (March 10, 2017)

#### Bug fixes :bug:

- Prevent Mapbox logo from being added to the map more than once [#4386](https://github.com/mapbox/mapbox-gl-js/pull/4386)
- Add `type='button'` to `FullscreenControl` to prevent button from acting as a form submit [#4397](https://github.com/mapbox/mapbox-gl-js/pull/4397)
- Fix issue where map would continue to rotate if `Ctrl` key is released before the click during a `DragRotate` event [#4389](https://github.com/mapbox/mapbox-gl-js/pull/4389)
- Remove double `options.easing` description from the `Map#fitBounds` documentation [#4402](https://github.com/mapbox/mapbox-gl-js/pull/4402)

## 0.33.0 (March 8, 2017)

#### :warning: Breaking changes

- Automatically add Mapbox wordmark when required by Mapbox TOS [#3933](https://github.com/mapbox/mapbox-gl-js/pull/3933)
- Increase default `maxZoom` from 20 to 22 [#4333](https://github.com/mapbox/mapbox-gl-js/pull/4333)
- Deprecate `tiledata` and `tiledataloading` events in favor of `sourcedata` and `sourcedataloading`. [#4347](https://github.com/mapbox/mapbox-gl-js/pull/4347)
- `mapboxgl.util` is no longer exported [#1408](https://github.com/mapbox/mapbox-gl-js/issues/1408)
- `"type": "categorical"` is now required for all categorical functions. Previously, some forms of "implicitly" categorical functions worked, and others did not. [#3717](https://github.com/mapbox/mapbox-gl-js/issues/3717)

#### :white_check_mark: New features

- Add property functions support for most symbol paint properties [#4074](https://github.com/mapbox/mapbox-gl-js/pull/4074), [#4186](https://github.com/mapbox/mapbox-gl-js/pull/4186), [#4226](https://github.com/mapbox/mapbox-gl-js/pull/4226)
- Add ability to specify default property value for undefined or invalid property values used in property functions. [#4175](https://github.com/mapbox/mapbox-gl-js/pull/4175)
- Improve `Map#fitBounds` to accept different values for top, bottom, left, and right `padding` [#3890](https://github.com/mapbox/mapbox-gl-js/pull/3890)
- Add a `FullscreenControl` for displaying a fullscreen map [#3977](https://github.com/mapbox/mapbox-gl-js/pull/3977)

#### :beetle: Bug fixes

- Fix validation error on categorical zoom-and-property functions [#4220](https://github.com/mapbox/mapbox-gl-js/pull/4220)
- Fix bug causing expired resources to be re-requested causing an infinite loop [#4255](https://github.com/mapbox/mapbox-gl-js/pull/4255)
- Fix problem where `MapDataEvent#isSourceLoaded` always returned false [#4254](https://github.com/mapbox/mapbox-gl-js/pull/4254)
- Resolve an issue where tiles in the source cache were prematurely deleted, resulting in tiles flickering when zooming in and out and [#4311](https://github.com/mapbox/mapbox-gl-js/pull/4311)
- Make sure `MapEventData` is passed through on calls `Map#flyTo` [#4342](https://github.com/mapbox/mapbox-gl-js/pull/4342)
- Fix incorrect returned values for `Map#isMoving` [#4350](https://github.com/mapbox/mapbox-gl-js/pull/4350)
- Fix categorical functions not allowing boolean stop domain values [#4195](https://github.com/mapbox/mapbox-gl-js/pull/4195)
- Fix piecewise-constant functions to allow non-integer zoom levels. [#4196](https://github.com/mapbox/mapbox-gl-js/pull/4196)
- Fix issues with `$id` in filters [#4236](https://github.com/mapbox/mapbox-gl-js/pull/4236) [#4237](https://github.com/mapbox/mapbox-gl-js/pull/4237)
- Fix a race condition with polygon centroid algorithm causing tiles not to load in some cases. [#4273](https://github.com/mapbox/mapbox-gl-js/pull/4273)
- Throw a meaningful error when giving non-array `layers` parameter to `queryRenderedFeatures` [#4331](https://github.com/mapbox/mapbox-gl-js/pull/4331)
- Throw a meaningful error when supplying invalid `minZoom` and `maxZoom` values [#4324](https://github.com/mapbox/mapbox-gl-js/pull/4324)
- Fix a memory leak when using the RTL Text plugin [#4248](https://github.com/mapbox/mapbox-gl-js/pull/4248)

#### Dev workflow changes

- Merged the [Mapbox GL style specification](https://github.com/mapbox/mapbox-gl-style-spec) repo to this one (now under `src/style-spec` and `test/unit/style-spec`).

## 0.32.1 (Jan 26, 2017)

#### Bug Fixes

- Fix bug causing [`mapbox-gl-rtl-text` plugin](https://github.com/mapbox/mapbox-gl-rtl-text) to not work [#4055](https://github.com/mapbox/mapbox-gl-js/pull/4055)

## 0.32.0 (Jan 26, 2017)

#### Deprecation Notices

- [Style classes](https://www.mapbox.com/mapbox-gl-style-spec/#layer-paint.*) are deprecated and will be removed in an upcoming release of Mapbox GL JS.

#### New Features

- Add `Map#isSourceLoaded` method [#4033](https://github.com/mapbox/mapbox-gl-js/pull/4033)
- Automatically reload tiles based on their `Expires` and `Cache-Control` HTTP headers [#3944](https://github.com/mapbox/mapbox-gl-js/pull/3944)
- Add `around=center` option to `scrollZoom` and `touchZoomRotate` interaction handlers [#3876](https://github.com/mapbox/mapbox-gl-js/pull/3876)
- Add support for [`mapbox-gl-rtl-text` plugin](https://github.com/mapbox/mapbox-gl-rtl-text) to support right-to-left scripts [#3758](https://github.com/mapbox/mapbox-gl-js/pull/3758)
- Add `canvas` source type [#3765](https://github.com/mapbox/mapbox-gl-js/pull/3765)
- Add `Map#isMoving` method [#2792](https://github.com/mapbox/mapbox-gl-js/issues/2792)

#### Bug Fixes

- Fix bug causing garbled text on zoom [#3962](https://github.com/mapbox/mapbox-gl-js/pull/3962)
- Fix bug causing crash in Firefox and Mobile Safari when rendering a large map [#4037](https://github.com/mapbox/mapbox-gl-js/pull/4037)
- Fix bug causing raster tiles to flicker during zoom [#2467](https://github.com/mapbox/mapbox-gl-js/issues/2467)
- Fix bug causing exception when unsetting and resetting fill-outline-color [#3657](https://github.com/mapbox/mapbox-gl-js/issues/3657)
- Fix memory leak when removing raster sources [#3951](https://github.com/mapbox/mapbox-gl-js/issues/3951)
- Fix bug causing exception when when zooming in / out on empty GeoJSON tile [#3985](https://github.com/mapbox/mapbox-gl-js/pull/3985)
- Fix line join artifacts at very sharp angles [#4008](https://github.com/mapbox/mapbox-gl-js/pull/4008)

## 0.31.0 (Jan 10 2017)

#### New Features

- Add `renderWorldCopies` option to the `Map` constructor to give users control over whether multiple worlds are rendered in a map [#3885](https://github.com/mapbox/mapbox-gl-js/pull/3885)

#### Bug Fixes

- Fix performance regression triggered when `Map` pitch or bearing is changed [#3938](https://github.com/mapbox/mapbox-gl-js/pull/3938)
- Fix null pointer exception caused by trying to clear an `undefined` source [#3903](https://github.com/mapbox/mapbox-gl-js/pull/3903)

#### Miscellaneous

- Incorporate integration tests formerly at [`mapbox-gl-test-suite`](https://github.com/mapbox/mapbox-gl-test-suite) into this repository [#3834](https://github.com/mapbox/mapbox-gl-js/pull/3834)

## 0.30.0 (Jan 5 2017)

#### New Features

- Fire an error when map canvas is larger than allowed by `gl.MAX_RENDERBUFFER_SIZE` [#2893](https://github.com/mapbox/mapbox-gl-js/issues/2893)
- Improve error messages when referencing a nonexistent layer id [#2597](https://github.com/mapbox/mapbox-gl-js/issues/2597)
- Fire an error when layer uses a `geojson` source and specifies a `source-layer` [#3896](https://github.com/mapbox/mapbox-gl-js/pull/3896)
- Add inline source declaration syntax [#3857](https://github.com/mapbox/mapbox-gl-js/issues/3857)
- Improve line breaking behavior [#3887](https://github.com/mapbox/mapbox-gl-js/issues/3887)

#### Performance Improvements

- Improve `Map#setStyle` performance in some cases [#3853](https://github.com/mapbox/mapbox-gl-js/pull/3853)

#### Bug Fixes

- Fix unexpected popup positioning when some offsets are unspecified [#3367](https://github.com/mapbox/mapbox-gl-js/issues/3367)
- Fix incorrect interpolation in functions [#3838](https://github.com/mapbox/mapbox-gl-js/issues/3838)
- Fix incorrect opacity when multiple backgrounds are rendered [#3819](https://github.com/mapbox/mapbox-gl-js/issues/3819)
- Fix exception thrown when instantiating geolocation control in Safari [#3844](https://github.com/mapbox/mapbox-gl-js/issues/3844)
- Fix exception thrown when setting `showTileBoundaries` with no sources [#3849](https://github.com/mapbox/mapbox-gl-js/issues/3849)
- Fix incorrect rendering of transparent parts of raster layers in some cases [#3723](https://github.com/mapbox/mapbox-gl-js/issues/3723)
- Fix non-terminating render loop when zooming in in some cases [#3399](https://github.com/mapbox/mapbox-gl-js/pull/3399)

## 0.29.0 (December 20 2016)

#### New Features

- Add support for property functions for many style properties on line layers [#3033](https://github.com/mapbox/mapbox-gl-js/pull/3033)
- Make `Map#setStyle` smoothly transition to the new style [#3621](https://github.com/mapbox/mapbox-gl-js/pull/3621)
- Add `styledata`, `sourcedata`, `styledataloading`, and `sourcedataloading` events
- Add `isSourceLoaded` and `source` properties to `MapDataEvent` [#3590](https://github.com/mapbox/mapbox-gl-js/pull/3590)
- Remove "max zoom" cap of 20 [#3683](https://github.com/mapbox/mapbox-gl-js/pull/3683)
- Add `circle-stroke-*` style properties [#3672](https://github.com/mapbox/mapbox-gl-js/pull/3672)
- Add a more helpful error message when the specified `container` element doesn't exist [#3719](https://github.com/mapbox/mapbox-gl-js/pull/3719)
- Add `watchPosition` option to `GeolocateControl` [#3739](https://github.com/mapbox/mapbox-gl-js/pull/3739)
- Add `positionOptions` option to `GeolocateControl` [#3739](https://github.com/mapbox/mapbox-gl-js/pull/3739)
- Add `aria-label` to map canvas [#3782](https://github.com/mapbox/mapbox-gl-js/pull/3782)
- Adjust multipoint symbol rendering behavior [#3763](https://github.com/mapbox/mapbox-gl-js/pull/3763)
- Add support for property functions for `icon-offset` [#3791](https://github.com/mapbox/mapbox-gl-js/pull/3791)
- Improved antialiasing on pitched lines [#3790](https://github.com/mapbox/mapbox-gl-js/pull/3790)
- Allow attribution control to collapse to an ⓘ button on smaller screens [#3783](https://github.com/mapbox/mapbox-gl-js/pull/3783)
- Improve line breaking algorithm [#3743](https://github.com/mapbox/mapbox-gl-js/pull/3743)

#### Performance Improvements

- Fix memory leak when calling `Map#removeSource` [#3602](https://github.com/mapbox/mapbox-gl-js/pull/3602)
- Reduce bundle size by adding custom build of `gl-matrix` [#3734](https://github.com/mapbox/mapbox-gl-js/pull/3734)
- Improve performance of projection code [#3721](https://github.com/mapbox/mapbox-gl-js/pull/3721)
- Improve performance of style function evaluation [#3816](https://github.com/mapbox/mapbox-gl-js/pull/3816)

#### Bug fixes

- Fix exception thrown when using `line-color` property functions [#3639](https://github.com/mapbox/mapbox-gl-js/issues/3639)
- Fix exception thrown when removing a layer and then adding another layer with the same id but different type [#3655](https://github.com/mapbox/mapbox-gl-js/pull/3655)
- Fix exception thrown when passing a single point to `Map#fitBounds` [#3655](https://github.com/mapbox/mapbox-gl-js/pull/3655)
- Fix exception thrown occasionally during rapid map mutations [#3681](https://github.com/mapbox/mapbox-gl-js/pull/3681)
- Fix rendering defects on pitch=0 on some systems [#3740](https://github.com/mapbox/mapbox-gl-js/pull/3740)
- Fix unnecessary CPU usage when displaying a raster layer [#3764](https://github.com/mapbox/mapbox-gl-js/pull/3764)
- Fix bug causing sprite after `Map#setStyle` [#3829](https://github.com/mapbox/mapbox-gl-js/pull/3829)
- Fix bug preventing `Map` from emitting a `contextmenu` event on Windows browsers [#3822](https://github.com/mapbox/mapbox-gl-js/pull/3822)

## 0.28.0 (November 17 2016)

#### New features and improvements

- Performance improvements for `Map#addLayer` and `Map#removeLayer` [#3584](https://github.com/mapbox/mapbox-gl-js/pull/3584)
- Add method for changing layer order at runtime - `Map#moveLayer` [#3584](https://github.com/mapbox/mapbox-gl-js/pull/3584)
- Update vertical punctuation logic to Unicode 9.0 standard [#3608](https://github.com/mapbox/mapbox-gl-js/pull/3608)

#### Bug fixes

- Fix data-driven `fill-opacity` rendering when using a `fill-pattern` [#3598](https://github.com/mapbox/mapbox-gl-js/pull/3598)
- Fix line rendering artifacts [#3627](https://github.com/mapbox/mapbox-gl-js/pull/3627)
- Fix incorrect rendering of opaque fills on top of transparent fills [#2628](https://github.com/mapbox/mapbox-gl-js/pull/2628)
- Prevent `AssertionErrors` from pitching raster layers by only calling `Worker#redoPlacement` on vector and GeoJSON sources [#3624](https://github.com/mapbox/mapbox-gl-js/pull/3624)
- Restore IE11 compatability [#3635](https://github.com/mapbox/mapbox-gl-js/pull/3635)
- Fix symbol placement for cached tiles [#3637](https://github.com/mapbox/mapbox-gl-js/pull/3637)

## 0.27.0 (November 11 2016)

#### ⚠️ Breaking changes ⚠️

- Replace `fill-extrude-height` and `fill-extrude-base` properties of `fill` render type with a separate `fill-extrusion` type (with corresponding `fill-extrusion-height` and `fill-extrusion-base` properties), solving problems with render parity and runtime switching between flat and extruded fills. https://github.com/mapbox/mapbox-gl-style-spec/issues/554
- Change the units for extrusion height properties (`fill-extrusion-height`, `fill-extrusion-base`) from "magic numbers" to meters. [#3509](https://github.com/mapbox/mapbox-gl-js/pull/3509)
- Remove `mapboxgl.Control` class and change the way custom controls should be implemented. [#3497](https://github.com/mapbox/mapbox-gl-js/pull/3497)
- Remove `mapboxgl.util` functions: `inherit`, `extendAll`, `debounce`, `coalesce`, `startsWith`, `supportsGeolocation`. [#3441](https://github.com/mapbox/mapbox-gl-js/pull/3441) [#3571](https://github.com/mapbox/mapbox-gl-js/pull/3571)
- **`mapboxgl.util` is deprecated** and will be removed in the next release. [#1408](https://github.com/mapbox/mapbox-gl-js/issues/1408)

#### New features and improvements

- Tons of **performance improvements** that combined make rendering **up to 3 times faster**, especially for complex styles. [#3485](https://github.com/mapbox/mapbox-gl-js/pull/3485) [#3489](https://github.com/mapbox/mapbox-gl-js/pull/3489) [#3490](https://github.com/mapbox/mapbox-gl-js/pull/3490) [#3491](https://github.com/mapbox/mapbox-gl-js/pull/3491) [#3498](https://github.com/mapbox/mapbox-gl-js/pull/3498) [#3499](https://github.com/mapbox/mapbox-gl-js/pull/3499) [#3501](https://github.com/mapbox/mapbox-gl-js/pull/3501) [#3510](https://github.com/mapbox/mapbox-gl-js/pull/3510) [#3514](https://github.com/mapbox/mapbox-gl-js/pull/3514) [#3515](https://github.com/mapbox/mapbox-gl-js/pull/3515) [#3486](https://github.com/mapbox/mapbox-gl-js/pull/3486) [#3527](https://github.com/mapbox/mapbox-gl-js/pull/3527) [#3574](https://github.com/mapbox/mapbox-gl-js/pull/3574) ⚡️⚡️⚡️
- 🈯 Added **vertical text writing mode** for languages that support it. [#3438](https://github.com/mapbox/mapbox-gl-js/pull/3438)
- 🈯 Improved **line breaking of Chinese and Japanese text** in point-placed labels. [#3420](https://github.com/mapbox/mapbox-gl-js/pull/3420)
- Reduce the default number of worker threads (`mapboxgl.workerCount`) for better performance. [#3565](https://github.com/mapbox/mapbox-gl-js/pull/3565)
- Automatically use `categorical` style function type when input values are strings. [#3384](https://github.com/mapbox/mapbox-gl-js/pull/3384)
- Improve control buttons accessibility. [#3492](https://github.com/mapbox/mapbox-gl-js/pull/3492)
- Remove geolocation button if geolocation is disabled (e.g. the page is not served through `https`). [#3571](https://github.com/mapbox/mapbox-gl-js/pull/3571)
- Added `Map#getMaxZoom` and `Map#getMinZoom` methods [#3592](https://github.com/mapbox/mapbox-gl-js/pull/3592)

#### Bugfixes

- Fix several line dash rendering bugs. [#3451](https://github.com/mapbox/mapbox-gl-js/pull/3451)
- Fix intermittent map flicker when using image sources. [#3522](https://github.com/mapbox/mapbox-gl-js/pull/3522)
- Fix incorrect rendering of semitransparent `background` layers. [#3521](https://github.com/mapbox/mapbox-gl-js/pull/3521)
- Fix broken `raster-fade-duration` property. [#3532](https://github.com/mapbox/mapbox-gl-js/pull/3532)
- Fix handling of extrusion heights with negative values (by clamping to `0`). [#3463](https://github.com/mapbox/mapbox-gl-js/pull/3463)
- Fix GeoJSON sources not placing labels/icons correctly after map rotation. [#3366](https://github.com/mapbox/mapbox-gl-js/pull/3366)
- Fix icon/label placement not respecting order for layers with numeric names. [#3404](https://github.com/mapbox/mapbox-gl-js/pull/3404)
- Fix `queryRenderedFeatures` working incorrectly on colliding labels. [#3459](https://github.com/mapbox/mapbox-gl-js/pull/3459)
- Fix a bug where changing extrusion properties at runtime sometimes threw an error. [#3487](https://github.com/mapbox/mapbox-gl-js/pull/3487) [#3468](https://github.com/mapbox/mapbox-gl-js/pull/3468)
- Fix a bug where `map.loaded()` always returned `true` when using raster tile sources. [#3302](https://github.com/mapbox/mapbox-gl-js/pull/3302)
- Fix a bug where moving the map out of bounds sometimes threw `failed to invert matrix` error. [#3518](https://github.com/mapbox/mapbox-gl-js/pull/3518)
- Fixed `queryRenderedFeatures` throwing an error if no parameters provided. [#3542](https://github.com/mapbox/mapbox-gl-js/pull/3542)
- Fixed a bug where using multiple `\n` in a text field resulted in an error. [#3570](https://github.com/mapbox/mapbox-gl-js/pull/3570)

#### Misc

- 🐞 Fix `npm install mapbox-gl` pulling in all `devDependencies`, leading to an extremely slow install. [#3377](https://github.com/mapbox/mapbox-gl-js/pull/3377)
- Switch the codebase to ES6. [#c](https://github.com/mapbox/mapbox-gl-js/pull/3388) [#3408](https://github.com/mapbox/mapbox-gl-js/pull/3408) [#3415](https://github.com/mapbox/mapbox-gl-js/pull/3415) [#3421](https://github.com/mapbox/mapbox-gl-js/pull/3421)
- A lot of internal refactoring to make the codebase simpler and more maintainable.
- Various documentation fixes. [#3440](https://github.com/mapbox/mapbox-gl-js/pull/3440)

## 0.26.0 (October 13 2016)

#### New Features & Improvements

- Add `fill-extrude-height` and `fill-extrude-base` style properties (3d buildings) :cityscape: [#3223](https://github.com/mapbox/mapbox-gl-js/pull/3223)
- Add customizable `colorSpace` interpolation to functions [#3245](https://github.com/mapbox/mapbox-gl-js/pull/3245)
- Add `identity` function type [#3274](https://github.com/mapbox/mapbox-gl-js/pull/3274)
- Add depth testing for symbols with `'pitch-alignment': 'map'` [#3243](https://github.com/mapbox/mapbox-gl-js/pull/3243)
- Add `dataloading` events for styles and sources [#3306](https://github.com/mapbox/mapbox-gl-js/pull/3306)
- Add `Control` suffix to all controls :warning: BREAKING CHANGE :warning: [#3355](https://github.com/mapbox/mapbox-gl-js/pull/3355)
- Calculate style layer `ref`s automatically and get rid of user-specified `ref`s :warning: BREAKING CHANGE :warning: [#3486](https://github.com/mapbox/mapbox-gl-js/pull/3486)

#### Performance Improvements

- Ensure removing style or source releases all tile resources [#3359](https://github.com/mapbox/mapbox-gl-js/pull/3359)

#### Bugfixes

- Fix bug causing an error when `Marker#setLngLat` is called [#3294](https://github.com/mapbox/mapbox-gl-js/pull/3294)
- Fix bug causing incorrect coordinates in `touchend` on Android Chrome [#3319](https://github.com/mapbox/mapbox-gl-js/pull/3319)
- Fix bug causing incorrect popup positioning at top of screen [#3333](https://github.com/mapbox/mapbox-gl-js/pull/3333)
- Restore `tile` property to `data` events fired when a tile is removed [#3328](https://github.com/mapbox/mapbox-gl-js/pull/3328)
- Fix bug causing "Improve this map" link to not preload map location [#3356](https://github.com/mapbox/mapbox-gl-js/pull/3356)

## 0.25.1 (September 30 2016)

#### Bugfixes

- Fix bug causing attribution to not be shown [#3278](https://github.com/mapbox/mapbox-gl-js/pull/3278)
- Fix bug causing exceptions when symbol text has a trailing newline [#3281](https://github.com/mapbox/mapbox-gl-js/pull/3281)

## 0.25.0 (September 29 2016)

#### Breaking Changes

- `Evented#off` now require two arguments; omitting the second argument in order to unbind all listeners for an event
  type is no longer supported, as it could cause unintended unbinding of internal listeners.

#### New Features & Improvements

- Consolidate undocumented data lifecycle events into `data` and `dataloading` events ([#3255](https://github.com/mapbox/mapbox-gl-js/pull/3255))
- Add `auto` value for style spec properties ([#3203](https://github.com/mapbox/mapbox-gl-js/pull/3203))

#### Bugfixes

- Fix bug causing "Map#queryRenderedFeatures" to return no features after map rotation or filter change ([#3233](https://github.com/mapbox/mapbox-gl-js/pull/3233))
- Change webpack build process ([#3235](https://github.com/mapbox/mapbox-gl-js/pull/3235)) :warning: BREAKING CHANGE :warning:
- Improved error messages for `LngLat#convert` ([#3232](https://github.com/mapbox/mapbox-gl-js/pull/3232))
- Fix bug where the `tiles` field is omitted from the `RasterTileSource#serialize` method ([#3259](https://github.com/mapbox/mapbox-gl-js/pull/3259))
- Comply with HTML spec by replacing the `div` within the `Navigation` control `<button>` with a `span` element ([#3268](https://github.com/mapbox/mapbox-gl-js/pull/3268))
- Fix bug causing `Marker` instances to be translated to non-whole pixel coordinates that caused blurriness ([#3270](https://github.com/mapbox/mapbox-gl-js/pull/3270))

#### Performance Improvements

- Avoid unnecessary style validation ([#3224](https://github.com/mapbox/mapbox-gl-js/pull/3224))
- Share a single blob URL between all workers ([#3239](https://github.com/mapbox/mapbox-gl-js/pull/3239))

## 0.24.0 (September 19 2016)

#### New Features & Improvements

- Allow querystrings in `mapbox://` URLs [#3113](https://github.com/mapbox/mapbox-gl-js/issues/3113)
- Allow "drag rotate" interaction to control pitch [#3105](https://github.com/mapbox/mapbox-gl-js/pull/3105)
- Improve performance by decreasing `Worker` script `Blob` size [#3158](https://github.com/mapbox/mapbox-gl-js/pull/3158)
- Improve vector tile performance [#3067](https://github.com/mapbox/mapbox-gl-js/pull/3067)
- Decrease size of distributed library by removing `package.json` [#3174](https://github.com/mapbox/mapbox-gl-js/pull/3174)
- Add support for new lines in `text-field` [#3179](https://github.com/mapbox/mapbox-gl-js/pull/3179)
- Make keyboard navigation smoother [#3190](https://github.com/mapbox/mapbox-gl-js/pull/3190)
- Make mouse wheel zooming smoother [#3189](https://github.com/mapbox/mapbox-gl-js/pull/3189)
- Add better error message when calling `Map#queryRenderedFeatures` on nonexistent layer [#3196](https://github.com/mapbox/mapbox-gl-js/pull/3196)
- Add support for imperial units on `Scale` control [#3160](https://github.com/mapbox/mapbox-gl-js/pull/3160)
- Add map's pitch to URL hash [#3218](https://github.com/mapbox/mapbox-gl-js/pull/3218)

#### Bugfixes

- Fix exception thrown when using box zoom handler [#3078](https://github.com/mapbox/mapbox-gl-js/pull/3078)
- Ensure style filters cannot be mutated by reference [#3093](https://github.com/mapbox/mapbox-gl-js/pull/3093)
- Fix exceptions thrown when opening marker-bound popup by click [#3104](https://github.com/mapbox/mapbox-gl-js/pull/3104)
- Fix bug causing fills with transparent colors and patterns to not render [#3107](https://github.com/mapbox/mapbox-gl-js/issues/3107)
- Fix order of latitudes in `Map#getBounds` [#3081](https://github.com/mapbox/mapbox-gl-js/issues/3081)
- Fix incorrect evaluation of zoom-and-property functions [#2827](https://github.com/mapbox/mapbox-gl-js/issues/2827) [#3155](https://github.com/mapbox/mapbox-gl-js/pull/3155)
- Fix incorrect evaluation of property functions [#2828](https://github.com/mapbox/mapbox-gl-js/issues/2828) [#3155](https://github.com/mapbox/mapbox-gl-js/pull/3155)
- Fix bug causing garbled text rendering when multiple maps are rendered on the page [#3086](https://github.com/mapbox/mapbox-gl-js/issues/3086)
- Fix rendering defects caused by `Map#setFilter` and map rotation on iOS 10 [#3207](https://github.com/mapbox/mapbox-gl-js/pull/3207)
- Fix bug causing image and video sources to disappear when zooming in [#3010](https://github.com/mapbox/mapbox-gl-js/issues/3010)

## 0.23.0 (August 25 2016)

#### New Features & Improvements

- Add support for `line-color` property functions [#2938](https://github.com/mapbox/mapbox-gl-js/pull/2938)
- Add `Scale` control [#2940](https://github.com/mapbox/mapbox-gl-js/pull/2940) [#3042](https://github.com/mapbox/mapbox-gl-js/pull/3042)
- Improve polygon label placement by rendering labels at the pole of inaccessability [#3038](https://github.com/mapbox/mapbox-gl-js/pull/3038)
- Add `Popup` `offset` option [#1962](https://github.com/mapbox/mapbox-gl-js/issues/1962)
- Add `Marker#bindPopup` method [#3056](https://github.com/mapbox/mapbox-gl-js/pull/3056)

#### Performance Improvements

- Improve performance of pages with multiple maps using a shared `WebWorker` pool [#2952](https://github.com/mapbox/mapbox-gl-js/pull/2952)

#### Bugfixes

- Make `LatLngBounds` obey its documented argument order (`southwest`, `northeast`), allowing bounds across the dateline [#2414](https://github.com/mapbox/mapbox-gl-js/pull/2414) :warning: **BREAKING CHANGE** :warning:
- Fix bug causing `fill-opacity` property functions to not render as expected [#3061](https://github.com/mapbox/mapbox-gl-js/pull/3061)

## 0.22.1 (August 18 2016)

#### New Features & Improvements

- Reduce library size by using minified version of style specification [#2998](https://github.com/mapbox/mapbox-gl-js/pull/2998)
- Add a warning when rendering artifacts occur due to too many symbols or glyphs being rendered in a tile [#2966](https://github.com/mapbox/mapbox-gl-js/pull/2966)

#### Bugfixes

- Fix bug causing exception to be thrown by `Map#querySourceFeatures` [#3022](https://github.com/mapbox/mapbox-gl-js/pull/3022)
- Fix bug causing `Map#loaded` to return true while there are outstanding tile updates [#2847](https://github.com/mapbox/mapbox-gl-js/pull/2847)

## 0.22.0 (August 11 2016)

#### Breaking Changes

- The `GeoJSONSource`, `VideoSource`, `ImageSource` constructors are now private. Please use `map.addSource({...})` to create sources and `map.getSource(...).setData(...)` to update GeoJSON sources. [#2667](https://github.com/mapbox/mapbox-gl-js/pull/2667)
- `Map#onError` has been removed. You may catch errors by listening for the `error` event. If no listeners are bound to `error`, error messages will be printed to the console. [#2852](https://github.com/mapbox/mapbox-gl-js/pull/2852)

#### New Features & Improvements

- Increase max glyph atlas size to accomodate alphabets with large numbers of characters [#2930](https://github.com/mapbox/mapbox-gl-js/pull/2930)
- Add support for filtering features on GeoJSON / vector tile `$id` [#2888](https://github.com/mapbox/mapbox-gl-js/pull/2888)
- Update geolocate icon [#2973](https://github.com/mapbox/mapbox-gl-js/pull/2973)
- Add a `close` event to `Popup`s [#2953](https://github.com/mapbox/mapbox-gl-js/pull/2953)
- Add a `offset` option to `Marker` [#2885](https://github.com/mapbox/mapbox-gl-js/pull/2885)
- Print `error` events without any listeners to the console [#2852](https://github.com/mapbox/mapbox-gl-js/pull/2852)
- Refactored `Source` interface to prepare for custom source types [#2667](https://github.com/mapbox/mapbox-gl-js/pull/2667)

#### Bugfixes

- Fix opacity property-functions for fill layers [#2971](https://github.com/mapbox/mapbox-gl-js/pull/2971)
- Fix `DataCloneError` in Firefox and IE11 [#2559](https://github.com/mapbox/mapbox-gl-js/pull/2559)
- Fix bug preventing camera animations from being triggered in `moveend` listeners [#2944](https://github.com/mapbox/mapbox-gl-js/pull/2944)
- Fix bug preventing `fill-outline-color` from being unset [#2964](https://github.com/mapbox/mapbox-gl-js/pull/2964)
- Fix webpack support [#2887](https://github.com/mapbox/mapbox-gl-js/pull/2887)
- Prevent buttons in controls from acting like form submit buttons [#2935](https://github.com/mapbox/mapbox-gl-js/pull/2935)
- Fix bug preventing map interactions near two controls in the same corner [#2932](https://github.com/mapbox/mapbox-gl-js/pull/2932)
- Fix crash resulting for large style batch queue [#2926](https://github.com/mapbox/mapbox-gl-js/issues/2926)

## 0.21.0 (July 13 2016)

#### Breaking Changes

- GeoJSON polygon inner rings are now rewound for compliance with the [v2 vector tile](https://github.com/mapbox/vector-tile-spec/blob/master/2.1/README.md#4344-polygon-geometry-type). This may affect some uses of `line-offset`, reversing the direction of the offset. [#2889](https://github.com/mapbox/mapbox-gl-js/issues/2889)

#### New Features & Improvements

- Add `text-pitch-alignment` style property [#2668](https://github.com/mapbox/mapbox-gl-js/pull/2668)
- Allow query parameters on `mapbox://` URLs [#2702](https://github.com/mapbox/mapbox-gl-js/pull/2702)
- Add `icon-text-fit` and `icon-text-fit-padding` style properties [#2720](https://github.com/mapbox/mapbox-gl-js/pull/2720)
- Enable property functions for `icon-rotate` [#2738](https://github.com/mapbox/mapbox-gl-js/pull/2738)
- Enable property functions for `fill-opacity` [#2733](https://github.com/mapbox/mapbox-gl-js/pull/2733)
- Fire `Map#mouseout` events [#2777](https://github.com/mapbox/mapbox-gl-js/pull/2777)
- Allow query parameters on all sprite URLs [#2772](https://github.com/mapbox/mapbox-gl-js/pull/2772)
- Increase sprite atlas size to 1024px square, allowing more and larger sprites [#2802](https://github.com/mapbox/mapbox-gl-js/pull/2802)
- Add `Marker` class [#2725](https://github.com/mapbox/mapbox-gl-js/pull/2725) [#2810](https://github.com/mapbox/mapbox-gl-js/pull/2810)
- Add `{quadkey}` URL parameter [#2805](https://github.com/mapbox/mapbox-gl-js/pull/2805)
- Add `circle-pitch-scale` style property [#2821](https://github.com/mapbox/mapbox-gl-js/pull/2821)

#### Bugfixes

- Fix rendering of layers with large numbers of features [#2794](https://github.com/mapbox/mapbox-gl-js/pull/2794)
- Fix exceptions thrown during drag-rotate interactions [#2840](https://github.com/mapbox/mapbox-gl-js/pull/2840)
- Fix error when adding and removing a layer within the same update cycle [#2845](https://github.com/mapbox/mapbox-gl-js/pull/2845)
- Fix false "Geometry exceeds allowed extent" warnings [#2568](https://github.com/mapbox/mapbox-gl-js/issues/2568)
- Fix `Map#loaded` returning true while there are outstanding tile updates [#2847](https://github.com/mapbox/mapbox-gl-js/pull/2847)
- Fix style validation error thrown while removing a filter [#2847](https://github.com/mapbox/mapbox-gl-js/pull/2847)
- Fix event data object not being passed for double click events [#2814](https://github.com/mapbox/mapbox-gl-js/pull/2814)
- Fix multipolygons disappearing from map at certain zoom levels [#2704](https://github.com/mapbox/mapbox-gl-js/issues/2704)
- Fix exceptions caused by `queryRenderedFeatures` in Safari and Firefox [#2822](https://github.com/mapbox/mapbox-gl-js/pull/2822)
- Fix `mapboxgl#supported()` returning `true` in old versions of IE11 [mapbox/mapbox-gl-supported#1](https://github.com/mapbox/mapbox-gl-supported/issues/1)

## 0.20.1 (June 21 2016)

#### Bugfixes

- Fixed exception thrown when changing `*-translate` properties via `setPaintProperty` ([#2762](https://github.com/mapbox/mapbox-gl-js/issues/2762))

## 0.20.0 (June 10 2016)

#### New Features & Improvements

- Add limited WMS support [#2612](https://github.com/mapbox/mapbox-gl-js/pull/2612)
- Add `workerCount` constructor option [#2666](https://github.com/mapbox/mapbox-gl-js/pull/2666)
- Improve performance of `locationPoint` and `pointLocation` [#2690](https://github.com/mapbox/mapbox-gl-js/pull/2690)
- Remove "Not using VertexArrayObject extension" warning messages [#2707](https://github.com/mapbox/mapbox-gl-js/pull/2707)
- Add `version` property to mapboxgl [#2660](https://github.com/mapbox/mapbox-gl-js/pull/2660)
- Support property functions in `circle-opacity` and `circle-blur` [#2693](https://github.com/mapbox/mapbox-gl-js/pull/2693)

#### Bugfixes

- Fix exception thrown by "drag rotate" handler [#2680](https://github.com/mapbox/mapbox-gl-js/issues/2680)
- Return an empty array instead of an empty object from `queryRenderedFeatures` [#2694](https://github.com/mapbox/mapbox-gl-js/pull/2694)
- Fix bug causing map to not render in IE

## 0.19.1 (June 2 2016)

#### Bugfixes

- Fix rendering of polygons with more than 35k vertices [#2657](https://github.com/mapbox/mapbox-gl-js/issues/2657)

## 0.19.0 (May 31 2016)

#### New Features & Improvements

- Allow use of special characters in property field names [#2547](https://github.com/mapbox/mapbox-gl-js/pull/2547)
- Improve rendering speeds on fill layers [#1606](https://github.com/mapbox/mapbox-gl-js/pull/1606)
- Add data driven styling support for `fill-color` and `fill-outline-color` [#2629](https://github.com/mapbox/mapbox-gl-js/pull/2629)
- Add `has` and `!has` filter operators [mapbox/feature-filter#15](https://github.com/mapbox/feature-filter/pull/15)
- Improve keyboard handlers with held-down keys [#2530](https://github.com/mapbox/mapbox-gl-js/pull/2530)
- Support 'tms' tile scheme [#2565](https://github.com/mapbox/mapbox-gl-js/pull/2565)
- Add `trackResize` option to `Map` [#2591](https://github.com/mapbox/mapbox-gl-js/pull/2591)

#### Bugfixes

- Scale circles when map is displayed at a pitch [#2541](https://github.com/mapbox/mapbox-gl-js/issues/2541)
- Fix background pattern rendering bug [#2557](https://github.com/mapbox/mapbox-gl-js/pull/2557)
- Fix bug that prevented removal of a `fill-pattern` from a fill layer [#2534](https://github.com/mapbox/mapbox-gl-js/issues/2534)
- Fix `line-pattern` and `fill-pattern`rendering [#2596](https://github.com/mapbox/mapbox-gl-js/pull/2596)
- Fix some platform specific rendering bugs [#2553](https://github.com/mapbox/mapbox-gl-js/pull/2553)
- Return empty object from `queryRenderedFeatures` before the map is loaded [#2621](https://github.com/mapbox/mapbox-gl-js/pull/2621)
- Fix "there is no texture bound to the unit 1" warnings [#2509](https://github.com/mapbox/mapbox-gl-js/pull/2509)
- Allow transitioned values to be unset [#2561](https://github.com/mapbox/mapbox-gl-js/pull/2561)

## 0.18.0 (April 13 2016)

#### New Features & Improvements

- Implement zoom-and-property functions for `circle-color` and `circle-size` [#2454](https://github.com/mapbox/mapbox-gl-js/pull/2454)
- Dedupe attributions that are substrings of others [#2453](https://github.com/mapbox/mapbox-gl-js/pull/2453)
- Misc performance improvements [#2483](https://github.com/mapbox/mapbox-gl-js/pull/2483) [#2488](https://github.com/mapbox/mapbox-gl-js/pull/2488)

#### Bugfixes

- Fix errors when unsetting and resetting a style property [#2464](https://github.com/mapbox/mapbox-gl-js/pull/2464)
- Fix errors when updating paint properties while using classes [#2496](https://github.com/mapbox/mapbox-gl-js/pull/2496)
- Fix errors caused by race condition in unserializeBuckets [#2497](https://github.com/mapbox/mapbox-gl-js/pull/2497)
- Fix overzoomed tiles in wrapped worlds [#2482](https://github.com/mapbox/mapbox-gl-js/issues/2482)
- Fix errors caused by mutating a filter object after calling `Map#setFilter` [#2495](https://github.com/mapbox/mapbox-gl-js/pull/2495)

## 0.17.0 (April 13 2016)

#### Breaking Changes

- Remove `map.batch` in favor of automatically batching style mutations (i.e. calls to `Map#setLayoutProperty`, `Map#setPaintProperty`, `Map#setFilter`, `Map#setClasses`, etc.) and applying them once per frame, significantly improving performance when updating the style frequently [#2355](https://github.com/mapbox/mapbox-gl-js/pull/2355) [#2380](https://github.com/mapbox/mapbox-gl-js/pull/2380)
- Remove `util.throttle` [#2345](https://github.com/mapbox/mapbox-gl-js/issues/2345)

#### New Features & Improvements

- Improve performance of all style mutation methods by only recalculating affected properties [#2339](https://github.com/mapbox/mapbox-gl-js/issues/2339)
- Improve fading of labels and icons [#2376](https://github.com/mapbox/mapbox-gl-js/pull/2376)
- Improve rendering performance by reducing work done on the main thread [#2394](https://github.com/mapbox/mapbox-gl-js/pull/2394)
- Validate filters passed to `Map#queryRenderedFeatures` and `Map#querySourceFeatures` [#2349](https://github.com/mapbox/mapbox-gl-js/issues/2349)
- Display a warning if a vector tile's geometry extent is larger than supported [#2383](https://github.com/mapbox/mapbox-gl-js/pull/2383)
- Implement property functions (i.e. data-driven styling) for `circle-color` and `circle-size` [#1932](https://github.com/mapbox/mapbox-gl-js/pull/1932)
- Add `Popup#setDOMContent` method [#2436](https://github.com/mapbox/mapbox-gl-js/pull/2436)

#### Bugfixes

- Fix a performance regression caused by using 1 `WebWorker` instead of `# cpus - 1` `WebWorker`s, slowing down tile loading times [#2408](https://github.com/mapbox/mapbox-gl-js/pull/2408)
- Fix a bug in which `Map#queryRenderedFeatures` would sometimes return features that had been removed [#2353](https://github.com/mapbox/mapbox-gl-js/issues/2353)
- Fix `clusterMaxZoom` option on `GeoJSONSource` not working as expected [#2374](https://github.com/mapbox/mapbox-gl-js/issues/2374)
- Fix anti-aliased rendering for pattern fills [#2372](https://github.com/mapbox/mapbox-gl-js/issues/2372)
- Fix exception caused by calling `Map#queryRenderedFeatures` or `Map#querySourceFeatures` with no arguments
- Fix exception caused by calling `Map#setLayoutProperty` for `text-field` or `icon-image` [#2407](https://github.com/mapbox/mapbox-gl-js/issues/2407)

## 0.16.0 (March 24 2016)

#### Breaking Changes

- Replace `Map#featuresAt` and `Map#featuresIn` with `Map#queryRenderedFeatures` and `map.querySourceFeatures` ([#2224](https://github.com/mapbox/mapbox-gl-js/pull/2224))
  - Replace `featuresAt` and `featuresIn` with `queryRenderedFeatures`
  - Make `queryRenderedFeatures` synchronous, remove the callback and use the return value.
  - Rename `layer` parameter to `layers` and make it an array of layer names.
  - Remove the `radius` parameter. `radius` was used with `featuresAt` to account for style properties like `line-width` and `circle-radius`. `queryRenderedFeatures` accounts for these style properties. If you need to query a larger area, use a bounding box query instead of a point query.
  - Remove the `includeGeometry` parameter because `queryRenderedFeatures` always includes geometries.
- `Map#debug` is renamed to `Map#showTileBoundaries` ([#2284](https://github.com/mapbox/mapbox-gl-js/pull/2284))
- `Map#collisionDebug` is renamed to `Map#showCollisionBoxes` ([#2284](https://github.com/mapbox/mapbox-gl-js/pull/2284))

#### New Features & Improvements

- Improve overall rendering performance. ([#2221](https://github.com/mapbox/mapbox-gl-js/pull/2221))
- Improve performance of `GeoJSONSource#setData`. ([#2222](https://github.com/mapbox/mapbox-gl-js/pull/2222))
- Add `Map#setMaxBounds` method ([#2234](https://github.com/mapbox/mapbox-gl-js/pull/2234))
- Add `isActive` and `isEnabled` methods to interaction handlers ([#2238](https://github.com/mapbox/mapbox-gl-js/pull/2238))
- Add `Map#setZoomBounds` method ([#2243](https://github.com/mapbox/mapbox-gl-js/pull/2243))
- Add touch events ([#2195](https://github.com/mapbox/mapbox-gl-js/issues/2195))
- Add `map.queryRenderedFeatures` to query the styled and rendered representations of features ([#2224](https://github.com/mapbox/mapbox-gl-js/pull/2224))
- Add `map.querySourceFeatures` to get features directly from vector tiles, independent of the style ([#2224](https://github.com/mapbox/mapbox-gl-js/pull/2224))
- Add `mapboxgl.Geolocate` control ([#1939](https://github.com/mapbox/mapbox-gl-js/issues/1939))
- Make background patterns render seamlessly across tile boundaries ([#2305](https://github.com/mapbox/mapbox-gl-js/pull/2305))

#### Bugfixes

- Fix calls to `setFilter`, `setLayoutProperty`, and `setLayerZoomRange` on ref children ([#2228](https://github.com/mapbox/mapbox-gl-js/issues/2228))
- Fix `undefined` bucket errors after `setFilter` calls ([#2244](https://github.com/mapbox/mapbox-gl-js/issues/2244))
- Fix bugs causing hidden symbols to be rendered ([#2246](https://github.com/mapbox/mapbox-gl-js/pull/2246), [#2276](https://github.com/mapbox/mapbox-gl-js/pull/2276))
- Fix raster flickering ([#2236](https://github.com/mapbox/mapbox-gl-js/issues/2236))
- Fix `queryRenderedFeatures` precision at high zoom levels ([#2292](https://github.com/mapbox/mapbox-gl-js/pull/2292))
- Fix holes in GeoJSON data caused by unexpected winding order ([#2285](https://github.com/mapbox/mapbox-gl-js/pull/2285))
- Fix bug causing deleted features to be returned by `queryRenderedFeatures` ([#2306](https://github.com/mapbox/mapbox-gl-js/pull/2306))
- Fix bug causing unexpected fill patterns to be rendered ([#2307](https://github.com/mapbox/mapbox-gl-js/pull/2307))
- Fix popup location with preceding sibling elements ([#2311](https://github.com/mapbox/mapbox-gl-js/pull/2311))
- Fix polygon anti-aliasing ([#2319](https://github.com/mapbox/mapbox-gl-js/pull/2319))
- Fix slivers between non-adjacent polygons ([#2319](https://github.com/mapbox/mapbox-gl-js/pull/2319))
- Fix keyboard shortcuts causing page to scroll ([#2312](https://github.com/mapbox/mapbox-gl-js/pull/2312))

## 0.15.0 (March 1 2016)

#### New Features & Improvements

- Add `ImageSource#setCoordinates` and `VideoSource#setCoordinates` ([#2184](https://github.com/mapbox/mapbox-gl-js/pull/2184))

#### Bugfixes

- Fix flickering on raster layers ([#2211](https://github.com/mapbox/mapbox-gl-js/pull/2211))
- Fix browser hang when zooming quickly on raster layers ([#2211](https://github.com/mapbox/mapbox-gl-js/pull/2211))

## 0.14.3 (Feb 25 2016)

#### New Features & Improvements

- Improve responsiveness of zooming out by using cached parent tiles ([#2168](https://github.com/mapbox/mapbox-gl-js/pull/2168))
- Improve contextual clues on style API validation ([#2170](https://github.com/mapbox/mapbox-gl-js/issues/2170))
- Improve performance of methods including `setData` ([#2174](https://github.com/mapbox/mapbox-gl-js/pull/2174))

#### Bugfixes

- Fix incorrectly sized line dashes ([#2099](https://github.com/mapbox/mapbox-gl-js/issues/2099))
- Fix bug in which `in` feature filter drops features ([#2166](https://github.com/mapbox/mapbox-gl-js/pull/2166))
- Fix bug preventing `Map#load` from firing when tile "Not Found" errors occured ([#2176](https://github.com/mapbox/mapbox-gl-js/pull/2176))
- Fix rendering artifacts on mobile GPUs ([#2117](https://github.com/mapbox/mapbox-gl-js/pull/2117))

## 0.14.2 (Feb 19 2016)

#### Bugfixes

- Look for loaded parent tiles in cache
- Set tile cache size based on viewport size ([#2137](https://github.com/mapbox/mapbox-gl-js/issues/2137))
- Fix tile render order for layer-by-layer
- Remove source update throttling ([#2139](https://github.com/mapbox/mapbox-gl-js/issues/2139))
- Make panning while zooming more linear ([#2070](https://github.com/mapbox/mapbox-gl-js/issues/2070))
- Round points created during bucket creation ([#2067](https://github.com/mapbox/mapbox-gl-js/issues/2067))
- Correct bounds for a rotated or tilted map ([#1842](https://github.com/mapbox/mapbox-gl-js/issues/1842))
- Fix overscaled featuresAt ([#2103](https://github.com/mapbox/mapbox-gl-js/issues/2103))
- Allow using `tileSize: 512` as a switch to trade retina support for 512px raster tiles
- Fix the serialization of paint classes ([#2107](https://github.com/mapbox/mapbox-gl-js/issues/2107))
- Fixed bug where unsetting style properties could mutate the value of other style properties ([#2105](https://github.com/mapbox/mapbox-gl-js/pull/2105))
- Less slanted dashed lines near sharp corners ([#967](https://github.com/mapbox/mapbox-gl-js/issues/967))
- Fire map#load if no initial style is set ([#2042](https://github.com/mapbox/mapbox-gl-js/issues/2042))

## 0.14.1 (Feb 10 2016)

#### Bugfixes

- Fix incorrectly rotated symbols along lines near tile boundries ([#2062](https://github.com/mapbox/mapbox-gl-js/issues/2062))
- Fix broken rendering when a fill layer follows certain symbol layers ([#2092](https://github.com/mapbox/mapbox-gl-js/issues/2092))

## 0.14.0 (Feb 8 2016)

#### Breaking Changes

- Switch `GeoJSONSource` clustering options from being measured in extent-units to pixels ([#2026](https://github.com/mapbox/mapbox-gl-js/pull/2026))

#### New Features & Improvements

- Improved error message for invalid colors ([#2006](https://github.com/mapbox/mapbox-gl-js/pull/2006))
- Added support for tiles with variable extents ([#2010](https://github.com/mapbox/mapbox-gl-js/pull/2010))
- Improved `filter` performance and maximum size ([#2024](https://github.com/mapbox/mapbox-gl-js/issues/2024))
- Changed circle rendering such that all geometry nodes are drawn, not just the geometry's outer ring ([#2027](https://github.com/mapbox/mapbox-gl-js/pull/2027))
- Added `Map#getStyle` method ([#1982](https://github.com/mapbox/mapbox-gl-js/issues/1982))

#### Bugfixes

- Fixed bug causing WebGL contexts to be "used up" by calling `mapboxgl.supported()` ([#2018](https://github.com/mapbox/mapbox-gl-js/issues/2018))
- Fixed non-deterministic symbol z-order sorting ([#2023](https://github.com/mapbox/mapbox-gl-js/pull/2023))
- Fixed garbled labels while zooming ([#2012](https://github.com/mapbox/mapbox-gl-js/issues/2012))
- Fixed icon jumping when touching trackpad with two fingers ([#1990](https://github.com/mapbox/mapbox-gl-js/pull/1990))
- Fixed overzoomed collision debug labels ([#2033](https://github.com/mapbox/mapbox-gl-js/issues/2033))
- Fixed dashes sliding along their line during zooming ([#2039](https://github.com/mapbox/mapbox-gl-js/issues/2039))
- Fixed overscaled `minzoom` setting for GeoJSON sources ([#1651](https://github.com/mapbox/mapbox-gl-js/issues/1651))
- Fixed overly-strict function validation for duplicate stops ([#2075](https://github.com/mapbox/mapbox-gl-js/pull/2075))
- Fixed crash due to `performance.now` not being present on some browsers ([#2056](https://github.com/mapbox/mapbox-gl-js/issues/2056))
- Fixed the unsetting of paint properties ([#2037](https://github.com/mapbox/mapbox-gl-js/issues/2037))
- Fixed bug causing multiple interaction handler event listeners to be attached ([#2069](https://github.com/mapbox/mapbox-gl-js/issues/2069))
- Fixed bug causing only a single debug box to be drawn ([#2034](https://github.com/mapbox/mapbox-gl-js/issues/2034))

## 0.13.1 (Jan 27 2016)

#### Bugfixes

- Fixed broken npm package due to outdated bundled modules

## 0.13.0 (Jan 27 2016)

#### Bugfixes

- Fixed easeTo pan, zoom, and rotate when initial rotation != 0 ([#1950](https://github.com/mapbox/mapbox-gl-js/pull/1950))
- Fixed rendering of tiles with an extent != 4096 ([#1952](https://github.com/mapbox/mapbox-gl-js/issues/1952))
- Fixed missing icon collision boxes ([#1978](https://github.com/mapbox/mapbox-gl-js/issues/1978))
- Fixed null `Tile#buffers` errors ([#1987](https://github.com/mapbox/mapbox-gl-js/pull/1987))

#### New Features & Improvements

- Added `symbol-avoid-edges` style property ([#1951](https://github.com/mapbox/mapbox-gl-js/pull/1951))
- Improved `symbol-max-angle` check algorithm ([#1959](https://github.com/mapbox/mapbox-gl-js/pull/1959))
- Added marker clustering! ([#1931](https://github.com/mapbox/mapbox-gl-js/pull/1931))
- Added zoomstart, zoom, and zoomend events ([#1958](https://github.com/mapbox/mapbox-gl-js/issues/1958))
- Disabled drag on mousedown when using boxzoom ([#1907](https://github.com/mapbox/mapbox-gl-js/issues/1907))

## 0.12.4 (Jan 19 2016)

#### Bugfixes

- Fix elementGroups null value errors ([#1933](https://github.com/mapbox/mapbox-gl-js/issues/1933))
- Fix some glyph atlas overflow cases ([#1923](https://github.com/mapbox/mapbox-gl-js/pull/1923))

## 0.12.3 (Jan 14 2016)

#### API Improvements

- Support inline attribution options in map options ([#1865](https://github.com/mapbox/mapbox-gl-js/issues/1865))
- Improve flyTo options ([#1854](https://github.com/mapbox/mapbox-gl-js/issues/1854), [#1429](https://github.com/mapbox/mapbox-gl-js/issues/1429))

#### Bugfixes

- Fix flickering with overscaled tiles ([#1921](https://github.com/mapbox/mapbox-gl-js/issues/1921))
- Remove Node.remove calls for IE browser compatibility ([#1900](https://github.com/mapbox/mapbox-gl-js/issues/1900))
- Match patterns at tile boundaries ([#1908](https://github.com/mapbox/mapbox-gl-js/pull/1908))
- Fix Tile#positionAt, fix query tests ([#1899](https://github.com/mapbox/mapbox-gl-js/issues/1899))
- Fix flickering on streets ([#1875](https://github.com/mapbox/mapbox-gl-js/issues/1875))
- Fix text-max-angle property ([#1870](https://github.com/mapbox/mapbox-gl-js/issues/1870))
- Fix overscaled line patterns ([#1856](https://github.com/mapbox/mapbox-gl-js/issues/1856))
- Fix patterns and icons for mismatched pixelRatios ([#1851](https://github.com/mapbox/mapbox-gl-js/issues/1851))
- Fix missing labels when text size 0 at max zoom ([#1809](https://github.com/mapbox/mapbox-gl-js/issues/1809))
- Use linear interp when pixel ratios don't match ([#1601](https://github.com/mapbox/mapbox-gl-js/issues/1601))
- Fix blank areas, flickering in raster layers ([#1876](https://github.com/mapbox/mapbox-gl-js/issues/1876), [#675](https://github.com/mapbox/mapbox-gl-js/issues/675))
- Fix labels slipping/cropping at tile bounds ([#757](https://github.com/mapbox/mapbox-gl-js/issues/757))

#### UX Improvements

- Improve touch handler perceived performance ([#1844](https://github.com/mapbox/mapbox-gl-js/issues/1844))

## 0.12.2 (Dec 22 2015)

#### API Improvements

- Support LngLat.convert([w, s, e, n]) ([#1812](https://github.com/mapbox/mapbox-gl-js/issues/1812))
- Invalid GeoJSON is now handled better

#### Bugfixes

- Fixed `Popup#addTo` when the popup is already open ([#1811](https://github.com/mapbox/mapbox-gl-js/issues/1811))
- Fixed warping when rotating / zooming really fast
- `Map#flyTo` now flies across the antimeridan if shorter ([#1853](https://github.com/mapbox/mapbox-gl-js/issues/1853))

## 0.12.1 (Dec 8 2015)

#### Breaking changes

- Reversed the direction of `line-offset` ([#1808](https://github.com/mapbox/mapbox-gl-js/pull/1808))
- Renamed `Pinch` interaction handler to `TouchZoomRotate` ([#1777](https://github.com/mapbox/mapbox-gl-js/pull/1777))
- Made `Map#update` and `Map#render` private methods ([#1798](https://github.com/mapbox/mapbox-gl-js/pull/1798))
- Made `Map#remove` remove created DOM elements ([#1789](https://github.com/mapbox/mapbox-gl-js/issues/1789))

#### API Improvements

- Added an method to disable touch rotation ([#1777](https://github.com/mapbox/mapbox-gl-js/pull/1777))
- Added a `position` option for `Attribution` ([#1689](https://github.com/mapbox/mapbox-gl-js/issues/1689))

#### Bugfixes

- Ensure tile loading errors are properly reported ([#1799](https://github.com/mapbox/mapbox-gl-js/pull/1799))
- Ensure re-adding a previously removed pop-up works ([#1477](https://github.com/mapbox/mapbox-gl-js/issues/1477))

#### UX Improvements

- Don't round zoom level during double-click interaction ([#1640](https://github.com/mapbox/mapbox-gl-js/issues/1640))

## 0.12.0 (Dec 2 2015)

#### API Improvements

- Added `line-offset` style property ([#1778](https://github.com/mapbox/mapbox-gl-js/issues/1778))

## 0.11.5 (Dec 1 2015)

#### Bugfixes

- Fixed unstable symbol layer render order when adding / removing layers ([#1558](https://github.com/mapbox/mapbox-gl-js/issues/1558))
- Fire map loaded event even if raster tiles have errors
- Fix panning animation during easeTo with zoom change
- Fix pitching animation during flyTo
- Fix pitching animation during easeTo
- Prevent rotation from firing `mouseend` events ([#1104](https://github.com/mapbox/mapbox-gl-js/issues/1104))

#### API Improvements

- Fire `mousedown` and `mouseup` events ([#1411](https://github.com/mapbox/mapbox-gl-js/issues/1411))
- Fire `movestart` and `moveend` when panning ([#1658](https://github.com/mapbox/mapbox-gl-js/issues/1658))
- Added drag events ([#1442](https://github.com/mapbox/mapbox-gl-js/issues/1442))
- Request webp images for mapbox:// raster tiles in chrome ([#1725](https://github.com/mapbox/mapbox-gl-js/issues/1725))

#### UX Improvements

- Added inertia to map rotation ([#620](https://github.com/mapbox/mapbox-gl-js/issues/620))

## 0.11.4 (Nov 16 2015)

#### Bugfixes

- Fix alpha blending of alpha layers ([#1684](https://github.com/mapbox/mapbox-gl-js/issues/1684))

## 0.11.3 (Nov 10 2015)

#### Bugfixes

- Fix GeoJSON rendering and performance ([#1685](https://github.com/mapbox/mapbox-gl-js/pull/1685))

#### UX Improvements

- Use SVG assets for UI controls ([#1657](https://github.com/mapbox/mapbox-gl-js/pull/1657))
- Zoom out with shift + dblclick ([#1666](https://github.com/mapbox/mapbox-gl-js/issues/1666))

## 0.11.2 (Oct 29 2015)

- Misc performance improvements

#### Bugfixes

- Fix sprites on systems with non-integer `devicePixelRatio`s ([#1029](https://github.com/mapbox/mapbox-gl-js/issues/1029) [#1475](https://github.com/mapbox/mapbox-gl-js/issues/1475) [#1476](https://github.com/mapbox/mapbox-gl-js/issues/1476))
- Fix layer minZoom being ignored if not less than source maxZoom
- Fix symbol placement at the start of a line ([#1461](https://github.com/mapbox/mapbox-gl-js/issues/1461))
- Fix `raster-opacity` on non-tile sources ([#1270](https://github.com/mapbox/mapbox-gl-js/issues/1270))
- Ignore boxzoom on shift-click ([#1655](https://github.com/mapbox/mapbox-gl-js/issues/1655))

#### UX Improvements

- Enable line breaks on common punctuation ([#1115](https://github.com/mapbox/mapbox-gl-js/issues/1115))

#### API Improvements

- Add toString and toArray methods to LngLat, LngLatBounds ([#1571](https://github.com/mapbox/mapbox-gl-js/issues/1571))
- Add `Transform#resize` method
- Add `Map#getLayer` method ([#1183](https://github.com/mapbox/mapbox-gl-js/issues/1183))
- Add `Transform#unmodified` property ([#1452](https://github.com/mapbox/mapbox-gl-js/issues/1452))
- Propagate WebGL context events ([#1612](https://github.com/mapbox/mapbox-gl-js/pull/1612))

## 0.11.1 (Sep 30 2015)

#### Bugfixes

- Add statistics and checkboxes to debug page
- Fix `Map#featuresAt` for non-4096 vector sources ([#1529](https://github.com/mapbox/mapbox-gl-js/issues/1529))
- Don't fire `mousemove` on drag-pan
- Fix maxBounds constrains ([#1539](https://github.com/mapbox/mapbox-gl-js/issues/1539))
- Fix maxBounds infinite loop ([#1538](https://github.com/mapbox/mapbox-gl-js/issues/1538))
- Fix memory leak in worker
- Assert valid `TileCoord`, fix wrap calculation in `TileCoord#cover` ([#1483](https://github.com/mapbox/mapbox-gl-js/issues/1483))
- Abort raster tile load if not in viewport ([#1490](https://github.com/mapbox/mapbox-gl-js/issues/1490))

#### API Improvements

- Add `Map` event listeners for `mouseup`, `contextmenu` (right click) ([#1532](https://github.com/mapbox/mapbox-gl-js/issues/1532))

## 0.11.0 (Sep 11 2015)

#### API Improvements

- Add `Map#featuresIn`: a bounding-box feature query
- Emit stylesheet validation errors ([#1436](https://github.com/mapbox/mapbox-gl-js/issues/1436))

#### UX Improvements

- Handle v8 style `center`, `zoom`, `bearing`, `pitch` ([#1452](https://github.com/mapbox/mapbox-gl-js/issues/1452))
- Improve circle type styling ([#1446](https://github.com/mapbox/mapbox-gl-js/issues/1446))
- Improve dashed and patterned line antialiasing

#### Bugfixes

- Load images in a way that respects Cache-Control headers
- Filter for rtree matches to those crossing bbox
- Log errors by default ([#1463](https://github.com/mapbox/mapbox-gl-js/issues/1463))
- Fixed modification of `text-size` via `setLayoutProperty` ([#1451](https://github.com/mapbox/mapbox-gl-js/issues/1451))
- Throw on lat > 90 || < -90. ([#1443](https://github.com/mapbox/mapbox-gl-js/issues/1443))
- Fix circle clipping bug ([#1457](https://github.com/mapbox/mapbox-gl-js/issues/1457))

## 0.10.0 (Aug 21 2015)

#### Breaking changes

- Switched to [longitude, latitude] coordinate order, matching GeoJSON. We anticipate that mapbox-gl-js will be widely used
  with GeoJSON, and in the long term having a coordinate order that is consistent with GeoJSON will lead to less confusion
  and impedance mismatch than will a [latitude, longitude] order.

  The following APIs were renamed:

  - `LatLng` was renamed to `LngLat`
  - `LatLngBounds` was renamed to `LngLatBounds`
  - `Popup#setLatLng` was renamed to `Popup#setLngLat`
  - `Popup#getLatLng` was renamed to `Popup#getLngLat`
  - The `latLng` property of Map events was renamed `lngLat`

  The following APIs now expect array coordinates in [longitude, latitude] order:

  - `LngLat.convert`
  - `LngLatBounds.convert`
  - `Popup#setLngLat`
  - The `center` and `maxBounds` options of the `Map` constructor
  - The arguments to `Map#setCenter`, `Map#fitBounds`, `Map#panTo`, and `Map#project`
  - The `center` option of `Map#jumpTo`, `Map#easeTo`, and `Map#flyTo`
  - The `around` option of `Map#zoomTo`, `Map#rotateTo`, and `Map#easeTo`
  - The `coordinates` properties of video and image sources

- Updated to mapbox-gl-style-spec v8.0.0 ([Changelog](https://github.com/mapbox/mapbox-gl-style-spec/blob/v8.0.0/CHANGELOG.md)). Styles are
  now expected to be version 8. You can use the [gl-style-migrate](https://github.com/mapbox/mapbox-gl-style-lint#migrations)
  utility to update existing styles.

- The format for `mapbox://` style and glyphs URLs has changed. For style URLs, you should now use the format
  `mapbox://styles/:username/:style`. The `:style` portion of the URL no longer contains a username. For font URLs, you
  should now use the format `mapbox://fonts/:username/{fontstack}/{range}.pbf`.
- Mapbox default styles are now hosted via the Styles API rather than www.mapbox.com. You can make use of the Styles API
  with a `mapbox://` style URL pointing to a v8 style, e.g. `mapbox://styles/mapbox/streets-v8`.
- The v8 satellite style (`mapbox://styles/mapbox/satellite-v8`) is now a plain satellite style, and not longer supports labels
  or contour lines via classes. For a labeled satellite style, use `mapbox://styles/mapbox/satellite-hybrid`.

- Removed `mbgl.config.HTTP_URL` and `mbgl.config.FORCE_HTTPS`; https is always used when connecting to the Mapbox API.
- Renamed `mbgl.config.HTTPS_URL` to `mbgl.config.API_URL`.

#### Bugfixes

- Don't draw halo when halo-width is 0 ([#1381](https://github.com/mapbox/mapbox-gl-js/issues/1381))
- Reverted shader changes that degraded performance on IE

#### API Improvements

- You can now unset layout and paint properties via the `setLayoutProperty` and `setPaintProperty` APIs
  by passing `undefined` as a property value.
- The `layer` option of `featuresAt` now supports an array of layers.

## 0.9.0 (Jul 29 2015)

- `glyphs` URL now normalizes without the `/v4/` prefix for `mapbox://` urls. Legacy behavior for `mapbox://fontstacks` is still maintained ([#1385](https://github.com/mapbox/mapbox-gl-js/issues/1385))
- Expose `geojson-vt` options for GeoJSON sources ([#1271](https://github.com/mapbox/mapbox-gl-js/issues/1271))
- bearing snaps to "North" within a tolerance of 7 degrees ([#1059](https://github.com/mapbox/mapbox-gl-js/issues/1059))
- Now you can directly mutate the minzoom and maxzoom layer properties with `map.setLayerZoomRange(layerId, minzoom, maxzoom)`
- Exposed `mapboxgl.Control`, a base class used by all UI controls
- Refactored handlers to be individually included in Map options, or enable/disable them individually at runtime, e.g. `map.scrollZoom.disable()`.
- New feature: Batch operations can now be done at once, improving performance for calling multiple style functions: ([#1352](https://github.com/mapbox/mapbox-gl-js/pull/1352))

  ```js
  style.batch(function (s) {
    s.addLayer({ id: "first", type: "symbol", source: "streets" });
    s.addLayer({ id: "second", type: "symbol", source: "streets" });
    s.addLayer({ id: "third", type: "symbol", source: "terrain" });
    s.setPaintProperty("first", "text-color", "black");
    s.setPaintProperty("first", "text-halo-color", "white");
  });
  ```

- Improved documentation
- `featuresAt` performance improvements by exposing `includeGeometry` option
- Better label placement along lines ([#1283](https://github.com/mapbox/mapbox-gl-js/pull/1283))
- Improvements to round linejoins on semi-transparent lines (mapbox/mapbox-gl-native[#1771](https://github.com/mapbox/mapbox-gl-js/pull/1771))
- Round zoom levels for raster tile loading ([@2a2aec](https://github.com/mapbox/mapbox-gl-js/commit/2a2aec44a39e11e73bdf663258bd6d52b83775f5))
- Source#reload cannot be called if source is not loaded ([#1198](https://github.com/mapbox/mapbox-gl-js/issues/1198))
- Events bubble to the canvas container for custom overlays ([#1301](https://github.com/mapbox/mapbox-gl-js/pull/1301))
- Move handlers are now bound on mousedown and touchstart events
- map.featuresAt() now works across the dateline

## 0.8.1 (Jun 16 2015)

- No code changes; released only to correct a build issue in 0.8.0.

## 0.8.0 (Jun 15 2015)

#### Breaking changes

- `map.setView(latlng, zoom, bearing)` has been removed. Use
  [`map.jumpTo(options)`](https://www.mapbox.com/mapbox-gl-js/api/#map/jumpto) instead:

  ```js
  map.setView([40, -74.5], 9); // 0.7.0 or earlier
  map.jumpTo({ center: [40, -74.5], zoom: 9 }); // now
  ```

- [`map.easeTo`](https://www.mapbox.com/mapbox-gl-js/api/#map/easeto) and
  [`map.flyTo`](https://www.mapbox.com/mapbox-gl-js/api/#map/flyto) now accept a single
  options object rather than positional parameters:

  ```js
  map.easeTo([40, -74.5], 9, null, { duration: 400 }); // 0.7.0 or earlier
  map.easeTo({ center: [40, -74.5], zoom: 9, duration: 400 }); // now
  ```

- `mapboxgl.Source` is no longer exported. Use `map.addSource()` instead. See the
  [GeoJSON line](https://www.mapbox.com/mapbox-gl-js/example/geojson-line/) or
  [GeoJSON markers](https://www.mapbox.com/mapbox-gl-js/example/geojson-markers/)
  examples.
- `mapboxgl.util.supported()` moved to [`mapboxgl.supported()`](https://www.mapbox.com/mapbox-gl-js/api/#mapboxgl/supported).

#### UX improvements

- Add perspective rendering ([#1049](https://github.com/mapbox/mapbox-gl-js/pull/1049))
- Better and faster labelling ([#1079](https://github.com/mapbox/mapbox-gl-js/pull/1079))
- Add touch interactions support on mobile devices ([#949](https://github.com/mapbox/mapbox-gl-js/pull/949))
- Viewport-relative popup arrows ([#1065](https://github.com/mapbox/mapbox-gl-js/pull/1065))
- Normalize mousewheel zooming speed ([#1060](https://github.com/mapbox/mapbox-gl-js/pull/1060))
- Add proper handling of GeoJSON features that cross the date line ([#1275](https://github.com/mapbox/mapbox-gl-js/issues/1275))
- Sort overlapping symbols in the y direction ([#470](https://github.com/mapbox/mapbox-gl-js/issues/470))
- Control buttons are now on a 30 pixel grid ([#1143](https://github.com/mapbox/mapbox-gl-js/issues/1143))
- Improve GeoJSON processing performance

#### API Improvements

- Switch to JSDoc for documentation
- Bundling with browserify is now supported
- Validate incoming map styles ([#1054](https://github.com/mapbox/mapbox-gl-js/pull/1054))
- Add `Map` `setPitch` `getPitch`
- Add `Map` `dblclick` event. ([#1168](https://github.com/mapbox/mapbox-gl-js/issues/1168))
- Add `Map` `getSource` ([@660a8c1](https://github.com/mapbox/mapbox-gl-js/commit/660a8c1e087f63282d24a30684d686523bce36cb))
- Add `Map` `setFilter` and `getFilter` ([#985](https://github.com/mapbox/mapbox-gl-js/issues/985))
- Add `Map` `failIfMajorPerformanceCaveat` option ([#1082](https://github.com/mapbox/mapbox-gl-js/pull/1082))
- Add `Map` `preserveDrawingBuffer` option ([#1232](https://github.com/mapbox/mapbox-gl-js/pull/1232))
- Add `VideoSource` `getVideo()` ([#1162](https://github.com/mapbox/mapbox-gl-js/issues/1162))
- Support vector tiles with extents other than 4096 ([#1227](https://github.com/mapbox/mapbox-gl-js/pull/1227))
- Use a DOM hierarchy that supports evented overlays ([#1217](https://github.com/mapbox/mapbox-gl-js/issues/1217))
- Pass `latLng` to the event object ([#1068](https://github.com/mapbox/mapbox-gl-js/pull/1068))

#### UX Bugfixes

- Fix rendering glitch on iOS 8 ([#750](https://github.com/mapbox/mapbox-gl-js/issues/750))
- Fix line triangulation errors ([#1120](https://github.com/mapbox/mapbox-gl-js/issues/1120), [#992](https://github.com/mapbox/mapbox-gl-js/issues/992))
- Support unicode range 65280-65535 ([#1108](https://github.com/mapbox/mapbox-gl-js/pull/1108))
- Fix cracks between fill patterns ([#972](https://github.com/mapbox/mapbox-gl-js/issues/972))
- Fix angle of icons aligned with lines ([@37a498a](https://github.com/mapbox/mapbox-gl-js/commit/37a498a7aa2c37d6b94611b614b4efe134e6dd59))
- Fix dashed line bug for overscaled tiles ([#1132](https://github.com/mapbox/mapbox-gl-js/issues/1132))
- Fix icon artifacts caused by sprite neighbors ([#1195](https://github.com/mapbox/mapbox-gl-js/pull/1195))

#### API Bugfixes

- Don't fire spurious `moveend` events on mouseup ([#1107](https://github.com/mapbox/mapbox-gl-js/issues/1107))
- Fix a race condition in `featuresAt` ([#1220](https://github.com/mapbox/mapbox-gl-js/pull/1220))
- Fix for brittle fontstack name convention ([#1070](https://github.com/mapbox/mapbox-gl-js/pull/1070))
- Fix broken `Popup` `setHTML` ([#1272](https://github.com/mapbox/mapbox-gl-js/issues/1272))
- Fix an issue with cross-origin image requests ([#1269](https://github.com/mapbox/mapbox-gl-js/pull/1269))

## 0.7.0 (Mar 3 2015)

#### Breaking

- Rename `Map` `hover` event to `mousemove`.
- Change `featuresAt` to return GeoJSON objects, including geometry ([#1010](https://github.com/mapbox/mapbox-gl-js/issues/1010))
- Remove `Map` `canvas` and `container` properties, add `getCanvas` and `getContainer` methods instead

#### UX Improvements

- Improve line label density
- Add boxzoom interaction ([#1038](https://github.com/mapbox/mapbox-gl-js/issues/1038))
- Add keyboard interaction ([#1034](https://github.com/mapbox/mapbox-gl-js/pull/1034))
- Faster `GeoJSONSource` `setData` without flickering ([#973](https://github.com/mapbox/mapbox-gl-js/issues/973))

#### API Improvements

- Add Popup component ([#325](https://github.com/mapbox/mapbox-gl-js/issues/325))
- Add layer API ([#1022](https://github.com/mapbox/mapbox-gl-js/issues/1022))
- Add filter API ([#985](https://github.com/mapbox/mapbox-gl-js/issues/985))
- More efficient filter API ([#1018](https://github.com/mapbox/mapbox-gl-js/issues/1018))
- Accept plain old JS object for `addSource` ([#1021](https://github.com/mapbox/mapbox-gl-js/issues/1021))
- Reparse overscaled tiles

#### Bugfixes

- Fix `featuresAt` for LineStrings ([#1006](https://github.com/mapbox/mapbox-gl-js/issues/1006))
- Fix `tileSize` argument to `GeoJSON` worker ([#987](https://github.com/mapbox/mapbox-gl-js/issues/987))
- Remove extraneous files from the npm package ([#1024](https://github.com/mapbox/mapbox-gl-js/issues/1024))
- Hide "improve map" link in print ([#988](https://github.com/mapbox/mapbox-gl-js/issues/988))

## 0.6.0 (Feb 9 2015)

#### Bugfixes

- Add wrapped padding to sprite for repeating images ([#972](https://github.com/mapbox/mapbox-gl-js/issues/972))
- Clear color buffers before rendering ([#966](https://github.com/mapbox/mapbox-gl-js/issues/966))
- Make line-opacity work with line-image ([#970](https://github.com/mapbox/mapbox-gl-js/issues/970))
- event.toElement fallback for Firefox ([#932](https://github.com/mapbox/mapbox-gl-js/issues/932))
- skip duplicate vertices at ends of lines ([#776](https://github.com/mapbox/mapbox-gl-js/issues/776))
- allow characters outside \w to be used in token
- Clear old tiles when new GeoJSON is loaded ([#905](https://github.com/mapbox/mapbox-gl-js/issues/905))

#### Improvements

- Added `map.setPaintProperty()`, `map.getPaintProperty()`, `map.setLayoutProperty()`, and `map.getLayoutProperty()`.
- Switch to ESLint and more strict code rules ([#957](https://github.com/mapbox/mapbox-gl-js/pull/957))
- Grab 2x raster tiles if retina ([#754](https://github.com/mapbox/mapbox-gl-js/issues/754))
- Support for mapbox:// style URLs ([#875](https://github.com/mapbox/mapbox-gl-js/issues/875))

#### Breaking

- Updated to mapbox-gl-style-spec v7.0.0 ([Changelog](https://github.com/mapbox/mapbox-gl-style-spec/blob/a2b0b561ce16015a1ef400dc870326b1b5255091/CHANGELOG.md)). Styles are
  now expected to be version 7. You can use the [gl-style-migrate](https://github.com/mapbox/mapbox-gl-style-lint#migrations)
  utility to update existing styles.
- HTTP_URL and HTTPS_URL config options must no longer include a `/v4` path prefix.
- `addClass`, `removeClass`, `setClasses`, `hasClass`, and `getClasses` are now methods
  on Map.
- `Style#cascade` is now private, pending a public style mutation API ([#755](https://github.com/mapbox/mapbox-gl-js/pull/755)).
- The format for `featuresAt` results changed. Instead of result-per-geometry-cross-layer,
  each result has a `layers` array with all layers that contain the feature. This avoids
  duplication of geometry and properties in the result set.

## 0.5.2 (Jan 07 2015)

#### Bugfixes

- Remove tiles for unused sources ([#863](https://github.com/mapbox/mapbox-gl-js/issues/863))
- Fix fill pattern alignment

#### Improvements

- Add GeoJSONSource maxzoom option ([#760](https://github.com/mapbox/mapbox-gl-js/issues/760))
- Return ref layers in featuresAt ([#847](https://github.com/mapbox/mapbox-gl-js/issues/847))
- Return any extra layer keys provided in the stylesheet in featuresAt
- Faster protobuf parsing

## 0.5.1 (Dec 19 2014)

#### Bugfixes

- Fix race conditions with style loading/rendering
- Fix race conditions with setStyle
- Fix map.remove()
- Fix featuresAt properties

## 0.5.0 (Dec 17 2014)

#### Bugfixes

- Fix multiple calls to setStyle

#### Improvements

- `featuresAt` now returns additional information
- Complete style/source/tile event suite:
  style.load, style.error, style.change,
  source.add, source.remove, source.load, source.error, source.change,
  tile.add, tile.remove, tile.load, tile.error
- Vastly improved performance and correctness for GeoJSON sources
- Map#setStyle accepts a style URL
- Support {prefix} in tile URL templates
- Provide a source map with minified source

#### Breaking

- Results format for `featuresAt` changed

## 0.4.2 (Nov 14 2014)

#### Bugfixes

- Ensure only one easing is active at a time ([#807](https://github.com/mapbox/mapbox-gl-js/issues/807))
- Don't require style to perform easings ([#817](https://github.com/mapbox/mapbox-gl-js/issues/817))
- Fix raster tiles sometimes not showing up ([#761](https://github.com/mapbox/mapbox-gl-js/issues/761))

#### Improvements

- Internet Explorer 11 support (experimental)

## 0.4.1 (Nov 10 2014)

#### Bugfixes

- Interpolate to the closest bearing when doing rotation animations ([#818](https://github.com/mapbox/mapbox-gl-js/issues/818))

## 0.4.0 (Nov 4 2014)

#### Breaking

- Updated to mapbox-gl-style-spec v6.0.0 ([Changelog](https://github.com/mapbox/mapbox-gl-style-spec/blob/v6.0.0/CHANGELOG.md)). Styles are
  now expected to be version 6. You can use the [gl-style-migrate](https://github.com/mapbox/mapbox-gl-style-lint#migrations)
  utility to update existing styles.

## 0.3.2 (Oct 23 2014)

#### Bugfixes

- Fix worker initialization with deferred or async scripts

#### Improvements

- Added map.remove()
- CDN assets are now served with gzip compression

## 0.3.1 (Oct 06 2014)

#### Bugfixes

- Fixed iteration over arrays with for/in
- Made browserify deps non-dev ([#752](https://github.com/mapbox/mapbox-gl-js/issues/752))

## 0.3.0 (Sep 23 2014)

#### Breaking

- Updated to mapbox-gl-style-spec v0.0.5 ([Changelog](https://github.com/mapbox/mapbox-gl-style-spec/blob/v0.0.5/CHANGELOG.md)). Styles are
  now expected to be version 5. You can use the [gl-style-migrate](https://github.com/mapbox/mapbox-gl-style-lint#migrations)
  utility to update existing styles.
- Removed support for composite layers for performance reasons. [#523](https://github.com/mapbox/mapbox-gl-js/issues/523#issuecomment-51731405)
- `raster-hue-rotate` units are now degrees.

### Improvements

- Added LatLng#wrap
- Added support for Mapbox fontstack API.
- Added support for remote, non-Mapbox TileJSON sources and inline TileJSON sources ([#535](https://github.com/mapbox/mapbox-gl-js/issues/535), [#698](https://github.com/mapbox/mapbox-gl-js/issues/698)).
- Added support for `symbol-avoid-edges` property to allow labels to be placed across tile edges.
- Fixed mkdir issue on Windows ([#674](https://github.com/mapbox/mapbox-gl-js/issues/674)).
- Fixed drawing beveled line joins without overlap.

#### Bugfixes

- Fixed performance when underzooming a layer's minzoom.
- Fixed `raster-opacity` for regular raster layers.
- Fixed various corner cases of easing functions.
- Do not modify original stylesheet ([#728](https://github.com/mapbox/mapbox-gl-js/issues/728)).
- Inherit video source from source ([#699](https://github.com/mapbox/mapbox-gl-js/issues/699)).
- Fixed interactivity for geojson layers.
- Stop dblclick on navigation so the map does not pan ([#715](https://github.com/mapbox/mapbox-gl-js/issues/715)).

## 0.2.2 (Aug 12 2014)

#### Breaking

- `map.setBearing()` no longer supports a second argument. Use `map.rotateTo` with an `offset` option and duration 0
  if you need to rotate around a point other than the map center.

#### Improvements

- Improved `GeoJSONSource` to also accept URL as `data` option, eliminating a huge performance bottleneck in case of large GeoJSON files.
  [#669](https://github.com/mapbox/mapbox-gl-js/issues/669) [#671](https://github.com/mapbox/mapbox-gl-js/issues/671)
- Switched to a different fill outlines rendering approach. [#668](https://github.com/mapbox/mapbox-gl-js/issues/668)
- Made the minified build 12% smaller gzipped (66 KB now).
- Added `around` option to `Map` `zoomTo`/`rotateTo`.
- Made the permalink hash more compact.
- Bevel linejoins no longer overlap and look much better when drawn with transparency.

#### Bugfixes

- Fixed the **broken minified build**. [#679](https://github.com/mapbox/mapbox-gl-js/issues/679)
- Fixed **blurry icons** rendering. [#666](https://github.com/mapbox/mapbox-gl-js/issues/666)
- Fixed `util.supports` WebGL detection producing false positives in some cases. [#677](https://github.com/mapbox/mapbox-gl-js/issues/677)
- Fixed invalid font configuration completely blocking tile rendering. [#662](https://github.com/mapbox/mapbox-gl-js/issues/662)
- Fixed `Map` `project`/`unproject` to properly accept array-form values.
- Fixed sprite loading race condition. [#593](https://github.com/mapbox/mapbox-gl-js/issues/593)
- Fixed `GeoJSONSource` `setData` not updating the map until zoomed or panned. [#676](https://github.com/mapbox/mapbox-gl-js/issues/676)

## 0.2.1 (Aug 8 2014)

#### Breaking

- Changed `Navigation` control signature: now it doesn't need `map` in constructor
  and gets added with `map.addControl(nav)` or `nav.addTo(map)`.
- Updated CSS classes to have consistent naming prefixed with `mapboxgl-`.

#### Improvements

- Added attribution control (present by default, disable by passing `attributionControl: false` in options).
- Added rotation by dragging the compass control.
- Added grabbing cursors for the map by default.
- Added `util.inherit` and `util.debounce` functions.
- Changed the default debug page style to OSM Bright.
- Token replacements now support dashes.
- Improved navigation control design.

#### Bugfixes

- Fixed compass control to rotate its icon with the map.
- Fixed navigation control cursors.
- Fixed inertia going to the wrong direction in a rotated map.
- Fixed inertia race condition where error was sometimes thrown after erratic panning/zooming.

## 0.2.0 (Aug 6 2014)

- First public release.<|MERGE_RESOLUTION|>--- conflicted
+++ resolved
@@ -3,11 +3,6 @@
 ### ✨ Features and improvements
 
 - Improve performance by sending style layers to worker thread before processing it on main thread to allow parallel processing ([#2131](https://github.com/maplibre/maplibre-gl-js/pull/2131))
-<<<<<<< HEAD
-- [Breaking] Resize map when container element is resized. the resize related events now has different data associated with it ([#2157](https://github.com/maplibre/maplibre-gl-js/pull/2157))
-- Update changelog when setting up on M1 mac ([#2196](https://github.com/maplibre/maplibre-gl-js/pull/2196))
-- _...Add new stuff here..._
-=======
 - [Breaking] Resize map when container element is resized. the resize related events now has different data associated with it ([#2157](https://github.com/maplibre/maplibre-gl-js/pull/2157))<br/>
 Previously the originalEvent field was the reason of this change, for example it could be a <code>resize</code> event from the browser<br/>
 Now it is <code>ResizeObserverEntry</code>, see more https://developer.mozilla.org/en-US/docs/web/api/resizeobserverentry
@@ -15,17 +10,12 @@
 - Add method to enable/disable cooperative gestures
 - [Breaking] toBounds method of class LngLat is replaced by a static method fromLngLat of class LngLatBounds ([#2188](https://github.com/maplibre/maplibre-gl-js/pull/2188))
 - *...Add new stuff here...*
->>>>>>> bd6c8745
 
 ### 🐞 Bug fixes
 
 - Fix issue unloading sprite sheet when using `setStyle(style, {diff:true})` ([#2146](https://github.com/maplibre/maplibre-gl-js/pull/2146))
-<<<<<<< HEAD
-- _...Add new stuff here..._
-=======
 - Fix wrap coords in `getTerrain` when `fitBounds` accross the AM ([#2155](https://github.com/maplibre/maplibre-gl-js/pull/2155))
 - *...Add new stuff here...*
->>>>>>> bd6c8745
 
 ## 3.0.0-pre.4
 
@@ -38,11 +28,8 @@
 - Throttle the image request queue while the map is moving to improve performance ([#2097](https://github.com/maplibre/maplibre-gl-js/issues/2097)
 
 ### 🐞 Bug fixes
-<<<<<<< HEAD
-=======
 - Fix the worker been terminated on setting new style ([#2123](https://github.com/maplibre/maplibre-gl-js/pull/2123))
 - Change how meta key is detected for cooperative gestures
->>>>>>> bd6c8745
 
 - Fix the worker been terminated on setting new style ([#2123](https://github.com/maplibre/maplibre-gl-js/pull/2123))
 
