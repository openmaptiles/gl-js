## main

### ✨ Features and improvements
- Hide Popup when its parent Marker is behind terrain ([#3865](https://github.com/maplibre/maplibre-gl-js/pull/3865))
- _...Add new stuff here..._

### 🐞 Bug fixes
<<<<<<< HEAD
- Fix unwanted panning changes at the end of a panning motion ([#3872](https://github.com/maplibre/maplibre-gl-js/issues/3872))
- _...Add new stuff here..._
=======
- fix type defnition on `localIdeographFontFamily` ([#3896](https://github.com/maplibre/maplibre-gl-js/pull/3896))
>>>>>>> c0aee042

## 4.1.1

### ✨ Features and improvements

- Improve animation curve when easeTo and flyTo with constraints ([#3793](https://github.com/maplibre/maplibre-gl-js/pull/3793))

### 🐞 Bug fixes

- Fix unwanted zoom changes at the end of a panning motion ([#2094](https://github.com/maplibre/maplibre-gl-js/issues/2094))

## 4.1.0

### ✨ Features and improvements

- Add option to position popup at subpixel coordinates to allow for smooth animations ([#3710](https://github.com/maplibre/maplibre-gl-js/pull/3710))
- Constrain horizontal panning when renderWorldCopies is set to false ([3738](https://github.com/maplibre/maplibre-gl-js/pull/3738))

### 🐞 Bug fixes

- Fix popup appearing far from marker that was moved to a side globe ([3712](https://github.com/maplibre/maplibre-gl-js/pull/3712))
- Set text color to ensure contrast in the attribution pill ([3737](https://github.com/maplibre/maplibre-gl-js/pull/3737))
- Fix memory leak in Worker when map is removed ([3734](https://github.com/maplibre/maplibre-gl-js/pull/3734))
- Fix issue with `FullscreenControl` when MapLibre is within a [ShadowRoot](https://developer.mozilla.org/en-US/docs/Web/API/ShadowRoot) ([#3573](https://github.com/maplibre/maplibre-gl-js/pull/3573))
- Fix performance regression with `setRTLTextPlugin` which can cause 1 or 2 extra frames to render. ([#3728](https://github.com/maplibre/maplibre-gl-js/pull/3728))

## 4.0.2

### 🐞 Bug fixes

- Fix `Style.setState` ignoring validate flag ([#3709](https://github.com/maplibre/maplibre-gl-js/pull/3709))
- Fix marker flying off near horizon ([3704](https://github.com/maplibre/maplibre-gl-js/pull/3704))

## 4.0.1

### ✨ Features and improvements

- Add `setUrl` method to RasterTileSource to dynamically update existing TileJSON resource. ([3700](https://github.com/maplibre/maplibre-gl-js/pull/3700))

### 🐞 Bug fixes

- Fix Marker losing opacity after window resize ([#3656](https://github.com/maplibre/maplibre-gl-js/pull/3656))
- Fix vector tiles not loading when html is opened via "file://" ([#3681](https://github.com/maplibre/maplibre-gl-js/pull/3681))

## 4.0.0

### ✨ Features and improvements

- ⚠️ Remove all global getters and setters from `maplibregl`, this means the the following methods have changed:

  - `maplibregl.version` => `getVersion()`
  - `maplibregl.workerCount` => `getWorkerCount()`, `setWorkerCount(...)`
  - `maplibregl.maxParallelImageRequests` => `getMaxParallelImageRequests()`, `setMaxParallelImageRequests(...)`
  - `maplibregl.workerUrl` => `getWorkerUrl()`, `setWorkerUrl(...)`

  This is to avoid the need to use a global object and allow named exports/imports ([#3601](https://github.com/maplibre/maplibre-gl-js/issues/3601))

- ⚠️ Change attribution to be on by default, change `MapOptions.attributionControl` to be the type that the control handles, removed `MapOptions.customAttribution` ([#3618](https://github.com/maplibre/maplibre-gl-js/issues/3618))
  Note: showing the logo of MapLibre is not required for using MapLibre.
- ⚠️ Changed cooperative gesture config and removed the strings from it in favor of the locale variable ([#3621](https://github.com/maplibre/maplibre-gl-js/issues/3621))
- ⚠️ Changed the terrain enable disable locale key to match the other keys' styles, updated the typings to allow using locale with more ease ([#3621](https://github.com/maplibre/maplibre-gl-js/issues/3621))
- ⚠️ Add the ability to import a script in the worker thread and call `addProtocol` and `removeProtocol` there ([#3459](https://github.com/maplibre/maplibre-gl-js/pull/3459)) - this also changed how `addSourceType` works since now you'll need to load the script with `maplibregl.importScriptInWorkers`.
- ⚠️ Changes `addProtocol` to be promise-based without the usage of callbacks and cancelable ([#3433](https://github.com/maplibre/maplibre-gl-js/pull/3433))
- ⚠️ Moved the `addSourceType` to be a part of the global maplibregl object instead of being per map object ([#3420](https://github.com/maplibre/maplibre-gl-js/pull/3420))
- ⚠️ Removed callback usage from `map.loadImage` in continue to below change ([#3422](https://github.com/maplibre/maplibre-gl-js/pull/3422))
- ⚠️ Changed the `GeoJSONSource`'s `getClusterExpansionZoom`, `getClusterChildren`, `getClusterLeaves` methods to return a `Promise` instead of a callback usage ([#3421](https://github.com/maplibre/maplibre-gl-js/pull/3421))
- ⚠️ Changed the `setRTLTextPlugin` function to return a promise instead of using callback ([#3418](https://github.com/maplibre/maplibre-gl-js/pull/3418)) this also changed how the RTL pluing code is handled internally by splitting the main thread and worker thread code.
- ⚠️ Remove `setCooperativeGestures` and `getCooperativeGestures` functions in favor of `cooperativeGestures` handler which now has an `enabled()` or `disabled()` methods ([#3430](https://github.com/maplibre/maplibre-gl-js/pull/3430))
- ⚠️ Changed the undeling worker communication from callbacks to promises. This has a breaking effect on the implementation of custom `WorkerSource` and how it behaves ([#3233](https://github.com/maplibre/maplibre-gl-js/pull/3233))
- ⚠️ Changed the `Source` interface to return promises instead of callbacks ([#3233](https://github.com/maplibre/maplibre-gl-js/pull/3233))
- ⚠️ Changed all the sources to be promises based. ([#3233](https://github.com/maplibre/maplibre-gl-js/pull/3233))
- ⚠️ Changed the `map.loadImage` method to return a `Promise` instead of a callback usage ([#3233](https://github.com/maplibre/maplibre-gl-js/pull/3233))
- Add "opacity" option and `setOpacity` method to Marker ([#3620](https://github.com/maplibre/maplibre-gl-js/pull/3620))
- Created a new example showing how to place a threejs scene as a `CustomLayer` over maplibre 3d-terrain ([#3429](https://github.com/maplibre/maplibre-gl-js/pull/3429))
- Changed `ImageRequest` to be `Promise` based ([#3233](https://github.com/maplibre/maplibre-gl-js/pull/3233))
- Improved precision and added a subtle fade transition to marker opacity changes ([#3431](https://github.com/maplibre/maplibre-gl-js/pull/3431))
- Adds support for terrain in `setStyle` with diff method ([#3515](https://github.com/maplibre/maplibre-gl-js/pull/3515), [#3463](https://github.com/maplibre/maplibre-gl-js/pull/3463))
- Upgraded to use Node JS 20 and removed the dependency of `gl` package from the tests to allow easier develpment setup. ([#3452](https://github.com/maplibre/maplibre-gl-js/pull/3452))

### 🐞 Bug fixes

- Fix wheel zoom to be into the same direction above or under the horizon ([#3398](https://github.com/maplibre/maplibre-gl-js/issues/3398))
- Fix \_cameraForBoxAndBearing not fitting bounds properly when using asymettrical camera viewport and bearing.([#3591](https://github.com/maplibre/maplibre-gl-js/pull/3591))
- Fix missing export `Map` type in the `d.ts` file ([#3564](https://github.com/maplibre/maplibre-gl-js/pull/3564))
- Fix the shifted mouse events after a css transform scale on the map container ([#3437](https://github.com/maplibre/maplibre-gl-js/pull/3437))
- Fix markers remaining transparent when disabling terrain ([#3431](https://github.com/maplibre/maplibre-gl-js/pull/3431))
- Fix labels disappearing when enabling terrain at high zoom ([#3545](https://github.com/maplibre/maplibre-gl-js/pull/3545))
- Fix zooming outside the central globe when terrain 3D is enabled ([#3425](https://github.com/maplibre/maplibre-gl-js/pull/3425))
- Fix cursor being shown indefinitely as a pointer when removing a popup with its `trackPointer` method active ([#3434](https://github.com/maplibre/maplibre-gl-js/pull/3434))
- Fix a bug in showing cooperative gestures when scroll zoom is disabled ([#2498](https://github.com/maplibre/maplibre-gl-js/pull/2498))
- Handle loading of empty raster tiles (204 No Content) ([#3428](https://github.com/maplibre/maplibre-gl-js/pull/3428))
- Fixes a security issue in `Actor` against XSS attacks in postMessage / onmessage ([#3239](https://github.com/maplibre/maplibre-gl-js/pull/3239))

## 4.0.0-pre.6

### ✨ Features and improvements

- ⚠️ Change attribution to be on by default, change `MapOptions.attributionControl` to be the type that the control handles, removed `MapOptions.customAttribution` ([#3618](https://github.com/maplibre/maplibre-gl-js/issues/3618))
  Note: showing the logo of MapLibre is not required for using MapLibre.
- ⚠️ Changed cooperative gesture config and removed the strings from it in favor of the locale variable ([#3621](https://github.com/maplibre/maplibre-gl-js/issues/3621))
- ⚠️ Changed the terrain enable disable locale key to match the other keys' styles, updated the typings to allow using locale with more ease ([#3621](https://github.com/maplibre/maplibre-gl-js/issues/3621))
- Add "opacity" option and "setOpacity" method to Marker ([#3620](https://github.com/maplibre/maplibre-gl-js/pull/3620))

## 4.0.0-pre.5

### ✨ Features and improvements

- ⚠️ Remove all global getters and setters from `maplibregl`, this means the the following methods have changed:
  `maplibregl.version` => `getVersion()`
  `maplibregl.workerCount` => `getWorkerCount()`, `setWorkerCount(...)`
  `maplibregl.maxParallelImageRequests` => `getMaxParallelImageRequests()`, `setMaxParallelImageRequests(...)`
  `maplibregl.workerUrl` => `getWorkerUrl()`, `setWorkerUrl(...)`
  This is to avoid the need to use a global object and allow named exports/imports ([#3601](https://github.com/maplibre/maplibre-gl-js/issues/3601))

### 🐞 Bug fixes

- Fix wheel zoom to be into the same direction above or under the horizon ([#3398](https://github.com/maplibre/maplibre-gl-js/issues/3398))
- Fix \_cameraForBoxAndBearing not fitting bounds properly when using asymettrical camera viewport and bearing ([#3591](https://github.com/maplibre/maplibre-gl-js/pull/3591))

## 4.0.0-pre.4

### 🐞 Bug fixes

- Fix missing export `Map` type in the `d.ts` file ([#3564](https://github.com/maplibre/maplibre-gl-js/pull/3564))

## 4.0.0-pre.3

### ✨ Features and improvements

- ⚠️ Add the ability to import a script in the worker thread and call `addProtocol` and `removeProtocol` there ([#3459](https://github.com/maplibre/maplibre-gl-js/pull/3459)) - this also changed how `addSourceType` works since now you'll need to load the script with `maplibregl.importScriptInWorkers`.
- Upgraded to use Node JS 20 and removed the dependency of `gl` package from the tests to allow easier develpment setup. ([#3452](https://github.com/maplibre/maplibre-gl-js/pull/3452))
- Improved precision and added a subtle fade transition to marker opacity changes ([#3431](https://github.com/maplibre/maplibre-gl-js/pull/3431))
- Adds support for terrain in `setStyle` with diff method ([#3515](https://github.com/maplibre/maplibre-gl-js/pull/3515), [#3463](https://github.com/maplibre/maplibre-gl-js/pull/3463))

### 🐞 Bug fixes

- Fix the shifted mouse events after a css transform scale on the map container ([#3437](https://github.com/maplibre/maplibre-gl-js/pull/3437))
- Fix markers remaining transparent when disabling terrain ([#3431](https://github.com/maplibre/maplibre-gl-js/pull/3431))
- Fix labels disappearing when enabling terrain at high zoom ([#3545](https://github.com/maplibre/maplibre-gl-js/pull/3545))

## 4.0.0-pre.2

### ✨ Features and improvements

- ⚠️ Changes `addProtocol` to be promise-based without the usage of callbacks and cancelable ([#3433](https://github.com/maplibre/maplibre-gl-js/pull/3433))
- ⚠️ Moved the `addSourceType` to be a part of the global maplibregl object instead of being per map object ([#3420](https://github.com/maplibre/maplibre-gl-js/pull/3420))
- ⚠️ Removed callback usage from `map.loadImage` in continue to below change ([#3422](https://github.com/maplibre/maplibre-gl-js/pull/3422))
- ⚠️ Changed the `GeoJSONSource`'s `getClusterExpansionZoom`, `getClusterChildren`, `getClusterLeaves` methods to return a `Promise` instead of a callback usage ([#3421](https://github.com/maplibre/maplibre-gl-js/pull/3421))
- ⚠️ Changed the `setRTLTextPlugin` function to return a promise instead of using callback ([#3418](https://github.com/maplibre/maplibre-gl-js/pull/3418)) this also changed how the RTL pluing code is handled internally by splitting the main thread and worker thread code.
- ⚠️ Remove `setCooperativeGestures` and `getCooperativeGestures` functions in favor of `cooperativeGestures` handler which now has an `enabled()` or `disabled()` methods ([#3430](https://github.com/maplibre/maplibre-gl-js/pull/3430))
- Created a new example showing how to place a threejs scene as a `CustomLayer` over maplibre 3d-terrain ([#3429](https://github.com/maplibre/maplibre-gl-js/pull/3429))

### 🐞 Bug fixes

- Fix zooming outside the central globe when terrain 3D is enabled ([#3425](https://github.com/maplibre/maplibre-gl-js/pull/3425))
- Fix cursor being shown indefinitely as a pointer when removing a popup with its `trackPointer` method active ([#3434](https://github.com/maplibre/maplibre-gl-js/pull/3434))
- Fix a bug in showing cooperative gestures when scroll zoom is disabled ([#2498](https://github.com/maplibre/maplibre-gl-js/pull/2498))
- Handle loading of empty raster tiles (204 No Content) ([#3428](https://github.com/maplibre/maplibre-gl-js/pull/3428))

## 4.0.0-pre.1

### ✨ Features and improvements

- Changed `ImageRequest` to be `Promise` based ([#3233](https://github.com/maplibre/maplibre-gl-js/pull/3233))
- ⚠️ Changed the undeling worker communication from callbacks to promises. This has a breaking effect on the implementation of custom `WorkerSource` and how it behaves ([#3233](https://github.com/maplibre/maplibre-gl-js/pull/3233))
- ⚠️ Changed the `Source` interface to return promises instead of callbacks ([#3233](https://github.com/maplibre/maplibre-gl-js/pull/3233))
- ⚠️ Changed all the sources to be promises based. ([#3233](https://github.com/maplibre/maplibre-gl-js/pull/3233))
- ⚠️ Changed the `map.loadImage` method to return a `Promise` instead of a callback usage ([#3233](https://github.com/maplibre/maplibre-gl-js/pull/3233))

### 🐞 Bug fixes

- Fixes a security issue in `Actor` against XSS attacks in postMessage / onmessage ([#3239](https://github.com/maplibre/maplibre-gl-js/pull/3239))

## 3.6.2

### 🐞 Bug fixes

- Fix mapbox-gl-draw example ([#2601](https://github.com/maplibre/maplibre-gl-js/issues/2601), [#3394](https://github.com/maplibre/maplibre-gl-js/pull/3394))
- Fix fill patterns sometimes not rendering at all ([#3339](https://github.com/maplibre/maplibre-gl-js/pull/3339))

## 3.6.1

### 🐞 Bug fixes

- Fix `undefined` `_onEaseFrame` call in `Camera._renderFrameCallback()` while doing `Camera.jumpTo` during a `Camera.easeTo` ([#3332](https://github.com/maplibre/maplibre-gl-js/pull/3332))

## 3.6.0

### ✨ Features and improvements

- Add getLayersOrder() to Map and Style ([#3279](https://github.com/maplibre/maplibre-gl-js/pull/3279))
- Updated description of `fullscreen` example ([#3311](https://github.com/maplibre/maplibre-gl-js/pull/3311))

### 🐞 Bug fixes

- Fix null feature properties in resolve_tokens ([#3272](https://github.com/maplibre/maplibre-gl-js/pull/3272))

## 3.5.2

### ✨ Features and improvements

- Convert plantuml diagrams to mermaid ([#3217](https://github.com/maplibre/maplibre-gl-js/pull/3217))
- Improve buffer transfer in Safari after Safari fixed a memory leak bug ([#3225](https://github.com/maplibre/maplibre-gl-js/pull/3225))
- Minify internal exports to reduce bundle size ([#3216](https://github.com/maplibre/maplibre-gl-js/pull/3216))

### 🐞 Bug fixes

- Add terrain property to map style object ([#3234](https://github.com/maplibre/maplibre-gl-js/pull/3234))
- Fix exception thrown from `isWebGL2` check ([#3238](https://github.com/maplibre/maplibre-gl-js/pull/3238))
- Fix rollup watch mode ([#3270](https://github.com/maplibre/maplibre-gl-js/pull/3270))

## 3.5.1

### 🐞 Bug fixes

- Fix regression introduced in 3.5.0, related to async/await ([#3228](https://github.com/maplibre/maplibre-gl-js/pull/3228))

## 3.5.0

### ✨ Features and improvements

- Add setTiles method to RasterTileSource to dynamically update existing tile sources. ([#3208](https://github.com/maplibre/maplibre-gl-js/pull/3208))

## 3.4.1

### ✨ Features and improvements

- Locally rendered glyphs are double resolution (48px), greatly improving sharpness of CJK text. ([#2990](https://github.com/maplibre/maplibre-gl-js/issues/2990), [#3006](https://github.com/maplibre/maplibre-gl-js/pull/3006))

### 🐞 Bug fixes

- Fix setStyle->style.setState didn't reset \_serializedLayers ([#3133](https://github.com/maplibre/maplibre-gl-js/pull/3133)).
- Fix Raster DEM decoding in safari private browsing mode ([#3185](https://github.com/maplibre/maplibre-gl-js/pull/3185))

## 3.4.0

### ✨ Features and improvements

- Improve error message when a tile can't be loaded ([#3130](https://github.com/maplibre/maplibre-gl-js/pull/3130))
- Support custom raster-dem encodings ([#3087](https://github.com/maplibre/maplibre-gl-js/pull/3087))

### 🐞 Bug fixes

- Fixed Interrupting a scroll zoom causes the next scroll zoom to return to the prior zoom level by reseting scroll handler state properly ([#2709](https://github.com/maplibre/maplibre-gl-js/issues/2709), [#3051](https://github.com/maplibre/maplibre-gl-js/pull/305))
- Fix unit test warning about duplicate module names ([#3049](https://github.com/maplibre/maplibre-gl-js/pull/3049))
- Correct marker position when switching between 2D and 3D view ([#2996](https://github.com/maplibre/maplibre-gl-js/pull/2996))
- Fix error thrown when unsetting line-gradient [#2683]
- Update raster tile end points in documentation
- Avoiding inertia animation on Mac when reduced motion is on ([#3068](https://github.com/maplibre/maplibre-gl-js/pull/3068))
- 3d buildings example doesn't work as expected ([#3165](https://github.com/maplibre/maplibre-gl-js/pull/3165))

## 3.3.1

### ✨ Features and improvements

- Copy LICENSE.txt to dist folder so it's included in 3rdpartylicenses.txt by webpack ([#3021](https://github.com/maplibre/maplibre-gl-js/pull/3021))

### 🐞 Bug fixes

- Correct declared return type of `Map.getLayer()` and `Style.getLayer()` to be `StyleLayer | undefined` to match the documentation ([#2969](https://github.com/maplibre/maplibre-gl-js/pull/2969))
- Correct type of `Map.addLayer()` and `Style.addLayer()` to allow adding a layer with an embedded source, matching the documentation ([#2966](https://github.com/maplibre/maplibre-gl-js/pull/2966))
- Throttle map resizes from ResizeObserver to reduce flicker ([#2986](https://github.com/maplibre/maplibre-gl-js/pull/2986))
- Correct function `Map.setTerrain(options: TerrainSpecification): Map` to be `Map.setTerrain(options: TerrainSpecification | null): Map` per the API spec ([#2993](https://github.com/maplibre/maplibre-gl-js/pull/2993))
- Correct function `Map.getTerrain(): TerrainSpecification` to be `Map.getTerrain(): TerrainSpecification | null` for consistency with the setTerrain function ([#3020](https://github.com/maplibre/maplibre-gl-js/pull/3020))

## 3.3.0

### ✨ Features and improvements

- Add support for [`text-variable-anchor-offset`](https://maplibre.org/maplibre-style-spec/layers/#layout-symbol-text-variable-anchor-offset) symbol style layer property ([#2914](https://github.com/maplibre/maplibre-gl-js/pull/2914))

## 3.2.2

### ✨ Features and improvements

- Add `cache` parameter to [`RequestParameters`](https://maplibre.org/maplibre-gl-js/docs/API/types/maplibregl.RequestParameters/) ([#2910](https://github.com/maplibre/maplibre-gl-js/pull/2910))
- Removed some classed from the docs to better define the public API ([#2945](https://github.com/maplibre/maplibre-gl-js/pull/2945))

### 🐞 Bug fixes

- Properly check ImageBitmap ([#2942](https://github.com/maplibre/maplibre-gl-js/pull/2942), [#2940](https://github.com/maplibre/maplibre-gl-js/issues/2940))
- VectorTileWorkerSource: fix reload for original's load parse would not pass the rawTileData and meta. ([#2941](https://github.com/maplibre/maplibre-gl-js/pull/2941))

## 3.2.1

### ✨ Features and improvements

- Remove cooperative gesture screen from the accessibility tree since screenreaders cannot interact with the map using gestures
- Add `cooperated gestures` example to the doc.([#2860](https://github.com/maplibre/maplibre-gl-js/pull/2860))

### 🐞 Bug fixes

- Incorrect distance field of view calculation for negative elevation, fixed by storing min elevation for the tile in view ([#1655](https://github.com/maplibre/maplibre-gl-js/issues/1655), [#2858](https://github.com/maplibre/maplibre-gl-js/pull/2858))
- Fix reloadCallback not firing on VectorTileWorkerSource.reloadTile ([#1874](https://github.com/maplibre/maplibre-gl-js/pull/1874))
- Don't draw halo pixels underneath text pixels ([#2897](https://github.com/maplibre/maplibre-gl-js/pull/2897))
- Fix RasterDEMTileSource not serializing its options correctly ([#2895](https://github.com/maplibre/maplibre-gl-js/pull/2895))
- Remove node and jest from dist type checking, fix map event and other typing problems ([#2898](https://github.com/maplibre/maplibre-gl-js/pull/2898))

## 3.2.0

### ✨ Features and improvements

- Change all internal exports to named exports([#2711](https://github.com/maplibre/maplibre-gl-js/pull/2711))
- Docs generation is now part of this repo([#2733](https://github.com/maplibre/maplibre-gl-js/pull/2733))
- Add `className` option to Marker constructor ([#2729](https://github.com/maplibre/maplibre-gl-js/pull/2729))
- Immediately redraw the map after setting pixel ratio ([#2674](https://github.com/maplibre/maplibre-gl-js/pull/2673))
- Add maxCanvasSize option to limit canvas size. It can prevent reaching the GL limits and reduce the load on the devices. Default value is [4096, 4096].
- Reduce maxCanvasSize when hitting GL limits to avoid distortions ([#2674](https://github.com/maplibre/maplibre-gl-js/pull/2673))
- Rewrite all the code comments in TSDocs, introduced a new documentaiton system and moved examples into this repository for better debug options ([#2756](https://github.com/maplibre/maplibre-gl-js/pull/2756))
- ⚠️ Removed non documented `Marker` constructor parameter ([#2756](https://github.com/maplibre/maplibre-gl-js/pull/2756))
- Updated `check-for-support` example ([#2859](https://github.com/maplibre/maplibre-gl-js/pull/2859))

### 🐞 Bug fixes

- Return undefined instead of throwing from `Style.serialize()` when the style hasn't loaded yet ([#2712](https://github.com/maplibre/maplibre-gl-js/pull/2712))
- Don't throw an exception from `checkMaxAngle` when a label with length 0 is on the last segment of a line ([#2710](https://github.com/maplibre/maplibre-gl-js/pull/2710))
- Fix the `tap then drag` zoom gesture detection to abort when the two taps are far away ([#2673](https://github.com/maplibre/maplibre-gl-js/pull/2673))
- Fix regression - update pixel ratio when devicePixelRatio changes, restoring the v1.x behaviour ([#2706](https://github.com/maplibre/maplibre-gl-js/issues/2706))
- Fix incorrect elevation calculation [#2772]

## 3.1.0

### ✨ Features and improvements

- Expose map options.maxTileCacheZoomLevels to allow better control of tile cache ([#2581](https://github.com/maplibre/maplibre-gl-js/pull/2581))

### 🐞 Bug fixes

- Fix regression - Add webgl1 fallback to accomondate users without webgl2 support ([#2653](https://github.com/maplibre/maplibre-gl-js/issues/2653))

## 3.0.1

### ✨ Features and improvements

- Update shaders to GLSL ES 3.0 ([#2599](https://github.com/maplibre/maplibre-gl-js/pull/2599))

### 🐞 Bug fixes

- Fix `RequestTransformFunction` type to return RequestParameters or undefined ([#2586](https://github.com/maplibre/maplibre-gl-js/pull/2586))
- Load `EXT_color_buffer_float` WebGL2 extension to fix heatmap in firefox ([#2595](https://github.com/maplibre/maplibre-gl-js/pull/2595))

## 3.0.0

## New features and improvements

- Add `transformCameraUpdate` callback to `Map` options ([#2535](https://github.com/maplibre/maplibre-gl-js/pull/2535))
- Bump KDBush and supercluster for better memory efficiency ([#2522](https://github.com/maplibre/maplibre-gl-js/pull/2522))
- Improve performance by using HTMLImageElement to download raster source images when refreshExpiredTiles tiles is false ([#2126](https://github.com/maplibre/maplibre-gl-js/pull/2126))
- Set fetchPriority for HTMLImageElement to help improve raster-heavy scenarios ([#2459](https://github.com/maplibre/maplibre-gl-js/pull/2459))
- Reduce rendering calls on initial load. No reason to try rendering before the style is loaded. ([#2464](https://github.com/maplibre/maplibre-gl-js/pull/2464))
- Lazy load default style properties on demand to improve loading performance and reduce memory usage. ([#2476](https://github.com/maplibre/maplibre-gl-js/pull/2476))
- Add queryTerrainElevation allows getting terrain elevation in meters at a specific point ([#2264](https://github.com/maplibre/maplibre-gl-js/pull/2264))
- Improve performance by sending style layers to the worker thread before processing it on the main thread to allow parallel processing ([#2131](https://github.com/maplibre/maplibre-gl-js/pull/2131))
- Add Map.getImage() to retrieve previously-loaded images. ([#2168](https://github.com/maplibre/maplibre-gl-js/pull/2168))
- Add a method to enable/disable cooperative gestures
- Update CONTRIBUTING.md with details on setting up on M1 mac ([#2196](https://github.com/maplibre/maplibre-gl-js/pull/2196))
- Update default type of originalEvent in MapLibreEvent to be `unknown` ([#2243](https://github.com/maplibre/maplibre-gl-js/pull/2243))
- Improve performance when forcing full symbol placement by short-circuiting pause checks ([#2241](https://github.com/maplibre/maplibre-gl-js/pull/2241))
- Adding a `warnonce` when terrain and hillshade source are the same ([#2298](https://github.com/maplibre/maplibre-gl-js/pull/2298))
- Remove a deprecation warning by removing an empty texture that is no longer being used in the codebase ([#2299](https://github.com/maplibre/maplibre-gl-js/pull/2299))
- Improve initial loading performance by lazy serializing layers only when needed. ([#2306](https://github.com/maplibre/maplibre-gl-js/pull/2306))
- Add validateStyle MapOption to allow disabling style validation for faster performance in production environment. ([#2390](https://github.com/maplibre/maplibre-gl-js/pull/2390))
- Add `setiClusterOptions` to update cluster properties of the added sources: fixing these issues ([#429](https://github.com/maplibre/maplibre-gl-js/issues/429)) and ([#1384](https://github.com/maplibre/maplibre-gl-js/issues/1384))
- Add types for `workerOptions` and `_options` in `geojson_source.ts`
- Add fullscreenstart, fullscreenend events to FullscreenControl ([#2128](https://github.com/maplibre/maplibre-gl-js/issues/2128)
- Throttle the image request queue while the map is moving to improve performance ([#2097](https://github.com/maplibre/maplibre-gl-js/issues/2097)
- Add support for multiple `sprite` declarations in one style file ([#1805](https://github.com/maplibre/maplibre-gl-js/pull/1805))
- Extract sprite image on demand to reduce memory usage and improve performance by reducing the number of getImageData calls ([#1809](https://github.com/maplibre/maplibre-gl-js/pull/1809))
- `QueryRenderedFeaturesOptions` type added to both of the params in queryRenderedFeatures in map.ts ([#1900](https://github.com/maplibre/maplibre-gl-js/issues/1900))
- NavigationControlOptions is now optional when creating an instance of NavigationControl ([#1754](https://github.com/maplibre/maplibre-gl-js/issues/1754))
- Listen to webglcontextcreationerror event and give detailed debug info when it fails ([#1715](https://github.com/maplibre/maplibre-gl-js/pull/1715))
- Make sure `cooperativeGestures` overlay is always "on top" (z-index) of map features ([#1753](https://github.com/maplibre/maplibre-gl-js/pull/1753))
- Use `willReadFrequently` hint to optimize 2D canvas usage and remove warnings ([#1808](https://github.com/maplibre/maplibre-gl-js/pull/1808))
- Speed up the cross tile symbol index in certain circumstances ([#1755](https://github.com/maplibre/maplibre-gl-js/pull/1755))
- Improve rendering speed in scenes with many colliding symbolic icons and labels ([#1757](https://github.com/maplibre/maplibre-gl-js/pull/1757))
- Make request for ImageSource cancelable ([#1802](https://github.com/maplibre/maplibre-gl-js/pull/1802))
- Throttle the image request queue while the map is moving to improve performance ([#2097](https://github.com/maplibre/maplibre-gl-js/pull/2097))
- Return a promise from `once` method to allow easier usage of async/await in this case ([#1690](https://github.com/maplibre/maplibre-gl-js/pull/1690))
- Add pseudo (CSS) fullscreen as a fallback for iPhones ([#1678](https://github.com/maplibre/maplibre-gl-js/pull/1678))
- Add `updateData` to `GeoJSONSource` which allows for partial data updates ([#1605](https://github.com/maplibre/maplibre-gl-js/pull/1605))
- Add a RenderPool to render tiles onto textures for 3D ([#1671](https://github.com/maplibre/maplibre-gl-js/pull/1671))
- Add map.getCameraTargetElevation() ([#1558](https://github.com/maplibre/maplibre-gl-js/pull/1558))
- Add `freezeElevation` to `AnimationOptions` to allow smooth camera movement in 3D ([#1514](https://github.com/maplibre/maplibre-gl-js/pull/1514), [#1492](https://github.com/maplibre/maplibre-gl-js/issues/1492))
- Add map.setStyle's transformStyle option ([#1632](https://github.com/maplibre/maplibre-gl-js/pull/1632))

## Potentially breaking changes

Most of these changes will not affect your code but read carefully through the list to asses if a migration is needed.

- ⚠️ Cancel unloaded tile request on zooming in across multiple zooms. Previously these requests were not cancelled. ([#2377](https://github.com/maplibre/maplibre-gl-js/pull/2377))
- ⚠️ Resize map when container element is resized. The "resize"-related events now has different data associated with it ([#2157](https://github.com/maplibre/maplibre-gl-js/pull/2157), [#2551](https://github.com/maplibre/maplibre-gl-js/issues/2551)). Previously the originalEvent field was the reason of this change, for example it could be a `resize` event from the browser. Now it is `ResizeObserverEntry`, see more [here](https://developer.mozilla.org/en-US/docs/web/api/resizeobserverentry).
- ⚠️ Improve rendering of areas below sea level, and remove elevationOffset workaround ([#1578](https://github.com/maplibre/maplibre-gl-js/pull/1578))
- ⚠️ Remove support for `hsl` css color in a format that does not comply with the CSS Color specification. Colors defined in `hsl(110, 0.7, 0.055)` format will no longer work, instead it is recommended to use the format with percentages `hsl(110, 70%, 5.5%)`. ([#2376](https://github.com/maplibre/maplibre-gl-js/pull/2376))
- ⚠️ Move terrain object from style.terrain to map.terrain ([#1628](https://github.com/maplibre/maplibre-gl-js/pull/1628))
- ⚠️ Remove deprecated `mapboxgl-` css classes (use `maplibregl-` instead) ([#1575](https://github.com/maplibre/maplibre-gl-js/pull/1575))
- ⚠️ Full transition from WebGL1 to WebGL2 ([browser support](https://caniuse.com/?search=webgl2)) ([#2512](https://github.com/maplibre/maplibre-gl-js/pull/2512), [#1891](https://github.com/maplibre/maplibre-gl-js/pull/1891))
- ⚠️ `LngLat.toBounds()` is replaced by a static method `LngLatBounds.fromLngLat()` ([#2188](https://github.com/maplibre/maplibre-gl-js/pull/2188))
- ⚠️ Make geojson data source a required field to align with the docs ([#1396](https://github.com/maplibre/maplibre-gl-js/issue/1396))
- ⚠️ Improve control initial loading performance by forcing fadeDuration to 0 till first idle event ([#2447](https://github.com/maplibre/maplibre-gl-js/pull/2447))
- ⚠️ Remove "mapbox-gl-supported" package from API. If needed, please reference it directly instead of going through MapLibre. ([#2451](https://github.com/maplibre/maplibre-gl-js/pull/2451))
- ⚠️ Improve control performance by restricting worker count to a max of 1 except for Safari browser. ([#2354](https://github.com/maplibre/maplibre-gl-js/pull/2354))

## Bug fixes

- Fix of incorrect dash in diagonal lines with a vector source at some zoom levels. ([#2479](https://github.com/maplibre/maplibre-gl-js/pull/2479))
- Fix event.isSourceLoaded to reflect the state of source loading for sourcedata event ([#2543](https://github.com/maplibre/maplibre-gl-js/pull/2543))
- Fix overlapping of 3D building parts when 3D Terrain is activated ([#2513](https://github.com/maplibre/maplibre-gl-js/issues/2513))
- Show 3D buildings located below sea level when 3D Terrain is activated ([#2544](https://github.com/maplibre/maplibre-gl-js/issues/2544))
- Fix `LngLatBounds.extend()` to correctly handle `{ lng: number, lat: number }` coordinates. ([#2425](https://github.com/maplibre/maplibre-gl-js/pull/2425))
- Fix the accuracy-circle in the geolocate control from randomly resizing. ([#2450](https://github.com/maplibre/maplibre-gl-js/pull/2450))
- Fix the type of the `features` property on `MapLayerMouseEvent` and `MapLayerTouchEvent` to be `MapGeoJSONFeature[]` in lieu of `GeoJSON.Feature[]` ([#2244](https://github.com/maplibre/maplibre-gl-js/pull/2244))
- Fix GeolocateControl error if removed quickly ([#2391](https://github.com/maplibre/maplibre-gl-js/pull/2391))
- Fix issue unloading sprite sheet when using `setStyle(style, {diff:true})` ([#2146](https://github.com/maplibre/maplibre-gl-js/pull/2146))
- Fix wrap coords in `getTerrain` when `fitBounds` across the AM ([#2155](https://github.com/maplibre/maplibre-gl-js/pull/2155))
- Fix LngLat `toArray` method return type to [number,number] ([#2233](https://github.com/maplibre/maplibre-gl-js/issues/2233))
- Fix handling of text-offset with symbol-placement: line ([#2170](https://github.com/maplibre/maplibre-gl-js/issues/2170) and [#2171](https://github.com/maplibre/maplibre-gl-js/issues/2171))
- Fix geolocate control permissions failure on IOS16 web view with fallback to `window.navigator.geolocation` ([#2359](https://github.com/maplibre/maplibre-gl-js/pull/2359))
- Prevent unnecessary reload of raster sources when RTL Text Plugin loads ([#2380](https://github.com/maplibre/maplibre-gl-js/issues/2380))
- Fix Handle AddProtocol callback function returning an HTMLImageElement ([#](https://github.com/maplibre/maplibre-gl-js/pull/2393)2393](https://github.com/maplibre/maplibre-gl-js/pull/2393))
- Fix raster tiles being retained when raster-fade-duration is 0 ([#2445](https://github.com/maplibre/maplibre-gl-js/issues/2445), [#2501](https://github.com/maplibre/maplibre-gl-js/issues/2501))
- Fix the worker been terminated on setting new style ([#2123](https://github.com/maplibre/maplibre-gl-js/pull/2123))
- Change how meta key is detected for cooperative gestures
- Fix the worker been terminated on setting new style ([#2123](https://github.com/maplibre/maplibre-gl-js/pull/2123))
- Fix issue [#1024](https://github.com/maplibre/maplibre-gl-js/pull/1024) - Zoom center not under cursor when terrain is on
- Fix errors when running style-spec bin scripts and added missing help. Removed unnecessary script 'gl-style-composite'. ([#1971](https://github.com/maplibre/maplibre-gl-js/pull/1971))
- Fix the `slice` expression type ([#1886](https://github.com/maplibre/maplibre-gl-js/issues/1886))
- Remove dependency on `@rollup/plugin-json`, which was in conflict with `rollup-plugin-import-assert`
- Remove dependency on `@mapbox/gazetteer` which caused some build warnings ([#1757](https://github.com/maplibre/maplibre-gl-js/pull/1757) [#1898](https://github.com/maplibre/maplibre-gl-js/pull/1898))
- Fix `getElevation()` causing uncaught error ([#1650](https://github.com/maplibre/maplibre-gl-js/issues/1650)).
- Fix headless benchmark execution especially on VM ([#1732](https://github.com/maplibre/maplibre-gl-js/pull/1732))
- fix issue [#860](https://github.com/maplibre/maplibre-gl-js/issues/860) fill-pattern with pixelRatio > 1 is now switched correctly at runtime. ([#1765](https://github.com/maplibre/maplibre-gl-js/pull/1765))
- Fix the exception that would be thrown on `map.setStyle` when it is passed with transformStyle option and map is initialized without an initial style. ([#1824](https://github.com/maplibre/maplibre-gl-js/pull/1824))
- Fix the behavior of the compass button on touch devices. ([#1852](https://github.com/maplibre/maplibre-gl-js/pull/1852))
- Fix `GeoJSONSource` appearing to never finish loading when calling its `setData` method immediately after adding it to a `Map` due to it not firing a `metadata` `data` event ([#1693](https://github.com/maplibre/maplibre-gl-js/issues/1693))
- Fix the gap between terrain elevated tiles ([#1602](https://github.com/maplibre/maplibre-gl-js/issues/1602))
- Fix showTileBoundaries to show the first vector source [#1395](https://github.com/maplibre/maplibre-gl-js/pull/1395)
- Fix `match` expression type ([#1631](https://github.com/maplibre/maplibre-gl-js/pull/1631))
- Fix for blurry raster tiles due to raster tiles requests stuck in image queue. ([#2511](https://github.com/maplibre/maplibre-gl-js/pull/2511))

## 3.0.0-pre.9

### 🐞 Bug fixes

- Fixes issue with ResizeObserver firing an initial 'resize' event (since 3.0.0-pre.5) ([#2551](https://github.com/maplibre/maplibre-gl-js/issues/2551))

## 3.0.0-pre.8

### ✨ Features and improvements

- Add `transformCameraUpdate` callback to `Map` options ([#2535](https://github.com/maplibre/maplibre-gl-js/pull/2535))

### 🐞 Bug fixes

- Revise previous fix ([#2445](https://github.com/maplibre/maplibre-gl-js/issues/2445)) for raster tiles being retained when raster-fade-duration is 0 ([#2501](https://github.com/maplibre/maplibre-gl-js/issues/2501))

## 3.0.0-pre.7

### ✨ Features and improvements

- ⚠️ Breaking - Remove WebGL1 support. Move to WebGL2 ([#2512](https://github.com/maplibre/maplibre-gl-js/pull/2512))
- Bump KDBush and supercluster ([#2522](https://github.com/maplibre/maplibre-gl-js/pull/2522))

## 3.0.0-pre.6

### ✨ Features and improvements

- ⚠️ Breaking - Improve control performance by restricting worker count to a max of 1 except safari browser. ([#2354](https://github.com/maplibre/maplibre-gl-js/pull/2354))
- Improve performance by using HTMLImageElement to download raster source images when refreshExpiredTiles tiles is false ([#2126](https://github.com/maplibre/maplibre-gl-js/pull/2126))
- ⚠️ Breaking - Improve control initial loading performance by forcing fadeDuration to 0 till first idle event ([#2447](https://github.com/maplibre/maplibre-gl-js/pull/2447))
- ⚠️ Breaking - Remove "mapbox-gl-supported" package from API. If needed, please reference it directly instead of going through MapLibre. ([#2451](https://github.com/maplibre/maplibre-gl-js/pull/2451))
- Set fetchPriority for HTMLImageElement to help improve raster heavy scenarios ([#2459](https://github.com/maplibre/maplibre-gl-js/pull/2459))
- Reduce rendering calls on initial load. No reason to try rendering before style is loaded. ([#2464](https://github.com/maplibre/maplibre-gl-js/pull/2464))
- Lazy load default style properties on demand to improve loading performance and reduce memory usage. ([#2476](https://github.com/maplibre/maplibre-gl-js/pull/2476))
- Conditional WebGL2 support ([#1891](https://github.com/maplibre/maplibre-gl-js/pull/1891)

### 🐞 Bug fixes

- Fix `LngLatBounds.extend()` to correctly handle `{ lng: number, lat: number }` coordinates. ([#2425](https://github.com/maplibre/maplibre-gl-js/pull/2425))
- Fix the accuracy-circle in the geolocate control from randomly resizing. ([#2450](https://github.com/maplibre/maplibre-gl-js/pull/2450))

## 3.0.0-pre.5

### ✨ Features and improvements

- Add queryTerrainElevation allows getting terrain elevation in meters at specific point ([#2264](https://github.com/maplibre/maplibre-gl-js/pull/2264))
- Improve performance by sending style layers to worker thread before processing it on main thread to allow parallel processing ([#2131](https://github.com/maplibre/maplibre-gl-js/pull/2131))
- ⚠️ Breaking - Resize map when container element is resized. The resize related events now has different data associated with it ([#2157](https://github.com/maplibre/maplibre-gl-js/pull/2157)). Previously the originalEvent field was the reason of this change, for example it could be a `resize` event from the browser. Now it is `ResizeObserverEntry`, see more [here](https://developer.mozilla.org/en-US/docs/web/api/resizeobserverentry).
- Add Map.getImage() to retrieve previously-loaded images. ([#2168](https://github.com/maplibre/maplibre-gl-js/pull/2168))
- Add method to enable/disable cooperative gestures
- ⚠️ Breaking - `LngLat.toBounds()` is replaced by a static method `LngLatBounds.fromLngLat()` ([#2188](https://github.com/maplibre/maplibre-gl-js/pull/2188))
- Update CONTRIBUTING.md with details on setting up on M1 mac ([#2196](https://github.com/maplibre/maplibre-gl-js/pull/2196))
- Update default type of originalEvent in MapLibreEvent to be `unknown` ([#2243](https://github.com/maplibre/maplibre-gl-js/pull/2243))
- Improve performance when forcing full symbol placement by short circuiting pause checks ([#2241](https://github.com/maplibre/maplibre-gl-js/pull/2241))
- Adding a `warnonce` when terrain and hillshade source are the same ([#2298](https://github.com/maplibre/maplibre-gl-js/pull/2298))
- Remove a deprecation warning by removing an empty texture that is no longer being used in the codebase ([#2299](https://github.com/maplibre/maplibre-gl-js/pull/2299))
- Improve initial loading performance by lazy serializing layers only when needed. ([#2306](https://github.com/maplibre/maplibre-gl-js/pull/2306))
- ⚠️ Breaking - Cancel unloaded tile request on zooming in across multiple zoom. Previously these requests were not cancelled. ([#2377](https://github.com/maplibre/maplibre-gl-js/pull/2377))
- Add validateStyle MapOption to allow disabling style validation for faster performance in production environment. ([#2390](https://github.com/maplibre/maplibre-gl-js/pull/2390))
- ⚠️ Breaking - Remove support for `hsl` css color in a format that does not comply with the CSS Color specification. Colors defined in `hsl(110, 0.7, 0.055)` format will no longer work, instead it is recommended to use the format with percentages `hsl(110, 70%, 5.5%)`. ([#2376](https://github.com/maplibre/maplibre-gl-js/pull/2376))

### 🐞 Bug fixes

- Fix the type of the `features` property on `MapLayerMouseEvent` and `MapLayerTouchEvent` to be `MapGeoJSONFeature[]` in lieu of `GeoJSON.Feature[]` ([#2244](https://github.com/maplibre/maplibre-gl-js/pull/2244))
- Fix GeolocateControl error if removed quickly ([#2391](https://github.com/maplibre/maplibre-gl-js/pull/2391))
- Fix issue unloading sprite sheet when using `setStyle(style, {diff:true})` ([#2146](https://github.com/maplibre/maplibre-gl-js/pull/2146))
- Fix wrap coords in `getTerrain` when `fitBounds` across the AM ([#2155](https://github.com/maplibre/maplibre-gl-js/pull/2155))
- Fix LngLat `toArray` method return type to [number,number] ([#2233](https://github.com/maplibre/maplibre-gl-js/issues/2233))
- Fix handling of text-offset with symbol-placement: line ([#2170](https://github.com/maplibre/maplibre-gl-js/issues/2170) and [#2171](https://github.com/maplibre/maplibre-gl-js/issues/2171))
- Fix geolocate control permissions failure on IOS16 web view with fallback to `window.navigator.geolocation` ([#2359](https://github.com/maplibre/maplibre-gl-js/pull/2359))
- Prevent unnecessary reload of raster sources when RTL Text Plugin loads ([#2380](https://github.com/maplibre/maplibre-gl-js/issues/2380))
- Fix Handle AddProtocol callback function returning an HTMLImageElement ([#](https://github.com/maplibre/maplibre-gl-js/pull/2393)2393](https://github.com/maplibre/maplibre-gl-js/pull/2393))
- Fix raster tiles being retained when raster-fade-duration is 0 ([#2445](https://github.com/maplibre/maplibre-gl-js/issues/2445))

## 3.0.0-pre.4

### ✨ Features and improvements

- Add `setiClusterOptions` to update cluster properties of the added sources: fixing these issues ([#429](https://github.com/maplibre/maplibre-gl-js/issues/429)) and ([#1384](https://github.com/maplibre/maplibre-gl-js/issues/1384))
- Add types for `workerOptions` and `_options` in `geojson_source.ts`
- Add fullscreenstart, fullscreenend events to FullscreenControl ([#2128](https://github.com/maplibre/maplibre-gl-js/issues/2128)
- Throttle the image request queue while the map is moving to improve performance ([#2097](https://github.com/maplibre/maplibre-gl-js/issues/2097)

### 🐞 Bug fixes

- Fix the worker been terminated on setting new style ([#2123](https://github.com/maplibre/maplibre-gl-js/pull/2123))
- Change how meta key is detected for cooperative gestures
- Fix the worker been terminated on setting new style ([#2123](https://github.com/maplibre/maplibre-gl-js/pull/2123))

## 3.0.0-pre.3

### ✨ Features and improvements

- Add support for multiple `sprite` declarations in one style file ([#1805](https://github.com/maplibre/maplibre-gl-js/pull/1805))
- Extract sprite image on demand to reduce memory usage and improve performance by reducing number of getImageData calls ([#1809](https://github.com/maplibre/maplibre-gl-js/pull/1809))

### 🐞 Bug fixes

- Fix issue [#1024](https://github.com/maplibre/maplibre-gl-js/pull/1024) - Zoom center not under cursor when terrain is on
- Fix errors when running style-spec bin scripts and added missing help. Removed unnecessary script 'gl-style-composite'. ([#1971](https://github.com/maplibre/maplibre-gl-js/pull/1971))
- Fix the `slice` expression type ([#1886](https://github.com/maplibre/maplibre-gl-js/issues/1886))

## 3.0.0-pre.2

### ✨ Features and improvements

- `QueryRenderedFeaturesOptions` type added to both of the params in queryRenderedFeatures in map.ts ([#1900](https://github.com/maplibre/maplibre-gl-js/issues/1900))
- NavigationControlOptions is now optional when creating an instance of NavigationControl ([#1754](https://github.com/maplibre/maplibre-gl-js/issues/1754))
- Listen to webglcontextcreationerror event and give detailed debug info when it fails ([#1715](https://github.com/maplibre/maplibre-gl-js/pull/1715))
- Make sure `cooperativeGestures` overlay is always "on top" (z-index) of map features ([#1753](https://github.com/maplibre/maplibre-gl-js/pull/1753))
- Use `willReadFrequently` hint to optimize 2D canvas usage and remove warnings ([#1808](https://github.com/maplibre/maplibre-gl-js/pull/1808))
- Speed up the cross tile symbol index in certain circumstances ([#1755](https://github.com/maplibre/maplibre-gl-js/pull/1755))
- Improve rendering speed in scenes with many colliding symbolic icons and labels ([#1757](https://github.com/maplibre/maplibre-gl-js/pull/1757))
- Make request for ImageSource cancelable ([#1802](https://github.com/maplibre/maplibre-gl-js/pull/1802))
- Throttle the image request queue while the map is moving to improve performance ([#2097](https://github.com/maplibre/maplibre-gl-js/pull/2097))

### 🐞 Bug fixes

- Remove dependency on `@rollup/plugin-json`, which was in conflict with `rollup-plugin-import-assert`
- Remove dependency on `@mapbox/gazetteer` which caused some build warnings ([#1757](https://github.com/maplibre/maplibre-gl-js/pull/1757) [#1898](https://github.com/maplibre/maplibre-gl-js/pull/1898))
- Fix `getElevation()` causing uncaught error ([#1650](https://github.com/maplibre/maplibre-gl-js/issues/1650)).
- Fix headless benchmark execution especially on VM ([#1732](https://github.com/maplibre/maplibre-gl-js/pull/1732))
- fix issue [#860](https://github.com/maplibre/maplibre-gl-js/issues/860) fill-pattern with pixelRatio > 1 is now switched correctly at runtime. ([#1765](https://github.com/maplibre/maplibre-gl-js/pull/1765))
- Fix the exception that would be thrown on `map.setStyle` when it is passed with transformStyle option and map is initialized without an initial style. ([#1824](https://github.com/maplibre/maplibre-gl-js/pull/1824))
- Fix the behavior of the compass button on touch devices.

## 3.0.0-pre.1

### ✨ Features and improvements

- Return a promise from `once` method to allow easier usage of async/await in this case ([#1690](https://github.com/maplibre/maplibre-gl-js/pull/1690))
- Add pseudo (CSS) fullscreen as a fallback for iPhones ([#1678](https://github.com/maplibre/maplibre-gl-js/pull/1678))
- Add `updateData` to `GeoJSONSource` which allows for partial data updates ([#1605](https://github.com/maplibre/maplibre-gl-js/pull/1605))

### 🐞 Bug fixes

- Fix `GeoJSONSource` appearing to never finish loading when calling its `setData` method immediately after adding it to a `Map` due to it not firing a `metadata` `data` event ([#1693](https://github.com/maplibre/maplibre-gl-js/issues/1693))
- Fix the gap between terrain elevated tiles ([#1602](https://github.com/maplibre/maplibre-gl-js/issues/1602))

## 3.0.0-pre.0

### ✨ Features and improvements

- Add a RenderPool to render tiles onto textures for 3D ([#1671](https://github.com/maplibre/maplibre-gl-js/pull/1671))
- Add map.getCameraTargetElevation() ([#1558](https://github.com/maplibre/maplibre-gl-js/pull/1558))
- Add `freezeElevation` to `AnimationOptions` to allow smooth camera movement in 3D ([#1514](https://github.com/maplibre/maplibre-gl-js/pull/1514), [#1492](https://github.com/maplibre/maplibre-gl-js/issues/1492))
- ⚠️ Breaking - Remove deprecated `mapboxgl-` css classes ([#1575](https://github.com/maplibre/maplibre-gl-js/pull/1575))
- Add map.setStyle's transformStyle option ([#1632](https://github.com/maplibre/maplibre-gl-js/pull/1632))
- ⚠️ Breaking - Improve rendering of areas below sea level, and remove elevationOffset workaround ([#1578](https://github.com/maplibre/maplibre-gl-js/pull/1578))
- ⚠️ Breaking - Move terrain object from style.terrain to map.terrain ([#1628](https://github.com/maplibre/maplibre-gl-js/pull/1628))

### 🐞 Bug fixes

- ⚠️ Breaking - Make geojson data source a required field to align with the docs ([#1396](https://github.com/maplibre/maplibre-gl-js/issue/1396))
- Fix showTileBoundaries to show the first vector source [#1395](https://github.com/maplibre/maplibre-gl-js/pull/1395)
- Fix `match` expression type ([#1631](https://github.com/maplibre/maplibre-gl-js/pull/1631))

## 2.4.0

### ✨ Features and improvements

- Added calculateCameraOptionsFromTo to camera ([#1427](https://github.com/maplibre/maplibre-gl-js/pull/1427))
- Improve expression types ([#1510](https://github.com/maplibre/maplibre-gl-js/pull/1510))
- Improve performance for primitive size selection ([#1508](https://github.com/maplibre/maplibre-gl-js/pull/1508))
- Upgrade target from ES2017 to ES2019 ([#1499](https://github.com/maplibre/maplibre-gl-js/pull/1499))
- Improve error handling ([#1485](https://github.com/maplibre/maplibre-gl-js/pull/1485))
- Removed `_interpolationType` unused field ([#264](https://github.com/maplibre/maplibre-gl-js/issues/264))

### 🐞 Bug fixes

- Fix attribution not being displayed for terrain ([#1516](https://github.com/maplibre/maplibre-gl-js/pull/1516))
- No triggering of contextmenu after rotate, pitch, etc. also on Windows ([#1537](https://github.com/maplibre/maplibre-gl-js/pull/1537))

## 2.3.1-pre.2

### ✨ Features and improvements

- Improve expression types ([#1510](https://github.com/maplibre/maplibre-gl-js/pull/1510))
- Improve performance for primitive size selection ([#1508](https://github.com/maplibre/maplibre-gl-js/pull/1508))
- Upgrade target from ES2017 to ES2019 ([#1499](https://github.com/maplibre/maplibre-gl-js/pull/1499))

## 2.3.1-pre.1

### ✨ Features and improvements

- Improve error handling ([#1485](https://github.com/maplibre/maplibre-gl-js/pull/1485))

## 2.3.0

### ✨ Features and improvements

- Re-enable method to get library version. Either with `import {version} from 'maplibre-gl'`, or on a Map instance as `map.version`.

## 2.2.1

### 🐞 Bug fixes

- Fix types generation and make sure they run as part of the CI ([#1462](https://github.com/maplibre/maplibre-gl-js/issues/1462), [#1465](https://github.com/maplibre/maplibre-gl-js/pull/1465))

## 2.2.0

Everything from the four previous pre-releases:

### ✨ Features and improvements

- Update `icon-padding` symbol layout property to support asymmetric padding ([#1289](https://github.com/maplibre/maplibre-gl-js/pull/1289))
- Added `cooperativeGestures` option when instantiating map to prevent inadvertent scrolling/panning when navigating a page where map is embedded inline ([#234](https://github.com/maplibre/maplibre-gl-js/issues/234))
- Improve filter specification typings ([#1390](https://github.com/maplibre/maplibre-gl-js/pull/1390))
- Add 3D terrain capabilities ([#165](https://github.com/maplibre/maplibre-gl-js/pull/165), [#1022](https://github.com/maplibre/maplibre-gl-js/pull/1022))
- Cancel pending GeoJSON requests when `GeoJSONSource.setData()` is called instead of waiting for any pending request to complete before issuing the request for the new URL ([#1102](https://github.com/maplibre/maplibre-gl-js/pull/1102))

### 🐞 Bug fixes

- Fix compact attribution style when using global CSS that sets `box-sizing: border-box;` ([#1250](https://github.com/maplibre/maplibre-gl-js/pull/1250))
- Handle maxBounds which cross the meridian at longitude ±180° ([#1298](https://github.com/maplibre/maplibre-gl-js/pull/1298), [#1299](https://github.com/maplibre/maplibre-gl-js/pull/1299))
- Hide arrow displayed in default `summary` styles on the attribution control ([#1258](https://github.com/maplibre/maplibre-gl-js/pull/1258))
- Fix memory usage in terrain 3D ([#1291](https://github.com/maplibre/maplibre-gl-js/issues/1291), [#1302](https://github.com/maplibre/maplibre-gl-js/pull/1302))
- Fix disappearence of closest tiles when 3D terrain is enabled ([#1241](https://github.com/maplibre/maplibre-gl-js/issues/1241), [#1300](https://github.com/maplibre/maplibre-gl-js/pull/1300))

## 2.2.0-pre.4

### ✨ Features and improvements

- Update `icon-padding` symbol layout property to support asymmetric padding ([#1289](https://github.com/maplibre/maplibre-gl-js/pull/1289))
- Added `cooperativeGestures` option when instantiating map to prevent inadvertent scrolling/panning when navigating a page where map is embedded inline ([#234](https://github.com/maplibre/maplibre-gl-js/issues/234))
- Improve filter specification typings ([#1390](https://github.com/maplibre/maplibre-gl-js/pull/1390))

### 🐞 Bug fixes

- Fix compact attribution style when using global CSS that sets `box-sizing: border-box;` ([#1250](https://github.com/maplibre/maplibre-gl-js/pull/1250))

## 2.2.0-pre.3

### 🐞 Bug fixes

- Handle maxBounds which cross the meridian at longitude ±180° ([#1298](https://github.com/maplibre/maplibre-gl-js/issues/1298), [#1299](https://github.com/maplibre/maplibre-gl-js/pull/1299))
- Hide arrow displayed in default `summary` styles on the attribution control ([#1258](https://github.com/maplibre/maplibre-gl-js/pull/1258))
- Fix memory usage in terrain 3D ([#1291](https://github.com/maplibre/maplibre-gl-js/issues/1291), [#1302](https://github.com/maplibre/maplibre-gl-js/pull/1302))
- Fix disappearence of closest tiles when 3D terrain is enabled ([#1241](https://github.com/maplibre/maplibre-gl-js/issues/1241), [#1300](https://github.com/maplibre/maplibre-gl-js/pull/1300))

## 2.2.0-pre.2

### ✨ Features and improvements

- Add 3D terrain capabilities ([#165](https://github.com/maplibre/maplibre-gl-js/pull/165), [#1022](https://github.com/maplibre/maplibre-gl-js/pull/1022))

## 2.2.0-pre.1

### ✨ Features and improvements

- Cancel pending GeoJSON requests when `GeoJSONSource.setData()` is called instead of waiting for any pending request to complete before issuing the request for the new URL ([#1102](https://github.com/maplibre/maplibre-gl-js/pull/1102))

## 2.1.9

### 🐞 Bug fixes

- Add back typescript typings to dependencies instead of devDependencies ([#1178](https://github.com/maplibre/maplibre-gl-js/pull/1178))

## 2.1.8

### ✨ Features and improvements

- Changed logic for showing the MapLibre logo. The MapLibre logo is now shown by setting the map option 'maplibreLogo' to true or by adding it to a map with addControl. TileJSON no longer controls if the logo is shown. ([#786](https://github.com/maplibre/maplibre-gl-js/pull/786))

### 🐞 Bug fixes

- Fix missing `touchmove` in `MapTouchEvent["type"]` ([#1131](https://github.com/maplibre/maplibre-gl-js/pull/1131))
- Type CustomLayerInterface renderingMode, onRemove, onAdd, and prerender optional ([#1122](https://github.com/maplibre/maplibre-gl-js/pull/1122))

## 2.1.8-pre.3

### 🐞 Bug fixes

- Use correct location for mouse events of line layer with line-offset ([#1108](https://github.com/maplibre/maplibre-gl-js/issues/1108)).
- Change `GeoJSONFeature.properties` type from `{}` to `{ [name: string]: any; }` ([#1115](https://github.com/maplibre/maplibre-gl-js/pull/1115)).
- Fix `error TS2503: Cannot find namespace 'GeoJSON'` ([#1096](https://github.com/maplibre/maplibre-gl-js/issues/1096)).

## 2.1.8-pre.2

### ✨ Features and improvements

- Removal of the unminified production build target, so `npm run build-prod` will be the main build command going forward.

### 🐞 Bug fixes

- Dispose source resources on map style removal, it also fixes `cannot read properties of undefined (reading 'sourceCaches')` error ([#1099](https://github.com/maplibre/maplibre-gl-js/pull/1099)).
- Add MapGeoJSONFeature type as replacement for MapboxGeoJSONFeature. MapGeoJSONFeature type extends GeoJSONFeature type with layer, source, sourceLayer, and state properties ([#1104](https://github.com/maplibre/maplibre-gl-js/pull/1104)).
- Fix automatic refreshing of expired raster tiles ([#1106](https://github.com/maplibre/maplibre-gl-js/pull/1106))
- Fix precision loss in some matrix calculations ([#1105](https://github.com/maplibre/maplibre-gl-js/pull/1105))

## 2.1.8-pre.1

### ✨ Features and improvements

- Add option `viewport-glyph` to `text-rotation-alignment` which places glyphs along a linestring and rotates them to the x-axis of the viewport ([#716](https://github.com/maplibre/maplibre-gl-js/pull/716)).

### 🐞 Bug fixes

- Change `GeoJSONFeature.id` type from `number | string | void` to `number | string | undefined` ([#1093](https://github.com/maplibre/maplibre-gl-js/pull/1093))
- Add FeatureIdentifier type to define feature parameter in setFeatureState, removeFeatureState, and getFeatureState methods. Change FeatureIdentifier.id from `id: string | number;` to `id?: string | number | undefined;` ([#1095](https://github.com/maplibre/maplibre-gl-js/pull/1095))
- Change map.on, map.off, and map.once type parameter from "type: MapEvent" to "type: MapEvent | string" ([#1094](https://github.com/maplibre/maplibre-gl-js/pull/1094))

## 2.1.7

### 🐞 Bug fixes

- Add adjustment for glyph rendering, CJK fonts are mainly affected ([#1002](https://github.com/maplibre/maplibre-gl-js/issues/1002)).
- Improve typings to fix Angular strict mode failure ([#790](https://github.com/maplibre/maplibre-gl-js/issues/790), [#970](https://github.com/maplibre/maplibre-gl-js/issues/970), [#934](https://github.com/maplibre/maplibre-gl-js/issues/934))
- Fix `SourceCache.loaded()` always returning `true` following a load error ([#1025](https://github.com/maplibre/maplibre-gl-js/issues/1025))
- Added back csp and dev builds to npm package ([#1042](https://github.com/maplibre/maplibre-gl-js/issues/1042))

## 2.1.6

### 🐞 Bug fixes

- Publish `dist/package.json` ([#998](https://github.com/maplibre/maplibre-gl-js/pull/998)).

## 2.1.6-pre.1

### 🐞 Bug fixes

- Publish `dist/package.json` ([#998](https://github.com/maplibre/maplibre-gl-js/pull/998)).

## 2.1.5

### 🐞 Bug fixes

- Publish empty `postinstall.js` file. Follow-up on ([#990](https://github.com/maplibre/maplibre-gl-js/issues/990)), ([#991](https://github.com/maplibre/maplibre-gl-js/pull/991)), ([#992](https://github.com/maplibre/maplibre-gl-js/pull/992)).

## 2.1.5-pre.1

### 🐞 Bug fixes

- Publish empty `postinstall.js` file. Follow-up on ([#990](https://github.com/maplibre/maplibre-gl-js/pull/990)), ([#991](https://github.com/maplibre/maplibre-gl-js/pull/991)), ([#992](https://github.com/maplibre/maplibre-gl-js/pull/992)).

## 2.1.4

### 🐞 Bug fixes

- Fix missing `postinstall.js` file in npm publish. Follow-up on ([#990](https://github.com/maplibre/maplibre-gl-js/issues/990)), ([#991](https://github.com/maplibre/maplibre-gl-js/pull/991)).

## 2.1.3

### 🐞 Bug fixes

- Fix postinstall `ts-node` error on non-dev installs ([#900](https://github.com/maplibre/maplibre-gl-js/pull/900))

## 2.1.2

### Features and improvements

- Default compact attribution to be open by default to comply with OpenSteetMap Attribution Guidelines ([#795](https://github.com/maplibre/maplibre-gl-js/pull/795))
- Export `Source` classes (`GeoJSONSource` etc.) declarations. ([#801](https://github.com/maplibre/maplibre-gl-js/issues/801))
- Make `AJAXError` public so error HTTP responses can be handled differently from other errors.

### 🐞 Bug fixes

- Fix compact attribution button showing when attribution is blank ([#795](https://github.com/maplibre/maplibre-gl-js/pull/795))
- Fix error mismatched image size for CJK characters ([#718](https://github.com/maplibre/maplibre-gl-js/issues/718))
- Fire `dataabort` and `sourcedataabort` events when a tile request is aborted ([#794](https://github.com/maplibre/maplibre-gl-js/issues/794))
- Fix NextJs `performance` undefined ([#768](https://github.com/maplibre/maplibre-gl-js/issues/768))

## 2.1.1

### 🐞 Bug fixes

- Fix stale tiles being shown when calling VectorTileSource#setTiles while the map is moving.

## 2.1.0

### ✨ Features and improvements

- Add `icon-overlap` and `text-overlap` symbol layout properties [#347](https://github.com/maplibre/maplibre-gl-js/pull/347)
- Deprecate `icon-allow-overlap` and `text-allow-overlap` symbol layout properties. `icon-overlap` and `text-overlap` are their replacements.
- Remove node package chalk from devDependencies ([#789](https://github.com/maplibre/maplibre-gl-js/pull/789)).
- Allow setting a custom pixel ratio by adding a `MapOptions#pixelRatio` property and a `Map#setPixelRatio` method. Since a high `devicePixelRatio` value can lead to performance and display problems, it is done at your own risk. ([#769](https://github.com/maplibre/maplibre-gl-js/issues/769))

## 2.0.5

### 🐞 Bug fixes

- Remove list of node versions allowed to install the package.

## 2.0.4

### 🐞 Bug fixes

- Missing package.json file in version 2.0.3 dist in npm ([#811](https://github.com/maplibre/maplibre-gl-js/issues/811)) - this causes webpack to fail

## 2.0.3

### Features and improvements

- Remove node package chalk from devDependencies ([#789](https://github.com/maplibre/maplibre-gl-js/pull/789)).
- Remove vector-tile module declaration and revert to using point from [@mapbox/point-geometry](https://github.com/mapbox/point-geometry] ([#788](https://github.com/maplibre/maplibre-gl-js/issues/788), [#800](https://github.com/maplibre/maplibre-gl-js/pull/800))
- Moved development environment to use NodeJs 16 ([#781](https://github.com/maplibre/maplibre-gl-js/pull/781), [#806](https://github.com/maplibre/maplibre-gl-js/pull/806))

### 🐞 Bug fixes

- Fix max cluster zoom in geojson source ([#61](https://github.com/maplibre/maplibre-gl-js/issues/61))

## 2.0.2

### 🐞 Bug fixes

- Fix typescript generated file ([#776](https://github.com/maplibre/maplibre-gl-js/issues/776)).

## 2.0.1

### 🐞 Bug fixes

- Fix documentation of `addProtocol` and `removeProtocol`.

## 2.0.0

### Features and improvements

- Migrated the production code to typescript
- ** Breaking Change ** removed `version` from the public API
- ** Breaking Change ** stopped supporting IE (internet explorer)
- ** Breaking Change ** stopped supporting Chrome 49-65. Chrome 66+ required. For Chrome 49-65 support use version 1.15.2.
- ** Breaking Change ** removed all code related to `accessToken` and Mapbox specific urls starting with `mapbox://`. Telemetry and tracking code was removed.
- ** Breaking Change ** removed `baseApiUrl` as it was used only for Mapbox related urls
- ** Breaking Change ** typescript typings have changed:
  - `Style` => `StyleSpecification`
  - `AnyLayer` => `LayerSpecification`
  - `AnySourceData` => `SourceSpecification`
  - `MapboxEvent` => `MapLibreEvent`
  - `MapboxOptions` => `MapOptions`
  - `MapBoxZoomEvent` => `MapLibreZoomEvent`
  - `*SourceRaw` + `*SourceOptions` => `*SourceSpecification`
  - `*Source` (source implementation definition) were removed
  - `*Layer` => `*LayerSpecification`
  - `*Paint` => `*LayerSpecification['paint']`
  - `*Layout` => `*LayerSpecification['layout']`
  - `MapboxGeoJSONFeature` => `GeoJSONFeature`
- Added `redraw` function to map ([#206](https://github.com/maplibre/maplibre-gl-js/issues/206))
- Improve attribution controls accessibility. See [#359](https://github.com/maplibre/maplibre-gl-js/issues/359)
- Allow maxPitch value up to 85, use values greater than 60 at your own risk ([#574](https://github.com/maplibre/maplibre-gl-js/pull/574))
- `getImage` uses createImageBitmap when supported ([#650](https://github.com/maplibre/maplibre-gl-js/pull/650))

### 🐞 Bug fixes

- Fix warning due to strict comparison of SDF property in image sprite ([#303](https://github.com/maplibre/maplibre-gl-js/issues/303))
- Fix tile placeholder replacement to allow for placeholders to be in a URL more than once. ([#348](https://github.com/maplibre/maplibre-gl-js/pull/348))
- Fix type check for non dom environment. ([#334](https://github.com/maplibre/maplibre-gl-js/issues/334))
- Fix precision problem in patterns when overzoomed in OpenGL ES devices.
- Fix padding-top of the popup to improve readability of popup text ([#354](https://github.com/maplibre/maplibre-gl-js/pull/354)).
- Fix GeoJSONSource#loaded sometimes returning true while there are still pending loads ([#669](https://github.com/maplibre/maplibre-gl-js/issues/669))
- Fix MapDataEvent#isSourceLoaded being true in GeoJSONSource "dataloading" event handlers ([#694](https://github.com/maplibre/maplibre-gl-js/issues/694))
- Fix events being fired after Map#remove has been called when the WebGL context is lost and restored ([#726](https://github.com/maplibre/maplibre-gl-js/issues/726))
- Fix nested expressions types definition [#757](https://github.com/maplibre/maplibre-gl-js/pull/757)

## 1.15.2

### 🐞 Bug fixes

- Fix breaking changes introduced in v1.15.0 by adoption dual naming scheme for CSS class names

## 1.15.1

### 🐞 Bug fixes

- Add void return for some method declaration to match TS strict mode ([#194](https://github.com/maplibre/maplibre-gl-js/pull/194))
- Fix css leftovers ([#83](https://github.com/maplibre/maplibre-gl-js/issues/83))

## 1.15.0

### Features and improvements

- ** Breaking Change: ** Rename css classes ([#83](https://github.com/maplibre/maplibre-gl-js/issues/83))
- Added custom protocol support to allow overriding ajax calls ([#29](https://github.com/maplibre/maplibre-gl-js/issues/29))
- Added setTransformRequest to map ([#159](https://github.com/maplibre/maplibre-gl-js/pull/159))
- Publish @maplibre/maplibre-gl-style-spec v14.0.0 on NPM ([#149](https://github.com/maplibre/maplibre-gl-js/pull/149))
- Replace link to mapbox on LogoControl by link to maplibre ([#151](https://github.com/maplibre/maplibre-gl-js/pull/151))
- Migrate style spec files from mapbox to maplibre ([#147](https://github.com/maplibre/maplibre-gl-js/pull/147))
- Publish the MapLibre style spec in NPM ([#140](https://github.com/maplibre/maplibre-gl-js/pull/140))
- Replace mapboxgl with maplibregl in JSDocs inline examples ([#134](https://github.com/maplibre/maplibre-gl-js/pull/134))
- Bring in typescript definitions file ([#24](https://github.com/maplibre/maplibre-gl-js/issues/24))
- Update example links to https://maplibre.org/maplibre-gl-js-docs/ ([#131](https://github.com/maplibre/maplibre-gl-js/pull/131))
- Improve performance of layers with constant `*-sort-key` ([#78](https://github.com/maplibre/maplibre-gl-js/pull/78))

### 🐞 Bug fixes

- Prevented attribution button from submitting form ([#178](https://github.com/maplibre/maplibre-gl-js/issues/178))

## 1.14.0

### Features and improvements

- Rebranded to MapLibre
- New logo

### 🐞 Bug fixes

- Rename SVGs mapboxgl-ctrl-\*.svg to maplibregl ([#85](https://github.com/maplibre/maplibre-gl-js/pull/85))
- fix ImageSource not working in FF/Safari ([#87](https://github.com/maplibre/maplibre-gl-js/pull/87))
- Update HTML debug files to use MapLibre in titles ([#84](https://github.com/maplibre/maplibre-gl-js/pull/84))
- fix CI checksize job to use maplibre name ([#86](https://github.com/maplibre/maplibre-gl-js/pull/86))
- Move output files from mapbox._ to maplibre._ ([#75](https://github.com/maplibre/maplibre-gl-js/pull/75))
- Remove mapbox specifics and branding from .github ([#64](https://github.com/maplibre/maplibre-gl-js/pull/64))
- Fix a bug where mapbox-gl-js is no longer licensed as open source, but we owe immeasurable gratitude to Mapbox for releasing all their initial code to the community under BSD-3 license.

## 1.13.0

### ✨ Features and improvements

- Improve accessibility by fixing issues reported by WCAG 2.1. [#9991](https://github.com/mapbox/mapbox-gl-js/pull/9991)
- Improve accessibility when opening a popup by immediately focusing on the content. [#9774](https://github.com/mapbox/mapbox-gl-js/pull/9774) (h/t [@watofundefined](https://github.com/watofundefined)))
- Improve rendering performance of symbols with `symbol-sort-key`. [#9751](https://github.com/mapbox/mapbox-gl-js/pull/9751) (h/t [@osvodef](https://github.com/osvodef)))
- Add `Marker` `clickTolerance` option. [#9640](https://github.com/mapbox/mapbox-gl-js/pull/9640) (h/t [@ChristopherChudzicki](https://github.com/ChristopherChudzicki)))
- Add `Map` `hasControl` method. [#10035](https://github.com/mapbox/mapbox-gl-js/pull/10035)
- Add `Popup` `setOffset` method. [#9946](https://github.com/mapbox/mapbox-gl-js/pull/9946) (h/t [@jutaz](https://github.com/jutaz)))
- Add `KeyboardHandler` `disableRotation` and `enableRotation` methods. [#10072](https://github.com/mapbox/mapbox-gl-js/pull/10072) (h/t [@jmbott](https://github.com/jmbott)))

### 🐞 Bug fixes

- Fix a bug where `queryRenderedFeatures` didn't properly expose the paint values if they were data-driven. [#10074](https://github.com/mapbox/mapbox-gl-js/pull/10074) (h/t [@osvodef](https://github.com/osvodef)))
- Fix a bug where attribution didn't update when layer visibility changed during zooming. [#9943](https://github.com/mapbox/mapbox-gl-js/pull/9943)
- Fix a bug where hash control conflicted with external history manipulation (e.g. in single-page apps). [#9960](https://github.com/mapbox/mapbox-gl-js/pull/9960) (h/t [@raegen](https://github.com/raegen)))
- Fix a bug where `fitBounds` had an unexpected result with non-zero bearing and uneven padding. [#9821](https://github.com/mapbox/mapbox-gl-js/pull/9821) (h/t [@allison-strandberg](https://github.com/allison-strandberg)))
- Fix HTTP support when running GL JS against [Mapbox Atlas](https://www.mapbox.com/atlas). [#10090](https://github.com/mapbox/mapbox-gl-js/pull/10090)
- Fix a bug where the `within` expression didn't work in `querySourceFeatures`. [#9933](https://github.com/mapbox/mapbox-gl-js/pull/9933)
- Fix a bug where `Popup` content HTML element was removed on `setDOMContent`. [#10036](https://github.com/mapbox/mapbox-gl-js/pull/10036)
- Fix a compatibility bug when `icon-image` is used as a legacy categorical function. [#10060](https://github.com/mapbox/mapbox-gl-js/pull/10060)
- Reduce rapid memory growth in Safari by ensuring `Image` dataURI's are released. [#10118](https://github.com/mapbox/mapbox-gl-js/pull/10118)

### ⚠️ Note on IE11

We intend to remove support for Internet Explorer 11 in a future release of GL JS later this year.

## 1.12.0

### ✨ Features and improvements

- Add methods for changing a vector tile source dynamically (e.g. `setTiles`, `setUrl`). [#8048](https://github.com/mapbox/mapbox-gl-js/pull/8048) (h/t [@stepankuzmin](https://github.com/stepankuzmin))
- Add a `filter` option for GeoJSON sources to filter out features prior to processing (e.g. before clustering). [#9864](https://github.com/mapbox/mapbox-gl-js/pull/9864)
- Vastly increase precision of `line-gradient` for long lines. [#9694](https://github.com/mapbox/mapbox-gl-js/pull/9694)
- Improve `raster-dem` sources to properly support the `maxzoom` option and overzooming. [#9789](https://github.com/mapbox/mapbox-gl-js/pull/9789) (h/t [@brendan-ward](@brendanhttps://github.com/ward))

### 🐞 Bug fixes

- Fix a bug where bearing snap interfered with `easeTo` and `flyTo` animations, freezing the map. [#9884](https://github.com/mapbox/mapbox-gl-js/pull/9884) (h/t [@andycalder](https://github.com/andycalder))
- Fix a bug where a fallback image was not used if it was added via `addImage`. [#9911](https://github.com/mapbox/mapbox-gl-js/pull/9911) (h/t [@francois2metz](https://github.com/francois2metz))
- Fix a bug where `promoteId` option failed for fill extrusions with defined feature ids. [#9863](https://github.com/mapbox/mapbox-gl-js/pull/9863)

### 🛠️ Workflow

- Renamed the default development branch from `master` to `main`.

## 1.11.1

### 🐞 Bug fixes

- Fix a bug that caused `map.loaded()` to incorrectly return `false` after a click event. ([#9825](https://github.com/mapbox/mapbox-gl-js/pull/9825))

## 1.11.0

### ✨ Features and improvements

- Add an option to scale the default `Marker` icon.([#9414](https://github.com/mapbox/mapbox-gl-js/pull/9414)) (h/t [@adrianababakanian](https://github.com/adrianababakanian))
- Improving the shader compilation speed by manually getting the run-time attributes and uniforms.([#9497](https://github.com/mapbox/mapbox-gl-js/pull/9497))
- Added `clusterMinPoints` option for clustered GeoJSON sources that defines the minimum number of points to form a cluster.([#9748](https://github.com/mapbox/mapbox-gl-js/pull/9748))

### 🐞 Bug fixes

- Fix a bug where map got stuck in a DragRotate interaction if it's mouseup occurred outside of the browser window or iframe.([#9512](https://github.com/mapbox/mapbox-gl-js/pull/9512))
- Fix potential visual regression for `*-pattern` properties on AMD graphics card vendor.([#9681](https://github.com/mapbox/mapbox-gl-js/pull/9681))
- Fix zooming with a double tap on iOS Safari 13.([#9757](https://github.com/mapbox/mapbox-gl-js/pull/9757))
- Removed a misleading `geometry exceeds allowed extent` warning when using Mapbox Streets vector tiles.([#9753](https://github.com/mapbox/mapbox-gl-js/pull/9753))
- Fix reference error when requiring the browser bundle in Node. ([#9749](https://github.com/mapbox/mapbox-gl-js/pull/9749))

## 1.10.2

### 🐞 Bug fixes

- Fix zooming with a double tap in iOS Safari 13.([#9757](https://github.com/mapbox/mapbox-gl-js/pull/9757))

## 1.10.1

### 🐞 Bug fixes

- Fix markers interrupting touch gestures ([#9675](https://github.com/mapbox/mapbox-gl-js/issues/9675), fixed by [#9683](https://github.com/mapbox/mapbox-gl-js/pull/9683))
- Fix bug where `map.isMoving()` returned true while map was not moving ([#9647](https://github.com/mapbox/mapbox-gl-js/issues/9647), fixed by [#9679](https://github.com/mapbox/mapbox-gl-js/pull/9679))
- Fix regression that prevented `touchmove` events from firing during gestures ([#9676](https://github.com/mapbox/mapbox-gl-js/issues/9676), fixed by [#9685](https://github.com/mapbox/mapbox-gl-js/pull/9685))
- Fix `image` expression evaluation which was broken under certain conditions ([#9630](https://github.com/mapbox/mapbox-gl-js/issues/9630), fixed by [#9685](https://github.com/mapbox/mapbox-gl-js/pull/9668))
- Fix nested `within` expressions in filters not evaluating correctly ([#9605](https://github.com/mapbox/mapbox-gl-js/issues/9605), fixed by [#9611](https://github.com/mapbox/mapbox-gl-js/pull/9611))
- Fix potential `undefined` paint variable in `StyleLayer` ([#9688](https://github.com/mapbox/mapbox-gl-js/pull/9688)) (h/t [mannnick24](https://github.com/mannnick24))

## 1.10.0

### ✨ Features

- Add `mapboxgl.prewarm()` and `mapboxgl.clearPrewarmedResources()` methods to allow developers to optimize load times for their maps ([#9391](https://github.com/mapbox/mapbox-gl-js/pull/9391))
- Add `index-of` and `slice` expressions to search arrays and strings for the first occurrence of a specified value and return a section of the original array or string ([#9450](https://github.com/mapbox/mapbox-gl-js/pull/9450)) (h/t [lbutler](https://github.com/lbutler))
- Correctly set RTL text plugin status if the plugin URL could not be loaded. This allows developers to add retry logic on network errors when loading the plugin ([#9489](https://github.com/mapbox/mapbox-gl-js/pull/9489))

### 🍏 Gestures

This release significantly refactors and improves gesture handling on desktop and mobile. Three new touch gestures have been added: `two-finger swipe` to adjust pitch, `two-finger double tap` to zoom out, and `tap then drag` to adjust zoom with one finger ([#9365](https://github.com/mapbox/mapbox-gl-js/pull/9365)). In addition, this release brings the following changes and bug fixes:

- It's now possible to interact with multiple maps on the same page at the same time ([#9365](https://github.com/mapbox/mapbox-gl-js/pull/9365))
- Fix map jump when releasing one finger after pinch zoom ([#9136](https://github.com/mapbox/mapbox-gl-js/issues/9136))
- Stop mousedown and touchstart from interrupting `easeTo` animations when interaction handlers are disabled ([#8725](https://github.com/mapbox/mapbox-gl-js/issues/8725))
- Stop mouse wheel from interrupting animations when `map.scrollZoom` is disabled ([#9230](https://github.com/mapbox/mapbox-gl-js/issues/9230))
- A camera change can no longer be prevented by disabling the interaction handler within the camera change event. Selectively prevent camera changes by listening to the `mousedown` or `touchstart` map event and calling [.preventDefault()](https://docs.mapbox.com/mapbox-gl-js/api/#mapmouseevent#preventdefault) ([#9365](https://github.com/mapbox/mapbox-gl-js/pull/9365))
- Undocumented properties on the camera change events fired by the doubleClickZoom handler have been removed ([#9365](https://github.com/mapbox/mapbox-gl-js/pull/9365))

### 🐞 Improvements and bug fixes

- Line labels now have improved collision detection, with greater precision in placement, reduced memory footprint, better placement under pitched camera orientations ([#9219](https://github.com/mapbox/mapbox-gl-js/pull/9219))
- Fix `GlyphManager` continually re-requesting missing glyph ranges ([#8027](https://github.com/mapbox/mapbox-gl-js/issues/8027), fixed by [#9375](https://github.com/mapbox/mapbox-gl-js/pull/9375)) (h/t [oterral](https://github.com/oterral))
- Avoid throwing errors when calling certain popup methods before the popup element is created ([#9433](https://github.com/mapbox/mapbox-gl-js/pull/9433))
- Fix a bug where fill-extrusion features with colinear points were not returned by `map.queryRenderedFeatures(...)` ([#9454](https://github.com/mapbox/mapbox-gl-js/pull/9454))
- Fix a bug where using feature state on a large input could cause a stack overflow error ([#9463](https://github.com/mapbox/mapbox-gl-js/pull/9463))
- Fix exception when using `background-pattern` with data driven expressions ([#9518](https://github.com/mapbox/mapbox-gl-js/issues/9518), fixed by [#9520](https://github.com/mapbox/mapbox-gl-js/pull/9520))
- Fix a bug where UI popups were potentially leaking event listeners ([#9498](https://github.com/mapbox/mapbox-gl-js/pull/9498)) (h/t [mbell697](https://github.com/mbell697))
- Fix a bug where the `within` expression would return inconsistent values for points on tile boundaries ([#9411](https://github.com/mapbox/mapbox-gl-js/issues/9411), [#9428](https://github.com/mapbox/mapbox-gl-js/pull/9428))
- Fix a bug where the `within` expression would incorrectly evaluate geometries that cross the antimeridian ([#9440](https://github.com/mapbox/mapbox-gl-js/pull/9440))
- Fix possible undefined exception on paint variable of style layer ([#9437](https://github.com/mapbox/mapbox-gl-js/pull/9437)) (h/t [mannnick24](https://github.com/mannnick24))
- Upgrade minimist to ^1.2.5 to get fix for security issue [CVE-2020-7598](https://cve.mitre.org/cgi-bin/cvename.cgi?name=CVE-2020-7598) upstream ([#9425](https://github.com/mapbox/mapbox-gl-js/issues/9431), fixed by [#9425](https://github.com/mapbox/mapbox-gl-js/pull/9425)) (h/t [watson](https://github.com/watson))

## 1.9.1

### 🐞 Bug fixes

- Fix a bug [#9477](https://github.com/mapbox/mapbox-gl-js/issues/9477) in `Map#fitBounds(..)` wherein the `padding` passed to options would get applied twice.
- Fix rendering bug [#9479](https://github.com/mapbox/mapbox-gl-js/issues/9479) caused when data-driven `*-pattern` properties reference images added with `Map#addImage(..)`.
- Fix a bug [#9468](https://github.com/mapbox/mapbox-gl-js/issues/9468) in which an exception would get thrown when updating symbol layer paint property using `setPaintProperty`.

## 1.9.0

With this release, we're adding [a new changelog policy](./CONTRIBUTING.md#changelog-conventions) to our contribution guidelines.

This release also fixes several long-standing bugs and unintentional rendering behavior with `line-pattern`. The fixes come with a visual change to how patterns added with `line-pattern` scale. Previously, patterns that became larger than the line would be clipped, sometimes distorting the pattern, particularly on mobile and retina devices. Now the pattern will be scaled to fit under all circumstances. [#9266](https://github.com/mapbox/mapbox-gl-js/pull/9266) showcases examples of the visual differences. For more information and to provide feedback on this change, see [#9394](https://github.com/mapbox/mapbox-gl-js/pull/9394).

### ✨ Features

- Add `within` expression for testing whether an evaluated feature lies within a given GeoJSON object ([#9352](https://github.com/mapbox/mapbox-gl-js/pull/9352)). - We are aware of an edge case in which points with wrapped coordinates (e.g. longitude -185) are not evaluated properly. See ([#9442](https://github.com/mapbox/mapbox-gl-js/issues/9442)) for more information. - An example of the `within` expression:<br>
  `"icon-opacity": ["case", ["==", ["within", "some-polygon"], true], 1,
["==", ["within", "some-polygon"], false], 0]`
- Map API functions such as `easeTo` and `flyTo` now support `padding: PaddingOptions` which lets developers shift a map's center of perspective when building floating sidebars ([#8638](https://github.com/mapbox/mapbox-gl-js/pull/8638))

### 🍏 Improvements

- Results from `queryRenderedFeatures` now have evaluated property values rather than raw expressions ([#9198](https://github.com/mapbox/mapbox-gl-js/pull/9198))
- Improve scaling of patterns used in `line-pattern` on all device resolutions and pixel ratios ([#9266](https://github.com/mapbox/mapbox-gl-js/pull/9266))
- Slightly improve GPU memory footprint ([#9377](https://github.com/mapbox/mapbox-gl-js/pull/9377))
- `LngLatBounds.extend` is more flexible because it now accepts objects with `lat` and `lon` properties as well as arrays of coordinates ([#9293](https://github.com/mapbox/mapbox-gl-js/pull/9293))
- Reduce bundle size and improve visual quality of `showTileBoundaries` debug text ([#9267](https://github.com/mapbox/mapbox-gl-js/pull/9267))

### 🐞 Bug fixes

- Correctly adjust patterns added with `addImage(id, image, pixelRatio)` by the asset pixel ratio, not the device pixel ratio ([#9372](https://github.com/mapbox/mapbox-gl-js/pull/9372))
- Allow needle argument to `in` expression to be false ([#9295](https://github.com/mapbox/mapbox-gl-js/pull/9295))
- Fix exception thrown when trying to set `feature-state` for a layer that has been removed, fixes [#8634](https://github.com/mapbox/mapbox-gl-js/issues/8634) ([#9305](https://github.com/mapbox/mapbox-gl-js/pull/9305))
- Fix a bug where maps were not displaying inside elements with `dir=rtl` ([#9332](https://github.com/mapbox/mapbox-gl-js/pull/9332))
- Fix a rendering error for very old versions of Chrome (ca. 2016) where text would appear much bigger than intended ([#9349](https://github.com/mapbox/mapbox-gl-js/pull/9349))
- Prevent exception resulting from `line-dash-array` of empty length ([#9385](https://github.com/mapbox/mapbox-gl-js/pull/9385))
- Fix a bug where `icon-image` expression that evaluates to an empty string (`''`) produced a warning ([#9380](https://github.com/mapbox/mapbox-gl-js/pull/9380))
- Fix a bug where certain `popup` methods threw errors when accessing the container element before it was created, fixes [#9429](https://github.com/mapbox/mapbox-gl-js/issues/9429)([#9433](https://github.com/mapbox/mapbox-gl-js/pull/9433))

## 1.8.1

- Fixed a bug where all labels showed up on a diagonal line on Windows when using an integrated Intel GPU from the Haswell generation ([#9327](https://github.com/mapbox/mapbox-gl-js/issues/9327), fixed by reverting [#9229](https://github.com/mapbox/mapbox-gl-js/pull/9229))

## 1.8.0

### ✨ Features and improvements

- Reduce size of line atlas by removing unused channels ([#9232](https://github.com/mapbox/mapbox-gl-js/pull/9232))
- Prevent empty buffers from being created for debug data when unused ([#9237](https://github.com/mapbox/mapbox-gl-js/pull/9237))
- Add space between distance and unit in scale control ([#9276](https://github.com/mapbox/mapbox-gl-js/pull/9276)) (h/t [gely](https://api.github.com/users/gely)) and ([#9284](https://github.com/mapbox/mapbox-gl-js/pull/9284)) (h/t [pakastin](https://api.github.com/users/pakastin))
- Add a `showAccuracyCircle` option to GeolocateControl that shows the accuracy of the user's location as a transparent circle. Mapbox GL JS will show this circle by default. ([#9253](https://github.com/mapbox/mapbox-gl-js/pull/9253)) (h/t [Meekohi](https://api.github.com/users/Meekohi))
- Implemented a new tile coverage algorithm to enable level-of-detail support in a future release ([#8975](https://github.com/mapbox/mapbox-gl-js/pull/8975))

### 🐞 Bug fixes

- `line-dasharray` is now ignored correctly when `line-pattern` is set ([#9189](https://github.com/mapbox/mapbox-gl-js/pull/9189))
- Fix line distances breaking gradient across tile boundaries ([#9220](https://github.com/mapbox/mapbox-gl-js/pull/9220))
- Fix a bug where lines with duplicate endpoints could disappear at zoom 18+ ([#9218](https://github.com/mapbox/mapbox-gl-js/pull/9218))
- Fix a bug where Ctrl-click to drag rotate the map was disabled if the Alt, Cmd or Windows key is also pressed ([#9203](https://github.com/mapbox/mapbox-gl-js/pull/9203))
- Pass errors to `getClusterExpansionZoom`, `getClusterChildren`, and `getClusterLeaves` callbacks ([#9251](https://github.com/mapbox/mapbox-gl-js/pull/9251))
- Fix a rendering performance regression ([#9261](https://github.com/mapbox/mapbox-gl-js/pull/9261))
- Fix visual artifact for `line-dasharray` ([#9246](https://github.com/mapbox/mapbox-gl-js/pull/9246))
- Fixed a bug in the GeolocateControl which resulted in an error when `trackUserLocation` was `false` and the control was removed before the Geolocation API had returned a location ([#9291](https://github.com/mapbox/mapbox-gl-js/pull/9291))
- Fix `promoteId` for line layers ([#9210](https://github.com/mapbox/mapbox-gl-js/pull/9210))
- Improve accuracy of distance calculations ([#9202](https://github.com/mapbox/mapbox-gl-js/pull/9202)) (h/t [Meekohi](https://api.github.com/users/Meekohi))

## 1.7.0

### ✨ Features

- Add `promoteId` option to use a feature property as ID for feature state ([#8987](https://github.com/mapbox/mapbox-gl-js/pull/8987))
- Add a new constructor option to `mapboxgl.Popup`, `closeOnMove`, that closes the popup when the map's position changes ([#9163](https://github.com/mapbox/mapbox-gl-js/pull/9163))
- Allow creating a map without a style (an empty one will be created automatically) (h/t [@stepankuzmin](https://github.com/stepankuzmin)) ([#8924](https://github.com/mapbox/mapbox-gl-js/pull/8924))
- `map.once()` now allows specifying a layer id as a third parameter making it consistent with `map.on()` ([#8875](https://github.com/mapbox/mapbox-gl-js/pull/8875))

### 🍏 Improvements

- Improve performance of raster layers on large screens ([#9050](https://github.com/mapbox/mapbox-gl-js/pull/9050))
- Improve performance for hillshade and raster layers by implementing a progressive enhancement that utilizes `ImageBitmap` and `OffscreenCanvas` ([#8845](https://github.com/mapbox/mapbox-gl-js/pull/8845))
- Improve performance for raster tile rendering by using the stencil buffer ([#9012](https://github.com/mapbox/mapbox-gl-js/pull/9012))
- Update `symbol-avoid-edges` documentation to acknowledge the existence of global collision detection ([#9157](https://github.com/mapbox/mapbox-gl-js/pull/9157))
- Remove reference to `in` function which has been replaced by the `in` expression ([#9102](https://github.com/mapbox/mapbox-gl-js/pull/9102))

### 🐞 Bug Fixes

- Change the type of tile id key to string to prevent hash collisions ([#8979](https://github.com/mapbox/mapbox-gl-js/pull/8979))
- Prevent changing bearing via URL hash when rotation is disabled ([#9156](https://github.com/mapbox/mapbox-gl-js/pull/9156))
- Fix URL hash with no bearing causing map to fail to load ([#9170](https://github.com/mapbox/mapbox-gl-js/pull/9170))
- Fix bug in `GeolocateControl` where multiple instances of the control on one page may result in the user location not being updated ([#9092](https://github.com/mapbox/mapbox-gl-js/pull/9092))
- Fix query `fill-extrusions` made from polygons with coincident points and polygons with less than four points ([#9138](https://github.com/mapbox/mapbox-gl-js/pull/9138))
- Fix bug where `symbol-sort-key` was not used for collisions that crossed tile boundaries ([#9054](https://github.com/mapbox/mapbox-gl-js/pull/9054))
- Fix bug in `DragRotateHandler._onMouseUp` getting stuck in drag/rotate ([#9137](https://github.com/mapbox/mapbox-gl-js/pull/9137))
- Fix "Click on Compass" on some mobile devices (add `clickTolerance` to `DragRotateHandler`) ([#9015](https://github.com/mapbox/mapbox-gl-js/pull/9015)) (h/t [Yanonix](https://github.com/Yanonix))

## 1.6.1

### 🐞 Bug Fixes

- Fix style validation error messages not being displayed ([#9073](https://github.com/mapbox/mapbox-gl-js/pull/9073))
- Fix deferred loading of rtl-text-plugin not working for labels created from GeoJSON sources ([#9091](https://github.com/mapbox/mapbox-gl-js/pull/9091))
- Fix RTL text not being rendered with the rtl-text-plugin on pages that don't allow `script-src: blob:` in their CSP.([#9122](https://github.com/mapbox/mapbox-gl-js/pull/9122))

## 1.6.0

### ✨ Features

- Add ability to insert images into text labels using an `image` expression within a `format` expression: `"text-field": ["format", "Some text", ["image", "my-image"], "some more text"]` ([#8904](https://github.com/mapbox/mapbox-gl-js/pull/8904))
- Add support for stretchable images (aka nine-part or nine-patch images). Stretchable images can be used with `icon-text-fit` to draw resized images with unstretched corners and borders. ([#8997](https://github.com/mapbox/mapbox-gl-js/pull/8997))
- Add `in` expression. It can check if a value is in an array (`["in", value, array]`) or a substring is in a string (`["in", substring, string]`) ([#8876](https://github.com/mapbox/mapbox-gl-js/pull/8876))
- Add `minPitch` and `maxPitch` map options ([#8834](https://github.com/mapbox/mapbox-gl-js/pull/8834))
- Add `rotation`, `rotationAlignment` and `pitchAlignment` options to markers ([#8836](https://github.com/mapbox/mapbox-gl-js/pull/8836)) (h/t [@dburnsii](https://github.com/dburnsii))
- Add methods to Popup to manipulate container class names ([#8759](https://github.com/mapbox/mapbox-gl-js/pull/8759)) (h/t [Ashot-KR](https://github.com/Ashot-KR))
- Add configurable inertia settings for panning (h/t [@aMoniker](https://github.com/aMoniker))) ([#8887](https://github.com/mapbox/mapbox-gl-js/pull/8887))
- Add ability to localize UI controls ([#8095](https://github.com/mapbox/mapbox-gl-js/pull/8095)) (h/t [@dmytro-gokun](https://github.com/dmytro-gokun))
- Add LatLngBounds.contains() method ([#7512](https://github.com/mapbox/mapbox-gl-js/issues/7512), fixed by [#8200](https://github.com/mapbox/mapbox-gl-js/pull/8200))
- Add option to load rtl-text-plugin lazily ([#8865](https://github.com/mapbox/mapbox-gl-js/pull/8865))
- Add `essential` parameter to AnimationOptions that can override `prefers-reduced-motion: reduce` ([#8743](https://github.com/mapbox/mapbox-gl-js/issues/8743), fixed by [#8883](https://github.com/mapbox/mapbox-gl-js/pull/8883))

### 🍏 Improvements

- Allow rendering full world smaller than 512px. To restore the previous limit call `map.setMinZoom(0)` ([#9028](https://github.com/mapbox/mapbox-gl-js/pull/9028))
- Add an es modules build for mapbox-gl-style-spec in dist/ ([#8247](https://github.com/mapbox/mapbox-gl-js/pull/8247)) (h/t [@ahocevar](https://github.com/ahocevar))
- Add 'image/webp,_/_' accept header to fetch/ajax image requests when webp supported ([#8262](https://github.com/mapbox/mapbox-gl-js/pull/8262))
- Improve documentation for setStyle, getStyle, and isStyleLoaded ([#8807](https://github.com/mapbox/mapbox-gl-js/pull/8807))

### 🐞 Bug Fixes

- Fix map rendering after addImage and removeImage are used to change a used image ([#9016](https://github.com/mapbox/mapbox-gl-js/pull/9016))
- Fix visibility of controls in High Contrast mode in IE ([#8874](https://github.com/mapbox/mapbox-gl-js/pull/8874))
- Fix customizable url hash string in IE 11 ([#8990](https://github.com/mapbox/mapbox-gl-js/pull/8990)) (h/t [pakastin](https://github.com/pakastin))
- Allow expression stops up to zoom 24 instead of 22 ([#8908](https://github.com/mapbox/mapbox-gl-js/pull/8908)) (h/t [nicholas-l](https://github.com/nicholas-l))
- Fix alignment of lines in really overscaled tiles ([#9024](https://github.com/mapbox/mapbox-gl-js/pull/9024))
- Fix `Failed to execute 'shaderSource' on 'WebGLRenderingContext'` errors ([#9017](https://github.com/mapbox/mapbox-gl-js/pull/9017))
- Make expression validation fail on NaN ([#8615](https://github.com/mapbox/mapbox-gl-js/pull/8615))
- Fix setLayerZoomRange bug that caused tiles to be re-requested ([#7865](https://github.com/mapbox/mapbox-gl-js/issues/7865), fixed by [#8854](https://github.com/mapbox/mapbox-gl-js/pull/8854))
- Fix `map.showTileBoundaries` rendering ([#7314](https://github.com/mapbox/mapbox-gl-js/pull/7314))
- Fix using `generateId` in conjunction with `cluster` in a GeoJSONSource ([#8223](https://github.com/mapbox/mapbox-gl-js/issues/8223), fixed by [#8945](https://github.com/mapbox/mapbox-gl-js/pull/8945))
- Fix opening popup on a marker from keyboard ([#6835](https://github.com/mapbox/mapbox-gl-js/pull/6835))
- Fix error thrown when request aborted ([#7614](https://github.com/mapbox/mapbox-gl-js/issues/7614), fixed by [#9021](https://github.com/mapbox/mapbox-gl-js/pull/9021))
- Fix attribution control when repeatedly removing and adding it ([#9052](https://github.com/mapbox/mapbox-gl-js/pull/9052))

## 1.5.1

This patch introduces two workarounds that address longstanding issues related to unbounded memory growth in Safari, including [#8771](https://github.com/mapbox/mapbox-gl-js/issues/8771) and [#4695](https://github.com/mapbox/mapbox-gl-js/issues/4695). We’ve identified two memory leaks in Safari: one in the [CacheStorage](https://developer.mozilla.org/en-US/docs/Web/API/CacheStorage) API, addressed by [#8956](https://github.com/mapbox/mapbox-gl-js/pull/8956), and one in transferring data between web workers through [Transferables](https://developer.mozilla.org/en-US/docs/Web/API/Transferable), addressed by [#9003](https://github.com/mapbox/mapbox-gl-js/pull/9003).

### 🍏 Improvements

- Implement workaround for memory leak in Safari when using the `CacheStorage` API. ([#8856](https://github.com/mapbox/mapbox-gl-js/pull/8956))
- Implement workaround for memory leak in Safari when using `Transferable` objects to transfer `ArrayBuffers` to WebWorkers. If GL-JS detetcts that it is running in Safari, the use of `Transferables` to transfer data to WebWorkers is disabled. ([#9003](https://github.com/mapbox/mapbox-gl-js/pull/9003))
- Improve animation performance when using `map.setData`. ([#8913](https://github.com/mapbox/mapbox-gl-js/pull/8913)) (h/t [msbarry](https://github.com/msbarry))

## 1.5.0

### ✨ Features

- Add disabled icon to GeolocateControl if user denies geolocation permission. [#8871](https://github.com/mapbox/mapbox-gl-js/pull/8871))
- Add `outofmaxbounds` event to GeolocateControl, which is emitted when the user is outside of `map.maxBounds` ([#8756](https://github.com/mapbox/mapbox-gl-js/pull/8756)) (h/t [MoradiDavijani](https://github.com/MoradiDavijani))
- Add `mapboxgl.getRTLTextPluginStatus()` to query the current status of the `rtl-text-plugin` to make it easier to allow clearing the plugin when necessary. (ref. [#7869](https://github.com/mapbox/mapbox-gl-js/issues/7869)) ([#8864](https://github.com/mapbox/mapbox-gl-js/pull/8864))
- Allow `hash` Map option to be set as a string, which sets the map hash in the url to a custom query parameter. ([#8603](https://github.com/mapbox/mapbox-gl-js/pull/8603)) (h/t [SebCorbin](https://github.com/SebCorbin))

### 🍏 Improvements

- Fade symbols faster when zooming out quickly, reducing overlap. ([#8628](https://github.com/mapbox/mapbox-gl-js/pull/8628))
- Reduce memory usage for vector tiles that contain long strings in feature properties. ([#8863](https://github.com/mapbox/mapbox-gl-js/pull/8863))

### 🐞 Bug Fixes

- Fix `text-variable-anchor` not trying multiple placements during collision with icons when `icon-text-fit` is enabled. ([#8803](https://github.com/mapbox/mapbox-gl-js/pull/8803))
- Fix `icon-text-fit` not properly respecting vertical labels. ([#8835](https://github.com/mapbox/mapbox-gl-js/pull/8835))
- Fix opacity interpolation for composition expressions. ([#8818](https://github.com/mapbox/mapbox-gl-js/pull/8818))
- Fix rotate and pitch events being fired at the same time. ([#8872](https://github.com/mapbox/mapbox-gl-js/pull/8872))
- Fix memory leaks that occurred during tile loading and map removal.([#8813](https://github.com/mapbox/mapbox-gl-js/pull/8813) and [#8850](https://github.com/mapbox/mapbox-gl-js/pull/8850))
- Fix web-worker transfer of `ArrayBuffers` in environments where `instanceof ArrayBuffer` fails.(e.g `cypress`) ([#8868](https://github.com/mapbox/mapbox-gl-js/pull/8868))

## 1.4.1

### 🐞 Bug Fixes

- Fix the way that `coalesce` handles the `image` operator so available images are rendered properly ([#8839](https://github.com/mapbox/mapbox-gl-js/pull/8839))
- Do not emit the `styleimagemissing` event for an empty string value ([#8840](https://github.com/mapbox/mapbox-gl-js/pull/8840))
- Fix serialization of `ResolvedImage` type so `*-pattern` properties work properly ([#8833](https://github.com/mapbox/mapbox-gl-js/pull/8833))

## 1.4.0

### ✨ Features

- Add `image` expression operator to determine image availability ([#8684](https://github.com/mapbox/mapbox-gl-js/pull/8684))
- Enable `text-offset` with variable label placement ([#8642](https://github.com/mapbox/mapbox-gl-js/pull/8642))

### 🍏 Improvements

- Faster loading and better look of raster terrain ([#8694](https://github.com/mapbox/mapbox-gl-js/pull/8694))
- Improved code documentation around resizing and {get/set}RenderedWorldCopies and more ([#8748](https://github.com/mapbox/mapbox-gl-js/pull/8748), [#8754](https://github.com/mapbox/mapbox-gl-js/pull/8754))
- Improve single vs. multi-touch zoom & pan interaction ([#7196](https://github.com/mapbox/mapbox-gl-js/issues/7196)) ([#8100](https://github.com/mapbox/mapbox-gl-js/pull/8100))

### 🐞 Bug fixes

- Fix rendering of `collisionBox` when `text-translate` or `icon-translate` is enabled ([#8659](https://github.com/mapbox/mapbox-gl-js/pull/8659))
- Fix `TypeError` when reloading a source and immediately removing the map ([#8711](https://github.com/mapbox/mapbox-gl-js/pull/8711))
- Adding tooltip to the geolocation control button ([#8735](https://github.com/mapbox/mapbox-gl-js/pull/8735)) (h/t [BAByrne](https://github.com/BAByrne))
- Add `originalEvent` property to NavigationControl events ([#8693](https://github.com/mapbox/mapbox-gl-js/pull/8693)) (h/t [stepankuzmin](https://github.com/stepankuzmin))
- Don't cancel follow mode in the GeolocateControl when resizing the map or rotating the screen ([#8736](https://github.com/mapbox/mapbox-gl-js/pull/8736))
- Fix error when calling `Popup#trackPointer` before setting its content or location ([#8757](https://github.com/mapbox/mapbox-gl-js/pull/8757)) (h/t [zxwandrew](https://github.com/zxwandrew))
- Respect newline characters when text-max-width is set to zero ([#8706](https://github.com/mapbox/mapbox-gl-js/pull/8706))
- Update earcut to v2.2.0 to fix polygon tessellation errors ([#8772](https://github.com/mapbox/mapbox-gl-js/pull/8772))
- Fix icon-fit with variable label placement ([#8755](https://github.com/mapbox/mapbox-gl-js/pull/8755))
- Icons stretched with `icon-text-fit` are now sized correctly ([#8741](https://github.com/mapbox/mapbox-gl-js/pull/8741))
- Collision detection for icons with `icon-text-fit` now works correctly ([#8741](https://github.com/mapbox/mapbox-gl-js/pull/8741))

## 1.3.2

- Fix a SecurityError in Firefox >= 69 when accessing the cache [#8780](https://github.com/mapbox/mapbox-gl-js/pull/8780)

## 1.3.1

### 🐞 Bug Fixes

- Fix a race condition that produced an error when a map was removed while reloading a source. [#8711](https://github.com/mapbox/mapbox-gl-js/pull/8711)
- Fix a race condition were `render` event was sometimes not fired after `load` event in IE11. [#8708](https://github.com/mapbox/mapbox-gl-js/pull/8708)

## 1.3.0

### 🍏 Features

- Introduce `text-writing-mode` symbol layer property to allow placing point labels vertically. [#8399](https://github.com/mapbox/mapbox-gl-js/pull/8399)
- Extend variable text placement to work when `text/icon-allow-overlap` is set to `true`. [#8620](https://github.com/mapbox/mapbox-gl-js/pull/8620)
- Allow `text-color` to be used in formatted expressions to be able to draw different parts of a label in different colors. [#8068](https://github.com/mapbox/mapbox-gl-js/pull/8068)

### ✨ Improvements

- Improve tile loading logic to cancel requests more aggressively, improving performance when zooming or panning quickly. [#8633](https://github.com/mapbox/mapbox-gl-js/pull/8633)
- Display outline on control buttons when focused (e.g. with a tab key) for better accessibility. [#8520](https://github.com/mapbox/mapbox-gl-js/pull/8520)
- Improve the shape of line round joins. [#8275](https://github.com/mapbox/mapbox-gl-js/pull/8275)
- Improve performance of processing line layers. [#8303](https://github.com/mapbox/mapbox-gl-js/pull/8303)
- Improve legibility of info displayed with `map.showTileBoundaries = true`. [#8380](https://github.com/mapbox/mapbox-gl-js/pull/8380) (h/t [@andrewharvey](https://github.com/andrewharvey))
- Add `MercatorCoordinate.meterInMercatorCoordinateUnits` method to make it easier to convert from meter units to coordinate values used in custom layers. [#8524](https://github.com/mapbox/mapbox-gl-js/pull/8524) (h/t [@andrewharvey](https://github.com/andrewharvey))
- Improve conversion of legacy filters with duplicate values. [#8542](https://github.com/mapbox/mapbox-gl-js/pull/8542)
- Move out documentation & examples website source to a separate `mapbox-gl-js-docs` repo. [#8582](https://github.com/mapbox/mapbox-gl-js/pull/8582)

### 🐞 Bug Fixes

- Fix a bug where local CJK fonts would switch to server-generated ones in overzoomed tiles. [#8657](https://github.com/mapbox/mapbox-gl-js/pull/8657)
- Fix precision issues in [deck.gl](https://deck.gl)-powered custom layers. [#8502](https://github.com/mapbox/mapbox-gl-js/pull/8502)
- Fix a bug where fill and line layers wouldn't render correctly over fill extrusions when coming from the same source. [#8661](https://github.com/mapbox/mapbox-gl-js/pull/8661)
- Fix map loading for documents loaded from Blob URLs. [#8612](https://github.com/mapbox/mapbox-gl-js/pull/8612)
- Fix classification of relative file:// URLs when in documents loaded from a file URL. [#8612](https://github.com/mapbox/mapbox-gl-js/pull/8612)
- Remove `esm` from package `dependencies` (so that it's not installed on `npm install mapbox-gl`). [#8586](https://github.com/mapbox/mapbox-gl-js/pull/8586) (h/t [@DatGreekChick](https://github.com/DatGreekChick))

## 1.2.1

### 🐞 Bug fixes

- Fix bug in `NavigationControl` compass button that prevented it from rotating with the map ([#8605](https://github.com/mapbox/mapbox-gl-js/pull/8605))

## 1.2.0

### Features and improvements

- Add `*-sort-key` layout property for circle, fill, and line layers, to dictate which features appear above others within a single layer([#8467](https://github.com/mapbox/mapbox-gl-js/pull/8467))
- Add ability to instantiate maps with specific access tokens ([#8364](https://github.com/mapbox/mapbox-gl-js/pull/8364))
- Accommodate `prefers-reduced-motion` settings in browser ([#8494](https://github.com/mapbox/mapbox-gl-js/pull/8494))
- Add Map `visualizePitch` option that tilts the compass as the map pitches ([#8208](https://github.com/mapbox/mapbox-gl-js/issues/8208), fixed by [#8296](https://github.com/mapbox/mapbox-gl-js/pull/8296)) (h/t [pakastin](https://github.com/pakastin))
- Make source options take precedence over TileJSON ([#8232](https://github.com/mapbox/mapbox-gl-js/pull/8232)) (h/t [jingsam](https://github.com/jingsam))
- Make requirements for text offset properties more precise ([#8418](https://github.com/mapbox/mapbox-gl-js/pull/8418))
- Expose `convertFilter` API in the style specification ([#8493](https://github.com/mapbox/mapbox-gl-js/pull/8493)

### Bug fixes

- Fix changes to `text-variable-anchor`, such that previous anchor positions would take precedence only if they are present in the updated array (considered a bug fix, but is technically a breaking change from previous behavior) ([#8473](https://github.com/mapbox/mapbox-gl-js/pull/8473))
- Fix rendering of opaque pass layers over heatmap and fill-extrusion layers ([#8440](https://github.com/mapbox/mapbox-gl-js/pull/8440))
- Fix rendering of extraneous vertical line in vector tiles ([#8477](https://github.com/mapbox/mapbox-gl-js/issues/8477), fixed by [#8479](https://github.com/mapbox/mapbox-gl-js/pull/8479))
- Turn off 'move' event listeners when removing a marker ([#8465](https://github.com/mapbox/mapbox-gl-js/pull/8465))
- Fix class toggling on navigation control for IE ([#8495](https://github.com/mapbox/mapbox-gl-js/pull/8495)) (h/t [@cs09g](https://github.com/cs09g))
- Fix background rotation hovering on geolocate control ([#8367](https://github.com/mapbox/mapbox-gl-js/pull/8367)) (h/t [GuillaumeGomez](https://github.com/GuillaumeGomez))
- Fix error in click events on markers where `startPos` is not defined ([#8462](https://github.com/mapbox/mapbox-gl-js/pull/8462)) (h/t [@msbarry](https://github.com/msbarry))
- Fix malformed urls when using custom `baseAPIURL` of a certain form ([#8466](https://github.com/mapbox/mapbox-gl-js/pull/8466))

## 1.1.1

### 🐞 Bug fixes

- Fix unbounded memory growth caused by failure to cancel requests to the cache ([#8472](https://github.com/mapbox/mapbox-gl-js/pull/8472))
- Fix unbounded memory growth caused by failure to cancel requests in IE ([#8481](https://github.com/mapbox/mapbox-gl-js/issues/8481))
- Fix performance of getting tiles from the cache ([#8489](https://github.com/mapbox/mapbox-gl-js/pull/8449))

## 1.1.0

### ✨ Minor features and improvements

- Improve line rendering performance by using a more compact line attributes layout ([#8306](https://github.com/mapbox/mapbox-gl-js/pull/8306))
- Improve data-driven symbol layers rendering performance ([#8295](https://github.com/mapbox/mapbox-gl-js/pull/8295))
- Add the ability to disable validation during `queryRenderedFeatures` and `querySourceFeatures` calls, as a performance optimization ([#8211](https://github.com/mapbox/mapbox-gl-js/pull/8211)) (h/t [gorshkov-leonid](https://github.com/gorshkov-leonid))
- Improve `setFilter` performance by caching keys in `groupByLayout` routine ([#8122](https://github.com/mapbox/mapbox-gl-js/pull/8122)) (h/t [vallendm](https://github.com/vallendm))
- Improve rendering of symbol layers with `symbol-z-order: viewport-y`, when icons are allowed to overlap but not text ([#8180](https://github.com/mapbox/mapbox-gl-js/pull/8180))
- Prefer breaking lines at a zero width space to allow better break point suggestions for Japanese labels ([#8255](https://github.com/mapbox/mapbox-gl-js/pull/8255))
- Add a `WebGLRenderingContext` argument to `onRemove` function of `CustomLayerInterface`, to allow direct cleanup of related context ([#8156](https://github.com/mapbox/mapbox-gl-js/pull/8156)) (h/t [ogiermaitre](https://github.com/ogiermaitre))
- Allow zoom speed customization by adding `setZoomRate` and `setWheelZoomRate` methods to `ScrollZoomHandler` ([#7863](https://github.com/mapbox/mapbox-gl-js/pull/7863)) (h/t [sf31](https://github.com/sf31))
- Add `trackPointer` method to `Popup` API that continuously repositions the popup to the mouse cursor when the cursor is within the map ([#7786](https://github.com/mapbox/mapbox-gl-js/pull/7786))
- Add `getElement` method to `Popup` to retrieve the popup's HTML element ([#8123](https://github.com/mapbox/mapbox-gl-js/pull/8123)) (h/t [@bravecow](https://github.com/bravecow))
- Add `fill-pattern` example to the documentation ([#8022](https://github.com/mapbox/mapbox-gl-js/pull/8022)) (h/t [@flawyte](https://github.com/flawyte))
- Update script detection for Unicode 12.1 ([#8158](https://github.com/mapbox/mapbox-gl-js/pull/8158))
- Add `nofollow` to Mapbox logo & "Improve this map" links ([#8106](https://github.com/mapbox/mapbox-gl-js/pull/8106)) (h/t [viniciuskneves](https://github.com/viniciuskneves))
- Include source name in invalid GeoJSON error ([#8113](https://github.com/mapbox/mapbox-gl-js/pull/8113)) (h/t [Zirak](https://github.com/Zirak))

### 🐞 Bug fixes

- Fix `updateImage` not working as expected in Chrome ([#8199](https://github.com/mapbox/mapbox-gl-js/pull/8199))
- Fix issues with double-tap zoom on touch devices ([#8086](https://github.com/mapbox/mapbox-gl-js/pull/8086))
- Fix duplication of `movestart` events when zooming ([#8259](https://github.com/mapbox/mapbox-gl-js/pull/8259)) (h/t [@bambielli-flex](https://github.com/bambielli-flex))
- Fix validation of `"format"` expression failing when options are provided ([#8339](https://github.com/mapbox/mapbox-gl-js/pull/8339))
- Fix `setPaintProperty` not working on `line-pattern` property ([#8289](https://github.com/mapbox/mapbox-gl-js/pull/8289))
- Fix the GL context being left in unpredictable states when using custom layers ([#8132](https://github.com/mapbox/mapbox-gl-js/pull/8132))
- Fix unnecessary updates to attribution control string ([#8082](https://github.com/mapbox/mapbox-gl-js/pull/8082)) (h/t [poletani](https://github.com/poletani))
- Fix bugs in `findStopLessThanOrEqualTo` algorithm ([#8134](https://github.com/mapbox/mapbox-gl-js/pull/8134)) (h/t [Mike96Angelo](https://github.com/Mike96Angelo))
- Fix map not displaying properly when inside an element with `text-align: center` ([#8227](https://github.com/mapbox/mapbox-gl-js/pull/8227)) (h/t [mc100s](https://github.com/mc100s))
- Clarify in documentation that `Popup#maxWidth` accepts all `max-width` CSS values ([#8312](https://github.com/mapbox/mapbox-gl-js/pull/8312)) (h/t [viniciuskneves](https://github.com/viniciuskneves))
- Fix location dot shadow not displaying ([#8119](https://github.com/mapbox/mapbox-gl-js/pull/8119)) (h/t [@bravecow](https://github.com/bravecow))
- Fix docs dev dependencies being mistakenly installed as package dependencies ([#8121](https://github.com/mapbox/mapbox-gl-js/pull/8121)) (h/t [@bravecow](https://github.com/bravecow))
- Various typo fixes ([#8230](https://github.com/mapbox/mapbox-gl-js/pull/8230), h/t [@erictheise](https://github.com/erictheise)) ([#8236](https://github.com/mapbox/mapbox-gl-js/pull/8236), h/t [@fredj](https://github.com/fredj))
- Fix geolocate button CSS ([#8367](https://github.com/mapbox/mapbox-gl-js/pull/8367), h/t [GuillaumeGomez](https://github.com/GuillaumeGomez))
- Fix caching for Mapbox tiles ([#8389](https://github.com/mapbox/mapbox-gl-js/pull/8389))

## 1.0.0

### ⚠️ Breaking changes

This release replaces the existing “map views” pricing model in favor of a “map load” model. Learn more in [a recent blog post about these changes](https://blog.mapbox.com/new-pricing-46b7c26166e7).

**By upgrading to this release, you are opting in to the new map loads pricing.**

**Why is this change being made?**

This change allows us to implement a more standardized and predictable method of billing GL JS map usage. You’ll be charged whenever your website or web application loads, not by when users pan and zoom around the map, incentivizing developers to create highly interactive map experiences. The new pricing structure also creates a significantly larger free tier to help developers get started building their applications with Mapbox tools while pay-as-you-go pricing and automatic volume discounts help your application scale with Mapbox. Session billing also aligns invoices with metrics web developers already track and makes it easier to compare usage with other mapping providers.

**What is changing?**

- Add SKU token to Mapbox API requests [#8276](https://github.com/mapbox/mapbox-gl-js/pull/8276)

When (and only when) loading tiles from a Mapbox API with a Mapbox access token set (`mapboxgl.accessToken`), a query parameter named `sku` will be added to all requests for vector, raster and raster-dem tiles. Every map instance uses a unique `sku` value, which is refreshed every 12 hours. The token itself is comprised of a token version (always “1”), a sku ID (always “01”) and a random 10-digit base-62 number. The purpose of the token is to allow for metering of map sessions on the server-side. A session lasts from a new map instantiation until the map is destroyed or 12 hours passes, whichever comes first.

For further information on the pricing changes, you can read our [blog post](https://blog.mapbox.com/new-pricing-46b7c26166e7) and check out our new [pricing page](https://www.mapbox.com/pricing), which has a price calculator. As always, you can also contact our team at [https://support.mapbox.com](https://support.mapbox.com).

## 0.54.1

### Bug fixes

- Fix unbounded memory growth caused by failure to cancel requests in IE ([#8481](https://github.com/mapbox/mapbox-gl-js/issues/8481))

## 0.54.0

### Breaking changes

- Turned `localIdeographFontFamily` map option on by default. This may change how CJK labels are rendered, but dramatically improves performance of CJK maps (because the browser no longer needs to download heavy amounts of font data from the server). Add `localIdeographFontFamily: false` to turn this off. [#8008](https://github.com/mapbox/mapbox-gl-js/pull/8008)
- Added `Popup` `maxWidth` option, set to `"240px"` by default. [#7906](https://github.com/mapbox/mapbox-gl-js/pull/7906)

### Major features

- Added support for updating and animating style images. [#7999](https://github.com/mapbox/mapbox-gl-js/pull/7999)
- Added support for generating style images dynamically (e.g. for drawing icons based on feature properties). [#7987](https://github.com/mapbox/mapbox-gl-js/pull/7987)
- Added antialiasing support for custom layers. [#7821](https://github.com/mapbox/mapbox-gl-js/pull/7821)
- Added a new `mapbox-gl-csp.js` bundle for strict CSP environments where `worker-src: blob` is disallowed. [#8044](https://github.com/mapbox/mapbox-gl-js/pull/8044)

### Minor features and improvements

- Improved performance of fill extrusions. [#7821](https://github.com/mapbox/mapbox-gl-js/pull/7821)
- Improved performance of symbol layers. [#7967](https://github.com/mapbox/mapbox-gl-js/pull/7967)
- Slightly improved rendering performance in general. [#7969](https://github.com/mapbox/mapbox-gl-js/pull/7969)
- Slightly improved performance of HTML markers. [#8018](https://github.com/mapbox/mapbox-gl-js/pull/8018)
- Improved diffing of styles with `"visibility": "visible"`. [#8005](https://github.com/mapbox/mapbox-gl-js/pull/8005)
- Improved zoom buttons to grey out when reaching min/max zoom. [#8023](https://github.com/mapbox/mapbox-gl-js/pull/8023)
- Added a title to fullscreen control button. [#8012](https://github.com/mapbox/mapbox-gl-js/pull/8012)
- Added `rel="noopener"` attributes to links that lead to external websites (such as Mapbox logo and OpenStreetMap edit link) for improved security. [#7914](https://github.com/mapbox/mapbox-gl-js/pull/7914)
- Added tile size info when `map.showTileBoundaries` is turned on. [#7963](https://github.com/mapbox/mapbox-gl-js/pull/7963)
- Significantly improved load times of the benchmark suite. [#8066](https://github.com/mapbox/mapbox-gl-js/pull/8066)
- Improved behavior of `canvasSource.pause` to be more reliable and able to render a single frame. [#8130](https://github.com/mapbox/mapbox-gl-js/pull/8130)

### Bug fixes

- Fixed a bug in Mac Safari 12+ where controls would disappear until you interact with the map. [#8193](https://github.com/mapbox/mapbox-gl-js/pull/8193)
- Fixed a memory leak when calling `source.setData(url)` many times. [#8035](https://github.com/mapbox/mapbox-gl-js/pull/8035)
- Fixed a bug where marker lost focus when dragging. [#7799](https://github.com/mapbox/mapbox-gl-js/pull/7799)
- Fixed a bug where `map.getCenter()` returned a reference to an internal `LngLat` object instead of cloning it, leading to potential mutability bugs. [#7922](https://github.com/mapbox/mapbox-gl-js/pull/7922)
- Fixed a bug where default HTML marker positioning was slightly off. [#8074](https://github.com/mapbox/mapbox-gl-js/pull/8074)
- Fixed a bug where adding a fill extrusion layer for non-polygon layers would lead to visual artifacts. [#7685](https://github.com/mapbox/mapbox-gl-js/pull/7685)
- Fixed intermittent Flow failures on CI. [#8061](https://github.com/mapbox/mapbox-gl-js/pull/8061)
- Fixed a bug where calling `Map#removeFeatureState` does not remove the state from some tile zooms [#8087](https://github.com/mapbox/mapbox-gl-js/pull/8087)
- Fixed a bug where `removeFeatureState` didn't work on features with `id` equal to `0`. [#8150](https://github.com/mapbox/mapbox-gl-js/pull/8150) (h/t [jutaz](https://github.com/jutaz))

## 0.53.1

### Bug fixes

- Turn off telemetry for Mapbox Atlas ([#7945](https://github.com/mapbox/mapbox-gl-js/pull/7945))
- Fix order of 3D features in query results (fix [#7883](https://github.com/mapbox/mapbox-gl-js/issues/7883)) ([#7953](https://github.com/mapbox/mapbox-gl-js/pull/7953))
- Fix RemovePaintState benchmarks ([#7930](https://github.com/mapbox/mapbox-gl-js/pull/7930))

## 0.53.0

### Features and improvements

- Enable `fill-extrusion` querying with ray picking ([#7499](https://github.com/mapbox/mapbox-gl-js/pull/7499))
- Add `clusterProperties` option for aggregated cluster properties ([#2412](https://github.com/mapbox/mapbox-gl-js/issues/2412), fixed by [#7584](https://github.com/mapbox/mapbox-gl-js/pull/7584))
- Allow initial map bounds to be adjusted with `fitBounds` options. ([#7681](https://github.com/mapbox/mapbox-gl-js/pull/7681)) (h/t [@elyobo](https://github.com/elyobo))
- Remove popups on `Map#remove` ([#7749](https://github.com/mapbox/mapbox-gl-js/pull/7749)) (h/t [@andycalder](https://github.com/andycalder))
- Add `Map#removeFeatureState` ([#7761](https://github.com/mapbox/mapbox-gl-js/pull/7761))
- Add `number-format` expression ([#7626](https://github.com/mapbox/mapbox-gl-js/pull/7626))
- Add `symbol-sort-key` style property ([#7678](https://github.com/mapbox/mapbox-gl-js/pull/7678))

### Bug fixes

- Upgrades Earcut to fix a rare bug in rendering polygons that contain a coincident chain of holes ([#7806](https://github.com/mapbox/mapbox-gl-js/issues/7806), fixed by [#7878](https://github.com/mapbox/mapbox-gl-js/pull/7878))
- Allow `file://` protocol in XHR requests for Cordova/Ionic/etc ([#7818](https://github.com/mapbox/mapbox-gl-js/pull/7818))
- Correctly handle WebP images in Edge 18 ([#7687](https://github.com/mapbox/mapbox-gl-js/pull/7687))
- Fix bug which mistakenly requested WebP images in browsers that do not support WebP ([#7817](https://github.com/mapbox/mapbox-gl-js/pull/7817)) ([#7819](https://github.com/mapbox/mapbox-gl-js/pull/7819))
- Fix images not being aborted when dequeued ([#7655](https://github.com/mapbox/mapbox-gl-js/pull/7655))
- Fix DEM layer memory leak ([#7690](https://github.com/mapbox/mapbox-gl-js/issues/7690), fixed by [#7691](https://github.com/mapbox/mapbox-gl-js/pull/7691))
- Set correct color state before rendering custom layer ([#7711](https://github.com/mapbox/mapbox-gl-js/pull/7711))
- Set `LngLat.toBounds()` default radius to 0 ([#7722](https://github.com/mapbox/mapbox-gl-js/issues/7722), fixed by [#7723](https://github.com/mapbox/mapbox-gl-js/pull/7723)) (h/t [@cherniavskii](https://github.com/cherniavskii))
- Fix race condition in `feature-state` dependent layers ([#7523](https://github.com/mapbox/mapbox-gl-js/issues/7523), fixed by [#7790](https://github.com/mapbox/mapbox-gl-js/pull/7790))
- Prevent `map.repaint` from mistakenly enabling continuous repaints ([#7667](https://github.com/mapbox/mapbox-gl-js/pull/7667))
- Prevent map shaking while zooming in on raster tiles ([#7426](https://github.com/mapbox/mapbox-gl-js/pull/7426))
- Fix query point translation for multi-point geometry ([#6833](https://github.com/mapbox/mapbox-gl-js/issues/6833), fixed by [#7581](https://github.com/mapbox/mapbox-gl-js/pull/7581))

## 0.52.0

### Breaking changes

- Canonicalize tile urls to `mapbox://` urls so they can be transformed with `config.API_URL` ([#7594](https://github.com/mapbox/mapbox-gl-js/pull/7594))

### Features and improvements

- Add getter and setter for `config.API_URL` ([#7594](https://github.com/mapbox/mapbox-gl-js/pull/7594))
- Allow user to define element other than map container for full screen control ([#7548](https://github.com/mapbox/mapbox-gl-js/pull/7548))
- Add validation option to style setters ([#7604](https://github.com/mapbox/mapbox-gl-js/pull/7604))
- Add 'idle' event: fires when no further rendering is expected without further interaction. ([#7625](https://github.com/mapbox/mapbox-gl-js/pull/7625))

### Bug fixes

- Fire error when map.getLayoutProperty references missing layer ([#7537](https://github.com/mapbox/mapbox-gl-js/issues/7537), fixed by [#7539](https://github.com/mapbox/mapbox-gl-js/pull/7539))
- Fix shaky sprites when zooming with scrolling ([#7558](https://github.com/mapbox/mapbox-gl-js/pull/7558))
- Fix layout problems in attribution control ([#7608](https://github.com/mapbox/mapbox-gl-js/pull/7608)) (h/t [lucaswoj](https://github.com/lucaswoj))
- Fixes resetting map's pitch to 0 if initial bounds is set ([#7617](https://github.com/mapbox/mapbox-gl-js/pull/7617)) (h/t [stepankuzmin](https://github.com/stepankuzmin))
- Fix occasional failure to load images after multiple image request abortions [#7641](https://github.com/mapbox/mapbox-gl-js/pull/7641)
- Update repo url to correct one ([#7486](https://github.com/mapbox/mapbox-gl-js/pull/7486)) (h/t [nicholas-l](https://github.com/nicholas-l))
- Fix bug where symbols where sometimes not rendered immediately ([#7610](https://github.com/mapbox/mapbox-gl-js/pull/7610))
- Fix bug where cameraForBounds returns incorrect CameraOptions with asymmetrical padding/offset ([#7517](https://github.com/mapbox/mapbox-gl-js/issues/7517), fixed by [#7518](https://github.com/mapbox/mapbox-gl-js/pull/7518)) (h/t [mike-marcacci](https://github.com/mike-marcacci))
- Use diff+patch approach to map.setStyle when the parameter is a URL ([#4025](https://github.com/mapbox/mapbox-gl-js/issues/4025), fixed by [#7562](https://github.com/mapbox/mapbox-gl-js/pull/7562))
- Begin touch zoom immediately when rotation disabled ([#7582](https://github.com/mapbox/mapbox-gl-js/pull/7582)) (h/t [msbarry](https://github.com/msbarry))
- Fix symbol rendering under opaque fill layers ([#7612](https://github.com/mapbox/mapbox-gl-js/pull/7612))
- Fix shaking by aligning raster sources to pixel grid only when map is idle ([#7426](https://github.com/mapbox/mapbox-gl-js/pull/7426))
- Fix raster layers in Edge 18 by disabling it's incomplete WebP support ([#7687](https://github.com/mapbox/mapbox-gl-js/pull/7687))
- Fix memory leak in hillshade layer ([#7691](https://github.com/mapbox/mapbox-gl-js/pull/7691))
- Fix disappearing custom layers ([#7711](https://github.com/mapbox/mapbox-gl-js/pull/7711))

## 0.51.0

November 7, 2018

### ✨ Features and improvements

- Add initial bounds as map constructor option ([#5518](https://github.com/mapbox/mapbox-gl-js/pull/5518)) (h/t [stepankuzmin](https://github.com/stepankuzmin))
- Improve performance on machines with > 8 cores ([#7407](https://github.com/mapbox/mapbox-gl-js/issues/7407), fixed by [#7430](https://github.com/mapbox/mapbox-gl-js/pull/7430))
- Add `MercatorCoordinate` type ([#7488](https://github.com/mapbox/mapbox-gl-js/pull/7488))
- Allow browser-native `contextmenu` to be enabled ([#2301](https://github.com/mapbox/mapbox-gl-js/issues/2301), fixed by [#7369](https://github.com/mapbox/mapbox-gl-js/pull/7369))
- Add an unminified production build to the NPM package ([#7403](https://github.com/mapbox/mapbox-gl-js/pull/7403))
- Add support for `LngLat` conversion from `{lat, lon}` ([#7507](https://github.com/mapbox/mapbox-gl-js/pull/7507)) (h/t [@bfrengley](https://github.com/bfrengley))
- Add tooltips for navigation controls ([#7373](https://github.com/mapbox/mapbox-gl-js/pull/7373))
- Show attribution only for used sources ([#7384](https://github.com/mapbox/mapbox-gl-js/pull/7384))
- Add telemetry event to log map loads ([#7431](https://github.com/mapbox/mapbox-gl-js/pull/7431))
- **Tighten style validation**
  - Disallow expressions as stop values ([#7396](https://github.com/mapbox/mapbox-gl-js/pull/7396))
  - Disallow `feature-state` expressions in filters ([#7366](https://github.com/mapbox/mapbox-gl-js/pull/7366))

### 🐛 Bug fixes

- Fix for GeoJSON geometries not working when coincident with tile boundaries([#7436](https://github.com/mapbox/mapbox-gl-js/issues/7436), fixed by [#7448](https://github.com/mapbox/mapbox-gl-js/pull/7448))
- Fix depth buffer-related rendering issues on some Android devices. ([#7471](https://github.com/mapbox/mapbox-gl-js/pull/7471))
- Fix positioning of compact attribution strings ([#7444](https://github.com/mapbox/mapbox-gl-js/pull/7444), [#7445](https://github.com/mapbox/mapbox-gl-js/pull/7445), and [#7391](https://github.com/mapbox/mapbox-gl-js/pull/7391))
- Fix an issue with removing markers in mouse event callbacks ([#7442](https://github.com/mapbox/mapbox-gl-js/pull/7442)) (h/t [vbud](https://github.com/vbud))
- Remove controls before destroying a map ([#7479](https://github.com/mapbox/mapbox-gl-js/pull/7479))
- Fix display of Scale control values < 1 ([#7469](https://github.com/mapbox/mapbox-gl-js/pull/7469)) (h/t [MichaelHedman](https://github.com/MichaelHedman))
- Fix an error when using location `hash` within iframes in IE11 ([#7411](https://github.com/mapbox/mapbox-gl-js/pull/7411))
- Fix depth mode usage in custom layers ([#7432](https://github.com/mapbox/mapbox-gl-js/pull/7432)) (h/t [markusjohnsson](https://github.com/markusjohnsson))
- Fix an issue with shaky sprite images during scroll zooms ([#7558](https://github.com/mapbox/mapbox-gl-js/pull/7558))

## 0.50.0

October 10, 2018

### ✨ Features and improvements

- 🎉 Add Custom Layers that can be rendered into with user-provided WebGL code ([#7039](https://github.com/mapbox/mapbox-gl-js/pull/7039))
- Add WebGL face culling for increased performance ([#7178](https://github.com/mapbox/mapbox-gl-js/pull/7178))
- Improve speed of expression evaluation ([#7334](https://github.com/mapbox/mapbox-gl-js/pull/7334))
- Automatically coerce to string for `concat` expression and `text-field` property ([#6190](https://github.com/mapbox/mapbox-gl-js/issues/6190), fixed by [#7280](https://github.com/mapbox/mapbox-gl-js/pull/7280))
- Add `fill-extrusion-vertical-gradient` property for controlling shading of fill extrusions ([#5768](https://github.com/mapbox/mapbox-gl-js/issues/5768), fixed by [#6841](https://github.com/mapbox/mapbox-gl-js/pull/6841))
- Add update functionality for images provided via `ImageSource` ([#4050](https://github.com/mapbox/mapbox-gl-js/issues/4050), fixed by [#7342](https://github.com/mapbox/mapbox-gl-js/pull/7342)) (h/t [@dcervelli](https://github.com/dcervelli))

### 🐛 Bug fixes

- **Expressions**
  - Fix expressions that use `log2` and `log10` in IE11 ([#7318](https://github.com/mapbox/mapbox-gl-js/issues/7318), fixed by [#7320](https://github.com/mapbox/mapbox-gl-js/pull/7320))
  - Fix `let` expression stripping expected type during parsing ([#7300](https://github.com/mapbox/mapbox-gl-js/issues/7300), fixed by [#7301](https://github.com/mapbox/mapbox-gl-js/pull/7301))
  - Fix superfluous wrapping of literals in `literal` expression ([#7336](https://github.com/mapbox/mapbox-gl-js/issues/7336), fixed by [#7337](https://github.com/mapbox/mapbox-gl-js/pull/7337))
  - Allow calling `to-color` on values that are already of type `Color` ([#7260](https://github.com/mapbox/mapbox-gl-js/pull/7260))
  - Fix `to-array` for empty arrays (([#7261](https://github.com/mapbox/mapbox-gl-js/pull/7261)))
  - Fix identity functions for `text-field` when using formatted text ([#7351](https://github.com/mapbox/mapbox-gl-js/pull/7351))
  - Fix coercion of `null` to `0` in `to-number` expression ([#7083](https://github.com/mapbox/mapbox-gl-js/issues/7083), fixed by [#7274](https://github.com/mapbox/mapbox-gl-js/pull/7274))
- **Canvas source**
  - Fix missing repeats of `CanvasSource` when it crosses the antimeridian ([#7273](https://github.com/mapbox/mapbox-gl-js/pull/7273))
  - Fix `CanvasSource` not respecting alpha values set on `canvas` element ([#7302](https://github.com/mapbox/mapbox-gl-js/issues/7302), fixed by [#7309](https://github.com/mapbox/mapbox-gl-js/pull/7309))
- **Rendering**
  - Fix rendering of fill extrusions with really high heights ([#7292](https://github.com/mapbox/mapbox-gl-js/pull/7292))
  - Fix an error where the map state wouldn't return to `loaded` after certain runtime styling changes when there were errored tiles in the viewport ([#7355](https://github.com/mapbox/mapbox-gl-js/pull/7355))
  - Fix errors when rendering symbol layers without symbols ([#7241](https://github.com/mapbox/mapbox-gl-js/issues/7241), fixed by [#7253](https://github.com/mapbox/mapbox-gl-js/pull/7253))
  - Don't fade in symbols with `*-allow-overlap: true` when panning into the viewport ([#7172](https://github.com/mapbox/mapbox-gl-js/issues/7172), fixed by[#7244](https://github.com/mapbox/mapbox-gl-js/pull/7244))
- **Library**
  - Fix disambiguation for `mouseover` event ([#7295](https://github.com/mapbox/mapbox-gl-js/issues/7295), fixed by [#7299](https://github.com/mapbox/mapbox-gl-js/pull/7299))
  - Fix silent failure of `getImage` if an SVG is requested ([#7312](https://github.com/mapbox/mapbox-gl-js/issues/7312), fixed by [#7313](https://github.com/mapbox/mapbox-gl-js/pull/7313))
  - Fix empty control group box shadow ([#7303](https://github.com/mapbox/mapbox-gl-js/issues/7303), fixed by [#7304](https://github.com/mapbox/mapbox-gl-js/pull/7304)) (h/t [Duder-onomy](https://github.com/Duder-onomy))
  - Fixed an issue where a wrong timestamp was sent for Mapbox turnstile events ([#7381](https://github.com/mapbox/mapbox-gl-js/pull/7381))
  - Fixed a bug that lead to attribution not showing up correctly in Internet Explorer ([#3945](https://github.com/mapbox/mapbox-gl-js/issues/3945), fixed by [#7391](https://github.com/mapbox/mapbox-gl-js/pull/7391))

## 0.49.0

September 6, 2018

### ⚠️ Breaking changes

- Use `client{Height/Width}` instead of `offset{Height/Width}` for map canvas sizing ([#6848](https://github.com/mapbox/mapbox-gl-js/issues/6848), fixed by [#7128](https://github.com/mapbox/mapbox-gl-js/pull/7128))

### 🐛 Bug fixes

- Fix [Top Issues list](https://mapbox.github.io/top-issues/#!mapbox/mapbox-gl-js) for mapbox-gl-js ([#7108](https://github.com/mapbox/mapbox-gl-js/issues/7108), fixed by [#7112](https://github.com/mapbox/mapbox-gl-js/pull/7112))
- Fix bug in which symbols with `icon-allow-overlap: true, text-allow-overlap: true, text-optional: false` would show icons when they shouldn't ([#7041](https://github.com/mapbox/mapbox-gl-js/pull/7041))
- Fix bug where the map would not stop at the exact zoom level requested by Map#FlyTo ([#7222](https://github.com/mapbox/mapbox-gl-js/issues/7222)) ([#7223](https://github.com/mapbox/mapbox-gl-js/pull/7223)) (h/t [@benoitbzl](https://github.com/benoitbzl))
- Keep map centered on the center point of a multi-touch gesture when zooming ([#6722](https://github.com/mapbox/mapbox-gl-js/issues/6722)) ([#7191](https://github.com/mapbox/mapbox-gl-js/pull/7191)) (h/t [pakastin](https://github.com/pakastin))
- Update the style-spec's old `gl-style-migrate` script to include conversion of legacy functions and filters to their expression equivalents ([#6927](https://github.com/mapbox/mapbox-gl-js/issues/6927), fixed by [#7095](https://github.com/mapbox/mapbox-gl-js/pull/7095))
- Fix `icon-size` for small data-driven values ([#7125](https://github.com/mapbox/mapbox-gl-js/pull/7125))
- Fix bug in the way AJAX requests load local files on iOS web view ([#6610](https://github.com/mapbox/mapbox-gl-js/pull/6610)) (h/t [oscarfonts](https://github.com/oscarfonts))
- Fix bug in which canvas sources would not render in world wrapped tiles at the edge of the viewport ([#7271]https://github.com/mapbox/mapbox-gl-js/issues/7271), fixed by [#7273](https://github.com/mapbox/mapbox-gl-js/pull/7273))

### ✨ Features and improvements

- Performance updates:
  - Improve time to first render by updating how feature ID maps are transferred to the main thread ([#7110](https://github.com/mapbox/mapbox-gl-js/issues/7110), fixed by [#7132](https://github.com/mapbox/mapbox-gl-js/pull/7132))
  - Reduce size of JSON transmitted from worker thread to main thread ([#7124](https://github.com/mapbox/mapbox-gl-js/pull/7124))
  - Improve image/glyph atlas packing algorithm ([#7171](https://github.com/mapbox/mapbox-gl-js/pull/7171))
  - Use murmur hash on symbol instance keys to reduce worker transfer costs ([#7127](https://github.com/mapbox/mapbox-gl-js/pull/7127))
- Add GL state management for uniforms ([#6018](https://github.com/mapbox/mapbox-gl-js/pull/6018))
- Add `symbol-z-order` symbol layout property to style spec ([#7219](https://github.com/mapbox/mapbox-gl-js/pull/7219))
- Implement data-driven styling support for `*-pattern properties` ([#6289](https://github.com/mapbox/mapbox-gl-js/pull/6289))
- Add `Map#fitScreenCoordinates` which fits viewport to two points, similar to `Map#fitBounds` but uses screen coordinates and supports non-zero map bearings ([#6894](https://github.com/mapbox/mapbox-gl-js/pull/6894))
- Re-implement LAB/HSL color space interpolation for expressions ([#5326](https://github.com/mapbox/mapbox-gl-js/issues/5326), fixed by [#7123](https://github.com/mapbox/mapbox-gl-js/pull/7123))
- Enable benchmark testing for Mapbox styles ([#7047](https://github.com/mapbox/mapbox-gl-js/pull/7047))
- Allow `Map#setFeatureState` and `Map#getFeatureState` to accept numeric IDs ([#7106](https://github.com/mapbox/mapbox-gl-js/pull/7106)) (h/t [@bfrengley](https://github.com/bfrengley))

## 0.48.0

August 16, 2018

### ⚠️ Breaking changes

- Treat tiles that error with status 404 as empty renderable tiles to prevent rendering duplicate features in some sparse tilesets ([#6803](https://github.com/mapbox/mapbox-gl-js/pull/6803))

### 🐛 Bug fixes

- Fix issue where `text-max-angle` property was being calculated incorrectly internally, causing potential rendering errors when `"symbol-placement": line`
- Require `feature.id` when using `Map#setFeatureState` ([#6974](https://github.com/mapbox/mapbox-gl-js/pull/6974))
- Fix issue with removing the `GeolocateControl` when user location is being used ([#6977](https://github.com/mapbox/mapbox-gl-js/pull/6977)) (h/t [sergei-zelinsky](https://github.com/sergei-zelinsky))
- Fix memory leak caused by a failure to remove all controls added to the map ([#7042](https://github.com/mapbox/mapbox-gl-js/pull/7042))
- Fix bug where the build would fail when using mapbox-gl webpack 2 and UglifyJSPlugin ([#4359](https://github.com/mapbox/mapbox-gl-js/issues/4359), fixed by [#6956](https://api.github.com/repos/mapbox/mapbox-gl-js/pulls/6956))
- Fix bug where fitBounds called with coordinates outside the bounds of Web Mercator resulted in uncaught error ([#6906](https://github.com/mapbox/mapbox-gl-js/issues/6906), fixed by [#6918](https://api.github.com/repos/mapbox/mapbox-gl-js/pulls/6918))
- Fix bug wherein `Map#querySourceFeatures` was returning bad results on zooms > maxZoom ([#7061](https://github.com/mapbox/mapbox-gl-js/pull/7061))
- Relax typing for equality and order expressions ([#6459](https://github.com/mapbox/mapbox-gl-js/issues/6459), fixed by [#6961](https://api.github.com/repos/mapbox/mapbox-gl-js/pulls/6961))
- Fix bug where `queryPadding` for all layers in a source was set by the first layer, causing incorrect querying on other layers and, in some cases, incorrect firing of events associated with individual layers ([#6909](https://github.com/mapbox/mapbox-gl-js/pull/6909))

### ✨ Features and improvements

- Performance Improvements:
  - Stop unnecessary serialization of symbol source features. ([#7013](https://github.com/mapbox/mapbox-gl-js/pull/7013))
  - Optimize calculation for getting visible tile coordinates ([#6998](https://github.com/mapbox/mapbox-gl-js/pull/6998))
  - Improve performance of creating `{Glyph/Image}Atlas`es ([#7091](https://github.com/mapbox/mapbox-gl-js/pull/7091))
  - Optimize and simplify tile retention logic ([#6995](https://github.com/mapbox/mapbox-gl-js/pull/6995))
- Add a user turnstile event for users accessing Mapbox APIs ([#6980](https://github.com/mapbox/mapbox-gl-js/pull/6980))
- Add support for autogenerating feature ids for GeoJSON sources so they can be used more easily with the `Map#setFeatureState` API ([#7043](https://www.github.com/mapbox/mapbox-gl-js/pull/7043))) ([#7091](https://github.com/mapbox/mapbox-gl-js/pull/7091))
- Add ability to style symbol layers labels with multiple fonts and text sizes via `"format"` expression ([#6994](https://www.github.com/mapbox/mapbox-gl-js/pull/6994))
- Add customAttribution option to AttributionControl ([#7033](https://github.com/mapbox/mapbox-gl-js/pull/7033)) (h/t [mklopets](https://github.com/mklopets))
- Publish Flow type definitions alongside compiled bundle ([#7079](https://api.github.com/repos/mapbox/mapbox-gl-js/pulls/7079))
- Introduce symbol cross fading when crossing integer zoom levels to prevent labels from disappearing before newly loaded tiles' labels can be rendered ([#6951](https://github.com/mapbox/mapbox-gl-js/pull/6951))
- Improvements in label collision detection ([#6925](https://api.github.com/repos/mapbox/mapbox-gl-js/pulls/6925)))

## 0.47.0

### ✨ Features and improvements

- Add configurable drag pan threshold ([#6809](https://github.com/mapbox/mapbox-gl-js/pull/6809)) (h/t [msbarry](https://github.com/msbarry))
- Add `raster-resampling` raster paint property ([#6411](https://github.com/mapbox/mapbox-gl-js/pull/6411)) (h/t [@andrewharvey](https://github.com/andrewharvey))
- Add `symbol-placement: line-center` ([#6821](https://github.com/mapbox/mapbox-gl-js/pull/6821))
- Add methods for inspecting GeoJSON clusters ([#3318](https://github.com/mapbox/mapbox-gl-js/issues/3318), fixed by [#6829](https://github.com/mapbox/mapbox-gl-js/pull/6829))
- Add warning to geolocate control when unsupported ([#6923](https://github.com/mapbox/mapbox-gl-js/pull/6923)) (h/t [@aendrew](https://github.com/aendrew))
- Upgrade geojson-vt to 3.1.4 ([#6942](https://github.com/mapbox/mapbox-gl-js/pull/6942))
- Include link to license in compiled bundle ([#6975](https://github.com/mapbox/mapbox-gl-js/pull/6975))

### 🐛 Bug fixes

- Use updateData instead of re-creating buffers for repopulated paint arrays ([#6853](https://github.com/mapbox/mapbox-gl-js/pull/6853))
- Fix ScrollZoom handler setting tr.zoom = NaN ([#6924](https://github.com/mapbox/mapbox-gl-js/pull/6924))
  - Failed to invert matrix error ([#6486](https://github.com/mapbox/mapbox-gl-js/issues/6486), fixed by [#6924](https://github.com/mapbox/mapbox-gl-js/pull/6924))
  - Fixing matrix errors ([#6782](https://github.com/mapbox/mapbox-gl-js/issues/6782), fixed by [#6924](https://github.com/mapbox/mapbox-gl-js/pull/6924))
- Fix heatmap tile clipping when layers are ordered above it ([#6806](https://github.com/mapbox/mapbox-gl-js/issues/6806), fixed by [#6807](https://github.com/mapbox/mapbox-gl-js/pull/6807))
- Fix video source in safari (macOS and iOS) ([#6443](https://github.com/mapbox/mapbox-gl-js/issues/6443), fixed by [#6811](https://github.com/mapbox/mapbox-gl-js/pull/6811))
- Do not reload errored tiles ([#6813](https://github.com/mapbox/mapbox-gl-js/pull/6813))
- Fix send / remove timing bug in Dispatcher ([#6756](https://github.com/mapbox/mapbox-gl-js/pull/6756), fixed by [#6826](https://github.com/mapbox/mapbox-gl-js/pull/6826))
- Fix flyTo not zooming to exact given zoom ([#6828](https://github.com/mapbox/mapbox-gl-js/pull/6828))
- Don't stop animation on map resize ([#6636](https://github.com/mapbox/mapbox-gl-js/pull/6636))
- Fix map.getBounds() with rotated map ([#6875](https://github.com/mapbox/mapbox-gl-js/pull/6875)) (h/t [zoltan-mihalyi](https://github.com/zoltan-mihalyi))
- Support collators in feature filter expressions. ([#6929](https://github.com/mapbox/mapbox-gl-js/pull/6929))
- Fix Webpack production mode compatibility ([#6981](https://github.com/mapbox/mapbox-gl-js/pull/6981))

## 0.46.0

### ⚠️ Breaking changes

- Align implicit type casting behavior of `match` expressions with with `case/==` ([#6684](https://github.com/mapbox/mapbox-gl-js/pull/6684))

### ✨ Features and improvements

- :tada: Add `Map#setFeatureState` and `feature-state` expression to support interactive styling ([#6263](https://github.com/mapbox/mapbox-gl-js/pull/6263))
- Create draggable `Marker` with `setDraggable` ([#6687](https://github.com/mapbox/mapbox-gl-js/pull/6687))
- Add `Map#listImages` for listing all currently active sprites/images ([#6381](https://github.com/mapbox/mapbox-gl-js/issues/6381))
- Add "crossSourceCollisions" option to disable cross-source collision detection ([#6566](https://github.com/mapbox/mapbox-gl-js/pull/6566))
- Handle `text/icon-rotate` for symbols with `symbol-placement: point` ([#6075](https://github.com/mapbox/mapbox-gl-js/issues/6075))
- Automatically compact Mapbox wordmark on narrow maps. ([#4282](https://github.com/mapbox/mapbox-gl-js/issues/4282)) (h/t [@andrewharvey](https://github.com/andrewharvey))
- Only show compacted AttributionControl on interactive displays ([#6506](https://github.com/mapbox/mapbox-gl-js/pull/6506)) (h/t [@andrewharvey](https://github.com/andrewharvey))
- Use postcss to inline svg files into css, reduce size of mapbox-gl.css ([#6513](https://github.com/mapbox/mapbox-gl-js/pull/6513)) (h/t [@andrewharvey](https://github.com/andrewharvey))
- Add support for GeoJSON attribution ([#6364](https://github.com/mapbox/mapbox-gl-js/pull/6364)) (h/t [@andrewharvey](https://github.com/andrewharvey))
- Add instructions for running individual unit and render tests ([#6686](https://github.com/mapbox/mapbox-gl-js/pull/6686))
- Make Map constructor fail if WebGL init fails. ([#6744](https://github.com/mapbox/mapbox-gl-js/pull/6744)) (h/t [uforic](https://github.com/uforic))
- Add browser fallback code for `collectResourceTiming: true` in web workers ([#6721](https://github.com/mapbox/mapbox-gl-js/pull/6721))
- Remove ignored usage of gl.lineWidth ([#5541](https://github.com/mapbox/mapbox-gl-js/pull/5541))
- Split new bounds calculation out of fitBounds into new method ([#6683](https://github.com/mapbox/mapbox-gl-js/pull/6683))
- Allow integration tests to be organized in an arbitrarily deep directory structure ([#3920](https://github.com/mapbox/mapbox-gl-js/issues/3920))
- Make "Missing Mapbox GL JS CSS" a console warning ([#5786](https://github.com/mapbox/mapbox-gl-js/issues/5786))
- Add rel="noopener" to Mapbox attribution link. ([#6729](https://github.com/mapbox/mapbox-gl-js/pull/6729)) (h/t [gorbypark](https://github.com/gorbypark))
- Update to deep equality check in example code ([#6599](https://github.com/mapbox/mapbox-gl-js/pull/6599)) (h/t [jonsadka](https://github.com/jonsadka))
- Upgrades!
  - Upgrade ESM dependency to ^3.0.39 ([#6750](https://github.com/mapbox/mapbox-gl-js/pull/6750))
  - Ditch gl-matrix fork in favor of the original package ([#6751](https://github.com/mapbox/mapbox-gl-js/pull/6751))
  - Update to latest sinon ([#6771](https://github.com/mapbox/mapbox-gl-js/pull/6771))
  - Upgrade to Flow 0.69 ([#6594](https://github.com/mapbox/mapbox-gl-js/pull/6594))
  - Update to mapbox-gl-supported 1.4.0 ([#6773](https://github.com/mapbox/mapbox-gl-js/pull/6773))

### 🐛 Bug fixes

- `collectResourceTiming: true` generates error on iOS9 Safari, IE 11 ([#6690](https://github.com/mapbox/mapbox-gl-js/issues/6690))
- Fix PopupOptions flow type declarations ([#6670](https://github.com/mapbox/mapbox-gl-js/pull/6670)) (h/t [TimPetricola](https://github.com/TimPetricola))
- Add className option to Popup constructor ([#6502](https://github.com/mapbox/mapbox-gl-js/pull/6502)) (h/t [Ashot-KR](https://github.com/Ashot-KR))
- GeoJSON MultiLineStrings with `lineMetrics=true` only rendered first line ([#6649](https://github.com/mapbox/mapbox-gl-js/issues/6649))
- Provide target property for mouseenter/over/leave/out events ([#6623](https://github.com/mapbox/mapbox-gl-js/issues/6623))
- Don't break on sources whose name contains "." ([#6660](https://github.com/mapbox/mapbox-gl-js/issues/6660))
- Rotate and pitch with navigationControl broke in v0.45 ([#6650](https://github.com/mapbox/mapbox-gl-js/issues/6650))
- Zero-width lines remained visible ([#6769](https://github.com/mapbox/mapbox-gl-js/pull/6769))
- Heatmaps inappropriately clipped at tile boundaries ([#6806](https://github.com/mapbox/mapbox-gl-js/issues/6806))
- Use named exports for style-spec entrypoint module ([#6601](https://github.com/mapbox/mapbox-gl-js/issues/6601)
- Don't fire click event if default is prevented on mousedown for a drag event ([#6697](https://github.com/mapbox/mapbox-gl-js/pull/6697), fixes [#6642](https://github.com/mapbox/mapbox-gl-js/issues/6642))
- Double clicking to zoom in breaks map dragging/panning in Edge ([#6740](https://github.com/mapbox/mapbox-gl-js/issues/6740)) (h/t [GUI](https://github.com/GUI))
- \*-transition properties cannot be set with setPaintProperty() ([#6706](https://github.com/mapbox/mapbox-gl-js/issues/6706))
- Marker with `a` element does not open the url when clicked ([#6730](https://github.com/mapbox/mapbox-gl-js/issues/6730))
- `setRTLTextPlugin` fails with relative URLs ([#6719](https://github.com/mapbox/mapbox-gl-js/issues/6719))
- Collision detection incorrect for symbol layers that share the same layout properties ([#6548](https://github.com/mapbox/mapbox-gl-js/pull/6548))
- Fix a possible crash when calling queryRenderedFeatures after querySourceFeatures
  ([#6559](https://github.com/mapbox/mapbox-gl-js/pull/6559))
- Fix a collision detection issue that could cause labels to temporarily be placed too densely during rapid panning ([#5654](https://github.com/mapbox/mapbox-gl-js/issues/5654))

## 0.45.0

### ⚠️ Breaking changes

- `Evented#fire` and `Evented#listens` are now marked as private. Though `Evented` is still exported, and `fire` and `listens` are still functional, we encourage you to seek alternatives; a future version may remove their API accessibility or change its behavior. If you are writing a class that needs event emitting functionality, consider using [`EventEmitter`](https://nodejs.org/api/events.html#events_class_eventemitter) or similar libraries instead.
- The `"to-string"` expression operator now converts `null` to an empty string rather than to `"null"`. [#6534](https://github.com/mapbox/mapbox-gl-js/pull/6534)

### ✨ Features and improvements

- :rainbow: Add `line-gradient` property [#6303](https://github.com/mapbox/mapbox-gl-js/pull/6303)
- Add `abs`, `round`, `floor`, and `ceil` expression operators [#6496](https://github.com/mapbox/mapbox-gl-js/pull/6496)
- Add `collator` expression for controlling case and diacritic sensitivity in string comparisons [#6270](https://github.com/mapbox/mapbox-gl-js/pull/6270)
  - Rename `caseSensitive` and `diacriticSensitive` expressions to `case-sensitive` and `diacritic-sensitive` for consistency [#6598](https://github.com/mapbox/mapbox-gl-js/pull/6598)
  - Prevent `collator` expressions for evaluating as constant to account for potential environment-specific differences in expression evaluation [#6596](https://github.com/mapbox/mapbox-gl-js/pull/6596)
- Add CSS linting to test suite (h/t [@jasonbarry](https://github.com/jasonbarry))) [#6071](https://github.com/mapbox/mapbox-gl-js/pull/6071)
- Add support for configurable maxzoom in `raster-dem` tilesets [#6103](https://github.com/mapbox/mapbox-gl-js/pull/6103)
- Add `Map#isZooming` and `Map#isRotating` methods [#6128](https://github.com/mapbox/mapbox-gl-js/pull/6128), [#6183](https://github.com/mapbox/mapbox-gl-js/pull/6183)
- Add support for Mapzen Terrarium tiles in `raster-dem` sources [#6110](https://github.com/mapbox/mapbox-gl-js/pull/6110)
- Add `preventDefault` method on `mousedown`, `touchstart`, and `dblclick` events [#6218](https://github.com/mapbox/mapbox-gl-js/pull/6218)
- Add `originalEvent` property on `zoomend` and `moveend` for user-initiated scroll events (h/t [@stepankuzmin](https://github.com/stepankuzmin))) [#6175](https://github.com/mapbox/mapbox-gl-js/pull/6175)
- Accept arguments of type `value` in [`"length"` expressions](https://www.mapbox.com/mapbox-gl-js/style-spec/#expressions-length) [#6244](https://github.com/mapbox/mapbox-gl-js/pull/6244)
- Introduce `MapWheelEvent`[#6237](https://github.com/mapbox/mapbox-gl-js/pull/6237)
- Add setter for `ScaleControl` units (h/t [@ryanhamley](https://github.com/ryanhamley))) [#6138](https://github.com/mapbox/mapbox-gl-js/pull/6138), [#6274](https://github.com/mapbox/mapbox-gl-js/pull/6274)
- Add `open` event for `Popup` [#6311](https://github.com/mapbox/mapbox-gl-js/pull/6311)
- Explicit `"object"` type assertions are no longer required when using expressions [#6235](https://github.com/mapbox/mapbox-gl-js/pull/6235)
- Add `anchor` option to `Marker` [#6350](https://github.com/mapbox/mapbox-gl-js/pull/6350)
- `HTMLElement` is now passed to `Marker` as part of the `options` object, but the old function signature is still supported for backwards compatibility [#6356](https://github.com/mapbox/mapbox-gl-js/pull/6356)
- Add support for custom colors when using the default `Marker` SVG element (h/t [@andrewharvey](https://github.com/andrewharvey))) [#6416](https://github.com/mapbox/mapbox-gl-js/pull/6416)
- Allow `CanvasSource` initialization from `HTMLElement` [#6424](https://github.com/mapbox/mapbox-gl-js/pull/6424)
- Add `is-supported-script` expression [#6260](https://github.com/mapbox/mapbox-gl-js/pull/6260)

### 🐛 Bug fixes

- Align `raster-dem` tiles to pixel grid to eliminate blurry rendering on some devices [#6059](https://github.com/mapbox/mapbox-gl-js/pull/6059)
- Fix label collision circle debug drawing on overzoomed tiles [#6073](https://github.com/mapbox/mapbox-gl-js/pull/6073)
- Improve error reporting for some failed requests [#6126](https://github.com/mapbox/mapbox-gl-js/pull/6126), [#6032](https://github.com/mapbox/mapbox-gl-js/pull/6032)
- Fix several `Map#queryRenderedFeatures` bugs:
  - account for `{text, icon}-offset` when querying[#6135](https://github.com/mapbox/mapbox-gl-js/pull/6135)
  - correctly query features that extend across tile boundaries [#5756](https://github.com/mapbox/mapbox-gl-js/pull/6283)
  - fix querying of `circle` layer features with `-pitch-scaling: 'viewport'` or `-pitch-alignment: 'map'` [#6036](https://github.com/mapbox/mapbox-gl-js/pull/6036)
  - eliminate flicker effects when using query results to set a hover effect by switching from tile-based to viewport-based symbol querying [#6497](https://github.com/mapbox/mapbox-gl-js/pull/6497)
- Preserve browser history state when updating the `Map` hash [#6140](https://github.com/mapbox/mapbox-gl-js/pull/6140)
- Fix undefined behavior when `Map#addLayer` is invoked with an `id` of a preexisting layer [#6147](https://github.com/mapbox/mapbox-gl-js/pull/6147)
- Fix bug where `icon-image` would not be rendered if `text-field` is an empty string [#6164](https://github.com/mapbox/mapbox-gl-js/pull/6164)
- Ensure all camera methods fire `rotatestart` and `rotateend` events [#6187](https://github.com/mapbox/mapbox-gl-js/pull/6187)
- Always hide duplicate labels [#6166](https://github.com/mapbox/mapbox-gl-js/pull/6166)
- Fix `DragHandler` bugs where a left-button mouse click would end a right-button drag rotate and a drag gesture would not end if the control key is down on `mouseup` [#6193](https://github.com/mapbox/mapbox-gl-js/pull/6193)
- Add support for calling `{DragPanHandler, DragRotateHandler}#disable` while a gesture is in progress [#6232](https://github.com/mapbox/mapbox-gl-js/pull/6232)
- Fix `GeolocateControl` user location dot sizing when `Map`'s `<div>` inherits `box-sizing: border-box;` (h/t [@andrewharvey](https://github.com/andrewharvey))) [#6227](https://github.com/mapbox/mapbox-gl-js/pull/6232)
- Fix bug causing an off-by-one error in `array` expression error messages (h/t [@drewbo](https://github.com/drewbo))) [#6269](https://github.com/mapbox/mapbox-gl-js/pull/6269)
- Improve error message when an invalid access token triggers a 401 error [#6283](https://github.com/mapbox/mapbox-gl-js/pull/6283)
- Fix bug where lines with `line-width` larger than the sprite height of the `line-pattern` property would render other sprite images [#6246](https://github.com/mapbox/mapbox-gl-js/pull/6246)
- Fix broken touch events for `DragPanHandler` on mobile using Edge (note that zoom/rotate/pitch handlers still do not support Edge touch events [#1928](https://github.com/mapbox/mapbox-gl-js/pull/1928)) [#6325](https://github.com/mapbox/mapbox-gl-js/pull/6325)
- Fix race condition in `VectorTileWorkerSource#reloadTile` causing a rendering timeout [#6308](https://github.com/mapbox/mapbox-gl-js/issues/6308)
- Fix bug causing redundant `gl.stencilFunc` calls due to incorrect state checking (h/t [@yangdonglai](https://github.com/yangdonglai))) [#6330](https://github.com/mapbox/mapbox-gl-js/pull/6330)
- Fix bug where `mousedown` or `touchstart` would cancel camera animations in non-interactive maps [#6338](https://github.com/mapbox/mapbox-gl-js/pull/6338)
- Fix bug causing a full-screen flicker when the map is pitched and a symbol layer uses non-zero `text-translate` [#6365](https://github.com/mapbox/mapbox-gl-js/issues/6365)
- Fix bug in `to-rgba` expression causing division by zero [#6388](https://github.com/mapbox/mapbox-gl-js/pull/6388)
- Fix bug in cross-fading for `*-pattern` properties with non-integer zoom stops [#6430](https://github.com/mapbox/mapbox-gl-js/pull/6430)
- Fix bug where calling `Map#remove` on a map with constructor option `hash: true` throws an error (h/t [@allthesignals](https://github.com/allthesignals))) [#6490](https://github.com/mapbox/mapbox-gl-js/pull/6497)
- Fix bug causing flickering when panning across the anti-meridian [#6438](https://github.com/mapbox/mapbox-gl-js/pull/6438)
- Fix error when using tiles of non-power-of-two size [#6444](https://github.com/mapbox/mapbox-gl-js/pull/6444)
- Fix bug causing `Map#moveLayer(layerId, beforeId)` to remove the layer when `layerId === beforeId` [#6542](https://github.com/mapbox/mapbox-gl-js/pull/6542)

* Fix Rollup build for style-spec module [#6575](https://github.com/mapbox/mapbox-gl-js/pull/6575)
* Fix bug causing `Map#querySourceFeatures` to throw an `Uncaught TypeError`(https://github.com/mapbox/mapbox-gl-js/pull/6555)
* Fix issue where label collision detection was inaccurate for some symbol layers that shared layout properties with another layer [#6558](https://github.com/mapbox/mapbox-gl-js/pull/6558)
* Restore `target` property for `mouse{enter,over,leave,out}` events [#6623](https://github.com/mapbox/mapbox-gl-js/pull/6623)

## 0.44.2

### 🐛 Bug fixes

- Workaround a breaking change in Safari causing page to scroll/zoom in response to user actions intended to pan/zoom the map [#6095](https://github.com/mapbox/mapbox-gl-js/issues/6095). (N.B., not to be confused with the workaround from April 2017 dealing with the same breaking change in Chrome [#4259](https://github.com/mapbox/mapbox-gl-js/issues/6095). See also https://github.com/WICG/interventions/issues/18, https://bugs.webkit.org/show_bug.cgi?id=182521, https://bugs.chromium.org/p/chromium/issues/detail?id=639227 .)

## 0.44.1

### 🐛 Bug fixes

- Fix bug causing features from symbol layers to be omitted from `map.queryRenderedFeatures()` [#6074](https://github.com/mapbox/mapbox-gl-js/issues/6074)
- Fix error triggered by simultaneous scroll-zooming and drag-panning. [#6106](https://github.com/mapbox/mapbox-gl-js/issues/6106)
- Fix bug wherein drag-panning failed to resume after a brief pause [#6063](https://github.com/mapbox/mapbox-gl-js/issues/6063)

## 0.44.0

### ✨ Features and improvements

- The CSP policy of a page using mapbox-gl-js no longer needs to include `script-src 'unsafe-eval'` [#559](https://github.com/mapbox/mapbox-gl-js/issues/559)
- Add `LngLatBounds#isEmpty()` method [#5917](https://github.com/mapbox/mapbox-gl-js/pull/5917)
- Updated to flow 0.62.0 [#5923](https://github.com/mapbox/mapbox-gl-js/issues/5923)
- Make compass and zoom controls optional ([#5348](https://github.com/mapbox/mapbox-gl-js/pull/5348)) (h/t [@matijs](https://github.com/matijs)))
- Add `collectResourceTiming` option to the enable collection of [Resource Timing](https://developer.mozilla.org/en-US/docs/Web/API/Resource_Timing_API/Using_the_Resource_Timing_API) data for requests that are made from Web Workers. ([#5948](https://github.com/mapbox/mapbox-gl-js/issues/5948))
- Improve user location dot appearance across browsers ([#5498](https://github.com/mapbox/mapbox-gl-js/pull/5498)) (h/t [@jasonbarry](https://github.com/jasonbarry)))

### 🐛 Bug fixes

- Fix error triggered by `==` and `!=` expressions [#5947](https://github.com/mapbox/mapbox-gl-js/issues/5947)
- Image sources honor `renderWorldCopies` [#5932](https://github.com/mapbox/mapbox-gl-js/pull/5932)
- Fix transitions to default fill-outline-color [#5953](https://github.com/mapbox/mapbox-gl-js/issues/5953)
- Fix transitions for light properties [#5982](https://github.com/mapbox/mapbox-gl-js/issues/5982)
- Fix minor symbol collisions on pitched maps [#5913](https://github.com/mapbox/mapbox-gl-js/pull/5913)
- Fix memory leaks after `Map#remove()` [#5943](https://github.com/mapbox/mapbox-gl-js/pull/5943), [#5951](https://github.com/mapbox/mapbox-gl-js/pull/5951)
- Fix bug wherein `GeoJSONSource#setData()` caused labels to fade out and back in ([#6002](https://github.com/mapbox/mapbox-gl-js/issues/6002))
- Fix bug that could cause incorrect collisions for labels placed very near to each other at low zoom levels ([#5993](https://github.com/mapbox/mapbox-gl-js/issues/5993))
- Fix bug causing `move` events to be fired out of sync with actual map movements ([#6005](https://github.com/mapbox/mapbox-gl-js/pull/6005))
- Fix bug wherein `Map` did not fire `mouseover` events ([#6000](https://github.com/mapbox/mapbox-gl-js/pull/6000)] (h/t [@jay-manday](https://github.com/jay-manday)))
- Fix bug causing blurry rendering of raster tiles ([#4552](https://github.com/mapbox/mapbox-gl-js/issues/4552))
- Fix potential memory leak caused by removing layers ([#5995](https://github.com/mapbox/mapbox-gl-js/issues/5995))
- Fix bug causing attribution icon to appear incorrectly in compact maps not using Mapbox data ([#6042](https://github.com/mapbox/mapbox-gl-js/pull/6042))
- Fix positioning of default marker element ([#6012](https://github.com/mapbox/mapbox-gl-js/pull/6012)) (h/t [@andrewharvey](https://github.com/andrewharvey)))

## 0.43.0 (December 21, 2017)

### ⚠️ Breaking changes

- It is now an error to attempt to remove a source that is in use [#5562](https://github.com/mapbox/mapbox-gl-js/pull/5562)
- It is now an error if the layer specified by the `before` parameter to `moveLayer` does not exist [#5679](https://github.com/mapbox/mapbox-gl-js/pull/5679)
- `"colorSpace": "hcl"` now uses shortest-path interpolation for hue [#5811](https://github.com/mapbox/mapbox-gl-js/issues/5811)

### ✨ Features and improvements

- Introduce client-side hillshading with `raster-dem` source type and `hillshade` layer type [#5286](https://github.com/mapbox/mapbox-gl-js/pull/5286)
- GeoJSON sources take 2x less memory and generate tiles 20%–100% faster [#5799](https://github.com/mapbox/mapbox-gl-js/pull/5799)
- Enable data-driven values for text-font [#5698](https://github.com/mapbox/mapbox-gl-js/pull/5698)
- Enable data-driven values for heatmap-radius [#5898](https://github.com/mapbox/mapbox-gl-js/pull/5898)
- Add getter and setter for offset on marker [#5759](https://github.com/mapbox/mapbox-gl-js/pull/5759)
- Add `Map#hasImage` [#5775](https://github.com/mapbox/mapbox-gl-js/pull/5775)
- Improve typing for `==` and `!=` expressions [#5840](https://github.com/mapbox/mapbox-gl-js/pull/5840)
- Made `coalesce` expressions more useful [#5755](https://github.com/mapbox/mapbox-gl-js/issues/5755)
- Enable implicit type assertions for array types [#5738](https://github.com/mapbox/mapbox-gl-js/pull/5738)
- Improve hash control precision [#5767](https://github.com/mapbox/mapbox-gl-js/pull/5767)
- `supported()` now returns false on old IE 11 versions that don't support Web Worker blob URLs [#5801](https://github.com/mapbox/mapbox-gl-js/pull/5801)
- Remove flow globals TileJSON and Transferable [#5668](https://github.com/mapbox/mapbox-gl-js/pull/5668)
- Improve performance of image, video, and canvas sources [#5845](https://github.com/mapbox/mapbox-gl-js/pull/5845)

### 🐛 Bug fixes

- Fix popups and markers lag during pan animation [#4670](https://github.com/mapbox/mapbox-gl-js/issues/4670)
- Fix fading of symbol layers caused by setData [#5716](https://github.com/mapbox/mapbox-gl-js/issues/5716)
- Fix behavior of `to-rgba` and `rgba` expressions [#5778](https://github.com/mapbox/mapbox-gl-js/pull/5778), [#5866](https://github.com/mapbox/mapbox-gl-js/pull/5866)
- Fix cross-fading of `*-pattern` and `line-dasharray` [#5791](https://github.com/mapbox/mapbox-gl-js/pull/5791)
- Fix `colorSpace` function property [#5843](https://github.com/mapbox/mapbox-gl-js/pull/5843)
- Fix style diffing when changing GeoJSON source properties [#5731](https://github.com/mapbox/mapbox-gl-js/issues/5731)
- Fix missing labels when zooming out from overzoomed tile [#5827](https://github.com/mapbox/mapbox-gl-js/issues/5827)
- Fix missing labels when zooming out and quickly using setData [#5837](https://github.com/mapbox/mapbox-gl-js/issues/5837)
- Handle NaN as input to step and interpolate expressions [#5757](https://github.com/mapbox/mapbox-gl-js/pull/5757)
- Clone property values on input and output [#5806](https://github.com/mapbox/mapbox-gl-js/pull/5806)
- Bump geojson-rewind dependency [#5769](https://github.com/mapbox/mapbox-gl-js/pull/5769)
- Allow setting Marker's popup before LngLat [#5893](https://github.com/mapbox/mapbox-gl-js/pull/5893)

## 0.42.2 (November 21, 2017)

### 🐛 Bug fixes

- Add box-sizing to the "mapboxgl-ctrl-scale"-class [#5715](https://github.com/mapbox/mapbox-gl-js/pull/5715)
- Fix rendering in Safari [#5712](https://github.com/mapbox/mapbox-gl-js/issues/5712)
- Fix "Cannot read property 'hasTransition' of undefined" error [#5714](https://github.com/mapbox/mapbox-gl-js/issues/5714)
- Fix misplaced raster tiles [#5713](https://github.com/mapbox/mapbox-gl-js/issues/5713)
- Fix raster tile fading [#5722](https://github.com/mapbox/mapbox-gl-js/issues/5722)
- Ensure that an unset filter is undefined rather than null [#5727](https://github.com/mapbox/mapbox-gl-js/pull/5727)
- Restore pitch-with-rotate to nav control [#5725](https://github.com/mapbox/mapbox-gl-js/pull/5725)
- Validate container option in map constructor [#5695](https://github.com/mapbox/mapbox-gl-js/pull/5695)
- Fix queryRenderedFeatures behavior for features displayed in multiple layers [#5172](https://github.com/mapbox/mapbox-gl-js/issues/5172)

## 0.42.1 (November 17, 2017)

### 🐛 Bug fixes

- Workaround for map flashing bug on Chrome 62+ with Intel Iris Graphics 6100 cards [#5704](https://github.com/mapbox/mapbox-gl-js/pull/5704)
- Rerender map when `map.showCollisionBoxes` is set to `false` [#5673](https://github.com/mapbox/mapbox-gl-js/pull/5673)
- Fix transitions from property default values [#5682](https://github.com/mapbox/mapbox-gl-js/pull/5682)
- Fix runtime updating of `heatmap-color` [#5682](https://github.com/mapbox/mapbox-gl-js/pull/5682)
- Fix mobile Safari `history.replaceState` error [#5613](https://github.com/mapbox/mapbox-gl-js/pull/5613)

### ✨ Features and improvements

- Provide default element for Marker class [#5661](https://github.com/mapbox/mapbox-gl-js/pull/5661)

## 0.42.0 (November 10, 2017)

### ⚠️ Breaking changes

- Require that `heatmap-color` use expressions instead of stop functions [#5624](https://github.com/mapbox/mapbox-gl-js/issues/5624)
- Remove support for validating and migrating v6 styles
- Remove support for validating v7 styles [#5604](https://github.com/mapbox/mapbox-gl-js/pull/5604)
- Remove support for including `{tokens}` in expressions for `text-field` and `icon-image` [#5599](https://github.com/mapbox/mapbox-gl-js/issues/5599)
- Split `curve` expression into `step` and `interpolate` expressions [#5542](https://github.com/mapbox/mapbox-gl-js/pull/5542)
- Disallow interpolation in expressions for `line-dasharray` [#5519](https://github.com/mapbox/mapbox-gl-js/pull/5519)

### ✨ Features and improvements

- Improve label collision detection [#5150](https://github.com/mapbox/mapbox-gl-js/pull/5150)
  - Labels from different sources will now collide with each other
  - Collisions caused by rotation and pitch are now smoothly transitioned with a fade
  - Improved algorithm for fewer erroneous collisions, denser label placement, and greater label stability during rotation
- Add `sqrt` expression [#5493](https://github.com/mapbox/mapbox-gl-js/pull/5493)

### 🐛 Bug fixes and error reporting improvements

- Fix viewport calculations for `fitBounds` when both zooming and padding change [#4846](https://github.com/mapbox/mapbox-gl-js/issues/4846)
- Fix WebGL "range out of bounds for buffer" error caused by sorted symbol layers [#5620](https://github.com/mapbox/mapbox-gl-js/issues/5620)
- Fix symbol fading across tile reloads [#5491](https://github.com/mapbox/mapbox-gl-js/issues/5491)
- Change tile rendering order to better match GL Native [#5601](https://github.com/mapbox/mapbox-gl-js/pull/5601)
- Ensure no errors are triggered when calling `queryRenderedFeatures` on a heatmap layer [#5594](https://github.com/mapbox/mapbox-gl-js/pull/5594)
- Fix bug causing `queryRenderedSymbols` to return results from different sources [#5554](https://github.com/mapbox/mapbox-gl-js/issues/5554)
- Fix CJK rendering issues [#5544](https://github.com/mapbox/mapbox-gl-js/issues/5544), [#5546](https://github.com/mapbox/mapbox-gl-js/issues/5546)
- Account for `circle-stroke-width` in `queryRenderedFeatures` [#5514](https://github.com/mapbox/mapbox-gl-js/pull/5514)
- Fix rendering of fill layers atop raster layers [#5513](https://github.com/mapbox/mapbox-gl-js/pull/5513)
- Fix rendering of circle layers with a `circle-stroke-opacity` of 0 [#5496](https://github.com/mapbox/mapbox-gl-js/issues/5496)
- Fix memory leak caused by actor callbacks [#5443](https://github.com/mapbox/mapbox-gl-js/issues/5443)
- Fix source cache size for raster sources with tile sizes other than 512px [#4313](https://github.com/mapbox/mapbox-gl-js/issues/4313)
- Validate that zoom expressions only appear at the top level of an expression [#5609](https://github.com/mapbox/mapbox-gl-js/issues/5609)
- Validate that step and interpolate expressions don't have any duplicate stops [#5605](https://github.com/mapbox/mapbox-gl-js/issues/5605)
- Fix rendering for `icon-text-fit` with a data-driven `text-size` [#5632](https://github.com/mapbox/mapbox-gl-js/pull/5632)
- Improve validation to catch uses of deprecated function syntax [#5667](https://github.com/mapbox/mapbox-gl-js/pull/5667)
- Permit altitude coordinates in `position` field in GeoJSON [#5608](https://github.com/mapbox/mapbox-gl-js/pull/5608)

## 0.41.0 (October 11, 2017)

### :warning: Breaking changes

- Removed support for paint classes [#3643](https://github.com/mapbox/mapbox-gl-js/pull/3643). Instead, use runtime styling APIs or `Map#setStyle`.
- Reverted the `canvas` source `contextType` option added in 0.40.0 [#5449](https://github.com/mapbox/mapbox-gl-js/pull/5449)

### :bug: Bug fixes

- Clip raster tiles to avoid tile overlap [#5105](https://github.com/mapbox/mapbox-gl-js/pull/5105)
- Guard for offset edgecase in flyTo [#5331](https://github.com/mapbox/mapbox-gl-js/pull/5331)
- Ensure the map is updated after the sprite loads [#5367](https://github.com/mapbox/mapbox-gl-js/pull/5367)
- Limit animation duration on flyTo with maxDuration option [#5349](https://github.com/mapbox/mapbox-gl-js/pull/5349)
- Make double-tapping on make zoom in by a factor of 2 on iOS [#5274](https://github.com/mapbox/mapbox-gl-js/pull/5274)
- Fix rendering error with translucent raster tiles [#5380](https://github.com/mapbox/mapbox-gl-js/pull/5380)
- Error if invalid 'before' argument is passed to Map#addLayer [#5401](https://github.com/mapbox/mapbox-gl-js/pull/5401)
- Revert CanvasSource intermediary image buffer fix [#5449](https://github.com/mapbox/mapbox-gl-js/pull/5449)

### :sparkles: Features and improvements

- Use setData operation when diffing geojson sources [#5332](https://github.com/mapbox/mapbox-gl-js/pull/5332)
- Return early from draw calls on layers where opacity=0 [#5429](https://github.com/mapbox/mapbox-gl-js/pull/5429)
- A [heatmap](https://www.mapbox.com/mapbox-gl-js/example/heatmap-layer/) layer type is now available. This layer type allows you to visualize and explore massive datasets of points, reflecting the shape and density of data well while also looking beautiful. See [the blog post](https://blog.mapbox.com/sneak-peek-at-heatmaps-in-mapbox-gl-73b41d4b16ae) for further details.
  ![](https://cdn-images-1.medium.com/max/1600/1*Dme5MAgdA3pYdTRHUQzvLw.png)
- The value of a style property or filter can now be an [expression](http://www.mapbox.com/mapbox-gl-js/style-spec/#expressions). Expressions are a way of doing data-driven and zoom-driven styling that provides more flexibility and control, and unifies property and filter syntax.

  Previously, data-driven and zoom-driven styling relied on stop functions: you specify a feature property and a set of input-output pairs that essentially define a “scale” for how the style should be calculated based on the feature property. For example, the following would set circle colors on a green-to-red scale based on the value of `feature.properties.population`:

  ```
  "circle-color": {
    "property": "population",
    "stops": [
      [0, "green"],
      [1000000, "red"]
    ]
  }
  ```

  This approach is powerful, but we’ve seen a number of use cases that stop functions don't satisfy. Expressions provide the flexibility to address use cases like these:

  **Multiple feature properties**
  Using more than one feature property to calculate a given style property. E.g., styling land polygon colors based on both `feature.properties.land_use_category` and `feature.properties.elevation`.

  **Arithmetic**
  For some use cases it’s necessary to do some arithmetic on the input data. One example is sizing circles to represent quantitative data. Since a circle’s visual size on the screen is really its area (and A=πr^2), the right way to scale `circle-radius` is `square_root(feature.properties.input_data_value)`. Another example is unit conversions: feature data may include properties that are in some particular unit. Displaying such data in units appropriate to, say, a user’s preference or location, requires being able to do simple arithmetic (multiplication, division) on whatever value is in the data.

  **Conditional logic**
  This is a big one: basic if-then logic, for example to decide exactly what text to display for a label based on which properties are available in the feature or even the length of the name. A key example of this is properly supporting bilingual labels, where we have to decide whether to show local + English, local-only, or English-only, based on the data that’s available for each feature.

  **String manipulation**
  More dynamic control over label text with things like uppercase/lowercase/title case transforms, localized number formatting, etc. Without this functionality, crafting and iterating on label content entails a large data-prep burden.

  **Filters**
  Style layer filters had similar limitations. Moreover, they use a different syntax, even though their job is very similar to that of data-driven styling functions: filters say, “here’s how to look at a feature and decide whether to draw it,” and data-driven style functions say, “here’s how to look at a feature and decide how to size/color/place it.” Expressions provide a unified syntax for defining parts of a style that need to be calculated dynamically from feature data.

  For information on the syntax and behavior of expressions, please see [the documentation](http://www.mapbox.com/mapbox-gl-js/style-spec/#expressions).

### :wrench: Development workflow improvements

- Made the performance benchmarking runner more informative and statistically robust

## 0.40.1 (September 18, 2017)

### :bug: Bug fixes

- Fix bug causing flicker when zooming in on overzoomed tiles [#5295](https://github.com/mapbox/mapbox-gl-js/pull/5295)
- Remove erroneous call to Tile#redoPlacement for zoom-only or low pitch camera changes [#5284](https://github.com/mapbox/mapbox-gl-js/pull/5284)
- Fix bug where `CanvasSource` coordinates were flipped and improve performance for non-animated `CanvasSource`s [#5303](https://github.com/mapbox/mapbox-gl-js/pull/5303)
- Fix bug causing map not to render on some cases on Internet Explorer 11 [#5321](https://github.com/mapbox/mapbox-gl-js/pull/5321)
- Remove upper limit on `fill-extrusion-height` property [#5320](https://github.com/mapbox/mapbox-gl-js/pull/5320)

## 0.40.0 (September 13, 2017)

### :warning: Breaking changes

- `Map#addImage` now requires the image as an `HTMLImageElement`, `ImageData`, or object with `width`, `height`, and
  `data` properties with the same format as `ImageData`. It no longer accepts a raw `ArrayBufferView` in the second
  argument and `width` and `height` options in the third argument.
- `canvas` sources now require a `contextType` option specifying the drawing context associated with the source canvas. [#5155](https://github.com/mapbox/mapbox-gl-js/pull/5155)

### :sparkles: Features and improvements

- Correct rendering for multiple `fill-extrusion` layers on the same map [#5101](https://github.com/mapbox/mapbox-gl-js/pull/5101)
- Add an `icon-anchor` property to symbol layers [#5183](https://github.com/mapbox/mapbox-gl-js/pull/5183)
- Add a per-map `transformRequest` option, allowing users to provide a callback that transforms resource request URLs [#5021](https://github.com/mapbox/mapbox-gl-js/pull/5021)
- Add data-driven styling support for
  - `text-max-width` [#5067](https://github.com/mapbox/mapbox-gl-js/pull/5067)
  - `text-letter-spacing` [#5071](https://github.com/mapbox/mapbox-gl-js/pull/5071)
  - `line-join` [#5020](https://github.com/mapbox/mapbox-gl-js/pull/5020)
- Add support for SDF icons in `Map#addImage()` [#5181](https://github.com/mapbox/mapbox-gl-js/pull/5181)
- Added nautical miles unit to ScaleControl [#5238](https://github.com/mapbox/mapbox-gl-js/pull/5238) (h/t [@fmairesse](https://github.com/fmairesse)))
- Eliminate the map-wide limit on the number of glyphs and sprites that may be used in a style [#141](https://github.com/mapbox/mapbox-gl-js/issues/141). (Fixed by [#5190](https://github.com/mapbox/mapbox-gl-js/pull/5190), see also [mapbox-gl-native[#9213](https://github.com/mapbox/mapbox-gl-js/issues/9213)](https://github.com/mapbox/mapbox-gl-native/pull/9213)
- Numerous performance optimizations (including [#5108](https://github.com/mapbox/mapbox-gl-js/pull/5108) h/t [@pirxpilot](https://github.com/pirxpilot)))

### :bug: Bug fixes

- Add missing documentation for mouseenter, mouseover, mouseleave events [#4772](https://github.com/mapbox/mapbox-gl-js/issues/4772)
- Add missing documentation for `Marker#getElement()` method [#5242](https://github.com/mapbox/mapbox-gl-js/pull/5242)
- Fix bug wherein removing canvas source with animate=true leaves map in render loop [#5097](https://github.com/mapbox/mapbox-gl-js/issues/5097)
- Fix fullscreen detection on Firefox [#5272](https://github.com/mapbox/mapbox-gl-js/pull/5272)
- Fix z-fighting on overlapping fills within the same layer [#3320](https://github.com/mapbox/mapbox-gl-js/issues/3320)
- Fix handling of fractional values for `layer.minzoom` [#2929](https://github.com/mapbox/mapbox-gl-js/issues/2929)
- Clarify coordinate ordering in documentation for `center` option [#5042](https://github.com/mapbox/mapbox-gl-js/pull/5042) (h/t [@karthikb351](https://github.com/karthikb351)))
- Fix output of stop functions where two stops have the same input value [#5020](https://github.com/mapbox/mapbox-gl-js/pull/5020) (h/t [@edpop](https://github.com/edpop))
- Fix bug wherein using `Map#addLayer()` with an inline source would mutate its input [#4040](https://github.com/mapbox/mapbox-gl-js/issues/4040)
- Fix invalid css keyframes selector [#5075](https://github.com/mapbox/mapbox-gl-js/pull/5075) (h/t [@aar0nr](https://github.com/aar0nr)))
- Fix GPU-specific bug wherein canvas sources caused an error [#4262](https://github.com/mapbox/mapbox-gl-js/issues/4262)
- Fix a race condition in symbol layer handling that caused sporadic uncaught errors [#5185](https://github.com/mapbox/mapbox-gl-js/pull/5185)
- Fix bug causing line labels to render incorrectly on overzoomed tiles [#5120](https://github.com/mapbox/mapbox-gl-js/pull/5120)
- Fix bug wherein `NavigationControl` triggered mouse events unexpectedly [#5148](https://github.com/mapbox/mapbox-gl-js/issues/5148)
- Fix bug wherein clicking on the `NavigationControl` compass caused an error in IE 11 [#4784](https://github.com/mapbox/mapbox-gl-js/issues/4784)
- Remove dependency on GPL-3-licensed `fast-stable-stringify` module [#5152](https://github.com/mapbox/mapbox-gl-js/issues/5152)
- Fix bug wherein layer-specific an event listener produced an error after its target layer was removed from the map [#5145](https://github.com/mapbox/mapbox-gl-js/issues/5145)
- Fix `Marker#togglePopup()` failing to return the marker instance [#5116](https://github.com/mapbox/mapbox-gl-js/issues/5116)
- Fix bug wherein a marker's position failed to adapt to the marker element's size changing [#5133](https://github.com/mapbox/mapbox-gl-js/issues/5133)
- Fix rendering bug affecting Broadcom GPUs [#5073](https://github.com/mapbox/mapbox-gl-js/pull/5073)

### :wrench: Development workflow improvements

- Add (and now require) Flow type annotations throughout the majority of the codebase.
- Migrate to CircleCI 2.0 [#4939](https://github.com/mapbox/mapbox-gl-js/pull/4939)

## 0.39.1 (July 24, 2017)

### :bug: Bug fixes

- Fix packaging issue in 0.39.0 [#5025](https://github.com/mapbox/mapbox-gl-js/issues/5025)
- Correctly evaluate enum-based identity functions [#5023](https://github.com/mapbox/mapbox-gl-js/issues/5023)

## 0.39.0 (July 21, 2017)

### :warning: Breaking changes

- `GeolocateControl` breaking changes [#4479](https://github.com/mapbox/mapbox-gl-js/pull/4479)
  - The option `watchPosition` has been replaced with `trackUserLocation`
  - The camera operation has changed from `jumpTo` (not animated) to `fitBounds` (animated). An effect of this is the map pitch is no longer reset, although the bearing is still reset to 0.
  - The accuracy of the geolocation provided by the device is used to set the view (previously it was fixed at zoom level 17). The `maxZoom` can be controlled via the new `fitBoundsOptions` option (defaults to 15).
- Anchor `Marker`s at their center by default [#5019](https://github.com/mapbox/mapbox-gl-js/issues/5019) [@andrewharvey](https://github.com/andrewharvey)
- Increase `significantRotateThreshold` for the `TouchZoomRotateHandler` [#4971](https://github.com/mapbox/mapbox-gl-js/pull/4971), [@dagjomar](https://github.com/dagjomar)

### :sparkles: Features and improvements

- Improve performance of updating GeoJSON sources [#4069](https://github.com/mapbox/mapbox-gl-js/pull/4069), [@ezheidtmann](https://github.com/ezheidtmann)
- Improve rendering speed of extrusion layers [#4818](https://github.com/mapbox/mapbox-gl-js/pull/4818)
- Improve line label legibility in pitched views [#4781](https://github.com/mapbox/mapbox-gl-js/pull/4781)
- Improve line label legibility on curved lines [#4853](https://github.com/mapbox/mapbox-gl-js/pull/4853)
- Add user location tracking capability to `GeolocateControl` [#4479](https://github.com/mapbox/mapbox-gl-js/pull/4479), [@andrewharvey](https://github.com/andrewharvey)
  - New option `showUserLocation` to draw a "dot" as a `Marker` on the map at the user's location
  - An active lock and background state are introduced with `trackUserLocation`. When in active lock the camera will update to follow the user location, however if the camera is changed by the API or UI then the control will enter the background state where it won't update the camera to follow the user location.
  - New option `fitBoundsOptions` to control the camera operation
  - New `trackuserlocationstart` and `trackuserlocationend` events
  - New `LngLat.toBounds` method to extend a point location by a given radius to a `LngLatBounds` object
- Include main CSS file in `package.json` [#4809](https://github.com/mapbox/mapbox-gl-js/pull/4809), [@tomscholz](https://github.com/tomscholz)
- Add property function (data-driven styling) support for `line-width` [#4773](https://github.com/mapbox/mapbox-gl-js/pull/4773)
- Add property function (data-driven styling) support for `text-anchor` [#4997](https://github.com/mapbox/mapbox-gl-js/pull/4997)
- Add property function (data-driven styling) support for `text-justify` [#5000](https://github.com/mapbox/mapbox-gl-js/pull/5000)
- Add `maxTileCacheSize` option [#4778](https://github.com/mapbox/mapbox-gl-js/pull/4778), [@jczaplew](https://github.com/jczaplew)
- Add new `icon-pitch-alignment` and `circle-pitch-alignment` properties [#4869](https://github.com/mapbox/mapbox-gl-js/pull/4869) [#4871](https://github.com/mapbox/mapbox-gl-js/pull/4871)
- Add `Map#getMaxBounds` method [#4890](https://github.com/mapbox/mapbox-gl-js/pull/4890), [@andrewharvey](https://github.com/andrewharvey) [@lamuertepeluda](https://github.com/lamuertepeluda)
- Add option (`localIdeographFontFamily`) to use TinySDF to avoid loading expensive CJK glyphs [#4895](https://github.com/mapbox/mapbox-gl-js/pull/4895)
- If `config.API_URL` includes a path prepend it to the request URL [#4995](https://github.com/mapbox/mapbox-gl-js/pull/4995)
- Bump `supercluster` version to expose `cluster_id` property on clustered sources [#5002](https://github.com/mapbox/mapbox-gl-js/pull/5002)

### :bug: Bug fixes

- Do not display `FullscreenControl` on unsupported devices [#4838](https://github.com/mapbox/mapbox-gl-js/pull/4838), [@stepankuzmin](https://github.com/stepankuzmin)
- Fix yarn build on Windows machines [#4887](https://github.com/mapbox/mapbox-gl-js/pull/4887)
- Prevent potential memory leaks by dispatching `loadData` to the same worker every time [#4877](https://github.com/mapbox/mapbox-gl-js/pull/4877)
- Fix bug preventing the rtlTextPlugin from loading before the initial style `load` [#4870](https://github.com/mapbox/mapbox-gl-js/pull/4870)
- Fix bug causing runtime-stying to not take effect in some situations [#4893](https://github.com/mapbox/mapbox-gl-js/pull/4893)
- Prevent requests of vertical glyphs for labels that can't be verticalized [#4720](https://github.com/mapbox/mapbox-gl-js/issues/4720)
- Fix character detection for Zanabazar Square [#4940](https://github.com/mapbox/mapbox-gl-js/pull/4940)
- Fix `LogoControl` logic to update correctly, and hide the `<div>` instead of removing it from the DOM when it is not needed [#4842](https://github.com/mapbox/mapbox-gl-js/pull/4842)
- Fix `GeoJSONSource#serialize` to include all options
- Fix error handling in `GlyphSource#getSimpleGlyphs`[#4992](https://github.com/mapbox/mapbox-gl-js/pull/4992)
- Fix bug causing `setStyle` to reload raster tiles [#4852](https://github.com/mapbox/mapbox-gl-js/pull/4852)
- Fix bug causing symbol layers not to render on devices with non-integer device pixel ratios [#4989](https://github.com/mapbox/mapbox-gl-js/pull/4989)
- Fix bug where `Map#queryRenderedFeatures` would error when returning no results [#4993](https://github.com/mapbox/mapbox-gl-js/pull/4993)
- Fix bug where `Map#areTilesLoaded` would always be false on `sourcedata` events for reloading tiles [#4987](https://github.com/mapbox/mapbox-gl-js/pull/4987)
- Fix bug causing categorical property functions to error on non-ascending order stops [#4996](https://github.com/mapbox/mapbox-gl-js/pull/4996)

### :hammer_and_wrench: Development workflow changes

- Use flow to type much of the code base [#4629](https://github.com/mapbox/mapbox-gl-js/pull/4629) [#4903](https://github.com/mapbox/mapbox-gl-js/pull/4903) [#4909](https://github.com/mapbox/mapbox-gl-js/pull/4909) [#4910](https://github.com/mapbox/mapbox-gl-js/pull/4910) [#4911](https://github.com/mapbox/mapbox-gl-js/pull/4911) [#4913](https://github.com/mapbox/mapbox-gl-js/pull/4913) [#4915](https://github.com/mapbox/mapbox-gl-js/pull/4915) [#4918](https://github.com/mapbox/mapbox-gl-js/pull/4918) [#4932](https://github.com/mapbox/mapbox-gl-js/pull/4932) [#4933](https://github.com/mapbox/mapbox-gl-js/pull/4933) [#4948](https://github.com/mapbox/mapbox-gl-js/pull/4948) [#4949](https://github.com/mapbox/mapbox-gl-js/pull/4949) [#4955](https://github.com/mapbox/mapbox-gl-js/pull/4955) [#4966](https://github.com/mapbox/mapbox-gl-js/pull/4966) [#4967](https://github.com/mapbox/mapbox-gl-js/pull/4967) [#4973](https://github.com/mapbox/mapbox-gl-js/pull/4973) :muscle: [@jfirebaugh](https://github.com/jfirebaugh) [@vicapow](https://github.com/vicapow)
- Use style specification to generate flow type [#4958](https://github.com/mapbox/mapbox-gl-js/pull/4958)
- Explicitly list which files to publish in `package.json` [#4819](https://github.com/mapbox/mapbox-gl-js/pull/4819) [@tomscholz](https://github.com/tomscholz)
- Move render test ignores to a separate file [#4977](https://github.com/mapbox/mapbox-gl-js/pull/4977)
- Add code of conduct [#5015](https://github.com/mapbox/mapbox-gl-js/pull/5015) :sparkling_heart:

## 0.38.0 (June 9, 2017)

#### New features :sparkles:

- Attenuate label size scaling with distance, improving readability of pitched maps [#4547](https://github.com/mapbox/mapbox-gl-js/pull/4547)

#### Bug fixes :beetle:

- Skip rendering for patterned layers when pattern is missing [#4687](https://github.com/mapbox/mapbox-gl-js/pull/4687)
- Fix bug with map failing to rerender after `webglcontextlost` event [#4725](https://github.com/mapbox/mapbox-gl-js/pull/4725) [@cdawi](https://github.com/cdawi)
- Clamp zoom level in `flyTo` to within the map's specified min- and maxzoom to prevent undefined behavior [#4726](https://github.com/mapbox/mapbox-gl-js/pull/4726) [@](https://github.com/) IvanSanchez
- Fix wordmark rendering in IE [#4741](https://github.com/mapbox/mapbox-gl-js/pull/4741)
- Fix slight pixelwise symbol rendering bugs caused by incorrect sprite calculations [#4737](https://github.com/mapbox/mapbox-gl-js/pull/4737)
- Prevent exceptions thrown by certain `flyTo` calls [#4761](https://github.com/mapbox/mapbox-gl-js/pull/4761)
- Fix "Improve this map" link [#4685](https://github.com/mapbox/mapbox-gl-js/pull/4685)
- Tweak `queryRenderedSymbols` logic to better account for pitch scaling [#4792](https://github.com/mapbox/mapbox-gl-js/pull/4792)
- Fix for symbol layers sometimes failing to render, most frequently in Safari [#4795](https://github.com/mapbox/mapbox-gl-js/pull/4795)
- Apply `text-keep-upright` after `text-offset` to keep labels upright when intended [#4779](https://github.com/mapbox/mapbox-gl-js/pull/4779) **[Potentially breaking :warning: but considered a bugfix]**
- Prevent exceptions thrown by empty GeoJSON tiles [#4803](https://github.com/mapbox/mapbox-gl-js/pull/4803)

#### Accessibility improvements :sound:

- Add `aria-label` to popup close button [#4799](https://github.com/mapbox/mapbox-gl-js/pull/4799) [@andrewharvey](https://github.com/andrewharvey)

#### Development workflow + testing improvements :wrench:

- Fix equality assertion bug in tests [#4731](https://github.com/mapbox/mapbox-gl-js/pull/4731) [@IvanSanchez](https://github.com/IvanSanchez)
- Benchmark results page improvements [#4746](https://github.com/mapbox/mapbox-gl-js/pull/4746)
- Require node version >=6.4.0, enabling the use of more ES6 features [#4752](https://github.com/mapbox/mapbox-gl-js/pull/4752)
- Document missing `pitchWithRotate` option [#4800](https://github.com/mapbox/mapbox-gl-js/pull/4800) [@simast](https://github.com/simast)
- Move Github-specific Markdown files into subdirectory [#4806](https://github.com/mapbox/mapbox-gl-js/pull/4806) [@tomscholz](https://github.com/tomscholz)

## 0.37.0 (May 2nd, 2017)

#### :warning: Breaking changes

- Removed `LngLat#wrapToBestWorld`

#### New features :rocket:

- Improve popup/marker positioning [#4577](https://github.com/mapbox/mapbox-gl-js/pull/4577)
- Add `Map#isStyleLoaded` and `Map#areTilesLoaded` events [#4321](https://github.com/mapbox/mapbox-gl-js/pull/4321)
- Support offline sprites using `file:` protocol [#4649](https://github.com/mapbox/mapbox-gl-js/pull/4649) [@oscarfonts](https://github.com/oscarfonts)

#### Bug fixes :bug:

- Fix fullscreen control in Firefox [#4666](https://github.com/mapbox/mapbox-gl-js/pull/4666)
- Fix rendering artifacts that caused tile boundaries to be visible in some cases [#4636](https://github.com/mapbox/mapbox-gl-js/pull/4636)
- Fix default calculation for categorical zoom-and-property functions [#4657](https://github.com/mapbox/mapbox-gl-js/pull/4657)
- Fix scaling of images on retina screens [#4645](https://github.com/mapbox/mapbox-gl-js/pull/4645)
- Rendering error when a transparent image is added via `Map#addImage` [#4644](https://github.com/mapbox/mapbox-gl-js/pull/4644)
- Fix an issue with rendering lines with duplicate points [#4634](https://github.com/mapbox/mapbox-gl-js/pull/4634)
- Fix error when switching from data-driven styles to a constant paint value [#4611](https://github.com/mapbox/mapbox-gl-js/pull/4611)
- Add check to make sure invalid bounds on tilejson don't error out [#4641](https://github.com/mapbox/mapbox-gl-js/pull/4641)

#### Development workflow improvements :computer:

- Add flowtype interfaces and definitions [@vicapow](https://github.com/vicapow)
- Add stylelinting to ensure `mapboxgl-` prefix on all classes [#4584](https://github.com/mapbox/mapbox-gl-js/pull/4584) [@asantos3026](https://github.com/asantos3026)

## 0.36.0 (April 19, 2017)

#### New features :sparkles:

- Replace LogoControl logo with the new Mapbox logo [#4598](https://github.com/mapbox/mapbox-gl-js/pull/4598)

#### Bug fixes :bug:

- Fix bug with the BoxZoomHandler that made it glitchy if it is enabled after the DragPanHandler [#4528](https://github.com/mapbox/mapbox-gl-js/pull/4528)
- Fix undefined behavior in `fill_outline` shaders [#4600](https://github.com/mapbox/mapbox-gl-js/pull/4600)
- Fix `Camera#easeTo` interpolation on pitched maps [#4540](https://github.com/mapbox/mapbox-gl-js/pull/4540)
- Choose property function interpolation method by the `property`'s type [#4614](https://github.com/mapbox/mapbox-gl-js/pull/4614)

#### Development workflow improvements :nerd_face:

- Fix crash on missing `style.json` in integration tests
- `gl-style-composite` is now executable in line with the other tools [@andrewharvey](https://github.com/andrewharvey) [#4595](https://github.com/mapbox/mapbox-gl-js/pull/4595)
- `gl-style-composite` utility now throws an error if a name conflict would occur between layers [@andrewharvey](https://github.com/andrewharvey) [#4595](https://github.com/mapbox/mapbox-gl-js/pull/4595)

## 0.35.1 (April 12, 2017)

#### Bug fixes :bug:

- Add `.json` extension to style-spec `require` statements for webpack compatibility [#4563](https://github.com/mapbox/mapbox-gl-js/pull/4563) [@orangemug](https://github.com/orangemug)
- Fix documentation type for `Map#fitBounde` [#4569](https://github.com/mapbox/mapbox-gl-js/pull/4569) [@andrewharvey](https://github.com/andrewharvey)
- Fix bug causing {Image,Video,Canvas}Source to throw exception if latitude is outside of +/-85.05113 [#4574](https://github.com/mapbox/mapbox-gl-js/pull/4574)
- Fix bug causing overzoomed raster tiles to disappear from map [#4567](https://github.com/mapbox/mapbox-gl-js/pull/4567)
- Fix bug causing queryRenderedFeatures to crash on polygon features that have an `id` field. [#4581](https://github.com/mapbox/mapbox-gl-js/pull/4581)

## 0.35.0 (April 7, 2017)

#### New features :rocket:

- Use anisotropic filtering to improve rendering of raster tiles on pitched maps [#1064](https://github.com/mapbox/mapbox-gl-js/issues/1064)
- Add `pitchstart` and `pitchend` events [#2449](https://github.com/mapbox/mapbox-gl-js/issues/2449)
- Add an optional `layers` parameter to `Map#on` [#1002](https://github.com/mapbox/mapbox-gl-js/issues/1002)
- Add data-driven styling support for `text-offset` [#4495](https://github.com/mapbox/mapbox-gl-js/pull/4495)
- Add data-driven styling support for `text-rotate` [#3516](https://github.com/mapbox/mapbox-gl-js/issues/3516)
- Add data-driven styling support for `icon-image` [#4304](https://github.com/mapbox/mapbox-gl-js/issues/4304)
- Add data-driven styling support for `{text,icon}-size` [#4455](https://github.com/mapbox/mapbox-gl-js/pull/4455)

#### Bug fixes :bug:

- Suppress error messages in JS console due to missing tiles [#1800](https://github.com/mapbox/mapbox-gl-js/issues/1800)
- Fix bug wherein `GeoJSONSource#setData()` could cause unnecessary DOM updates [#4447](https://github.com/mapbox/mapbox-gl-js/issues/4447)
- Fix bug wherein `Map#flyTo` did not respect the `renderWorldCopies` setting [#4449](https://github.com/mapbox/mapbox-gl-js/issues/4449)
- Fix regression in browserify support # 4453
- Fix bug causing poor touch event behavior on mobile devices [#4259](https://github.com/mapbox/mapbox-gl-js/issues/4259)
- Fix bug wherein duplicate stops in property functions could cause an infinite loop [#4498](https://github.com/mapbox/mapbox-gl-js/issues/4498)
- Respect image height/width in `addImage` api [#4531](https://github.com/mapbox/mapbox-gl-js/pull/4531)
- Fix bug preventing correct behavior of `shift+zoom` [#3334](https://github.com/mapbox/mapbox-gl-js/issues/3334)
- Fix bug preventing image source from rendering when coordinate area is too large [#4550](https://github.com/mapbox/mapbox-gl-js/issues/4550)
- Show image source on horizontally wrapped worlds [#4555](https://github.com/mapbox/mapbox-gl-js/pull/4555)
- Fix bug in the handling of `refreshedExpiredTiles` option [#4549](https://github.com/mapbox/mapbox-gl-js/pull/4549)
- Support the TileJSON `bounds` property [#1775](https://github.com/mapbox/mapbox-gl-js/issues/1775)

#### Development workflow improvements :computer:

- Upgrade flow to 0.42.0 ([#4500](https://github.com/mapbox/mapbox-gl-js/pull/4500))

## 0.34.0 (March 17, 2017)

#### New features :rocket:

- Add `Map#addImage` and `Map#removeImage` API to allow adding icon images at runtime [#4404](https://github.com/mapbox/mapbox-gl-js/pull/4404)
- Simplify non-browserify bundler usage by making the distribution build the main entrypoint [#4423](https://github.com/mapbox/mapbox-gl-js/pull/4423)

#### Bug fixes :bug:

- Fix issue where coincident start/end points of LineStrings were incorrectly rendered as joined [#4413](https://github.com/mapbox/mapbox-gl-js/pull/4413)
- Fix bug causing `queryRenderedFeatures` to fail in cases where both multiple sources and data-driven paint properties were present [#4417](https://github.com/mapbox/mapbox-gl-js/issues/4417)
- Fix bug where tile request errors caused `map.loaded()` to incorrectly return `false` [#4425](https://github.com/mapbox/mapbox-gl-js/issues/4425)

#### Testing improvements :white_check_mark:

- Improve test coverage across several core modules [#4432](https://github.com/mapbox/mapbox-gl-js/pull/4432) [#4431](https://github.com/mapbox/mapbox-gl-js/pull/4431) [#4422](https://github.com/mapbox/mapbox-gl-js/pull/4422) [#4244](https://github.com/mapbox/mapbox-gl-js/pull/4244) :bowing_man:

## 0.33.1 (March 10, 2017)

#### Bug fixes :bug:

- Prevent Mapbox logo from being added to the map more than once [#4386](https://github.com/mapbox/mapbox-gl-js/pull/4386)
- Add `type='button'` to `FullscreenControl` to prevent button from acting as a form submit [#4397](https://github.com/mapbox/mapbox-gl-js/pull/4397)
- Fix issue where map would continue to rotate if `Ctrl` key is released before the click during a `DragRotate` event [#4389](https://github.com/mapbox/mapbox-gl-js/pull/4389)
- Remove double `options.easing` description from the `Map#fitBounds` documentation [#4402](https://github.com/mapbox/mapbox-gl-js/pull/4402)

## 0.33.0 (March 8, 2017)

#### :warning: Breaking changes

- Automatically add Mapbox wordmark when required by Mapbox TOS [#3933](https://github.com/mapbox/mapbox-gl-js/pull/3933)
- Increase default `maxZoom` from 20 to 22 [#4333](https://github.com/mapbox/mapbox-gl-js/pull/4333)
- Deprecate `tiledata` and `tiledataloading` events in favor of `sourcedata` and `sourcedataloading`. [#4347](https://github.com/mapbox/mapbox-gl-js/pull/4347)
- `mapboxgl.util` is no longer exported [#1408](https://github.com/mapbox/mapbox-gl-js/issues/1408)
- `"type": "categorical"` is now required for all categorical functions. Previously, some forms of "implicitly" categorical functions worked, and others did not. [#3717](https://github.com/mapbox/mapbox-gl-js/issues/3717)

#### :white_check_mark: New features

- Add property functions support for most symbol paint properties [#4074](https://github.com/mapbox/mapbox-gl-js/pull/4074), [#4186](https://github.com/mapbox/mapbox-gl-js/pull/4186), [#4226](https://github.com/mapbox/mapbox-gl-js/pull/4226)
- Add ability to specify default property value for undefined or invalid property values used in property functions. [#4175](https://github.com/mapbox/mapbox-gl-js/pull/4175)
- Improve `Map#fitBounds` to accept different values for top, bottom, left, and right `padding` [#3890](https://github.com/mapbox/mapbox-gl-js/pull/3890)
- Add a `FullscreenControl` for displaying a fullscreen map [#3977](https://github.com/mapbox/mapbox-gl-js/pull/3977)

#### :beetle: Bug fixes

- Fix validation error on categorical zoom-and-property functions [#4220](https://github.com/mapbox/mapbox-gl-js/pull/4220)
- Fix bug causing expired resources to be re-requested causing an infinite loop [#4255](https://github.com/mapbox/mapbox-gl-js/pull/4255)
- Fix problem where `MapDataEvent#isSourceLoaded` always returned false [#4254](https://github.com/mapbox/mapbox-gl-js/pull/4254)
- Resolve an issue where tiles in the source cache were prematurely deleted, resulting in tiles flickering when zooming in and out and [#4311](https://github.com/mapbox/mapbox-gl-js/pull/4311)
- Make sure `MapEventData` is passed through on calls `Map#flyTo` [#4342](https://github.com/mapbox/mapbox-gl-js/pull/4342)
- Fix incorrect returned values for `Map#isMoving` [#4350](https://github.com/mapbox/mapbox-gl-js/pull/4350)
- Fix categorical functions not allowing boolean stop domain values [#4195](https://github.com/mapbox/mapbox-gl-js/pull/4195)
- Fix piecewise-constant functions to allow non-integer zoom levels. [#4196](https://github.com/mapbox/mapbox-gl-js/pull/4196)
- Fix issues with `$id` in filters [#4236](https://github.com/mapbox/mapbox-gl-js/pull/4236) [#4237](https://github.com/mapbox/mapbox-gl-js/pull/4237)
- Fix a race condition with polygon centroid algorithm causing tiles not to load in some cases. [#4273](https://github.com/mapbox/mapbox-gl-js/pull/4273)
- Throw a meaningful error when giving non-array `layers` parameter to `queryRenderedFeatures` [#4331](https://github.com/mapbox/mapbox-gl-js/pull/4331)
- Throw a meaningful error when supplying invalid `minZoom` and `maxZoom` values [#4324](https://github.com/mapbox/mapbox-gl-js/pull/4324)
- Fix a memory leak when using the RTL Text plugin [#4248](https://github.com/mapbox/mapbox-gl-js/pull/4248)

#### Dev workflow changes

- Merged the [Mapbox GL style specification](https://github.com/mapbox/mapbox-gl-style-spec) repo to this one (now under `src/style-spec` and `test/unit/style-spec`).

## 0.32.1 (Jan 26, 2017)

#### Bug Fixes

- Fix bug causing [`mapbox-gl-rtl-text` plugin](https://github.com/mapbox/mapbox-gl-rtl-text) to not work [#4055](https://github.com/mapbox/mapbox-gl-js/pull/4055)

## 0.32.0 (Jan 26, 2017)

#### Deprecation Notices

- [Style classes](https://www.mapbox.com/mapbox-gl-style-spec/#layer-paint.*) are deprecated and will be removed in an upcoming release of Mapbox GL JS.

#### New Features

- Add `Map#isSourceLoaded` method [#4033](https://github.com/mapbox/mapbox-gl-js/pull/4033)
- Automatically reload tiles based on their `Expires` and `Cache-Control` HTTP headers [#3944](https://github.com/mapbox/mapbox-gl-js/pull/3944)
- Add `around=center` option to `scrollZoom` and `touchZoomRotate` interaction handlers [#3876](https://github.com/mapbox/mapbox-gl-js/pull/3876)
- Add support for [`mapbox-gl-rtl-text` plugin](https://github.com/mapbox/mapbox-gl-rtl-text) to support right-to-left scripts [#3758](https://github.com/mapbox/mapbox-gl-js/pull/3758)
- Add `canvas` source type [#3765](https://github.com/mapbox/mapbox-gl-js/pull/3765)
- Add `Map#isMoving` method [#2792](https://github.com/mapbox/mapbox-gl-js/issues/2792)

#### Bug Fixes

- Fix bug causing garbled text on zoom [#3962](https://github.com/mapbox/mapbox-gl-js/pull/3962)
- Fix bug causing crash in Firefox and Mobile Safari when rendering a large map [#4037](https://github.com/mapbox/mapbox-gl-js/pull/4037)
- Fix bug causing raster tiles to flicker during zoom [#2467](https://github.com/mapbox/mapbox-gl-js/issues/2467)
- Fix bug causing exception when unsetting and resetting fill-outline-color [#3657](https://github.com/mapbox/mapbox-gl-js/issues/3657)
- Fix memory leak when removing raster sources [#3951](https://github.com/mapbox/mapbox-gl-js/issues/3951)
- Fix bug causing exception when when zooming in / out on empty GeoJSON tile [#3985](https://github.com/mapbox/mapbox-gl-js/pull/3985)
- Fix line join artifacts at very sharp angles [#4008](https://github.com/mapbox/mapbox-gl-js/pull/4008)

## 0.31.0 (Jan 10 2017)

#### New Features

- Add `renderWorldCopies` option to the `Map` constructor to give users control over whether multiple worlds are rendered in a map [#3885](https://github.com/mapbox/mapbox-gl-js/pull/3885)

#### Bug Fixes

- Fix performance regression triggered when `Map` pitch or bearing is changed [#3938](https://github.com/mapbox/mapbox-gl-js/pull/3938)
- Fix null pointer exception caused by trying to clear an `undefined` source [#3903](https://github.com/mapbox/mapbox-gl-js/pull/3903)

#### Miscellaneous

- Incorporate integration tests formerly at [`mapbox-gl-test-suite`](https://github.com/mapbox/mapbox-gl-test-suite) into this repository [#3834](https://github.com/mapbox/mapbox-gl-js/pull/3834)

## 0.30.0 (Jan 5 2017)

#### New Features

- Fire an error when map canvas is larger than allowed by `gl.MAX_RENDERBUFFER_SIZE` [#2893](https://github.com/mapbox/mapbox-gl-js/issues/2893)
- Improve error messages when referencing a nonexistent layer id [#2597](https://github.com/mapbox/mapbox-gl-js/issues/2597)
- Fire an error when layer uses a `geojson` source and specifies a `source-layer` [#3896](https://github.com/mapbox/mapbox-gl-js/pull/3896)
- Add inline source declaration syntax [#3857](https://github.com/mapbox/mapbox-gl-js/issues/3857)
- Improve line breaking behavior [#3887](https://github.com/mapbox/mapbox-gl-js/issues/3887)

#### Performance Improvements

- Improve `Map#setStyle` performance in some cases [#3853](https://github.com/mapbox/mapbox-gl-js/pull/3853)

#### Bug Fixes

- Fix unexpected popup positioning when some offsets are unspecified [#3367](https://github.com/mapbox/mapbox-gl-js/issues/3367)
- Fix incorrect interpolation in functions [#3838](https://github.com/mapbox/mapbox-gl-js/issues/3838)
- Fix incorrect opacity when multiple backgrounds are rendered [#3819](https://github.com/mapbox/mapbox-gl-js/issues/3819)
- Fix exception thrown when instantiating geolocation control in Safari [#3844](https://github.com/mapbox/mapbox-gl-js/issues/3844)
- Fix exception thrown when setting `showTileBoundaries` with no sources [#3849](https://github.com/mapbox/mapbox-gl-js/issues/3849)
- Fix incorrect rendering of transparent parts of raster layers in some cases [#3723](https://github.com/mapbox/mapbox-gl-js/issues/3723)
- Fix non-terminating render loop when zooming in in some cases [#3399](https://github.com/mapbox/mapbox-gl-js/pull/3399)

## 0.29.0 (December 20 2016)

#### New Features

- Add support for property functions for many style properties on line layers [#3033](https://github.com/mapbox/mapbox-gl-js/pull/3033)
- Make `Map#setStyle` smoothly transition to the new style [#3621](https://github.com/mapbox/mapbox-gl-js/pull/3621)
- Add `styledata`, `sourcedata`, `styledataloading`, and `sourcedataloading` events
- Add `isSourceLoaded` and `source` properties to `MapDataEvent` [#3590](https://github.com/mapbox/mapbox-gl-js/pull/3590)
- Remove "max zoom" cap of 20 [#3683](https://github.com/mapbox/mapbox-gl-js/pull/3683)
- Add `circle-stroke-*` style properties [#3672](https://github.com/mapbox/mapbox-gl-js/pull/3672)
- Add a more helpful error message when the specified `container` element doesn't exist [#3719](https://github.com/mapbox/mapbox-gl-js/pull/3719)
- Add `watchPosition` option to `GeolocateControl` [#3739](https://github.com/mapbox/mapbox-gl-js/pull/3739)
- Add `positionOptions` option to `GeolocateControl` [#3739](https://github.com/mapbox/mapbox-gl-js/pull/3739)
- Add `aria-label` to map canvas [#3782](https://github.com/mapbox/mapbox-gl-js/pull/3782)
- Adjust multipoint symbol rendering behavior [#3763](https://github.com/mapbox/mapbox-gl-js/pull/3763)
- Add support for property functions for `icon-offset` [#3791](https://github.com/mapbox/mapbox-gl-js/pull/3791)
- Improved antialiasing on pitched lines [#3790](https://github.com/mapbox/mapbox-gl-js/pull/3790)
- Allow attribution control to collapse to an ⓘ button on smaller screens [#3783](https://github.com/mapbox/mapbox-gl-js/pull/3783)
- Improve line breaking algorithm [#3743](https://github.com/mapbox/mapbox-gl-js/pull/3743)

#### Performance Improvements

- Fix memory leak when calling `Map#removeSource` [#3602](https://github.com/mapbox/mapbox-gl-js/pull/3602)
- Reduce bundle size by adding custom build of `gl-matrix` [#3734](https://github.com/mapbox/mapbox-gl-js/pull/3734)
- Improve performance of projection code [#3721](https://github.com/mapbox/mapbox-gl-js/pull/3721)
- Improve performance of style function evaluation [#3816](https://github.com/mapbox/mapbox-gl-js/pull/3816)

#### Bug fixes

- Fix exception thrown when using `line-color` property functions [#3639](https://github.com/mapbox/mapbox-gl-js/issues/3639)
- Fix exception thrown when removing a layer and then adding another layer with the same id but different type [#3655](https://github.com/mapbox/mapbox-gl-js/pull/3655)
- Fix exception thrown when passing a single point to `Map#fitBounds` [#3655](https://github.com/mapbox/mapbox-gl-js/pull/3655)
- Fix exception thrown occasionally during rapid map mutations [#3681](https://github.com/mapbox/mapbox-gl-js/pull/3681)
- Fix rendering defects on pitch=0 on some systems [#3740](https://github.com/mapbox/mapbox-gl-js/pull/3740)
- Fix unnecessary CPU usage when displaying a raster layer [#3764](https://github.com/mapbox/mapbox-gl-js/pull/3764)
- Fix bug causing sprite after `Map#setStyle` [#3829](https://github.com/mapbox/mapbox-gl-js/pull/3829)
- Fix bug preventing `Map` from emitting a `contextmenu` event on Windows browsers [#3822](https://github.com/mapbox/mapbox-gl-js/pull/3822)

## 0.28.0 (November 17 2016)

#### New features and improvements

- Performance improvements for `Map#addLayer` and `Map#removeLayer` [#3584](https://github.com/mapbox/mapbox-gl-js/pull/3584)
- Add method for changing layer order at runtime - `Map#moveLayer` [#3584](https://github.com/mapbox/mapbox-gl-js/pull/3584)
- Update vertical punctuation logic to Unicode 9.0 standard [#3608](https://github.com/mapbox/mapbox-gl-js/pull/3608)

#### Bug fixes

- Fix data-driven `fill-opacity` rendering when using a `fill-pattern` [#3598](https://github.com/mapbox/mapbox-gl-js/pull/3598)
- Fix line rendering artifacts [#3627](https://github.com/mapbox/mapbox-gl-js/pull/3627)
- Fix incorrect rendering of opaque fills on top of transparent fills [#2628](https://github.com/mapbox/mapbox-gl-js/pull/2628)
- Prevent `AssertionErrors` from pitching raster layers by only calling `Worker#redoPlacement` on vector and GeoJSON sources [#3624](https://github.com/mapbox/mapbox-gl-js/pull/3624)
- Restore IE11 compatability [#3635](https://github.com/mapbox/mapbox-gl-js/pull/3635)
- Fix symbol placement for cached tiles [#3637](https://github.com/mapbox/mapbox-gl-js/pull/3637)

## 0.27.0 (November 11 2016)

#### ⚠️ Breaking changes ⚠️

- Replace `fill-extrude-height` and `fill-extrude-base` properties of `fill` render type with a separate `fill-extrusion` type (with corresponding `fill-extrusion-height` and `fill-extrusion-base` properties), solving problems with render parity and runtime switching between flat and extruded fills. https://github.com/mapbox/mapbox-gl-style-spec/issues/554
- Change the units for extrusion height properties (`fill-extrusion-height`, `fill-extrusion-base`) from "magic numbers" to meters. [#3509](https://github.com/mapbox/mapbox-gl-js/pull/3509)
- Remove `mapboxgl.Control` class and change the way custom controls should be implemented. [#3497](https://github.com/mapbox/mapbox-gl-js/pull/3497)
- Remove `mapboxgl.util` functions: `inherit`, `extendAll`, `debounce`, `coalesce`, `startsWith`, `supportsGeolocation`. [#3441](https://github.com/mapbox/mapbox-gl-js/pull/3441) [#3571](https://github.com/mapbox/mapbox-gl-js/pull/3571)
- **`mapboxgl.util` is deprecated** and will be removed in the next release. [#1408](https://github.com/mapbox/mapbox-gl-js/issues/1408)

#### New features and improvements

- Tons of **performance improvements** that combined make rendering **up to 3 times faster**, especially for complex styles. [#3485](https://github.com/mapbox/mapbox-gl-js/pull/3485) [#3489](https://github.com/mapbox/mapbox-gl-js/pull/3489) [#3490](https://github.com/mapbox/mapbox-gl-js/pull/3490) [#3491](https://github.com/mapbox/mapbox-gl-js/pull/3491) [#3498](https://github.com/mapbox/mapbox-gl-js/pull/3498) [#3499](https://github.com/mapbox/mapbox-gl-js/pull/3499) [#3501](https://github.com/mapbox/mapbox-gl-js/pull/3501) [#3510](https://github.com/mapbox/mapbox-gl-js/pull/3510) [#3514](https://github.com/mapbox/mapbox-gl-js/pull/3514) [#3515](https://github.com/mapbox/mapbox-gl-js/pull/3515) [#3486](https://github.com/mapbox/mapbox-gl-js/pull/3486) [#3527](https://github.com/mapbox/mapbox-gl-js/pull/3527) [#3574](https://github.com/mapbox/mapbox-gl-js/pull/3574) ⚡️⚡️⚡️
- 🈯 Added **vertical text writing mode** for languages that support it. [#3438](https://github.com/mapbox/mapbox-gl-js/pull/3438)
- 🈯 Improved **line breaking of Chinese and Japanese text** in point-placed labels. [#3420](https://github.com/mapbox/mapbox-gl-js/pull/3420)
- Reduce the default number of worker threads (`mapboxgl.workerCount`) for better performance. [#3565](https://github.com/mapbox/mapbox-gl-js/pull/3565)
- Automatically use `categorical` style function type when input values are strings. [#3384](https://github.com/mapbox/mapbox-gl-js/pull/3384)
- Improve control buttons accessibility. [#3492](https://github.com/mapbox/mapbox-gl-js/pull/3492)
- Remove geolocation button if geolocation is disabled (e.g. the page is not served through `https`). [#3571](https://github.com/mapbox/mapbox-gl-js/pull/3571)
- Added `Map#getMaxZoom` and `Map#getMinZoom` methods [#3592](https://github.com/mapbox/mapbox-gl-js/pull/3592)

#### Bugfixes

- Fix several line dash rendering bugs. [#3451](https://github.com/mapbox/mapbox-gl-js/pull/3451)
- Fix intermittent map flicker when using image sources. [#3522](https://github.com/mapbox/mapbox-gl-js/pull/3522)
- Fix incorrect rendering of semitransparent `background` layers. [#3521](https://github.com/mapbox/mapbox-gl-js/pull/3521)
- Fix broken `raster-fade-duration` property. [#3532](https://github.com/mapbox/mapbox-gl-js/pull/3532)
- Fix handling of extrusion heights with negative values (by clamping to `0`). [#3463](https://github.com/mapbox/mapbox-gl-js/pull/3463)
- Fix GeoJSON sources not placing labels/icons correctly after map rotation. [#3366](https://github.com/mapbox/mapbox-gl-js/pull/3366)
- Fix icon/label placement not respecting order for layers with numeric names. [#3404](https://github.com/mapbox/mapbox-gl-js/pull/3404)
- Fix `queryRenderedFeatures` working incorrectly on colliding labels. [#3459](https://github.com/mapbox/mapbox-gl-js/pull/3459)
- Fix a bug where changing extrusion properties at runtime sometimes threw an error. [#3487](https://github.com/mapbox/mapbox-gl-js/pull/3487) [#3468](https://github.com/mapbox/mapbox-gl-js/pull/3468)
- Fix a bug where `map.loaded()` always returned `true` when using raster tile sources. [#3302](https://github.com/mapbox/mapbox-gl-js/pull/3302)
- Fix a bug where moving the map out of bounds sometimes threw `failed to invert matrix` error. [#3518](https://github.com/mapbox/mapbox-gl-js/pull/3518)
- Fixed `queryRenderedFeatures` throwing an error if no parameters provided. [#3542](https://github.com/mapbox/mapbox-gl-js/pull/3542)
- Fixed a bug where using multiple `\n` in a text field resulted in an error. [#3570](https://github.com/mapbox/mapbox-gl-js/pull/3570)

#### Misc

- 🐞 Fix `npm install mapbox-gl` pulling in all `devDependencies`, leading to an extremely slow install. [#3377](https://github.com/mapbox/mapbox-gl-js/pull/3377)
- Switch the codebase to ES6. [#c](https://github.com/mapbox/mapbox-gl-js/pull/3388) [#3408](https://github.com/mapbox/mapbox-gl-js/pull/3408) [#3415](https://github.com/mapbox/mapbox-gl-js/pull/3415) [#3421](https://github.com/mapbox/mapbox-gl-js/pull/3421)
- A lot of internal refactoring to make the codebase simpler and more maintainable.
- Various documentation fixes. [#3440](https://github.com/mapbox/mapbox-gl-js/pull/3440)

## 0.26.0 (October 13 2016)

#### New Features & Improvements

- Add `fill-extrude-height` and `fill-extrude-base` style properties (3d buildings) :cityscape: [#3223](https://github.com/mapbox/mapbox-gl-js/pull/3223)
- Add customizable `colorSpace` interpolation to functions [#3245](https://github.com/mapbox/mapbox-gl-js/pull/3245)
- Add `identity` function type [#3274](https://github.com/mapbox/mapbox-gl-js/pull/3274)
- Add depth testing for symbols with `'pitch-alignment': 'map'` [#3243](https://github.com/mapbox/mapbox-gl-js/pull/3243)
- Add `dataloading` events for styles and sources [#3306](https://github.com/mapbox/mapbox-gl-js/pull/3306)
- Add `Control` suffix to all controls :warning: BREAKING CHANGE :warning: [#3355](https://github.com/mapbox/mapbox-gl-js/pull/3355)
- Calculate style layer `ref`s automatically and get rid of user-specified `ref`s :warning: BREAKING CHANGE :warning: [#3486](https://github.com/mapbox/mapbox-gl-js/pull/3486)

#### Performance Improvements

- Ensure removing style or source releases all tile resources [#3359](https://github.com/mapbox/mapbox-gl-js/pull/3359)

#### Bugfixes

- Fix bug causing an error when `Marker#setLngLat` is called [#3294](https://github.com/mapbox/mapbox-gl-js/pull/3294)
- Fix bug causing incorrect coordinates in `touchend` on Android Chrome [#3319](https://github.com/mapbox/mapbox-gl-js/pull/3319)
- Fix bug causing incorrect popup positioning at top of screen [#3333](https://github.com/mapbox/mapbox-gl-js/pull/3333)
- Restore `tile` property to `data` events fired when a tile is removed [#3328](https://github.com/mapbox/mapbox-gl-js/pull/3328)
- Fix bug causing "Improve this map" link to not preload map location [#3356](https://github.com/mapbox/mapbox-gl-js/pull/3356)

## 0.25.1 (September 30 2016)

#### Bugfixes

- Fix bug causing attribution to not be shown [#3278](https://github.com/mapbox/mapbox-gl-js/pull/3278)
- Fix bug causing exceptions when symbol text has a trailing newline [#3281](https://github.com/mapbox/mapbox-gl-js/pull/3281)

## 0.25.0 (September 29 2016)

#### Breaking Changes

- `Evented#off` now require two arguments; omitting the second argument in order to unbind all listeners for an event
  type is no longer supported, as it could cause unintended unbinding of internal listeners.

#### New Features & Improvements

- Consolidate undocumented data lifecycle events into `data` and `dataloading` events ([#3255](https://github.com/mapbox/mapbox-gl-js/pull/3255))
- Add `auto` value for style spec properties ([#3203](https://github.com/mapbox/mapbox-gl-js/pull/3203))

#### Bugfixes

- Fix bug causing "Map#queryRenderedFeatures" to return no features after map rotation or filter change ([#3233](https://github.com/mapbox/mapbox-gl-js/pull/3233))
- Change webpack build process ([#3235](https://github.com/mapbox/mapbox-gl-js/pull/3235)) :warning: BREAKING CHANGE :warning:
- Improved error messages for `LngLat#convert` ([#3232](https://github.com/mapbox/mapbox-gl-js/pull/3232))
- Fix bug where the `tiles` field is omitted from the `RasterTileSource#serialize` method ([#3259](https://github.com/mapbox/mapbox-gl-js/pull/3259))
- Comply with HTML spec by replacing the `div` within the `Navigation` control `<button>` with a `span` element ([#3268](https://github.com/mapbox/mapbox-gl-js/pull/3268))
- Fix bug causing `Marker` instances to be translated to non-whole pixel coordinates that caused blurriness ([#3270](https://github.com/mapbox/mapbox-gl-js/pull/3270))

#### Performance Improvements

- Avoid unnecessary style validation ([#3224](https://github.com/mapbox/mapbox-gl-js/pull/3224))
- Share a single blob URL between all workers ([#3239](https://github.com/mapbox/mapbox-gl-js/pull/3239))

## 0.24.0 (September 19 2016)

#### New Features & Improvements

- Allow querystrings in `mapbox://` URLs [#3113](https://github.com/mapbox/mapbox-gl-js/issues/3113)
- Allow "drag rotate" interaction to control pitch [#3105](https://github.com/mapbox/mapbox-gl-js/pull/3105)
- Improve performance by decreasing `Worker` script `Blob` size [#3158](https://github.com/mapbox/mapbox-gl-js/pull/3158)
- Improve vector tile performance [#3067](https://github.com/mapbox/mapbox-gl-js/pull/3067)
- Decrease size of distributed library by removing `package.json` [#3174](https://github.com/mapbox/mapbox-gl-js/pull/3174)
- Add support for new lines in `text-field` [#3179](https://github.com/mapbox/mapbox-gl-js/pull/3179)
- Make keyboard navigation smoother [#3190](https://github.com/mapbox/mapbox-gl-js/pull/3190)
- Make mouse wheel zooming smoother [#3189](https://github.com/mapbox/mapbox-gl-js/pull/3189)
- Add better error message when calling `Map#queryRenderedFeatures` on nonexistent layer [#3196](https://github.com/mapbox/mapbox-gl-js/pull/3196)
- Add support for imperial units on `Scale` control [#3160](https://github.com/mapbox/mapbox-gl-js/pull/3160)
- Add map's pitch to URL hash [#3218](https://github.com/mapbox/mapbox-gl-js/pull/3218)

#### Bugfixes

- Fix exception thrown when using box zoom handler [#3078](https://github.com/mapbox/mapbox-gl-js/pull/3078)
- Ensure style filters cannot be mutated by reference [#3093](https://github.com/mapbox/mapbox-gl-js/pull/3093)
- Fix exceptions thrown when opening marker-bound popup by click [#3104](https://github.com/mapbox/mapbox-gl-js/pull/3104)
- Fix bug causing fills with transparent colors and patterns to not render [#3107](https://github.com/mapbox/mapbox-gl-js/issues/3107)
- Fix order of latitudes in `Map#getBounds` [#3081](https://github.com/mapbox/mapbox-gl-js/issues/3081)
- Fix incorrect evaluation of zoom-and-property functions [#2827](https://github.com/mapbox/mapbox-gl-js/issues/2827) [#3155](https://github.com/mapbox/mapbox-gl-js/pull/3155)
- Fix incorrect evaluation of property functions [#2828](https://github.com/mapbox/mapbox-gl-js/issues/2828) [#3155](https://github.com/mapbox/mapbox-gl-js/pull/3155)
- Fix bug causing garbled text rendering when multiple maps are rendered on the page [#3086](https://github.com/mapbox/mapbox-gl-js/issues/3086)
- Fix rendering defects caused by `Map#setFilter` and map rotation on iOS 10 [#3207](https://github.com/mapbox/mapbox-gl-js/pull/3207)
- Fix bug causing image and video sources to disappear when zooming in [#3010](https://github.com/mapbox/mapbox-gl-js/issues/3010)

## 0.23.0 (August 25 2016)

#### New Features & Improvements

- Add support for `line-color` property functions [#2938](https://github.com/mapbox/mapbox-gl-js/pull/2938)
- Add `Scale` control [#2940](https://github.com/mapbox/mapbox-gl-js/pull/2940) [#3042](https://github.com/mapbox/mapbox-gl-js/pull/3042)
- Improve polygon label placement by rendering labels at the pole of inaccessability [#3038](https://github.com/mapbox/mapbox-gl-js/pull/3038)
- Add `Popup` `offset` option [#1962](https://github.com/mapbox/mapbox-gl-js/issues/1962)
- Add `Marker#bindPopup` method [#3056](https://github.com/mapbox/mapbox-gl-js/pull/3056)

#### Performance Improvements

- Improve performance of pages with multiple maps using a shared `WebWorker` pool [#2952](https://github.com/mapbox/mapbox-gl-js/pull/2952)

#### Bugfixes

- Make `LatLngBounds` obey its documented argument order (`southwest`, `northeast`), allowing bounds across the dateline [#2414](https://github.com/mapbox/mapbox-gl-js/pull/2414) :warning: **BREAKING CHANGE** :warning:
- Fix bug causing `fill-opacity` property functions to not render as expected [#3061](https://github.com/mapbox/mapbox-gl-js/pull/3061)

## 0.22.1 (August 18 2016)

#### New Features & Improvements

- Reduce library size by using minified version of style specification [#2998](https://github.com/mapbox/mapbox-gl-js/pull/2998)
- Add a warning when rendering artifacts occur due to too many symbols or glyphs being rendered in a tile [#2966](https://github.com/mapbox/mapbox-gl-js/pull/2966)

#### Bugfixes

- Fix bug causing exception to be thrown by `Map#querySourceFeatures` [#3022](https://github.com/mapbox/mapbox-gl-js/pull/3022)
- Fix bug causing `Map#loaded` to return true while there are outstanding tile updates [#2847](https://github.com/mapbox/mapbox-gl-js/pull/2847)

## 0.22.0 (August 11 2016)

#### Breaking Changes

- The `GeoJSONSource`, `VideoSource`, `ImageSource` constructors are now private. Please use `map.addSource({...})` to create sources and `map.getSource(...).setData(...)` to update GeoJSON sources. [#2667](https://github.com/mapbox/mapbox-gl-js/pull/2667)
- `Map#onError` has been removed. You may catch errors by listening for the `error` event. If no listeners are bound to `error`, error messages will be printed to the console. [#2852](https://github.com/mapbox/mapbox-gl-js/pull/2852)

#### New Features & Improvements

- Increase max glyph atlas size to accommodate alphabets with large numbers of characters [#2930](https://github.com/mapbox/mapbox-gl-js/pull/2930)
- Add support for filtering features on GeoJSON / vector tile `$id` [#2888](https://github.com/mapbox/mapbox-gl-js/pull/2888)
- Update geolocate icon [#2973](https://github.com/mapbox/mapbox-gl-js/pull/2973)
- Add a `close` event to `Popup`s [#2953](https://github.com/mapbox/mapbox-gl-js/pull/2953)
- Add a `offset` option to `Marker` [#2885](https://github.com/mapbox/mapbox-gl-js/pull/2885)
- Print `error` events without any listeners to the console [#2852](https://github.com/mapbox/mapbox-gl-js/pull/2852)
- Refactored `Source` interface to prepare for custom source types [#2667](https://github.com/mapbox/mapbox-gl-js/pull/2667)

#### Bugfixes

- Fix opacity property-functions for fill layers [#2971](https://github.com/mapbox/mapbox-gl-js/pull/2971)
- Fix `DataCloneError` in Firefox and IE11 [#2559](https://github.com/mapbox/mapbox-gl-js/pull/2559)
- Fix bug preventing camera animations from being triggered in `moveend` listeners [#2944](https://github.com/mapbox/mapbox-gl-js/pull/2944)
- Fix bug preventing `fill-outline-color` from being unset [#2964](https://github.com/mapbox/mapbox-gl-js/pull/2964)
- Fix webpack support [#2887](https://github.com/mapbox/mapbox-gl-js/pull/2887)
- Prevent buttons in controls from acting like form submit buttons [#2935](https://github.com/mapbox/mapbox-gl-js/pull/2935)
- Fix bug preventing map interactions near two controls in the same corner [#2932](https://github.com/mapbox/mapbox-gl-js/pull/2932)
- Fix crash resulting for large style batch queue [#2926](https://github.com/mapbox/mapbox-gl-js/issues/2926)

## 0.21.0 (July 13 2016)

#### Breaking Changes

- GeoJSON polygon inner rings are now rewound for compliance with the [v2 vector tile](https://github.com/mapbox/vector-tile-spec/blob/master/2.1/README.md#4344-polygon-geometry-type). This may affect some uses of `line-offset`, reversing the direction of the offset. [#2889](https://github.com/mapbox/mapbox-gl-js/issues/2889)

#### New Features & Improvements

- Add `text-pitch-alignment` style property [#2668](https://github.com/mapbox/mapbox-gl-js/pull/2668)
- Allow query parameters on `mapbox://` URLs [#2702](https://github.com/mapbox/mapbox-gl-js/pull/2702)
- Add `icon-text-fit` and `icon-text-fit-padding` style properties [#2720](https://github.com/mapbox/mapbox-gl-js/pull/2720)
- Enable property functions for `icon-rotate` [#2738](https://github.com/mapbox/mapbox-gl-js/pull/2738)
- Enable property functions for `fill-opacity` [#2733](https://github.com/mapbox/mapbox-gl-js/pull/2733)
- Fire `Map#mouseout` events [#2777](https://github.com/mapbox/mapbox-gl-js/pull/2777)
- Allow query parameters on all sprite URLs [#2772](https://github.com/mapbox/mapbox-gl-js/pull/2772)
- Increase sprite atlas size to 1024px square, allowing more and larger sprites [#2802](https://github.com/mapbox/mapbox-gl-js/pull/2802)
- Add `Marker` class [#2725](https://github.com/mapbox/mapbox-gl-js/pull/2725) [#2810](https://github.com/mapbox/mapbox-gl-js/pull/2810)
- Add `{quadkey}` URL parameter [#2805](https://github.com/mapbox/mapbox-gl-js/pull/2805)
- Add `circle-pitch-scale` style property [#2821](https://github.com/mapbox/mapbox-gl-js/pull/2821)

#### Bugfixes

- Fix rendering of layers with large numbers of features [#2794](https://github.com/mapbox/mapbox-gl-js/pull/2794)
- Fix exceptions thrown during drag-rotate interactions [#2840](https://github.com/mapbox/mapbox-gl-js/pull/2840)
- Fix error when adding and removing a layer within the same update cycle [#2845](https://github.com/mapbox/mapbox-gl-js/pull/2845)
- Fix false "Geometry exceeds allowed extent" warnings [#2568](https://github.com/mapbox/mapbox-gl-js/issues/2568)
- Fix `Map#loaded` returning true while there are outstanding tile updates [#2847](https://github.com/mapbox/mapbox-gl-js/pull/2847)
- Fix style validation error thrown while removing a filter [#2847](https://github.com/mapbox/mapbox-gl-js/pull/2847)
- Fix event data object not being passed for double click events [#2814](https://github.com/mapbox/mapbox-gl-js/pull/2814)
- Fix multipolygons disappearing from map at certain zoom levels [#2704](https://github.com/mapbox/mapbox-gl-js/issues/2704)
- Fix exceptions caused by `queryRenderedFeatures` in Safari and Firefox [#2822](https://github.com/mapbox/mapbox-gl-js/pull/2822)
- Fix `mapboxgl#supported()` returning `true` in old versions of IE11 [mapbox/mapbox-gl-supported#1](https://github.com/mapbox/mapbox-gl-supported/issues/1)

## 0.20.1 (June 21 2016)

#### Bugfixes

- Fixed exception thrown when changing `*-translate` properties via `setPaintProperty` ([#2762](https://github.com/mapbox/mapbox-gl-js/issues/2762))

## 0.20.0 (June 10 2016)

#### New Features & Improvements

- Add limited WMS support [#2612](https://github.com/mapbox/mapbox-gl-js/pull/2612)
- Add `workerCount` constructor option [#2666](https://github.com/mapbox/mapbox-gl-js/pull/2666)
- Improve performance of `locationPoint` and `pointLocation` [#2690](https://github.com/mapbox/mapbox-gl-js/pull/2690)
- Remove "Not using VertexArrayObject extension" warning messages [#2707](https://github.com/mapbox/mapbox-gl-js/pull/2707)
- Add `version` property to mapboxgl [#2660](https://github.com/mapbox/mapbox-gl-js/pull/2660)
- Support property functions in `circle-opacity` and `circle-blur` [#2693](https://github.com/mapbox/mapbox-gl-js/pull/2693)

#### Bugfixes

- Fix exception thrown by "drag rotate" handler [#2680](https://github.com/mapbox/mapbox-gl-js/issues/2680)
- Return an empty array instead of an empty object from `queryRenderedFeatures` [#2694](https://github.com/mapbox/mapbox-gl-js/pull/2694)
- Fix bug causing map to not render in IE

## 0.19.1 (June 2 2016)

#### Bugfixes

- Fix rendering of polygons with more than 35k vertices [#2657](https://github.com/mapbox/mapbox-gl-js/issues/2657)

## 0.19.0 (May 31 2016)

#### New Features & Improvements

- Allow use of special characters in property field names [#2547](https://github.com/mapbox/mapbox-gl-js/pull/2547)
- Improve rendering speeds on fill layers [#1606](https://github.com/mapbox/mapbox-gl-js/pull/1606)
- Add data driven styling support for `fill-color` and `fill-outline-color` [#2629](https://github.com/mapbox/mapbox-gl-js/pull/2629)
- Add `has` and `!has` filter operators [mapbox/feature-filter#15](https://github.com/mapbox/feature-filter/pull/15)
- Improve keyboard handlers with held-down keys [#2530](https://github.com/mapbox/mapbox-gl-js/pull/2530)
- Support 'tms' tile scheme [#2565](https://github.com/mapbox/mapbox-gl-js/pull/2565)
- Add `trackResize` option to `Map` [#2591](https://github.com/mapbox/mapbox-gl-js/pull/2591)

#### Bugfixes

- Scale circles when map is displayed at a pitch [#2541](https://github.com/mapbox/mapbox-gl-js/issues/2541)
- Fix background pattern rendering bug [#2557](https://github.com/mapbox/mapbox-gl-js/pull/2557)
- Fix bug that prevented removal of a `fill-pattern` from a fill layer [#2534](https://github.com/mapbox/mapbox-gl-js/issues/2534)
- Fix `line-pattern` and `fill-pattern`rendering [#2596](https://github.com/mapbox/mapbox-gl-js/pull/2596)
- Fix some platform specific rendering bugs [#2553](https://github.com/mapbox/mapbox-gl-js/pull/2553)
- Return empty object from `queryRenderedFeatures` before the map is loaded [#2621](https://github.com/mapbox/mapbox-gl-js/pull/2621)
- Fix "there is no texture bound to the unit 1" warnings [#2509](https://github.com/mapbox/mapbox-gl-js/pull/2509)
- Allow transitioned values to be unset [#2561](https://github.com/mapbox/mapbox-gl-js/pull/2561)

## 0.18.0 (April 13 2016)

#### New Features & Improvements

- Implement zoom-and-property functions for `circle-color` and `circle-size` [#2454](https://github.com/mapbox/mapbox-gl-js/pull/2454)
- Dedupe attributions that are substrings of others [#2453](https://github.com/mapbox/mapbox-gl-js/pull/2453)
- Misc performance improvements [#2483](https://github.com/mapbox/mapbox-gl-js/pull/2483) [#2488](https://github.com/mapbox/mapbox-gl-js/pull/2488)

#### Bugfixes

- Fix errors when unsetting and resetting a style property [#2464](https://github.com/mapbox/mapbox-gl-js/pull/2464)
- Fix errors when updating paint properties while using classes [#2496](https://github.com/mapbox/mapbox-gl-js/pull/2496)
- Fix errors caused by race condition in unserializeBuckets [#2497](https://github.com/mapbox/mapbox-gl-js/pull/2497)
- Fix overzoomed tiles in wrapped worlds [#2482](https://github.com/mapbox/mapbox-gl-js/issues/2482)
- Fix errors caused by mutating a filter object after calling `Map#setFilter` [#2495](https://github.com/mapbox/mapbox-gl-js/pull/2495)

## 0.17.0 (April 13 2016)

#### Breaking Changes

- Remove `map.batch` in favor of automatically batching style mutations (i.e. calls to `Map#setLayoutProperty`, `Map#setPaintProperty`, `Map#setFilter`, `Map#setClasses`, etc.) and applying them once per frame, significantly improving performance when updating the style frequently [#2355](https://github.com/mapbox/mapbox-gl-js/pull/2355) [#2380](https://github.com/mapbox/mapbox-gl-js/pull/2380)
- Remove `util.throttle` [#2345](https://github.com/mapbox/mapbox-gl-js/issues/2345)

#### New Features & Improvements

- Improve performance of all style mutation methods by only recalculating affected properties [#2339](https://github.com/mapbox/mapbox-gl-js/issues/2339)
- Improve fading of labels and icons [#2376](https://github.com/mapbox/mapbox-gl-js/pull/2376)
- Improve rendering performance by reducing work done on the main thread [#2394](https://github.com/mapbox/mapbox-gl-js/pull/2394)
- Validate filters passed to `Map#queryRenderedFeatures` and `Map#querySourceFeatures` [#2349](https://github.com/mapbox/mapbox-gl-js/issues/2349)
- Display a warning if a vector tile's geometry extent is larger than supported [#2383](https://github.com/mapbox/mapbox-gl-js/pull/2383)
- Implement property functions (i.e. data-driven styling) for `circle-color` and `circle-size` [#1932](https://github.com/mapbox/mapbox-gl-js/pull/1932)
- Add `Popup#setDOMContent` method [#2436](https://github.com/mapbox/mapbox-gl-js/pull/2436)

#### Bugfixes

- Fix a performance regression caused by using 1 `WebWorker` instead of `# cpus - 1` `WebWorker`s, slowing down tile loading times [#2408](https://github.com/mapbox/mapbox-gl-js/pull/2408)
- Fix a bug in which `Map#queryRenderedFeatures` would sometimes return features that had been removed [#2353](https://github.com/mapbox/mapbox-gl-js/issues/2353)
- Fix `clusterMaxZoom` option on `GeoJSONSource` not working as expected [#2374](https://github.com/mapbox/mapbox-gl-js/issues/2374)
- Fix anti-aliased rendering for pattern fills [#2372](https://github.com/mapbox/mapbox-gl-js/issues/2372)
- Fix exception caused by calling `Map#queryRenderedFeatures` or `Map#querySourceFeatures` with no arguments
- Fix exception caused by calling `Map#setLayoutProperty` for `text-field` or `icon-image` [#2407](https://github.com/mapbox/mapbox-gl-js/issues/2407)

## 0.16.0 (March 24 2016)

#### Breaking Changes

- Replace `Map#featuresAt` and `Map#featuresIn` with `Map#queryRenderedFeatures` and `map.querySourceFeatures` ([#2224](https://github.com/mapbox/mapbox-gl-js/pull/2224))
  - Replace `featuresAt` and `featuresIn` with `queryRenderedFeatures`
  - Make `queryRenderedFeatures` synchronous, remove the callback and use the return value.
  - Rename `layer` parameter to `layers` and make it an array of layer names.
  - Remove the `radius` parameter. `radius` was used with `featuresAt` to account for style properties like `line-width` and `circle-radius`. `queryRenderedFeatures` accounts for these style properties. If you need to query a larger area, use a bounding box query instead of a point query.
  - Remove the `includeGeometry` parameter because `queryRenderedFeatures` always includes geometries.
- `Map#debug` is renamed to `Map#showTileBoundaries` ([#2284](https://github.com/mapbox/mapbox-gl-js/pull/2284))
- `Map#collisionDebug` is renamed to `Map#showCollisionBoxes` ([#2284](https://github.com/mapbox/mapbox-gl-js/pull/2284))

#### New Features & Improvements

- Improve overall rendering performance. ([#2221](https://github.com/mapbox/mapbox-gl-js/pull/2221))
- Improve performance of `GeoJSONSource#setData`. ([#2222](https://github.com/mapbox/mapbox-gl-js/pull/2222))
- Add `Map#setMaxBounds` method ([#2234](https://github.com/mapbox/mapbox-gl-js/pull/2234))
- Add `isActive` and `isEnabled` methods to interaction handlers ([#2238](https://github.com/mapbox/mapbox-gl-js/pull/2238))
- Add `Map#setZoomBounds` method ([#2243](https://github.com/mapbox/mapbox-gl-js/pull/2243))
- Add touch events ([#2195](https://github.com/mapbox/mapbox-gl-js/issues/2195))
- Add `map.queryRenderedFeatures` to query the styled and rendered representations of features ([#2224](https://github.com/mapbox/mapbox-gl-js/pull/2224))
- Add `map.querySourceFeatures` to get features directly from vector tiles, independent of the style ([#2224](https://github.com/mapbox/mapbox-gl-js/pull/2224))
- Add `mapboxgl.Geolocate` control ([#1939](https://github.com/mapbox/mapbox-gl-js/issues/1939))
- Make background patterns render seamlessly across tile boundaries ([#2305](https://github.com/mapbox/mapbox-gl-js/pull/2305))

#### Bugfixes

- Fix calls to `setFilter`, `setLayoutProperty`, and `setLayerZoomRange` on ref children ([#2228](https://github.com/mapbox/mapbox-gl-js/issues/2228))
- Fix `undefined` bucket errors after `setFilter` calls ([#2244](https://github.com/mapbox/mapbox-gl-js/issues/2244))
- Fix bugs causing hidden symbols to be rendered ([#2246](https://github.com/mapbox/mapbox-gl-js/pull/2246), [#2276](https://github.com/mapbox/mapbox-gl-js/pull/2276))
- Fix raster flickering ([#2236](https://github.com/mapbox/mapbox-gl-js/issues/2236))
- Fix `queryRenderedFeatures` precision at high zoom levels ([#2292](https://github.com/mapbox/mapbox-gl-js/pull/2292))
- Fix holes in GeoJSON data caused by unexpected winding order ([#2285](https://github.com/mapbox/mapbox-gl-js/pull/2285))
- Fix bug causing deleted features to be returned by `queryRenderedFeatures` ([#2306](https://github.com/mapbox/mapbox-gl-js/pull/2306))
- Fix bug causing unexpected fill patterns to be rendered ([#2307](https://github.com/mapbox/mapbox-gl-js/pull/2307))
- Fix popup location with preceding sibling elements ([#2311](https://github.com/mapbox/mapbox-gl-js/pull/2311))
- Fix polygon anti-aliasing ([#2319](https://github.com/mapbox/mapbox-gl-js/pull/2319))
- Fix slivers between non-adjacent polygons ([#2319](https://github.com/mapbox/mapbox-gl-js/pull/2319))
- Fix keyboard shortcuts causing page to scroll ([#2312](https://github.com/mapbox/mapbox-gl-js/pull/2312))

## 0.15.0 (March 1 2016)

#### New Features & Improvements

- Add `ImageSource#setCoordinates` and `VideoSource#setCoordinates` ([#2184](https://github.com/mapbox/mapbox-gl-js/pull/2184))

#### Bugfixes

- Fix flickering on raster layers ([#2211](https://github.com/mapbox/mapbox-gl-js/pull/2211))
- Fix browser hang when zooming quickly on raster layers ([#2211](https://github.com/mapbox/mapbox-gl-js/pull/2211))

## 0.14.3 (Feb 25 2016)

#### New Features & Improvements

- Improve responsiveness of zooming out by using cached parent tiles ([#2168](https://github.com/mapbox/mapbox-gl-js/pull/2168))
- Improve contextual clues on style API validation ([#2170](https://github.com/mapbox/mapbox-gl-js/issues/2170))
- Improve performance of methods including `setData` ([#2174](https://github.com/mapbox/mapbox-gl-js/pull/2174))

#### Bugfixes

- Fix incorrectly sized line dashes ([#2099](https://github.com/mapbox/mapbox-gl-js/issues/2099))
- Fix bug in which `in` feature filter drops features ([#2166](https://github.com/mapbox/mapbox-gl-js/pull/2166))
- Fix bug preventing `Map#load` from firing when tile "Not Found" errors occurred ([#2176](https://github.com/mapbox/mapbox-gl-js/pull/2176))
- Fix rendering artifacts on mobile GPUs ([#2117](https://github.com/mapbox/mapbox-gl-js/pull/2117))

## 0.14.2 (Feb 19 2016)

#### Bugfixes

- Look for loaded parent tiles in cache
- Set tile cache size based on viewport size ([#2137](https://github.com/mapbox/mapbox-gl-js/issues/2137))
- Fix tile render order for layer-by-layer
- Remove source update throttling ([#2139](https://github.com/mapbox/mapbox-gl-js/issues/2139))
- Make panning while zooming more linear ([#2070](https://github.com/mapbox/mapbox-gl-js/issues/2070))
- Round points created during bucket creation ([#2067](https://github.com/mapbox/mapbox-gl-js/issues/2067))
- Correct bounds for a rotated or tilted map ([#1842](https://github.com/mapbox/mapbox-gl-js/issues/1842))
- Fix overscaled featuresAt ([#2103](https://github.com/mapbox/mapbox-gl-js/issues/2103))
- Allow using `tileSize: 512` as a switch to trade retina support for 512px raster tiles
- Fix the serialization of paint classes ([#2107](https://github.com/mapbox/mapbox-gl-js/issues/2107))
- Fixed bug where unsetting style properties could mutate the value of other style properties ([#2105](https://github.com/mapbox/mapbox-gl-js/pull/2105))
- Less slanted dashed lines near sharp corners ([#967](https://github.com/mapbox/mapbox-gl-js/issues/967))
- Fire map#load if no initial style is set ([#2042](https://github.com/mapbox/mapbox-gl-js/issues/2042))

## 0.14.1 (Feb 10 2016)

#### Bugfixes

- Fix incorrectly rotated symbols along lines near tile boundaries ([#2062](https://github.com/mapbox/mapbox-gl-js/issues/2062))
- Fix broken rendering when a fill layer follows certain symbol layers ([#2092](https://github.com/mapbox/mapbox-gl-js/issues/2092))

## 0.14.0 (Feb 8 2016)

#### Breaking Changes

- Switch `GeoJSONSource` clustering options from being measured in extent-units to pixels ([#2026](https://github.com/mapbox/mapbox-gl-js/pull/2026))

#### New Features & Improvements

- Improved error message for invalid colors ([#2006](https://github.com/mapbox/mapbox-gl-js/pull/2006))
- Added support for tiles with variable extents ([#2010](https://github.com/mapbox/mapbox-gl-js/pull/2010))
- Improved `filter` performance and maximum size ([#2024](https://github.com/mapbox/mapbox-gl-js/issues/2024))
- Changed circle rendering such that all geometry nodes are drawn, not just the geometry's outer ring ([#2027](https://github.com/mapbox/mapbox-gl-js/pull/2027))
- Added `Map#getStyle` method ([#1982](https://github.com/mapbox/mapbox-gl-js/issues/1982))

#### Bugfixes

- Fixed bug causing WebGL contexts to be "used up" by calling `mapboxgl.supported()` ([#2018](https://github.com/mapbox/mapbox-gl-js/issues/2018))
- Fixed non-deterministic symbol z-order sorting ([#2023](https://github.com/mapbox/mapbox-gl-js/pull/2023))
- Fixed garbled labels while zooming ([#2012](https://github.com/mapbox/mapbox-gl-js/issues/2012))
- Fixed icon jumping when touching trackpad with two fingers ([#1990](https://github.com/mapbox/mapbox-gl-js/pull/1990))
- Fixed overzoomed collision debug labels ([#2033](https://github.com/mapbox/mapbox-gl-js/issues/2033))
- Fixed dashes sliding along their line during zooming ([#2039](https://github.com/mapbox/mapbox-gl-js/issues/2039))
- Fixed overscaled `minzoom` setting for GeoJSON sources ([#1651](https://github.com/mapbox/mapbox-gl-js/issues/1651))
- Fixed overly-strict function validation for duplicate stops ([#2075](https://github.com/mapbox/mapbox-gl-js/pull/2075))
- Fixed crash due to `performance.now` not being present on some browsers ([#2056](https://github.com/mapbox/mapbox-gl-js/issues/2056))
- Fixed the unsetting of paint properties ([#2037](https://github.com/mapbox/mapbox-gl-js/issues/2037))
- Fixed bug causing multiple interaction handler event listeners to be attached ([#2069](https://github.com/mapbox/mapbox-gl-js/issues/2069))
- Fixed bug causing only a single debug box to be drawn ([#2034](https://github.com/mapbox/mapbox-gl-js/issues/2034))

## 0.13.1 (Jan 27 2016)

#### Bugfixes

- Fixed broken npm package due to outdated bundled modules

## 0.13.0 (Jan 27 2016)

#### Bugfixes

- Fixed easeTo pan, zoom, and rotate when initial rotation != 0 ([#1950](https://github.com/mapbox/mapbox-gl-js/pull/1950))
- Fixed rendering of tiles with an extent != 4096 ([#1952](https://github.com/mapbox/mapbox-gl-js/issues/1952))
- Fixed missing icon collision boxes ([#1978](https://github.com/mapbox/mapbox-gl-js/issues/1978))
- Fixed null `Tile#buffers` errors ([#1987](https://github.com/mapbox/mapbox-gl-js/pull/1987))

#### New Features & Improvements

- Added `symbol-avoid-edges` style property ([#1951](https://github.com/mapbox/mapbox-gl-js/pull/1951))
- Improved `symbol-max-angle` check algorithm ([#1959](https://github.com/mapbox/mapbox-gl-js/pull/1959))
- Added marker clustering! ([#1931](https://github.com/mapbox/mapbox-gl-js/pull/1931))
- Added zoomstart, zoom, and zoomend events ([#1958](https://github.com/mapbox/mapbox-gl-js/issues/1958))
- Disabled drag on mousedown when using boxzoom ([#1907](https://github.com/mapbox/mapbox-gl-js/issues/1907))

## 0.12.4 (Jan 19 2016)

#### Bugfixes

- Fix elementGroups null value errors ([#1933](https://github.com/mapbox/mapbox-gl-js/issues/1933))
- Fix some glyph atlas overflow cases ([#1923](https://github.com/mapbox/mapbox-gl-js/pull/1923))

## 0.12.3 (Jan 14 2016)

#### API Improvements

- Support inline attribution options in map options ([#1865](https://github.com/mapbox/mapbox-gl-js/issues/1865))
- Improve flyTo options ([#1854](https://github.com/mapbox/mapbox-gl-js/issues/1854), [#1429](https://github.com/mapbox/mapbox-gl-js/issues/1429))

#### Bugfixes

- Fix flickering with overscaled tiles ([#1921](https://github.com/mapbox/mapbox-gl-js/issues/1921))
- Remove Node.remove calls for IE browser compatibility ([#1900](https://github.com/mapbox/mapbox-gl-js/issues/1900))
- Match patterns at tile boundaries ([#1908](https://github.com/mapbox/mapbox-gl-js/pull/1908))
- Fix Tile#positionAt, fix query tests ([#1899](https://github.com/mapbox/mapbox-gl-js/issues/1899))
- Fix flickering on streets ([#1875](https://github.com/mapbox/mapbox-gl-js/issues/1875))
- Fix text-max-angle property ([#1870](https://github.com/mapbox/mapbox-gl-js/issues/1870))
- Fix overscaled line patterns ([#1856](https://github.com/mapbox/mapbox-gl-js/issues/1856))
- Fix patterns and icons for mismatched pixelRatios ([#1851](https://github.com/mapbox/mapbox-gl-js/issues/1851))
- Fix missing labels when text size 0 at max zoom ([#1809](https://github.com/mapbox/mapbox-gl-js/issues/1809))
- Use linear interp when pixel ratios don't match ([#1601](https://github.com/mapbox/mapbox-gl-js/issues/1601))
- Fix blank areas, flickering in raster layers ([#1876](https://github.com/mapbox/mapbox-gl-js/issues/1876), [#675](https://github.com/mapbox/mapbox-gl-js/issues/675))
- Fix labels slipping/cropping at tile bounds ([#757](https://github.com/mapbox/mapbox-gl-js/issues/757))

#### UX Improvements

- Improve touch handler perceived performance ([#1844](https://github.com/mapbox/mapbox-gl-js/issues/1844))

## 0.12.2 (Dec 22 2015)

#### API Improvements

- Support LngLat.convert([w, s, e, n]) ([#1812](https://github.com/mapbox/mapbox-gl-js/issues/1812))
- Invalid GeoJSON is now handled better

#### Bugfixes

- Fixed `Popup#addTo` when the popup is already open ([#1811](https://github.com/mapbox/mapbox-gl-js/issues/1811))
- Fixed warping when rotating / zooming really fast
- `Map#flyTo` now flies across the antimeridan if shorter ([#1853](https://github.com/mapbox/mapbox-gl-js/issues/1853))

## 0.12.1 (Dec 8 2015)

#### Breaking changes

- Reversed the direction of `line-offset` ([#1808](https://github.com/mapbox/mapbox-gl-js/pull/1808))
- Renamed `Pinch` interaction handler to `TouchZoomRotate` ([#1777](https://github.com/mapbox/mapbox-gl-js/pull/1777))
- Made `Map#update` and `Map#render` private methods ([#1798](https://github.com/mapbox/mapbox-gl-js/pull/1798))
- Made `Map#remove` remove created DOM elements ([#1789](https://github.com/mapbox/mapbox-gl-js/issues/1789))

#### API Improvements

- Added an method to disable touch rotation ([#1777](https://github.com/mapbox/mapbox-gl-js/pull/1777))
- Added a `position` option for `Attribution` ([#1689](https://github.com/mapbox/mapbox-gl-js/issues/1689))

#### Bugfixes

- Ensure tile loading errors are properly reported ([#1799](https://github.com/mapbox/mapbox-gl-js/pull/1799))
- Ensure re-adding a previously removed pop-up works ([#1477](https://github.com/mapbox/mapbox-gl-js/issues/1477))

#### UX Improvements

- Don't round zoom level during double-click interaction ([#1640](https://github.com/mapbox/mapbox-gl-js/issues/1640))

## 0.12.0 (Dec 2 2015)

#### API Improvements

- Added `line-offset` style property ([#1778](https://github.com/mapbox/mapbox-gl-js/issues/1778))

## 0.11.5 (Dec 1 2015)

#### Bugfixes

- Fixed unstable symbol layer render order when adding / removing layers ([#1558](https://github.com/mapbox/mapbox-gl-js/issues/1558))
- Fire map loaded event even if raster tiles have errors
- Fix panning animation during easeTo with zoom change
- Fix pitching animation during flyTo
- Fix pitching animation during easeTo
- Prevent rotation from firing `mouseend` events ([#1104](https://github.com/mapbox/mapbox-gl-js/issues/1104))

#### API Improvements

- Fire `mousedown` and `mouseup` events ([#1411](https://github.com/mapbox/mapbox-gl-js/issues/1411))
- Fire `movestart` and `moveend` when panning ([#1658](https://github.com/mapbox/mapbox-gl-js/issues/1658))
- Added drag events ([#1442](https://github.com/mapbox/mapbox-gl-js/issues/1442))
- Request webp images for mapbox:// raster tiles in chrome ([#1725](https://github.com/mapbox/mapbox-gl-js/issues/1725))

#### UX Improvements

- Added inertia to map rotation ([#620](https://github.com/mapbox/mapbox-gl-js/issues/620))

## 0.11.4 (Nov 16 2015)

#### Bugfixes

- Fix alpha blending of alpha layers ([#1684](https://github.com/mapbox/mapbox-gl-js/issues/1684))

## 0.11.3 (Nov 10 2015)

#### Bugfixes

- Fix GeoJSON rendering and performance ([#1685](https://github.com/mapbox/mapbox-gl-js/pull/1685))

#### UX Improvements

- Use SVG assets for UI controls ([#1657](https://github.com/mapbox/mapbox-gl-js/pull/1657))
- Zoom out with shift + dblclick ([#1666](https://github.com/mapbox/mapbox-gl-js/issues/1666))

## 0.11.2 (Oct 29 2015)

- Misc performance improvements

#### Bugfixes

- Fix sprites on systems with non-integer `devicePixelRatio`s ([#1029](https://github.com/mapbox/mapbox-gl-js/issues/1029) [#1475](https://github.com/mapbox/mapbox-gl-js/issues/1475) [#1476](https://github.com/mapbox/mapbox-gl-js/issues/1476))
- Fix layer minZoom being ignored if not less than source maxZoom
- Fix symbol placement at the start of a line ([#1461](https://github.com/mapbox/mapbox-gl-js/issues/1461))
- Fix `raster-opacity` on non-tile sources ([#1270](https://github.com/mapbox/mapbox-gl-js/issues/1270))
- Ignore boxzoom on shift-click ([#1655](https://github.com/mapbox/mapbox-gl-js/issues/1655))

#### UX Improvements

- Enable line breaks on common punctuation ([#1115](https://github.com/mapbox/mapbox-gl-js/issues/1115))

#### API Improvements

- Add toString and toArray methods to LngLat, LngLatBounds ([#1571](https://github.com/mapbox/mapbox-gl-js/issues/1571))
- Add `Transform#resize` method
- Add `Map#getLayer` method ([#1183](https://github.com/mapbox/mapbox-gl-js/issues/1183))
- Add `Transform#unmodified` property ([#1452](https://github.com/mapbox/mapbox-gl-js/issues/1452))
- Propagate WebGL context events ([#1612](https://github.com/mapbox/mapbox-gl-js/pull/1612))

## 0.11.1 (Sep 30 2015)

#### Bugfixes

- Add statistics and checkboxes to debug page
- Fix `Map#featuresAt` for non-4096 vector sources ([#1529](https://github.com/mapbox/mapbox-gl-js/issues/1529))
- Don't fire `mousemove` on drag-pan
- Fix maxBounds constrains ([#1539](https://github.com/mapbox/mapbox-gl-js/issues/1539))
- Fix maxBounds infinite loop ([#1538](https://github.com/mapbox/mapbox-gl-js/issues/1538))
- Fix memory leak in worker
- Assert valid `TileCoord`, fix wrap calculation in `TileCoord#cover` ([#1483](https://github.com/mapbox/mapbox-gl-js/issues/1483))
- Abort raster tile load if not in viewport ([#1490](https://github.com/mapbox/mapbox-gl-js/issues/1490))

#### API Improvements

- Add `Map` event listeners for `mouseup`, `contextmenu` (right click) ([#1532](https://github.com/mapbox/mapbox-gl-js/issues/1532))

## 0.11.0 (Sep 11 2015)

#### API Improvements

- Add `Map#featuresIn`: a bounding-box feature query
- Emit stylesheet validation errors ([#1436](https://github.com/mapbox/mapbox-gl-js/issues/1436))

#### UX Improvements

- Handle v8 style `center`, `zoom`, `bearing`, `pitch` ([#1452](https://github.com/mapbox/mapbox-gl-js/issues/1452))
- Improve circle type styling ([#1446](https://github.com/mapbox/mapbox-gl-js/issues/1446))
- Improve dashed and patterned line antialiasing

#### Bugfixes

- Load images in a way that respects Cache-Control headers
- Filter for rtree matches to those crossing bbox
- Log errors by default ([#1463](https://github.com/mapbox/mapbox-gl-js/issues/1463))
- Fixed modification of `text-size` via `setLayoutProperty` ([#1451](https://github.com/mapbox/mapbox-gl-js/issues/1451))
- Throw on lat > 90 || < -90. ([#1443](https://github.com/mapbox/mapbox-gl-js/issues/1443))
- Fix circle clipping bug ([#1457](https://github.com/mapbox/mapbox-gl-js/issues/1457))

## 0.10.0 (Aug 21 2015)

#### Breaking changes

- Switched to [longitude, latitude] coordinate order, matching GeoJSON. We anticipate that mapbox-gl-js will be widely used
  with GeoJSON, and in the long term having a coordinate order that is consistent with GeoJSON will lead to less confusion
  and impedance mismatch than will a [latitude, longitude] order.

  The following APIs were renamed:

  - `LatLng` was renamed to `LngLat`
  - `LatLngBounds` was renamed to `LngLatBounds`
  - `Popup#setLatLng` was renamed to `Popup#setLngLat`
  - `Popup#getLatLng` was renamed to `Popup#getLngLat`
  - The `latLng` property of Map events was renamed `lngLat`

  The following APIs now expect array coordinates in [longitude, latitude] order:

  - `LngLat.convert`
  - `LngLatBounds.convert`
  - `Popup#setLngLat`
  - The `center` and `maxBounds` options of the `Map` constructor
  - The arguments to `Map#setCenter`, `Map#fitBounds`, `Map#panTo`, and `Map#project`
  - The `center` option of `Map#jumpTo`, `Map#easeTo`, and `Map#flyTo`
  - The `around` option of `Map#zoomTo`, `Map#rotateTo`, and `Map#easeTo`
  - The `coordinates` properties of video and image sources

- Updated to mapbox-gl-style-spec v8.0.0 ([Changelog](https://github.com/mapbox/mapbox-gl-style-spec/blob/v8.0.0/CHANGELOG.md)). Styles are
  now expected to be version 8. You can use the [gl-style-migrate](https://github.com/mapbox/mapbox-gl-style-lint#migrations)
  utility to update existing styles.

- The format for `mapbox://` style and glyphs URLs has changed. For style URLs, you should now use the format
  `mapbox://styles/:username/:style`. The `:style` portion of the URL no longer contains a username. For font URLs, you
  should now use the format `mapbox://fonts/:username/{fontstack}/{range}.pbf`.
- Mapbox default styles are now hosted via the Styles API rather than www.mapbox.com. You can make use of the Styles API
  with a `mapbox://` style URL pointing to a v8 style, e.g. `mapbox://styles/mapbox/streets-v8`.
- The v8 satellite style (`mapbox://styles/mapbox/satellite-v8`) is now a plain satellite style, and not longer supports labels
  or contour lines via classes. For a labeled satellite style, use `mapbox://styles/mapbox/satellite-hybrid`.

- Removed `mbgl.config.HTTP_URL` and `mbgl.config.FORCE_HTTPS`; https is always used when connecting to the Mapbox API.
- Renamed `mbgl.config.HTTPS_URL` to `mbgl.config.API_URL`.

#### Bugfixes

- Don't draw halo when halo-width is 0 ([#1381](https://github.com/mapbox/mapbox-gl-js/issues/1381))
- Reverted shader changes that degraded performance on IE

#### API Improvements

- You can now unset layout and paint properties via the `setLayoutProperty` and `setPaintProperty` APIs
  by passing `undefined` as a property value.
- The `layer` option of `featuresAt` now supports an array of layers.

## 0.9.0 (Jul 29 2015)

- `glyphs` URL now normalizes without the `/v4/` prefix for `mapbox://` urls. Legacy behavior for `mapbox://fontstacks` is still maintained ([#1385](https://github.com/mapbox/mapbox-gl-js/issues/1385))
- Expose `geojson-vt` options for GeoJSON sources ([#1271](https://github.com/mapbox/mapbox-gl-js/issues/1271))
- bearing snaps to "North" within a tolerance of 7 degrees ([#1059](https://github.com/mapbox/mapbox-gl-js/issues/1059))
- Now you can directly mutate the minzoom and maxzoom layer properties with `map.setLayerZoomRange(layerId, minzoom, maxzoom)`
- Exposed `mapboxgl.Control`, a base class used by all UI controls
- Refactored handlers to be individually included in Map options, or enable/disable them individually at runtime, e.g. `map.scrollZoom.disable()`.
- New feature: Batch operations can now be done at once, improving performance for calling multiple style functions: ([#1352](https://github.com/mapbox/mapbox-gl-js/pull/1352))

  ```js
  style.batch(function (s) {
    s.addLayer({ id: "first", type: "symbol", source: "streets" });
    s.addLayer({ id: "second", type: "symbol", source: "streets" });
    s.addLayer({ id: "third", type: "symbol", source: "terrain" });
    s.setPaintProperty("first", "text-color", "black");
    s.setPaintProperty("first", "text-halo-color", "white");
  });
  ```

- Improved documentation
- `featuresAt` performance improvements by exposing `includeGeometry` option
- Better label placement along lines ([#1283](https://github.com/mapbox/mapbox-gl-js/pull/1283))
- Improvements to round linejoins on semi-transparent lines (mapbox/mapbox-gl-native[#1771](https://github.com/mapbox/mapbox-gl-js/pull/1771))
- Round zoom levels for raster tile loading ([@2a2aec](https://github.com/mapbox/mapbox-gl-js/commit/2a2aec44a39e11e73bdf663258bd6d52b83775f5))
- Source#reload cannot be called if source is not loaded ([#1198](https://github.com/mapbox/mapbox-gl-js/issues/1198))
- Events bubble to the canvas container for custom overlays ([#1301](https://github.com/mapbox/mapbox-gl-js/pull/1301))
- Move handlers are now bound on mousedown and touchstart events
- map.featuresAt() now works across the dateline

## 0.8.1 (Jun 16 2015)

- No code changes; released only to correct a build issue in 0.8.0.

## 0.8.0 (Jun 15 2015)

#### Breaking changes

- `map.setView(latlng, zoom, bearing)` has been removed. Use
  [`map.jumpTo(options)`](https://www.mapbox.com/mapbox-gl-js/api/#map/jumpto) instead:

  ```js
  map.setView([40, -74.5], 9); // 0.7.0 or earlier
  map.jumpTo({ center: [40, -74.5], zoom: 9 }); // now
  ```

- [`map.easeTo`](https://www.mapbox.com/mapbox-gl-js/api/#map/easeto) and
  [`map.flyTo`](https://www.mapbox.com/mapbox-gl-js/api/#map/flyto) now accept a single
  options object rather than positional parameters:

  ```js
  map.easeTo([40, -74.5], 9, null, { duration: 400 }); // 0.7.0 or earlier
  map.easeTo({ center: [40, -74.5], zoom: 9, duration: 400 }); // now
  ```

- `mapboxgl.Source` is no longer exported. Use `map.addSource()` instead. See the
  [GeoJSON line](https://www.mapbox.com/mapbox-gl-js/example/geojson-line/) or
  [GeoJSON markers](https://www.mapbox.com/mapbox-gl-js/example/geojson-markers/)
  examples.
- `mapboxgl.util.supported()` moved to [`mapboxgl.supported()`](https://www.mapbox.com/mapbox-gl-js/api/#mapboxgl/supported).

#### UX improvements

- Add perspective rendering ([#1049](https://github.com/mapbox/mapbox-gl-js/pull/1049))
- Better and faster labelling ([#1079](https://github.com/mapbox/mapbox-gl-js/pull/1079))
- Add touch interactions support on mobile devices ([#949](https://github.com/mapbox/mapbox-gl-js/pull/949))
- Viewport-relative popup arrows ([#1065](https://github.com/mapbox/mapbox-gl-js/pull/1065))
- Normalize mousewheel zooming speed ([#1060](https://github.com/mapbox/mapbox-gl-js/pull/1060))
- Add proper handling of GeoJSON features that cross the date line ([#1275](https://github.com/mapbox/mapbox-gl-js/issues/1275))
- Sort overlapping symbols in the y direction ([#470](https://github.com/mapbox/mapbox-gl-js/issues/470))
- Control buttons are now on a 30 pixel grid ([#1143](https://github.com/mapbox/mapbox-gl-js/issues/1143))
- Improve GeoJSON processing performance

#### API Improvements

- Switch to JSDoc for documentation
- Bundling with browserify is now supported
- Validate incoming map styles ([#1054](https://github.com/mapbox/mapbox-gl-js/pull/1054))
- Add `Map` `setPitch` `getPitch`
- Add `Map` `dblclick` event. ([#1168](https://github.com/mapbox/mapbox-gl-js/issues/1168))
- Add `Map` `getSource` ([@660a8c1](https://github.com/mapbox/mapbox-gl-js/commit/660a8c1e087f63282d24a30684d686523bce36cb))
- Add `Map` `setFilter` and `getFilter` ([#985](https://github.com/mapbox/mapbox-gl-js/issues/985))
- Add `Map` `failIfMajorPerformanceCaveat` option ([#1082](https://github.com/mapbox/mapbox-gl-js/pull/1082))
- Add `Map` `preserveDrawingBuffer` option ([#1232](https://github.com/mapbox/mapbox-gl-js/pull/1232))
- Add `VideoSource` `getVideo()` ([#1162](https://github.com/mapbox/mapbox-gl-js/issues/1162))
- Support vector tiles with extents other than 4096 ([#1227](https://github.com/mapbox/mapbox-gl-js/pull/1227))
- Use a DOM hierarchy that supports evented overlays ([#1217](https://github.com/mapbox/mapbox-gl-js/issues/1217))
- Pass `latLng` to the event object ([#1068](https://github.com/mapbox/mapbox-gl-js/pull/1068))

#### UX Bugfixes

- Fix rendering glitch on iOS 8 ([#750](https://github.com/mapbox/mapbox-gl-js/issues/750))
- Fix line triangulation errors ([#1120](https://github.com/mapbox/mapbox-gl-js/issues/1120), [#992](https://github.com/mapbox/mapbox-gl-js/issues/992))
- Support unicode range 65280-65535 ([#1108](https://github.com/mapbox/mapbox-gl-js/pull/1108))
- Fix cracks between fill patterns ([#972](https://github.com/mapbox/mapbox-gl-js/issues/972))
- Fix angle of icons aligned with lines ([@37a498a](https://github.com/mapbox/mapbox-gl-js/commit/37a498a7aa2c37d6b94611b614b4efe134e6dd59))
- Fix dashed line bug for overscaled tiles ([#1132](https://github.com/mapbox/mapbox-gl-js/issues/1132))
- Fix icon artifacts caused by sprite neighbors ([#1195](https://github.com/mapbox/mapbox-gl-js/pull/1195))

#### API Bugfixes

- Don't fire spurious `moveend` events on mouseup ([#1107](https://github.com/mapbox/mapbox-gl-js/issues/1107))
- Fix a race condition in `featuresAt` ([#1220](https://github.com/mapbox/mapbox-gl-js/pull/1220))
- Fix for brittle fontstack name convention ([#1070](https://github.com/mapbox/mapbox-gl-js/pull/1070))
- Fix broken `Popup` `setHTML` ([#1272](https://github.com/mapbox/mapbox-gl-js/issues/1272))
- Fix an issue with cross-origin image requests ([#1269](https://github.com/mapbox/mapbox-gl-js/pull/1269))

## 0.7.0 (Mar 3 2015)

#### Breaking

- Rename `Map` `hover` event to `mousemove`.
- Change `featuresAt` to return GeoJSON objects, including geometry ([#1010](https://github.com/mapbox/mapbox-gl-js/issues/1010))
- Remove `Map` `canvas` and `container` properties, add `getCanvas` and `getContainer` methods instead

#### UX Improvements

- Improve line label density
- Add boxzoom interaction ([#1038](https://github.com/mapbox/mapbox-gl-js/issues/1038))
- Add keyboard interaction ([#1034](https://github.com/mapbox/mapbox-gl-js/pull/1034))
- Faster `GeoJSONSource` `setData` without flickering ([#973](https://github.com/mapbox/mapbox-gl-js/issues/973))

#### API Improvements

- Add Popup component ([#325](https://github.com/mapbox/mapbox-gl-js/issues/325))
- Add layer API ([#1022](https://github.com/mapbox/mapbox-gl-js/issues/1022))
- Add filter API ([#985](https://github.com/mapbox/mapbox-gl-js/issues/985))
- More efficient filter API ([#1018](https://github.com/mapbox/mapbox-gl-js/issues/1018))
- Accept plain old JS object for `addSource` ([#1021](https://github.com/mapbox/mapbox-gl-js/issues/1021))
- Reparse overscaled tiles

#### Bugfixes

- Fix `featuresAt` for LineStrings ([#1006](https://github.com/mapbox/mapbox-gl-js/issues/1006))
- Fix `tileSize` argument to `GeoJSON` worker ([#987](https://github.com/mapbox/mapbox-gl-js/issues/987))
- Remove extraneous files from the npm package ([#1024](https://github.com/mapbox/mapbox-gl-js/issues/1024))
- Hide "improve map" link in print ([#988](https://github.com/mapbox/mapbox-gl-js/issues/988))

## 0.6.0 (Feb 9 2015)

#### Bugfixes

- Add wrapped padding to sprite for repeating images ([#972](https://github.com/mapbox/mapbox-gl-js/issues/972))
- Clear color buffers before rendering ([#966](https://github.com/mapbox/mapbox-gl-js/issues/966))
- Make line-opacity work with line-image ([#970](https://github.com/mapbox/mapbox-gl-js/issues/970))
- event.toElement fallback for Firefox ([#932](https://github.com/mapbox/mapbox-gl-js/issues/932))
- skip duplicate vertices at ends of lines ([#776](https://github.com/mapbox/mapbox-gl-js/issues/776))
- allow characters outside \w to be used in token
- Clear old tiles when new GeoJSON is loaded ([#905](https://github.com/mapbox/mapbox-gl-js/issues/905))

#### Improvements

- Added `map.setPaintProperty()`, `map.getPaintProperty()`, `map.setLayoutProperty()`, and `map.getLayoutProperty()`.
- Switch to ESLint and more strict code rules ([#957](https://github.com/mapbox/mapbox-gl-js/pull/957))
- Grab 2x raster tiles if retina ([#754](https://github.com/mapbox/mapbox-gl-js/issues/754))
- Support for mapbox:// style URLs ([#875](https://github.com/mapbox/mapbox-gl-js/issues/875))

#### Breaking

- Updated to mapbox-gl-style-spec v7.0.0 ([Changelog](https://github.com/mapbox/mapbox-gl-style-spec/blob/a2b0b561ce16015a1ef400dc870326b1b5255091/CHANGELOG.md)). Styles are
  now expected to be version 7. You can use the [gl-style-migrate](https://github.com/mapbox/mapbox-gl-style-lint#migrations)
  utility to update existing styles.
- HTTP_URL and HTTPS_URL config options must no longer include a `/v4` path prefix.
- `addClass`, `removeClass`, `setClasses`, `hasClass`, and `getClasses` are now methods
  on Map.
- `Style#cascade` is now private, pending a public style mutation API ([#755](https://github.com/mapbox/mapbox-gl-js/pull/755)).
- The format for `featuresAt` results changed. Instead of result-per-geometry-cross-layer,
  each result has a `layers` array with all layers that contain the feature. This avoids
  duplication of geometry and properties in the result set.

## 0.5.2 (Jan 07 2015)

#### Bugfixes

- Remove tiles for unused sources ([#863](https://github.com/mapbox/mapbox-gl-js/issues/863))
- Fix fill pattern alignment

#### Improvements

- Add GeoJSONSource maxzoom option ([#760](https://github.com/mapbox/mapbox-gl-js/issues/760))
- Return ref layers in featuresAt ([#847](https://github.com/mapbox/mapbox-gl-js/issues/847))
- Return any extra layer keys provided in the stylesheet in featuresAt
- Faster protobuf parsing

## 0.5.1 (Dec 19 2014)

#### Bugfixes

- Fix race conditions with style loading/rendering
- Fix race conditions with setStyle
- Fix map.remove()
- Fix featuresAt properties

## 0.5.0 (Dec 17 2014)

#### Bugfixes

- Fix multiple calls to setStyle

#### Improvements

- `featuresAt` now returns additional information
- Complete style/source/tile event suite:
  style.load, style.error, style.change,
  source.add, source.remove, source.load, source.error, source.change,
  tile.add, tile.remove, tile.load, tile.error
- Vastly improved performance and correctness for GeoJSON sources
- Map#setStyle accepts a style URL
- Support {prefix} in tile URL templates
- Provide a source map with minified source

#### Breaking

- Results format for `featuresAt` changed

## 0.4.2 (Nov 14 2014)

#### Bugfixes

- Ensure only one easing is active at a time ([#807](https://github.com/mapbox/mapbox-gl-js/issues/807))
- Don't require style to perform easings ([#817](https://github.com/mapbox/mapbox-gl-js/issues/817))
- Fix raster tiles sometimes not showing up ([#761](https://github.com/mapbox/mapbox-gl-js/issues/761))

#### Improvements

- Internet Explorer 11 support (experimental)

## 0.4.1 (Nov 10 2014)

#### Bugfixes

- Interpolate to the closest bearing when doing rotation animations ([#818](https://github.com/mapbox/mapbox-gl-js/issues/818))

## 0.4.0 (Nov 4 2014)

#### Breaking

- Updated to mapbox-gl-style-spec v6.0.0 ([Changelog](https://github.com/mapbox/mapbox-gl-style-spec/blob/v6.0.0/CHANGELOG.md)). Styles are
  now expected to be version 6. You can use the [gl-style-migrate](https://github.com/mapbox/mapbox-gl-style-lint#migrations)
  utility to update existing styles.

## 0.3.2 (Oct 23 2014)

#### Bugfixes

- Fix worker initialization with deferred or async scripts

#### Improvements

- Added map.remove()
- CDN assets are now served with gzip compression

## 0.3.1 (Oct 06 2014)

#### Bugfixes

- Fixed iteration over arrays with for/in
- Made browserify deps non-dev ([#752](https://github.com/mapbox/mapbox-gl-js/issues/752))

## 0.3.0 (Sep 23 2014)

#### Breaking

- Updated to mapbox-gl-style-spec v0.0.5 ([Changelog](https://github.com/mapbox/mapbox-gl-style-spec/blob/v0.0.5/CHANGELOG.md)). Styles are
  now expected to be version 5. You can use the [gl-style-migrate](https://github.com/mapbox/mapbox-gl-style-lint#migrations)
  utility to update existing styles.
- Removed support for composite layers for performance reasons. [#523](https://github.com/mapbox/mapbox-gl-js/issues/523#issuecomment-51731405)
- `raster-hue-rotate` units are now degrees.

### Improvements

- Added LatLng#wrap
- Added support for Mapbox fontstack API.
- Added support for remote, non-Mapbox TileJSON sources and inline TileJSON sources ([#535](https://github.com/mapbox/mapbox-gl-js/issues/535), [#698](https://github.com/mapbox/mapbox-gl-js/issues/698)).
- Added support for `symbol-avoid-edges` property to allow labels to be placed across tile edges.
- Fixed mkdir issue on Windows ([#674](https://github.com/mapbox/mapbox-gl-js/issues/674)).
- Fixed drawing beveled line joins without overlap.

#### Bugfixes

- Fixed performance when underzooming a layer's minzoom.
- Fixed `raster-opacity` for regular raster layers.
- Fixed various corner cases of easing functions.
- Do not modify original stylesheet ([#728](https://github.com/mapbox/mapbox-gl-js/issues/728)).
- Inherit video source from source ([#699](https://github.com/mapbox/mapbox-gl-js/issues/699)).
- Fixed interactivity for geojson layers.
- Stop dblclick on navigation so the map does not pan ([#715](https://github.com/mapbox/mapbox-gl-js/issues/715)).

## 0.2.2 (Aug 12 2014)

#### Breaking

- `map.setBearing()` no longer supports a second argument. Use `map.rotateTo` with an `offset` option and duration 0
  if you need to rotate around a point other than the map center.

#### Improvements

- Improved `GeoJSONSource` to also accept URL as `data` option, eliminating a huge performance bottleneck in case of large GeoJSON files.
  [#669](https://github.com/mapbox/mapbox-gl-js/issues/669) [#671](https://github.com/mapbox/mapbox-gl-js/issues/671)
- Switched to a different fill outlines rendering approach. [#668](https://github.com/mapbox/mapbox-gl-js/issues/668)
- Made the minified build 12% smaller gzipped (66 KB now).
- Added `around` option to `Map` `zoomTo`/`rotateTo`.
- Made the permalink hash more compact.
- Bevel linejoins no longer overlap and look much better when drawn with transparency.

#### Bugfixes

- Fixed the **broken minified build**. [#679](https://github.com/mapbox/mapbox-gl-js/issues/679)
- Fixed **blurry icons** rendering. [#666](https://github.com/mapbox/mapbox-gl-js/issues/666)
- Fixed `util.supports` WebGL detection producing false positives in some cases. [#677](https://github.com/mapbox/mapbox-gl-js/issues/677)
- Fixed invalid font configuration completely blocking tile rendering. [#662](https://github.com/mapbox/mapbox-gl-js/issues/662)
- Fixed `Map` `project`/`unproject` to properly accept array-form values.
- Fixed sprite loading race condition. [#593](https://github.com/mapbox/mapbox-gl-js/issues/593)
- Fixed `GeoJSONSource` `setData` not updating the map until zoomed or panned. [#676](https://github.com/mapbox/mapbox-gl-js/issues/676)

## 0.2.1 (Aug 8 2014)

#### Breaking

- Changed `Navigation` control signature: now it doesn't need `map` in constructor
  and gets added with `map.addControl(nav)` or `nav.addTo(map)`.
- Updated CSS classes to have consistent naming prefixed with `mapboxgl-`.

#### Improvements

- Added attribution control (present by default, disable by passing `attributionControl: false` in options).
- Added rotation by dragging the compass control.
- Added grabbing cursors for the map by default.
- Added `util.inherit` and `util.debounce` functions.
- Changed the default debug page style to OSM Bright.
- Token replacements now support dashes.
- Improved navigation control design.

#### Bugfixes

- Fixed compass control to rotate its icon with the map.
- Fixed navigation control cursors.
- Fixed inertia going to the wrong direction in a rotated map.
- Fixed inertia race condition where error was sometimes thrown after erratic panning/zooming.

## 0.2.0 (Aug 6 2014)

- First public release.<|MERGE_RESOLUTION|>--- conflicted
+++ resolved
@@ -5,12 +5,9 @@
 - _...Add new stuff here..._
 
 ### 🐞 Bug fixes
-<<<<<<< HEAD
+- Fix type definition on `localIdeographFontFamily` ([#3896](https://github.com/maplibre/maplibre-gl-js/pull/3896))
 - Fix unwanted panning changes at the end of a panning motion ([#3872](https://github.com/maplibre/maplibre-gl-js/issues/3872))
 - _...Add new stuff here..._
-=======
-- fix type defnition on `localIdeographFontFamily` ([#3896](https://github.com/maplibre/maplibre-gl-js/pull/3896))
->>>>>>> c0aee042
 
 ## 4.1.1
 
