## main

### ✨ Features and improvements
- _...Add new stuff here..._

### 🐞 Bug fixes
- _...Add new stuff here..._

## 5.0.0-pre.4

### ✨ Features and improvements

- ⚠️ Changed `geometry-type` to identify "Multi-" features ([#4877](https://github.com/maplibre/maplibre-gl-js/pull/4877))
- Add support for pitch > 90 degrees ([#4717](https://github.com/maplibre/maplibre-gl-js/issues/4717))

### 🐞 Bug fixes

- ⚠️ Fix order of normalizeSpriteURL and transformRequest in loadSprite ([#3897](https://github.com/maplibre/maplibre-gl-js/issues/3897))
- ⚠️ Remove unminified prod build ([#4906](https://github.com/maplibre/maplibre-gl-js/pull/4906))
- Fix issue where raster tile source won't fetch updates following request error ([#4890](https://github.com/maplibre/maplibre-gl-js/pull/4890))
<<<<<<< HEAD
- ⚠️ Fix level of detail at high pitch angle by changing which tiles to load ([#3983](https://github.com/maplibre/maplibre-gl-js/issues/3983))
- _...Add new stuff here..._
=======
- Fix 3D models in custom layers not being properly occluded by the globe ([#4817](https://github.com/maplibre/maplibre-gl-js/issues/4817))
- Fix issue where raster tiles were not rendered correctly when using globe and terrain ([#4912](https://github.com/maplibre/maplibre-gl-js/pull/4912))
>>>>>>> 9ba25c6d

## v5.0.0-pre.3

### ✨ Features and improvements

- Add support for camera roll angle ([#4717](https://github.com/maplibre/maplibre-gl-js/issues/4717))

### 🐞 Bug fixes

- Fix text not being hidden behind the globe when overlap mode was set to `always` ([#4802](https://github.com/maplibre/maplibre-gl-js/issues/4802))
- Fix a single white frame being displayed when the map internally transitions from mercator to globe projection ([#4816](https://github.com/maplibre/maplibre-gl-js/issues/4816))
- Fix loading of RTL plugin version 0.3.0 ([#4860](https://github.com/maplibre/maplibre-gl-js/pull/4860))

## 5.0.0-pre.2

### ✨ Features and improvements

- Improve performance of `queryRenderedFeatures` by using JavaScript `Set`s to assess layer membership internally ([#4777](https://github.com/maplibre/maplibre-gl-js/pull/4777))

### 🐞 Bug fixes

- Fix a memory leak due to missing removal of event listener registration ([#4824](https://github.com/maplibre/maplibre-gl-js/pull/4824))
- Improve symbol collision performance for both mercator and globe projections ([#4778](https://github.com/maplibre/maplibre-gl-js/pull/4778))
- Fix bad line scaling near the poles under globe projection ([#4778](https://github.com/maplibre/maplibre-gl-js/pull/4778))
- Fix globe loading many tiles at an unnecessarily high zoom level when the camera is pitched ([#4778](https://github.com/maplibre/maplibre-gl-js/pull/4778))

## 5.0.0-pre.1

### ✨ Features and improvements

- Support globe mode ([#3963](https://github.com/maplibre/maplibre-gl-js/issues/3963))
- Merge atmosphere an sky implementation ([#3888](https://github.com/maplibre/maplibre-gl-js/issues/3888))
- Add option to display a realistic atmosphere when using a Globe projection ([#3888](https://github.com/maplibre/maplibre-gl-js/issues/3888))

## 4.7.1

### 🐞 Bug fixes

- Fix circle won't render on mesa 24.1 with AMD GPU ([#4062](https://github.com/maplibre/maplibre-gl-js/issues/4062))
- Fix hash router for urls ending with a hashtag ([#4730](https://github.com/maplibre/maplibre-gl-js/pull/4730))
- Replace rollup-plugin-sourcemaps with rollup-plugin-sourcemaps2 ([#4740](https://github.com/maplibre/maplibre-gl-js/pull/4740))

## 4.7.0

### ✨ Features and improvements

- Support multiple layers in `map.on`, `map.once` and `map.off` methods ([#4570](https://github.com/maplibre/maplibre-gl-js/pull/4570))
- Ensure GeoJSON cluster sources emit a console warning if `maxzoom` is less than or equal to `clusterMaxZoom` since in this case you may see unexpected results. ([#4604](https://github.com/maplibre/maplibre-gl-js/pull/4604))

### 🐞 Bug fixes

- Heatmap Fix for 3D terrain ([#4571](https://github.com/maplibre/maplibre-gl-js/pull/4571))
- Fix Map#off to not remove listener with layer(s) registered with Map#once ([#4592](https://github.com/maplibre/maplibre-gl-js/pull/4592))
- Improve types a bit for `addSource` and `getSource` ([#4616](https://github.com/maplibre/maplibre-gl-js/pull/4616))
- Fix the color near the horizon when terrain is enabled without any sky ([#4607](https://github.com/maplibre/maplibre-gl-js/pull/4607))
- Fix bug where `fitBounds` and `cameraForBounds` would not display across the 180th meridian (antimeridian)
- Fix white flickering on map resize ([#4158](https://github.com/maplibre/maplibre-gl-js/pull/4158))
- Fixed a performance regression related to symbol placement ([#4599](https://github.com/maplibre/maplibre-gl-js/pull/4599))
- Fix a bug where cloning a Transform instance didn't include the `lngRange`. This caused a bug where
using `transformCameraUpdate` caused the `maxBounds` to stop working just for east/west bounds. ([#4625](https://github.com/maplibre/maplibre-gl-js/pull/4625))

## 4.6.0

### ✨ Features and improvements

- Prefer local glyph rendering for all CJKV characters, not just those in the CJK Unified Ideographs, Hiragana, Katakana, and Hangul Syllables blocks. ([#4560](https://github.com/maplibre/maplibre-gl-js/pull/4560)))

### 🐞 Bug fixes

- Fix right-to-left layout of labels that contain characters in the Arabic Extended-B code block. ([#4536](https://github.com/maplibre/maplibre-gl-js/pull/4536))
- Fix 3D map freezing when camera is adjusted against map bounds. ([#4537](https://github.com/maplibre/maplibre-gl-js/issues/4537))
- Fix `getStyle()` to return a clone so the object cannot be internally changed ([#4488](https://github.com/maplibre/maplibre-gl-js/issues/4488))
- Fix issues with setting sky to `undefined` ([#4587](https://github.com/maplibre/maplibre-gl-js/pull/4587)))

## 4.5.2

### ✨ Features and improvements

- Emit events when the cooperative gestures option has prevented a gesture. ([#4470](https://github.com/maplibre/maplibre-gl-js/pull/4470))
- Enable anisotropic filtering only when the pitch is greater than 20 degrees to preserve image sharpness on flat or slightly tilted maps.

### 🐞 Bug fixes

- Fix camera being able to move into 3D terrain ([#1542](https://github.com/maplibre/maplibre-gl-js/issues/1542))

## 4.5.1

### ✨ Features and improvements

- Allow trackpad pinch gestures to break through the `cooperativeGestures` setting, bringing it in line with other embedded map behaviours, such as Google Maps and Mapbox. ([#4465](https://github.com/maplibre/maplibre-gl-js/pull/4465))
- Expose projection matrix parameters ([#3136](https://github.com/maplibre/maplibre-gl-js/pull/3136))
- Add option to position markers at subpixel coordinates to prevent markers jumping on `moveend` ([#4458](https://github.com/maplibre/maplibre-gl-js/pull/4458))

### 🐞 Bug fixes

- Fix lag on fast map zoom ([#4366](https://github.com/maplibre/maplibre-gl-js/pull/4366))
- Fix unguarded read access to possibly undefined object ([#4431](https://github.com/maplibre/maplibre-gl-js/pull/4431))
- Fix remove hash string when map is removed ([#4427](https://github.com/maplibre/maplibre-gl-js/pull/4427))
- Fix GeolocateControl may be added twice when calling addControl/removeControl/addControl rapidly ([#4454](https://github.com/maplibre/maplibre-gl-js/pull/4454))
- Fix `style.loadURL` abort error being logged when removing style ([#4425](https://github.com/maplibre/maplibre-gl-js/pull/4425))
- Fix vector tiles not loading when html is opened via "resource://android" (i.e., the assets folder) in GeckoView on Android ([#4451](https://github.com/maplibre/maplibre-gl-js/pull/4451))

## 4.5.0

### ✨ Features and improvements

- Add sky implementation according to spec ([#3645](https://github.com/maplibre/maplibre-gl-js/pull/3645))

### 🐞 Bug fixes

- Fix (de)serialization of extends of built-ins (currently only AjaxError) not working correctly in web_worker_transfer. Also refactored related web_worker_transfer code and added more tests ([#4024](https://github.com/maplibre/maplibre-gl-js/pull/4211))

## 4.4.1

### 🐞 Bug fixes

- Fix `terrain` listener memory leak when adding and removing Marker ([#4284](https://github.com/maplibre/maplibre-gl-js/pull/4284))

## 4.4.0

### ✨ Features and improvements

- Improve animation curve when easeTo and flyTo with constraints ([#3793](https://github.com/maplibre/maplibre-gl-js/pull/3793))
- For filled extrusions, calculate the elevation per polygon ([#3313](https://github.com/maplibre/maplibre-gl-js/issues/3313))
- Add events to `GeolocateControl` to allow a more granular interaction ([#3847](https://github.com/maplibre/maplibre-gl-js/pull/3847))
- Make `MapOptions.style` optional to be consistent with `Map.setStyle(null)` ([#4151](https://github.com/maplibre/maplibre-gl-js/pull/4151))
- Use Autoprefixer to handle vendor prefixes in CSS ([#4165](https://github.com/maplibre/maplibre-gl-js/pull/4165))
- Make `aria-label` configurable for Map, Marker and Popup ([#4147](https://github.com/maplibre/maplibre-gl-js/pull/4147))
- Map `<canvas>` is focusable only when interactive ([#4147](https://github.com/maplibre/maplibre-gl-js/pull/4147))
- "Accept" headers set in Request Transformers are not overwritten ([#4210](https://github.com/maplibre/maplibre-gl-js/pull/4210))
- ⚠️ Rename projMatrix to modelViewProjectionMatrix. Also rename invProjMatrix, alignedProjMatrix accordingly ([#4215](https://github.com/maplibre/maplibre-gl-js/pull/4215))
- Publish an unminified prod build ([#4265](https://github.com/maplibre/maplibre-gl-js/pull/4265))

### 🐞 Bug fixes

- ⚠️ Allow breaking lines in labels before a left parenthesis ([#4138](https://github.com/maplibre/maplibre-gl-js/pull/4138))
- ⚠️ Fix ignoring embedded line breaks when `symbol-placement` is `line` or `line-center` ([#4124](https://github.com/maplibre/maplibre-gl-js/pull/4124))
- Ensure loseContext exists before calling it ([#4245](https://github.com/maplibre/maplibre-gl-js/pull/4245))
- Update deprecated `-ms-high-contrast` vendor prefix to `(forced-colors: active)` and `(prefers-color-scheme: light)` as appropriate ([#4250](https://github.com/maplibre/maplibre-gl-js/pull/4250))

## 4.3.2

### 🐞 Bug fixes

- Fix an issue with `moveend` zoom being different than the actual current zoom ([#4132](https://github.com/maplibre/maplibre-gl-js/pull/4132))

## 4.3.1

### 🐞 Bug fixes

- Fix drift in zoom that may happen during flyTo and easeTo due to freezeElevation logic. ([#3878](https://github.com/maplibre/maplibre-gl-js/issues/3878))

## 4.3.0

### ✨ Features and improvements

- Add `getData` method for GeoJSON Sources to provide the possibility to obtain all the source's features ([#4082](https://github.com/maplibre/maplibre-gl-js/pull/4082))
- Allow cross-fading between raster tile source updates at the same zoom level ([#4072](https://github.com/maplibre/maplibre-gl-js/pull/4072))

### 🐞 Bug fixes

- Fix normalizeSpriteURL before transformRequest throwing an Error with relative URLs ([#3897](https://github.com/maplibre/maplibre-gl-js/issues/3897))
- Fix return type of map.cameraForBounds ([#3760](https://github.com/maplibre/maplibre-gl-js/issues/3760))
- Fix to run benchmark with MAPLIBRE_STYLES environment variable ([#2122](https://github.com/maplibre/maplibre-gl-js/issues/2122))
- Fix symbol collisions using inaccurate and sometimes entirely wrong collision boxes when the map is pitched or rotated ([#210](https://github.com/maplibre/maplibre-gl-js/issues/210))
- Fix `text-translate` and `icon-translate` behaving weirdly and inconsistently with other `-translate` properties ([#3456](https://github.com/maplibre/maplibre-gl-js/issues/3456))
- Fix symbol collision debug view (`showCollisionBoxes`) not showing the actual bounding boxes used for collision and click areas. The displayed boxes now match actual collision boxes exactly ([#4071](https://github.com/maplibre/maplibre-gl-js/pull/4071))
- Fix symbol collision boxes not being accurate for variable-anchor symbols ([#4071](https://github.com/maplibre/maplibre-gl-js/pull/4071))
- Fix icon collision boxes using `text-translate` property for translation instead of the correct `icon-translate` ([#4071](https://github.com/maplibre/maplibre-gl-js/pull/4071))

## 4.2.0

### ✨ Features and improvements

- Update `Popup`'s methods `addClass` and `removeClass` to return an instance of Popup ([#3975](https://github.com/maplibre/maplibre-gl-js/pull/3975))
- New map option to decide whether to cancel previous pending tiles while zooming in ([#4051](https://github.com/maplibre/maplibre-gl-js/pull/4051))
- Sprites include optional textFitHeight and textFitWidth values ([#4019](https://github.com/maplibre/maplibre-gl-js/pull/4019))
- Add support for `distance` expression ([#4076](https://github.com/maplibre/maplibre-gl-js/pull/4076))

## 4.1.3

### ✨ Features and improvements

- Added const enum for actor messages to improve readability and maintainability. In tsconfig.json, `isolatedModules` flag is set to false in favor of generated JS size. ([#3879](https://github.com/maplibre/maplibre-gl-js/issues/3879))

### 🐞 Bug fixes

- Fix different unwanted panning changes at the end of a panning motion, that happen on a large screen ([#3935](https://github.com/maplibre/maplibre-gl-js/issues/3935))
- Fix image sources not being marked as loaded on error ([#3981](https://github.com/maplibre/maplibre-gl-js/pull/3981))
- Fix ScaleControl options should be optional. ([#4002](https://github.com/maplibre/maplibre-gl-js/pull/4002))
- Fix race condition in `SourceCache` that makes unit tests unstable. Eliminate a redundant 'visibility' event fired from Style class. ([#3992](https://github.com/maplibre/maplibre-gl-js/issues/3992))
- Fix paint property not being updated by setPaintProperty ([#2651](https://github.com/maplibre/maplibre-gl-js/issues/2651))

## 4.1.2

### ✨ Features and improvements

- Hide Popup when its parent Marker is behind terrain ([#3865](https://github.com/maplibre/maplibre-gl-js/pull/3865))

### 🐞 Bug fixes

- Fix type definition on `localIdeographFontFamily` ([#3896](https://github.com/maplibre/maplibre-gl-js/pull/3896))
- Fix unwanted panning changes at the end of a panning motion ([#3872](https://github.com/maplibre/maplibre-gl-js/issues/3872))
- Fix `close` events being fired for popups that aren't open ([#3901](https://github.com/maplibre/maplibre-gl-js/pull/3901))

## 4.1.1

### ✨ Features and improvements

- Improve animation curve when easeTo and flyTo with constraints ([#3793](https://github.com/maplibre/maplibre-gl-js/pull/3793))

### 🐞 Bug fixes

- Fix unwanted zoom changes at the end of a panning motion ([#2094](https://github.com/maplibre/maplibre-gl-js/issues/2094))

## 4.1.0

### ✨ Features and improvements

- Add option to position popup at subpixel coordinates to allow for smooth animations ([#3710](https://github.com/maplibre/maplibre-gl-js/pull/3710))
- Constrain horizontal panning when renderWorldCopies is set to false ([3738](https://github.com/maplibre/maplibre-gl-js/pull/3738))

### 🐞 Bug fixes

- Fix popup appearing far from marker that was moved to a side globe ([3712](https://github.com/maplibre/maplibre-gl-js/pull/3712))
- Set text color to ensure contrast in the attribution pill ([3737](https://github.com/maplibre/maplibre-gl-js/pull/3737))
- Fix memory leak in Worker when map is removed ([3734](https://github.com/maplibre/maplibre-gl-js/pull/3734))
- Fix issue with `FullscreenControl` when MapLibre is within a [ShadowRoot](https://developer.mozilla.org/en-US/docs/Web/API/ShadowRoot) ([#3573](https://github.com/maplibre/maplibre-gl-js/pull/3573))
- Fix performance regression with `setRTLTextPlugin` which can cause 1 or 2 extra frames to render. ([#3728](https://github.com/maplibre/maplibre-gl-js/pull/3728))

## 4.0.2

### 🐞 Bug fixes

- Fix `Style.setState` ignoring validate flag ([#3709](https://github.com/maplibre/maplibre-gl-js/pull/3709))
- Fix marker flying off near horizon ([3704](https://github.com/maplibre/maplibre-gl-js/pull/3704))

## 4.0.1

### ✨ Features and improvements

- Add `setUrl` method to RasterTileSource to dynamically update existing TileJSON resource. ([3700](https://github.com/maplibre/maplibre-gl-js/pull/3700))

### 🐞 Bug fixes

- Fix Marker losing opacity after window resize ([#3656](https://github.com/maplibre/maplibre-gl-js/pull/3656))
- Fix vector tiles not loading when html is opened via "file://" ([#3681](https://github.com/maplibre/maplibre-gl-js/pull/3681))

## 4.0.0

### ✨ Features and improvements

- ⚠️ Remove all global getters and setters from `maplibregl`, this means the the following methods have changed:

  - `maplibregl.version` => `getVersion()`
  - `maplibregl.workerCount` => `getWorkerCount()`, `setWorkerCount(...)`
  - `maplibregl.maxParallelImageRequests` => `getMaxParallelImageRequests()`, `setMaxParallelImageRequests(...)`
  - `maplibregl.workerUrl` => `getWorkerUrl()`, `setWorkerUrl(...)`

  This is to avoid the need to use a global object and allow named exports/imports ([#3601](https://github.com/maplibre/maplibre-gl-js/issues/3601))

- ⚠️ Change attribution to be on by default, change `MapOptions.attributionControl` to be the type that the control handles, removed `MapOptions.customAttribution` ([#3618](https://github.com/maplibre/maplibre-gl-js/issues/3618))
  Note: showing the logo of MapLibre is not required for using MapLibre.
- ⚠️ Changed cooperative gesture config and removed the strings from it in favor of the locale variable ([#3621](https://github.com/maplibre/maplibre-gl-js/issues/3621))
- ⚠️ Changed the terrain enable disable locale key to match the other keys' styles, updated the typings to allow using locale with more ease ([#3621](https://github.com/maplibre/maplibre-gl-js/issues/3621))
- ⚠️ Add the ability to import a script in the worker thread and call `addProtocol` and `removeProtocol` there ([#3459](https://github.com/maplibre/maplibre-gl-js/pull/3459)) - this also changed how `addSourceType` works since now you'll need to load the script with `maplibregl.importScriptInWorkers`.
- ⚠️ Changes `addProtocol` to be promise-based without the usage of callbacks and cancelable ([#3433](https://github.com/maplibre/maplibre-gl-js/pull/3433))
- ⚠️ Moved the `addSourceType` to be a part of the global maplibregl object instead of being per map object ([#3420](https://github.com/maplibre/maplibre-gl-js/pull/3420))
- ⚠️ Removed callback usage from `map.loadImage` in continue to below change ([#3422](https://github.com/maplibre/maplibre-gl-js/pull/3422))
- ⚠️ Changed the `GeoJSONSource`'s `getClusterExpansionZoom`, `getClusterChildren`, `getClusterLeaves` methods to return a `Promise` instead of a callback usage ([#3421](https://github.com/maplibre/maplibre-gl-js/pull/3421))
- ⚠️ Changed the `setRTLTextPlugin` function to return a promise instead of using callback ([#3418](https://github.com/maplibre/maplibre-gl-js/pull/3418)) this also changed how the RTL plugin code is handled internally by splitting the main thread and worker thread code.
- ⚠️ Remove `setCooperativeGestures` and `getCooperativeGestures` functions in favor of `cooperativeGestures` handler which now has an `enabled()` or `disabled()` methods ([#3430](https://github.com/maplibre/maplibre-gl-js/pull/3430))
- ⚠️ Changed the underlying worker communication from callbacks to promises. This has a breaking effect on the implementation of custom `WorkerSource` and how it behaves ([#3233](https://github.com/maplibre/maplibre-gl-js/pull/3233))
- ⚠️ Changed the `Source` interface to return promises instead of callbacks ([#3233](https://github.com/maplibre/maplibre-gl-js/pull/3233))
- ⚠️ Changed all the sources to be promises based. ([#3233](https://github.com/maplibre/maplibre-gl-js/pull/3233))
- ⚠️ Changed the `map.loadImage` method to return a `Promise` instead of a callback usage ([#3233](https://github.com/maplibre/maplibre-gl-js/pull/3233))
- Add "opacity" option and `setOpacity` method to Marker ([#3620](https://github.com/maplibre/maplibre-gl-js/pull/3620))
- Created a new example showing how to place a threejs scene as a `CustomLayer` over maplibre 3d-terrain ([#3429](https://github.com/maplibre/maplibre-gl-js/pull/3429))
- Changed `ImageRequest` to be `Promise` based ([#3233](https://github.com/maplibre/maplibre-gl-js/pull/3233))
- Improved precision and added a subtle fade transition to marker opacity changes ([#3431](https://github.com/maplibre/maplibre-gl-js/pull/3431))
- Adds support for terrain in `setStyle` with diff method ([#3515](https://github.com/maplibre/maplibre-gl-js/pull/3515), [#3463](https://github.com/maplibre/maplibre-gl-js/pull/3463))
- Upgraded to use Node JS 20 and removed the dependency of `gl` package from the tests to allow easier development setup. ([#3452](https://github.com/maplibre/maplibre-gl-js/pull/3452))

### 🐞 Bug fixes

- Fix wheel zoom to be into the same direction above or under the horizon ([#3398](https://github.com/maplibre/maplibre-gl-js/issues/3398))
- Fix \_cameraForBoxAndBearing not fitting bounds properly when using asymmetrical camera viewport and bearing.([#3591](https://github.com/maplibre/maplibre-gl-js/pull/3591))
- Fix missing export `Map` type in the `d.ts` file ([#3564](https://github.com/maplibre/maplibre-gl-js/pull/3564))
- Fix the shifted mouse events after a css transform scale on the map container ([#3437](https://github.com/maplibre/maplibre-gl-js/pull/3437))
- Fix markers remaining transparent when disabling terrain ([#3431](https://github.com/maplibre/maplibre-gl-js/pull/3431))
- Fix labels disappearing when enabling terrain at high zoom ([#3545](https://github.com/maplibre/maplibre-gl-js/pull/3545))
- Fix zooming outside the central globe when terrain 3D is enabled ([#3425](https://github.com/maplibre/maplibre-gl-js/pull/3425))
- Fix cursor being shown indefinitely as a pointer when removing a popup with its `trackPointer` method active ([#3434](https://github.com/maplibre/maplibre-gl-js/pull/3434))
- Fix a bug in showing cooperative gestures when scroll zoom is disabled ([#2498](https://github.com/maplibre/maplibre-gl-js/pull/2498))
- Handle loading of empty raster tiles (204 No Content) ([#3428](https://github.com/maplibre/maplibre-gl-js/pull/3428))
- Fixes a security issue in `Actor` against XSS attacks in postMessage / onmessage ([#3239](https://github.com/maplibre/maplibre-gl-js/pull/3239))

## 4.0.0-pre.6

### ✨ Features and improvements

- ⚠️ Change attribution to be on by default, change `MapOptions.attributionControl` to be the type that the control handles, removed `MapOptions.customAttribution` ([#3618](https://github.com/maplibre/maplibre-gl-js/issues/3618))
  Note: showing the logo of MapLibre is not required for using MapLibre.
- ⚠️ Changed cooperative gesture config and removed the strings from it in favor of the locale variable ([#3621](https://github.com/maplibre/maplibre-gl-js/issues/3621))
- ⚠️ Changed the terrain enable disable locale key to match the other keys' styles, updated the typings to allow using locale with more ease ([#3621](https://github.com/maplibre/maplibre-gl-js/issues/3621))
- Add "opacity" option and "setOpacity" method to Marker ([#3620](https://github.com/maplibre/maplibre-gl-js/pull/3620))

## 4.0.0-pre.5

### ✨ Features and improvements

- ⚠️ Remove all global getters and setters from `maplibregl`, this means the the following methods have changed:
  `maplibregl.version` => `getVersion()`
  `maplibregl.workerCount` => `getWorkerCount()`, `setWorkerCount(...)`
  `maplibregl.maxParallelImageRequests` => `getMaxParallelImageRequests()`, `setMaxParallelImageRequests(...)`
  `maplibregl.workerUrl` => `getWorkerUrl()`, `setWorkerUrl(...)`
  This is to avoid the need to use a global object and allow named exports/imports ([#3601](https://github.com/maplibre/maplibre-gl-js/issues/3601))

### 🐞 Bug fixes

- Fix wheel zoom to be into the same direction above or under the horizon ([#3398](https://github.com/maplibre/maplibre-gl-js/issues/3398))
- Fix \_cameraForBoxAndBearing not fitting bounds properly when using asymmetrical camera viewport and bearing ([#3591](https://github.com/maplibre/maplibre-gl-js/pull/3591))

## 4.0.0-pre.4

### 🐞 Bug fixes

- Fix missing export `Map` type in the `d.ts` file ([#3564](https://github.com/maplibre/maplibre-gl-js/pull/3564))

## 4.0.0-pre.3

### ✨ Features and improvements

- ⚠️ Add the ability to import a script in the worker thread and call `addProtocol` and `removeProtocol` there ([#3459](https://github.com/maplibre/maplibre-gl-js/pull/3459)) - this also changed how `addSourceType` works since now you'll need to load the script with `maplibregl.importScriptInWorkers`.
- Upgraded to use Node JS 20 and removed the dependency of `gl` package from the tests to allow easier development setup. ([#3452](https://github.com/maplibre/maplibre-gl-js/pull/3452))
- Improved precision and added a subtle fade transition to marker opacity changes ([#3431](https://github.com/maplibre/maplibre-gl-js/pull/3431))
- Adds support for terrain in `setStyle` with diff method ([#3515](https://github.com/maplibre/maplibre-gl-js/pull/3515), [#3463](https://github.com/maplibre/maplibre-gl-js/pull/3463))

### 🐞 Bug fixes

- Fix the shifted mouse events after a css transform scale on the map container ([#3437](https://github.com/maplibre/maplibre-gl-js/pull/3437))
- Fix markers remaining transparent when disabling terrain ([#3431](https://github.com/maplibre/maplibre-gl-js/pull/3431))
- Fix labels disappearing when enabling terrain at high zoom ([#3545](https://github.com/maplibre/maplibre-gl-js/pull/3545))

## 4.0.0-pre.2

### ✨ Features and improvements

- ⚠️ Changes `addProtocol` to be promise-based without the usage of callbacks and cancelable ([#3433](https://github.com/maplibre/maplibre-gl-js/pull/3433))
- ⚠️ Moved the `addSourceType` to be a part of the global maplibregl object instead of being per map object ([#3420](https://github.com/maplibre/maplibre-gl-js/pull/3420))
- ⚠️ Removed callback usage from `map.loadImage` in continue to below change ([#3422](https://github.com/maplibre/maplibre-gl-js/pull/3422))
- ⚠️ Changed the `GeoJSONSource`'s `getClusterExpansionZoom`, `getClusterChildren`, `getClusterLeaves` methods to return a `Promise` instead of a callback usage ([#3421](https://github.com/maplibre/maplibre-gl-js/pull/3421))
- ⚠️ Changed the `setRTLTextPlugin` function to return a promise instead of using callback ([#3418](https://github.com/maplibre/maplibre-gl-js/pull/3418)) this also changed how the RTL plugin code is handled internally by splitting the main thread and worker thread code.
- ⚠️ Remove `setCooperativeGestures` and `getCooperativeGestures` functions in favor of `cooperativeGestures` handler which now has an `enabled()` or `disabled()` methods ([#3430](https://github.com/maplibre/maplibre-gl-js/pull/3430))
- Created a new example showing how to place a threejs scene as a `CustomLayer` over maplibre 3d-terrain ([#3429](https://github.com/maplibre/maplibre-gl-js/pull/3429))

### 🐞 Bug fixes

- Fix zooming outside the central globe when terrain 3D is enabled ([#3425](https://github.com/maplibre/maplibre-gl-js/pull/3425))
- Fix cursor being shown indefinitely as a pointer when removing a popup with its `trackPointer` method active ([#3434](https://github.com/maplibre/maplibre-gl-js/pull/3434))
- Fix a bug in showing cooperative gestures when scroll zoom is disabled ([#2498](https://github.com/maplibre/maplibre-gl-js/pull/2498))
- Handle loading of empty raster tiles (204 No Content) ([#3428](https://github.com/maplibre/maplibre-gl-js/pull/3428))

## 4.0.0-pre.1

### ✨ Features and improvements

- Changed `ImageRequest` to be `Promise` based ([#3233](https://github.com/maplibre/maplibre-gl-js/pull/3233))
- ⚠️ Changed the underlying worker communication from callbacks to promises. This has a breaking effect on the implementation of custom `WorkerSource` and how it behaves ([#3233](https://github.com/maplibre/maplibre-gl-js/pull/3233))
- ⚠️ Changed the `Source` interface to return promises instead of callbacks ([#3233](https://github.com/maplibre/maplibre-gl-js/pull/3233))
- ⚠️ Changed all the sources to be promises based. ([#3233](https://github.com/maplibre/maplibre-gl-js/pull/3233))
- ⚠️ Changed the `map.loadImage` method to return a `Promise` instead of a callback usage ([#3233](https://github.com/maplibre/maplibre-gl-js/pull/3233))

### 🐞 Bug fixes

- Fixes a security issue in `Actor` against XSS attacks in postMessage / onmessage ([#3239](https://github.com/maplibre/maplibre-gl-js/pull/3239))

## 3.6.2

### 🐞 Bug fixes

- Fix mapbox-gl-draw example ([#2601](https://github.com/maplibre/maplibre-gl-js/issues/2601), [#3394](https://github.com/maplibre/maplibre-gl-js/pull/3394))
- Fix fill patterns sometimes not rendering at all ([#3339](https://github.com/maplibre/maplibre-gl-js/pull/3339))

## 3.6.1

### 🐞 Bug fixes

- Fix `undefined` `_onEaseFrame` call in `Camera._renderFrameCallback()` while doing `Camera.jumpTo` during a `Camera.easeTo` ([#3332](https://github.com/maplibre/maplibre-gl-js/pull/3332))

## 3.6.0

### ✨ Features and improvements

- Add getLayersOrder() to Map and Style ([#3279](https://github.com/maplibre/maplibre-gl-js/pull/3279))
- Updated description of `fullscreen` example ([#3311](https://github.com/maplibre/maplibre-gl-js/pull/3311))

### 🐞 Bug fixes

- Fix null feature properties in resolve_tokens ([#3272](https://github.com/maplibre/maplibre-gl-js/pull/3272))

## 3.5.2

### ✨ Features and improvements

- Convert plantuml diagrams to mermaid ([#3217](https://github.com/maplibre/maplibre-gl-js/pull/3217))
- Improve buffer transfer in Safari after Safari fixed a memory leak bug ([#3225](https://github.com/maplibre/maplibre-gl-js/pull/3225))
- Minify internal exports to reduce bundle size ([#3216](https://github.com/maplibre/maplibre-gl-js/pull/3216))

### 🐞 Bug fixes

- Add terrain property to map style object ([#3234](https://github.com/maplibre/maplibre-gl-js/pull/3234))
- Fix exception thrown from `isWebGL2` check ([#3238](https://github.com/maplibre/maplibre-gl-js/pull/3238))
- Fix rollup watch mode ([#3270](https://github.com/maplibre/maplibre-gl-js/pull/3270))

## 3.5.1

### 🐞 Bug fixes

- Fix regression introduced in 3.5.0, related to async/await ([#3228](https://github.com/maplibre/maplibre-gl-js/pull/3228))

## 3.5.0

### ✨ Features and improvements

- Add setTiles method to RasterTileSource to dynamically update existing tile sources. ([#3208](https://github.com/maplibre/maplibre-gl-js/pull/3208))

## 3.4.1

### ✨ Features and improvements

- Locally rendered glyphs are double resolution (48px), greatly improving sharpness of CJK text. ([#2990](https://github.com/maplibre/maplibre-gl-js/issues/2990), [#3006](https://github.com/maplibre/maplibre-gl-js/pull/3006))

### 🐞 Bug fixes

- Fix setStyle->style.setState didn't reset \_serializedLayers ([#3133](https://github.com/maplibre/maplibre-gl-js/pull/3133)).
- Fix Raster DEM decoding in safari private browsing mode ([#3185](https://github.com/maplibre/maplibre-gl-js/pull/3185))

## 3.4.0

### ✨ Features and improvements

- Improve error message when a tile can't be loaded ([#3130](https://github.com/maplibre/maplibre-gl-js/pull/3130))
- Support custom raster-dem encodings ([#3087](https://github.com/maplibre/maplibre-gl-js/pull/3087))

### 🐞 Bug fixes

- Fixed Interrupting a scroll zoom causes the next scroll zoom to return to the prior zoom level by reseting scroll handler state properly ([#2709](https://github.com/maplibre/maplibre-gl-js/issues/2709), [#3051](https://github.com/maplibre/maplibre-gl-js/pull/305))
- Fix unit test warning about duplicate module names ([#3049](https://github.com/maplibre/maplibre-gl-js/pull/3049))
- Correct marker position when switching between 2D and 3D view ([#2996](https://github.com/maplibre/maplibre-gl-js/pull/2996))
- Fix error thrown when unsetting line-gradient [#2683]
- Update raster tile end points in documentation
- Avoiding inertia animation on Mac when reduced motion is on ([#3068](https://github.com/maplibre/maplibre-gl-js/pull/3068))
- 3d buildings example doesn't work as expected ([#3165](https://github.com/maplibre/maplibre-gl-js/pull/3165))

## 3.3.1

### ✨ Features and improvements

- Copy LICENSE.txt to dist folder so it's included in 3rdpartylicenses.txt by webpack ([#3021](https://github.com/maplibre/maplibre-gl-js/pull/3021))

### 🐞 Bug fixes

- Correct declared return type of `Map.getLayer()` and `Style.getLayer()` to be `StyleLayer | undefined` to match the documentation ([#2969](https://github.com/maplibre/maplibre-gl-js/pull/2969))
- Correct type of `Map.addLayer()` and `Style.addLayer()` to allow adding a layer with an embedded source, matching the documentation ([#2966](https://github.com/maplibre/maplibre-gl-js/pull/2966))
- Throttle map resizes from ResizeObserver to reduce flicker ([#2986](https://github.com/maplibre/maplibre-gl-js/pull/2986))
- Correct function `Map.setTerrain(options: TerrainSpecification): Map` to be `Map.setTerrain(options: TerrainSpecification | null): Map` per the API spec ([#2993](https://github.com/maplibre/maplibre-gl-js/pull/2993))
- Correct function `Map.getTerrain(): TerrainSpecification` to be `Map.getTerrain(): TerrainSpecification | null` for consistency with the setTerrain function ([#3020](https://github.com/maplibre/maplibre-gl-js/pull/3020))

## 3.3.0

### ✨ Features and improvements

- Add support for [`text-variable-anchor-offset`](https://maplibre.org/maplibre-style-spec/layers/#layout-symbol-text-variable-anchor-offset) symbol style layer property ([#2914](https://github.com/maplibre/maplibre-gl-js/pull/2914))

## 3.2.2

### ✨ Features and improvements

- Add `cache` parameter to [`RequestParameters`](https://maplibre.org/maplibre-gl-js/docs/API/types/maplibregl.RequestParameters/) ([#2910](https://github.com/maplibre/maplibre-gl-js/pull/2910))
- Removed some classed from the docs to better define the public API ([#2945](https://github.com/maplibre/maplibre-gl-js/pull/2945))

### 🐞 Bug fixes

- Properly check ImageBitmap ([#2942](https://github.com/maplibre/maplibre-gl-js/pull/2942), [#2940](https://github.com/maplibre/maplibre-gl-js/issues/2940))
- VectorTileWorkerSource: fix reload for original's load parse would not pass the rawTileData and meta. ([#2941](https://github.com/maplibre/maplibre-gl-js/pull/2941))

## 3.2.1

### ✨ Features and improvements

- Remove cooperative gesture screen from the accessibility tree since screenreaders cannot interact with the map using gestures
- Add `cooperated gestures` example to the doc.([#2860](https://github.com/maplibre/maplibre-gl-js/pull/2860))

### 🐞 Bug fixes

- Incorrect distance field of view calculation for negative elevation, fixed by storing min elevation for the tile in view ([#1655](https://github.com/maplibre/maplibre-gl-js/issues/1655), [#2858](https://github.com/maplibre/maplibre-gl-js/pull/2858))
- Fix reloadCallback not firing on VectorTileWorkerSource.reloadTile ([#1874](https://github.com/maplibre/maplibre-gl-js/pull/1874))
- Don't draw halo pixels underneath text pixels ([#2897](https://github.com/maplibre/maplibre-gl-js/pull/2897))
- Fix RasterDEMTileSource not serializing its options correctly ([#2895](https://github.com/maplibre/maplibre-gl-js/pull/2895))
- Remove node and jest from dist type checking, fix map event and other typing problems ([#2898](https://github.com/maplibre/maplibre-gl-js/pull/2898))

## 3.2.0

### ✨ Features and improvements

- Change all internal exports to named exports([#2711](https://github.com/maplibre/maplibre-gl-js/pull/2711))
- Docs generation is now part of this repo([#2733](https://github.com/maplibre/maplibre-gl-js/pull/2733))
- Add `className` option to Marker constructor ([#2729](https://github.com/maplibre/maplibre-gl-js/pull/2729))
- Immediately redraw the map after setting pixel ratio ([#2674](https://github.com/maplibre/maplibre-gl-js/pull/2673))
- Add maxCanvasSize option to limit canvas size. It can prevent reaching the GL limits and reduce the load on the devices. Default value is [4096, 4096].
- Reduce maxCanvasSize when hitting GL limits to avoid distortions ([#2674](https://github.com/maplibre/maplibre-gl-js/pull/2673))
- Rewrite all the code comments in TSDocs, introduced a new documentation system and moved examples into this repository for better debug options ([#2756](https://github.com/maplibre/maplibre-gl-js/pull/2756))
- ⚠️ Removed non documented `Marker` constructor parameter ([#2756](https://github.com/maplibre/maplibre-gl-js/pull/2756))
- Updated `check-for-support` example ([#2859](https://github.com/maplibre/maplibre-gl-js/pull/2859))

### 🐞 Bug fixes

- Return undefined instead of throwing from `Style.serialize()` when the style hasn't loaded yet ([#2712](https://github.com/maplibre/maplibre-gl-js/pull/2712))
- Don't throw an exception from `checkMaxAngle` when a label with length 0 is on the last segment of a line ([#2710](https://github.com/maplibre/maplibre-gl-js/pull/2710))
- Fix the `tap then drag` zoom gesture detection to abort when the two taps are far away ([#2673](https://github.com/maplibre/maplibre-gl-js/pull/2673))
- Fix regression - update pixel ratio when devicePixelRatio changes, restoring the v1.x behaviour ([#2706](https://github.com/maplibre/maplibre-gl-js/issues/2706))
- Fix incorrect elevation calculation [#2772]

## 3.1.0

### ✨ Features and improvements

- Expose map options.maxTileCacheZoomLevels to allow better control of tile cache ([#2581](https://github.com/maplibre/maplibre-gl-js/pull/2581))

### 🐞 Bug fixes

- Fix regression - Add webgl1 fallback to accommodate users without webgl2 support ([#2653](https://github.com/maplibre/maplibre-gl-js/issues/2653))

## 3.0.1

### ✨ Features and improvements

- Update shaders to GLSL ES 3.0 ([#2599](https://github.com/maplibre/maplibre-gl-js/pull/2599))

### 🐞 Bug fixes

- Fix `RequestTransformFunction` type to return RequestParameters or undefined ([#2586](https://github.com/maplibre/maplibre-gl-js/pull/2586))
- Load `EXT_color_buffer_float` WebGL2 extension to fix heatmap in firefox ([#2595](https://github.com/maplibre/maplibre-gl-js/pull/2595))

## 3.0.0

## New features and improvements

- Add `transformCameraUpdate` callback to `Map` options ([#2535](https://github.com/maplibre/maplibre-gl-js/pull/2535))
- Bump KDBush and supercluster for better memory efficiency ([#2522](https://github.com/maplibre/maplibre-gl-js/pull/2522))
- Improve performance by using HTMLImageElement to download raster source images when refreshExpiredTiles tiles is false ([#2126](https://github.com/maplibre/maplibre-gl-js/pull/2126))
- Set fetchPriority for HTMLImageElement to help improve raster-heavy scenarios ([#2459](https://github.com/maplibre/maplibre-gl-js/pull/2459))
- Reduce rendering calls on initial load. No reason to try rendering before the style is loaded. ([#2464](https://github.com/maplibre/maplibre-gl-js/pull/2464))
- Lazy load default style properties on demand to improve loading performance and reduce memory usage. ([#2476](https://github.com/maplibre/maplibre-gl-js/pull/2476))
- Add queryTerrainElevation allows getting terrain elevation in meters at a specific point ([#2264](https://github.com/maplibre/maplibre-gl-js/pull/2264))
- Improve performance by sending style layers to the worker thread before processing it on the main thread to allow parallel processing ([#2131](https://github.com/maplibre/maplibre-gl-js/pull/2131))
- Add Map.getImage() to retrieve previously-loaded images. ([#2168](https://github.com/maplibre/maplibre-gl-js/pull/2168))
- Add a method to enable/disable cooperative gestures
- Update CONTRIBUTING.md with details on setting up on M1 mac ([#2196](https://github.com/maplibre/maplibre-gl-js/pull/2196))
- Update default type of originalEvent in MapLibreEvent to be `unknown` ([#2243](https://github.com/maplibre/maplibre-gl-js/pull/2243))
- Improve performance when forcing full symbol placement by short-circuiting pause checks ([#2241](https://github.com/maplibre/maplibre-gl-js/pull/2241))
- Adding a `warnonce` when terrain and hillshade source are the same ([#2298](https://github.com/maplibre/maplibre-gl-js/pull/2298))
- Remove a deprecation warning by removing an empty texture that is no longer being used in the codebase ([#2299](https://github.com/maplibre/maplibre-gl-js/pull/2299))
- Improve initial loading performance by lazy serializing layers only when needed. ([#2306](https://github.com/maplibre/maplibre-gl-js/pull/2306))
- Add validateStyle MapOption to allow disabling style validation for faster performance in production environment. ([#2390](https://github.com/maplibre/maplibre-gl-js/pull/2390))
- Add `setiClusterOptions` to update cluster properties of the added sources: fixing these issues ([#429](https://github.com/maplibre/maplibre-gl-js/issues/429)) and ([#1384](https://github.com/maplibre/maplibre-gl-js/issues/1384))
- Add types for `workerOptions` and `_options` in `geojson_source.ts`
- Add fullscreenstart, fullscreenend events to FullscreenControl ([#2128](https://github.com/maplibre/maplibre-gl-js/issues/2128)
- Throttle the image request queue while the map is moving to improve performance ([#2097](https://github.com/maplibre/maplibre-gl-js/issues/2097)
- Add support for multiple `sprite` declarations in one style file ([#1805](https://github.com/maplibre/maplibre-gl-js/pull/1805))
- Extract sprite image on demand to reduce memory usage and improve performance by reducing the number of getImageData calls ([#1809](https://github.com/maplibre/maplibre-gl-js/pull/1809))
- `QueryRenderedFeaturesOptions` type added to both of the params in queryRenderedFeatures in map.ts ([#1900](https://github.com/maplibre/maplibre-gl-js/issues/1900))
- NavigationControlOptions is now optional when creating an instance of NavigationControl ([#1754](https://github.com/maplibre/maplibre-gl-js/issues/1754))
- Listen to webglcontextcreationerror event and give detailed debug info when it fails ([#1715](https://github.com/maplibre/maplibre-gl-js/pull/1715))
- Make sure `cooperativeGestures` overlay is always "on top" (z-index) of map features ([#1753](https://github.com/maplibre/maplibre-gl-js/pull/1753))
- Use `willReadFrequently` hint to optimize 2D canvas usage and remove warnings ([#1808](https://github.com/maplibre/maplibre-gl-js/pull/1808))
- Speed up the cross tile symbol index in certain circumstances ([#1755](https://github.com/maplibre/maplibre-gl-js/pull/1755))
- Improve rendering speed in scenes with many colliding symbolic icons and labels ([#1757](https://github.com/maplibre/maplibre-gl-js/pull/1757))
- Make request for ImageSource cancelable ([#1802](https://github.com/maplibre/maplibre-gl-js/pull/1802))
- Throttle the image request queue while the map is moving to improve performance ([#2097](https://github.com/maplibre/maplibre-gl-js/pull/2097))
- Return a promise from `once` method to allow easier usage of async/await in this case ([#1690](https://github.com/maplibre/maplibre-gl-js/pull/1690))
- Add pseudo (CSS) fullscreen as a fallback for iPhones ([#1678](https://github.com/maplibre/maplibre-gl-js/pull/1678))
- Add `updateData` to `GeoJSONSource` which allows for partial data updates ([#1605](https://github.com/maplibre/maplibre-gl-js/pull/1605))
- Add a RenderPool to render tiles onto textures for 3D ([#1671](https://github.com/maplibre/maplibre-gl-js/pull/1671))
- Add map.getCameraTargetElevation() ([#1558](https://github.com/maplibre/maplibre-gl-js/pull/1558))
- Add `freezeElevation` to `AnimationOptions` to allow smooth camera movement in 3D ([#1514](https://github.com/maplibre/maplibre-gl-js/pull/1514), [#1492](https://github.com/maplibre/maplibre-gl-js/issues/1492))
- Add map.setStyle's transformStyle option ([#1632](https://github.com/maplibre/maplibre-gl-js/pull/1632))

## Potentially breaking changes

Most of these changes will not affect your code but read carefully through the list to asses if a migration is needed.

- ⚠️ Cancel unloaded tile request on zooming in across multiple zooms. Previously these requests were not cancelled. ([#2377](https://github.com/maplibre/maplibre-gl-js/pull/2377))
- ⚠️ Resize map when container element is resized. The "resize"-related events now has different data associated with it ([#2157](https://github.com/maplibre/maplibre-gl-js/pull/2157), [#2551](https://github.com/maplibre/maplibre-gl-js/issues/2551)). Previously the originalEvent field was the reason of this change, for example it could be a `resize` event from the browser. Now it is `ResizeObserverEntry`, see more [here](https://developer.mozilla.org/en-US/docs/web/api/resizeobserverentry).
- ⚠️ Improve rendering of areas below sea level, and remove elevationOffset workaround ([#1578](https://github.com/maplibre/maplibre-gl-js/pull/1578))
- ⚠️ Remove support for `hsl` css color in a format that does not comply with the CSS Color specification. Colors defined in `hsl(110, 0.7, 0.055)` format will no longer work, instead it is recommended to use the format with percentages `hsl(110, 70%, 5.5%)`. ([#2376](https://github.com/maplibre/maplibre-gl-js/pull/2376))
- ⚠️ Move terrain object from style.terrain to map.terrain ([#1628](https://github.com/maplibre/maplibre-gl-js/pull/1628))
- ⚠️ Remove deprecated `mapboxgl-` css classes (use `maplibregl-` instead) ([#1575](https://github.com/maplibre/maplibre-gl-js/pull/1575))
- ⚠️ Full transition from WebGL1 to WebGL2 ([browser support](https://caniuse.com/?search=webgl2)) ([#2512](https://github.com/maplibre/maplibre-gl-js/pull/2512), [#1891](https://github.com/maplibre/maplibre-gl-js/pull/1891))
- ⚠️ `LngLat.toBounds()` is replaced by a static method `LngLatBounds.fromLngLat()` ([#2188](https://github.com/maplibre/maplibre-gl-js/pull/2188))
- ⚠️ Make geojson data source a required field to align with the docs ([#1396](https://github.com/maplibre/maplibre-gl-js/issue/1396))
- ⚠️ Improve control initial loading performance by forcing fadeDuration to 0 till first idle event ([#2447](https://github.com/maplibre/maplibre-gl-js/pull/2447))
- ⚠️ Remove "mapbox-gl-supported" package from API. If needed, please reference it directly instead of going through MapLibre. ([#2451](https://github.com/maplibre/maplibre-gl-js/pull/2451))
- ⚠️ Improve control performance by restricting worker count to a max of 1 except for Safari browser. ([#2354](https://github.com/maplibre/maplibre-gl-js/pull/2354))

## Bug fixes

- Fix of incorrect dash in diagonal lines with a vector source at some zoom levels. ([#2479](https://github.com/maplibre/maplibre-gl-js/pull/2479))
- Fix event.isSourceLoaded to reflect the state of source loading for sourcedata event ([#2543](https://github.com/maplibre/maplibre-gl-js/pull/2543))
- Fix overlapping of 3D building parts when 3D Terrain is activated ([#2513](https://github.com/maplibre/maplibre-gl-js/issues/2513))
- Show 3D buildings located below sea level when 3D Terrain is activated ([#2544](https://github.com/maplibre/maplibre-gl-js/issues/2544))
- Fix `LngLatBounds.extend()` to correctly handle `{ lng: number, lat: number }` coordinates. ([#2425](https://github.com/maplibre/maplibre-gl-js/pull/2425))
- Fix the accuracy-circle in the geolocate control from randomly resizing. ([#2450](https://github.com/maplibre/maplibre-gl-js/pull/2450))
- Fix the type of the `features` property on `MapLayerMouseEvent` and `MapLayerTouchEvent` to be `MapGeoJSONFeature[]` in lieu of `GeoJSON.Feature[]` ([#2244](https://github.com/maplibre/maplibre-gl-js/pull/2244))
- Fix GeolocateControl error if removed quickly ([#2391](https://github.com/maplibre/maplibre-gl-js/pull/2391))
- Fix issue unloading sprite sheet when using `setStyle(style, {diff:true})` ([#2146](https://github.com/maplibre/maplibre-gl-js/pull/2146))
- Fix wrap coords in `getTerrain` when `fitBounds` across the AM ([#2155](https://github.com/maplibre/maplibre-gl-js/pull/2155))
- Fix LngLat `toArray` method return type to [number,number] ([#2233](https://github.com/maplibre/maplibre-gl-js/issues/2233))
- Fix handling of text-offset with symbol-placement: line ([#2170](https://github.com/maplibre/maplibre-gl-js/issues/2170) and [#2171](https://github.com/maplibre/maplibre-gl-js/issues/2171))
- Fix geolocate control permissions failure on IOS16 web view with fallback to `window.navigator.geolocation` ([#2359](https://github.com/maplibre/maplibre-gl-js/pull/2359))
- Prevent unnecessary reload of raster sources when RTL Text Plugin loads ([#2380](https://github.com/maplibre/maplibre-gl-js/issues/2380))
- Fix Handle AddProtocol callback function returning an HTMLImageElement ([#](https://github.com/maplibre/maplibre-gl-js/pull/2393)2393](https://github.com/maplibre/maplibre-gl-js/pull/2393))
- Fix raster tiles being retained when raster-fade-duration is 0 ([#2445](https://github.com/maplibre/maplibre-gl-js/issues/2445), [#2501](https://github.com/maplibre/maplibre-gl-js/issues/2501))
- Fix the worker been terminated on setting new style ([#2123](https://github.com/maplibre/maplibre-gl-js/pull/2123))
- Change how meta key is detected for cooperative gestures
- Fix the worker been terminated on setting new style ([#2123](https://github.com/maplibre/maplibre-gl-js/pull/2123))
- Fix issue [#1024](https://github.com/maplibre/maplibre-gl-js/pull/1024) - Zoom center not under cursor when terrain is on
- Fix errors when running style-spec bin scripts and added missing help. Removed unnecessary script 'gl-style-composite'. ([#1971](https://github.com/maplibre/maplibre-gl-js/pull/1971))
- Fix the `slice` expression type ([#1886](https://github.com/maplibre/maplibre-gl-js/issues/1886))
- Remove dependency on `@rollup/plugin-json`, which was in conflict with `rollup-plugin-import-assert`
- Remove dependency on `@mapbox/gazetteer` which caused some build warnings ([#1757](https://github.com/maplibre/maplibre-gl-js/pull/1757) [#1898](https://github.com/maplibre/maplibre-gl-js/pull/1898))
- Fix `getElevation()` causing uncaught error ([#1650](https://github.com/maplibre/maplibre-gl-js/issues/1650)).
- Fix headless benchmark execution especially on VM ([#1732](https://github.com/maplibre/maplibre-gl-js/pull/1732))
- fix issue [#860](https://github.com/maplibre/maplibre-gl-js/issues/860) fill-pattern with pixelRatio > 1 is now switched correctly at runtime. ([#1765](https://github.com/maplibre/maplibre-gl-js/pull/1765))
- Fix the exception that would be thrown on `map.setStyle` when it is passed with transformStyle option and map is initialized without an initial style. ([#1824](https://github.com/maplibre/maplibre-gl-js/pull/1824))
- Fix the behavior of the compass button on touch devices. ([#1852](https://github.com/maplibre/maplibre-gl-js/pull/1852))
- Fix `GeoJSONSource` appearing to never finish loading when calling its `setData` method immediately after adding it to a `Map` due to it not firing a `metadata` `data` event ([#1693](https://github.com/maplibre/maplibre-gl-js/issues/1693))
- Fix the gap between terrain elevated tiles ([#1602](https://github.com/maplibre/maplibre-gl-js/issues/1602))
- Fix showTileBoundaries to show the first vector source [#1395](https://github.com/maplibre/maplibre-gl-js/pull/1395)
- Fix `match` expression type ([#1631](https://github.com/maplibre/maplibre-gl-js/pull/1631))
- Fix for blurry raster tiles due to raster tiles requests stuck in image queue. ([#2511](https://github.com/maplibre/maplibre-gl-js/pull/2511))

## 3.0.0-pre.9

### 🐞 Bug fixes

- Fixes issue with ResizeObserver firing an initial 'resize' event (since 3.0.0-pre.5) ([#2551](https://github.com/maplibre/maplibre-gl-js/issues/2551))

## 3.0.0-pre.8

### ✨ Features and improvements

- Add `transformCameraUpdate` callback to `Map` options ([#2535](https://github.com/maplibre/maplibre-gl-js/pull/2535))

### 🐞 Bug fixes

- Revise previous fix ([#2445](https://github.com/maplibre/maplibre-gl-js/issues/2445)) for raster tiles being retained when raster-fade-duration is 0 ([#2501](https://github.com/maplibre/maplibre-gl-js/issues/2501))

## 3.0.0-pre.7

### ✨ Features and improvements

- ⚠️ Breaking - Remove WebGL1 support. Move to WebGL2 ([#2512](https://github.com/maplibre/maplibre-gl-js/pull/2512))
- Bump KDBush and supercluster ([#2522](https://github.com/maplibre/maplibre-gl-js/pull/2522))

## 3.0.0-pre.6

### ✨ Features and improvements

- ⚠️ Breaking - Improve control performance by restricting worker count to a max of 1 except safari browser. ([#2354](https://github.com/maplibre/maplibre-gl-js/pull/2354))
- Improve performance by using HTMLImageElement to download raster source images when refreshExpiredTiles tiles is false ([#2126](https://github.com/maplibre/maplibre-gl-js/pull/2126))
- ⚠️ Breaking - Improve control initial loading performance by forcing fadeDuration to 0 till first idle event ([#2447](https://github.com/maplibre/maplibre-gl-js/pull/2447))
- ⚠️ Breaking - Remove "mapbox-gl-supported" package from API. If needed, please reference it directly instead of going through MapLibre. ([#2451](https://github.com/maplibre/maplibre-gl-js/pull/2451))
- Set fetchPriority for HTMLImageElement to help improve raster heavy scenarios ([#2459](https://github.com/maplibre/maplibre-gl-js/pull/2459))
- Reduce rendering calls on initial load. No reason to try rendering before style is loaded. ([#2464](https://github.com/maplibre/maplibre-gl-js/pull/2464))
- Lazy load default style properties on demand to improve loading performance and reduce memory usage. ([#2476](https://github.com/maplibre/maplibre-gl-js/pull/2476))
- Conditional WebGL2 support ([#1891](https://github.com/maplibre/maplibre-gl-js/pull/1891)

### 🐞 Bug fixes

- Fix `LngLatBounds.extend()` to correctly handle `{ lng: number, lat: number }` coordinates. ([#2425](https://github.com/maplibre/maplibre-gl-js/pull/2425))
- Fix the accuracy-circle in the geolocate control from randomly resizing. ([#2450](https://github.com/maplibre/maplibre-gl-js/pull/2450))

## 3.0.0-pre.5

### ✨ Features and improvements

- Add queryTerrainElevation allows getting terrain elevation in meters at specific point ([#2264](https://github.com/maplibre/maplibre-gl-js/pull/2264))
- Improve performance by sending style layers to worker thread before processing it on main thread to allow parallel processing ([#2131](https://github.com/maplibre/maplibre-gl-js/pull/2131))
- ⚠️ Breaking - Resize map when container element is resized. The resize related events now has different data associated with it ([#2157](https://github.com/maplibre/maplibre-gl-js/pull/2157)). Previously the originalEvent field was the reason of this change, for example it could be a `resize` event from the browser. Now it is `ResizeObserverEntry`, see more [here](https://developer.mozilla.org/en-US/docs/web/api/resizeobserverentry).
- Add Map.getImage() to retrieve previously-loaded images. ([#2168](https://github.com/maplibre/maplibre-gl-js/pull/2168))
- Add method to enable/disable cooperative gestures
- ⚠️ Breaking - `LngLat.toBounds()` is replaced by a static method `LngLatBounds.fromLngLat()` ([#2188](https://github.com/maplibre/maplibre-gl-js/pull/2188))
- Update CONTRIBUTING.md with details on setting up on M1 mac ([#2196](https://github.com/maplibre/maplibre-gl-js/pull/2196))
- Update default type of originalEvent in MapLibreEvent to be `unknown` ([#2243](https://github.com/maplibre/maplibre-gl-js/pull/2243))
- Improve performance when forcing full symbol placement by short circuiting pause checks ([#2241](https://github.com/maplibre/maplibre-gl-js/pull/2241))
- Adding a `warnonce` when terrain and hillshade source are the same ([#2298](https://github.com/maplibre/maplibre-gl-js/pull/2298))
- Remove a deprecation warning by removing an empty texture that is no longer being used in the codebase ([#2299](https://github.com/maplibre/maplibre-gl-js/pull/2299))
- Improve initial loading performance by lazy serializing layers only when needed. ([#2306](https://github.com/maplibre/maplibre-gl-js/pull/2306))
- ⚠️ Breaking - Cancel unloaded tile request on zooming in across multiple zoom. Previously these requests were not cancelled. ([#2377](https://github.com/maplibre/maplibre-gl-js/pull/2377))
- Add validateStyle MapOption to allow disabling style validation for faster performance in production environment. ([#2390](https://github.com/maplibre/maplibre-gl-js/pull/2390))
- ⚠️ Breaking - Remove support for `hsl` css color in a format that does not comply with the CSS Color specification. Colors defined in `hsl(110, 0.7, 0.055)` format will no longer work, instead it is recommended to use the format with percentages `hsl(110, 70%, 5.5%)`. ([#2376](https://github.com/maplibre/maplibre-gl-js/pull/2376))

### 🐞 Bug fixes

- Fix the type of the `features` property on `MapLayerMouseEvent` and `MapLayerTouchEvent` to be `MapGeoJSONFeature[]` in lieu of `GeoJSON.Feature[]` ([#2244](https://github.com/maplibre/maplibre-gl-js/pull/2244))
- Fix GeolocateControl error if removed quickly ([#2391](https://github.com/maplibre/maplibre-gl-js/pull/2391))
- Fix issue unloading sprite sheet when using `setStyle(style, {diff:true})` ([#2146](https://github.com/maplibre/maplibre-gl-js/pull/2146))
- Fix wrap coords in `getTerrain` when `fitBounds` across the AM ([#2155](https://github.com/maplibre/maplibre-gl-js/pull/2155))
- Fix LngLat `toArray` method return type to [number,number] ([#2233](https://github.com/maplibre/maplibre-gl-js/issues/2233))
- Fix handling of text-offset with symbol-placement: line ([#2170](https://github.com/maplibre/maplibre-gl-js/issues/2170) and [#2171](https://github.com/maplibre/maplibre-gl-js/issues/2171))
- Fix geolocate control permissions failure on IOS16 web view with fallback to `window.navigator.geolocation` ([#2359](https://github.com/maplibre/maplibre-gl-js/pull/2359))
- Prevent unnecessary reload of raster sources when RTL Text Plugin loads ([#2380](https://github.com/maplibre/maplibre-gl-js/issues/2380))
- Fix Handle AddProtocol callback function returning an HTMLImageElement ([#](https://github.com/maplibre/maplibre-gl-js/pull/2393)2393](https://github.com/maplibre/maplibre-gl-js/pull/2393))
- Fix raster tiles being retained when raster-fade-duration is 0 ([#2445](https://github.com/maplibre/maplibre-gl-js/issues/2445))

## 3.0.0-pre.4

### ✨ Features and improvements

- Add `setiClusterOptions` to update cluster properties of the added sources: fixing these issues ([#429](https://github.com/maplibre/maplibre-gl-js/issues/429)) and ([#1384](https://github.com/maplibre/maplibre-gl-js/issues/1384))
- Add types for `workerOptions` and `_options` in `geojson_source.ts`
- Add fullscreenstart, fullscreenend events to FullscreenControl ([#2128](https://github.com/maplibre/maplibre-gl-js/issues/2128)
- Throttle the image request queue while the map is moving to improve performance ([#2097](https://github.com/maplibre/maplibre-gl-js/issues/2097)

### 🐞 Bug fixes

- Fix the worker been terminated on setting new style ([#2123](https://github.com/maplibre/maplibre-gl-js/pull/2123))
- Change how meta key is detected for cooperative gestures
- Fix the worker been terminated on setting new style ([#2123](https://github.com/maplibre/maplibre-gl-js/pull/2123))

## 3.0.0-pre.3

### ✨ Features and improvements

- Add support for multiple `sprite` declarations in one style file ([#1805](https://github.com/maplibre/maplibre-gl-js/pull/1805))
- Extract sprite image on demand to reduce memory usage and improve performance by reducing number of getImageData calls ([#1809](https://github.com/maplibre/maplibre-gl-js/pull/1809))

### 🐞 Bug fixes

- Fix issue [#1024](https://github.com/maplibre/maplibre-gl-js/pull/1024) - Zoom center not under cursor when terrain is on
- Fix errors when running style-spec bin scripts and added missing help. Removed unnecessary script 'gl-style-composite'. ([#1971](https://github.com/maplibre/maplibre-gl-js/pull/1971))
- Fix the `slice` expression type ([#1886](https://github.com/maplibre/maplibre-gl-js/issues/1886))

## 3.0.0-pre.2

### ✨ Features and improvements

- `QueryRenderedFeaturesOptions` type added to both of the params in queryRenderedFeatures in map.ts ([#1900](https://github.com/maplibre/maplibre-gl-js/issues/1900))
- NavigationControlOptions is now optional when creating an instance of NavigationControl ([#1754](https://github.com/maplibre/maplibre-gl-js/issues/1754))
- Listen to webglcontextcreationerror event and give detailed debug info when it fails ([#1715](https://github.com/maplibre/maplibre-gl-js/pull/1715))
- Make sure `cooperativeGestures` overlay is always "on top" (z-index) of map features ([#1753](https://github.com/maplibre/maplibre-gl-js/pull/1753))
- Use `willReadFrequently` hint to optimize 2D canvas usage and remove warnings ([#1808](https://github.com/maplibre/maplibre-gl-js/pull/1808))
- Speed up the cross tile symbol index in certain circumstances ([#1755](https://github.com/maplibre/maplibre-gl-js/pull/1755))
- Improve rendering speed in scenes with many colliding symbolic icons and labels ([#1757](https://github.com/maplibre/maplibre-gl-js/pull/1757))
- Make request for ImageSource cancelable ([#1802](https://github.com/maplibre/maplibre-gl-js/pull/1802))
- Throttle the image request queue while the map is moving to improve performance ([#2097](https://github.com/maplibre/maplibre-gl-js/pull/2097))

### 🐞 Bug fixes

- Remove dependency on `@rollup/plugin-json`, which was in conflict with `rollup-plugin-import-assert`
- Remove dependency on `@mapbox/gazetteer` which caused some build warnings ([#1757](https://github.com/maplibre/maplibre-gl-js/pull/1757) [#1898](https://github.com/maplibre/maplibre-gl-js/pull/1898))
- Fix `getElevation()` causing uncaught error ([#1650](https://github.com/maplibre/maplibre-gl-js/issues/1650)).
- Fix headless benchmark execution especially on VM ([#1732](https://github.com/maplibre/maplibre-gl-js/pull/1732))
- fix issue [#860](https://github.com/maplibre/maplibre-gl-js/issues/860) fill-pattern with pixelRatio > 1 is now switched correctly at runtime. ([#1765](https://github.com/maplibre/maplibre-gl-js/pull/1765))
- Fix the exception that would be thrown on `map.setStyle` when it is passed with transformStyle option and map is initialized without an initial style. ([#1824](https://github.com/maplibre/maplibre-gl-js/pull/1824))
- Fix the behavior of the compass button on touch devices.

## 3.0.0-pre.1

### ✨ Features and improvements

- Return a promise from `once` method to allow easier usage of async/await in this case ([#1690](https://github.com/maplibre/maplibre-gl-js/pull/1690))
- Add pseudo (CSS) fullscreen as a fallback for iPhones ([#1678](https://github.com/maplibre/maplibre-gl-js/pull/1678))
- Add `updateData` to `GeoJSONSource` which allows for partial data updates ([#1605](https://github.com/maplibre/maplibre-gl-js/pull/1605))

### 🐞 Bug fixes

- Fix `GeoJSONSource` appearing to never finish loading when calling its `setData` method immediately after adding it to a `Map` due to it not firing a `metadata` `data` event ([#1693](https://github.com/maplibre/maplibre-gl-js/issues/1693))
- Fix the gap between terrain elevated tiles ([#1602](https://github.com/maplibre/maplibre-gl-js/issues/1602))

## 3.0.0-pre.0

### ✨ Features and improvements

- Add a RenderPool to render tiles onto textures for 3D ([#1671](https://github.com/maplibre/maplibre-gl-js/pull/1671))
- Add map.getCameraTargetElevation() ([#1558](https://github.com/maplibre/maplibre-gl-js/pull/1558))
- Add `freezeElevation` to `AnimationOptions` to allow smooth camera movement in 3D ([#1514](https://github.com/maplibre/maplibre-gl-js/pull/1514), [#1492](https://github.com/maplibre/maplibre-gl-js/issues/1492))
- ⚠️ Breaking - Remove deprecated `mapboxgl-` css classes ([#1575](https://github.com/maplibre/maplibre-gl-js/pull/1575))
- Add map.setStyle's transformStyle option ([#1632](https://github.com/maplibre/maplibre-gl-js/pull/1632))
- ⚠️ Breaking - Improve rendering of areas below sea level, and remove elevationOffset workaround ([#1578](https://github.com/maplibre/maplibre-gl-js/pull/1578))
- ⚠️ Breaking - Move terrain object from style.terrain to map.terrain ([#1628](https://github.com/maplibre/maplibre-gl-js/pull/1628))

### 🐞 Bug fixes

- ⚠️ Breaking - Make geojson data source a required field to align with the docs ([#1396](https://github.com/maplibre/maplibre-gl-js/issue/1396))
- Fix showTileBoundaries to show the first vector source [#1395](https://github.com/maplibre/maplibre-gl-js/pull/1395)
- Fix `match` expression type ([#1631](https://github.com/maplibre/maplibre-gl-js/pull/1631))

## 2.4.0

### ✨ Features and improvements

- Added calculateCameraOptionsFromTo to camera ([#1427](https://github.com/maplibre/maplibre-gl-js/pull/1427))
- Improve expression types ([#1510](https://github.com/maplibre/maplibre-gl-js/pull/1510))
- Improve performance for primitive size selection ([#1508](https://github.com/maplibre/maplibre-gl-js/pull/1508))
- Upgrade target from ES2017 to ES2019 ([#1499](https://github.com/maplibre/maplibre-gl-js/pull/1499))
- Improve error handling ([#1485](https://github.com/maplibre/maplibre-gl-js/pull/1485))
- Removed `_interpolationType` unused field ([#264](https://github.com/maplibre/maplibre-gl-js/issues/264))

### 🐞 Bug fixes

- Fix attribution not being displayed for terrain ([#1516](https://github.com/maplibre/maplibre-gl-js/pull/1516))
- No triggering of contextmenu after rotate, pitch, etc. also on Windows ([#1537](https://github.com/maplibre/maplibre-gl-js/pull/1537))

## 2.3.1-pre.2

### ✨ Features and improvements

- Improve expression types ([#1510](https://github.com/maplibre/maplibre-gl-js/pull/1510))
- Improve performance for primitive size selection ([#1508](https://github.com/maplibre/maplibre-gl-js/pull/1508))
- Upgrade target from ES2017 to ES2019 ([#1499](https://github.com/maplibre/maplibre-gl-js/pull/1499))

## 2.3.1-pre.1

### ✨ Features and improvements

- Improve error handling ([#1485](https://github.com/maplibre/maplibre-gl-js/pull/1485))

## 2.3.0

### ✨ Features and improvements

- Re-enable method to get library version. Either with `import {version} from 'maplibre-gl'`, or on a Map instance as `map.version`.

## 2.2.1

### 🐞 Bug fixes

- Fix types generation and make sure they run as part of the CI ([#1462](https://github.com/maplibre/maplibre-gl-js/issues/1462), [#1465](https://github.com/maplibre/maplibre-gl-js/pull/1465))

## 2.2.0

Everything from the four previous pre-releases:

### ✨ Features and improvements

- Update `icon-padding` symbol layout property to support asymmetric padding ([#1289](https://github.com/maplibre/maplibre-gl-js/pull/1289))
- Added `cooperativeGestures` option when instantiating map to prevent inadvertent scrolling/panning when navigating a page where map is embedded inline ([#234](https://github.com/maplibre/maplibre-gl-js/issues/234))
- Improve filter specification typings ([#1390](https://github.com/maplibre/maplibre-gl-js/pull/1390))
- Add 3D terrain capabilities ([#165](https://github.com/maplibre/maplibre-gl-js/pull/165), [#1022](https://github.com/maplibre/maplibre-gl-js/pull/1022))
- Cancel pending GeoJSON requests when `GeoJSONSource.setData()` is called instead of waiting for any pending request to complete before issuing the request for the new URL ([#1102](https://github.com/maplibre/maplibre-gl-js/pull/1102))

### 🐞 Bug fixes

- Fix compact attribution style when using global CSS that sets `box-sizing: border-box;` ([#1250](https://github.com/maplibre/maplibre-gl-js/pull/1250))
- Handle maxBounds which cross the meridian at longitude ±180° ([#1298](https://github.com/maplibre/maplibre-gl-js/pull/1298), [#1299](https://github.com/maplibre/maplibre-gl-js/pull/1299))
- Hide arrow displayed in default `summary` styles on the attribution control ([#1258](https://github.com/maplibre/maplibre-gl-js/pull/1258))
- Fix memory usage in terrain 3D ([#1291](https://github.com/maplibre/maplibre-gl-js/issues/1291), [#1302](https://github.com/maplibre/maplibre-gl-js/pull/1302))
- Fix disappearance of closest tiles when 3D terrain is enabled ([#1241](https://github.com/maplibre/maplibre-gl-js/issues/1241), [#1300](https://github.com/maplibre/maplibre-gl-js/pull/1300))

## 2.2.0-pre.4

### ✨ Features and improvements

- Update `icon-padding` symbol layout property to support asymmetric padding ([#1289](https://github.com/maplibre/maplibre-gl-js/pull/1289))
- Added `cooperativeGestures` option when instantiating map to prevent inadvertent scrolling/panning when navigating a page where map is embedded inline ([#234](https://github.com/maplibre/maplibre-gl-js/issues/234))
- Improve filter specification typings ([#1390](https://github.com/maplibre/maplibre-gl-js/pull/1390))

### 🐞 Bug fixes

- Fix compact attribution style when using global CSS that sets `box-sizing: border-box;` ([#1250](https://github.com/maplibre/maplibre-gl-js/pull/1250))

## 2.2.0-pre.3

### 🐞 Bug fixes

- Handle maxBounds which cross the meridian at longitude ±180° ([#1298](https://github.com/maplibre/maplibre-gl-js/issues/1298), [#1299](https://github.com/maplibre/maplibre-gl-js/pull/1299))
- Hide arrow displayed in default `summary` styles on the attribution control ([#1258](https://github.com/maplibre/maplibre-gl-js/pull/1258))
- Fix memory usage in terrain 3D ([#1291](https://github.com/maplibre/maplibre-gl-js/issues/1291), [#1302](https://github.com/maplibre/maplibre-gl-js/pull/1302))
- Fix disappearance of closest tiles when 3D terrain is enabled ([#1241](https://github.com/maplibre/maplibre-gl-js/issues/1241), [#1300](https://github.com/maplibre/maplibre-gl-js/pull/1300))

## 2.2.0-pre.2

### ✨ Features and improvements

- Add 3D terrain capabilities ([#165](https://github.com/maplibre/maplibre-gl-js/pull/165), [#1022](https://github.com/maplibre/maplibre-gl-js/pull/1022))

## 2.2.0-pre.1

### ✨ Features and improvements

- Cancel pending GeoJSON requests when `GeoJSONSource.setData()` is called instead of waiting for any pending request to complete before issuing the request for the new URL ([#1102](https://github.com/maplibre/maplibre-gl-js/pull/1102))

## 2.1.9

### 🐞 Bug fixes

- Add back typescript typings to dependencies instead of devDependencies ([#1178](https://github.com/maplibre/maplibre-gl-js/pull/1178))

## 2.1.8

### ✨ Features and improvements

- Changed logic for showing the MapLibre logo. The MapLibre logo is now shown by setting the map option 'maplibreLogo' to true or by adding it to a map with addControl. TileJSON no longer controls if the logo is shown. ([#786](https://github.com/maplibre/maplibre-gl-js/pull/786))

### 🐞 Bug fixes

- Fix missing `touchmove` in `MapTouchEvent["type"]` ([#1131](https://github.com/maplibre/maplibre-gl-js/pull/1131))
- Type CustomLayerInterface renderingMode, onRemove, onAdd, and prerender optional ([#1122](https://github.com/maplibre/maplibre-gl-js/pull/1122))

## 2.1.8-pre.3

### 🐞 Bug fixes

- Use correct location for mouse events of line layer with line-offset ([#1108](https://github.com/maplibre/maplibre-gl-js/issues/1108)).
- Change `GeoJSONFeature.properties` type from `{}` to `{ [name: string]: any; }` ([#1115](https://github.com/maplibre/maplibre-gl-js/pull/1115)).
- Fix `error TS2503: Cannot find namespace 'GeoJSON'` ([#1096](https://github.com/maplibre/maplibre-gl-js/issues/1096)).

## 2.1.8-pre.2

### ✨ Features and improvements

- Removal of the unminified production build target, so `npm run build-prod` will be the main build command going forward.

### 🐞 Bug fixes

- Dispose source resources on map style removal, it also fixes `cannot read properties of undefined (reading 'sourceCaches')` error ([#1099](https://github.com/maplibre/maplibre-gl-js/pull/1099)).
- Add MapGeoJSONFeature type as replacement for MapboxGeoJSONFeature. MapGeoJSONFeature type extends GeoJSONFeature type with layer, source, sourceLayer, and state properties ([#1104](https://github.com/maplibre/maplibre-gl-js/pull/1104)).
- Fix automatic refreshing of expired raster tiles ([#1106](https://github.com/maplibre/maplibre-gl-js/pull/1106))
- Fix precision loss in some matrix calculations ([#1105](https://github.com/maplibre/maplibre-gl-js/pull/1105))

## 2.1.8-pre.1

### ✨ Features and improvements

- Add option `viewport-glyph` to `text-rotation-alignment` which places glyphs along a linestring and rotates them to the x-axis of the viewport ([#716](https://github.com/maplibre/maplibre-gl-js/pull/716)).

### 🐞 Bug fixes

- Change `GeoJSONFeature.id` type from `number | string | void` to `number | string | undefined` ([#1093](https://github.com/maplibre/maplibre-gl-js/pull/1093))
- Add FeatureIdentifier type to define feature parameter in setFeatureState, removeFeatureState, and getFeatureState methods. Change FeatureIdentifier.id from `id: string | number;` to `id?: string | number | undefined;` ([#1095](https://github.com/maplibre/maplibre-gl-js/pull/1095))
- Change map.on, map.off, and map.once type parameter from "type: MapEvent" to "type: MapEvent | string" ([#1094](https://github.com/maplibre/maplibre-gl-js/pull/1094))

## 2.1.7

### 🐞 Bug fixes

- Add adjustment for glyph rendering, CJK fonts are mainly affected ([#1002](https://github.com/maplibre/maplibre-gl-js/issues/1002)).
- Improve typings to fix Angular strict mode failure ([#790](https://github.com/maplibre/maplibre-gl-js/issues/790), [#970](https://github.com/maplibre/maplibre-gl-js/issues/970), [#934](https://github.com/maplibre/maplibre-gl-js/issues/934))
- Fix `SourceCache.loaded()` always returning `true` following a load error ([#1025](https://github.com/maplibre/maplibre-gl-js/issues/1025))
- Added back csp and dev builds to npm package ([#1042](https://github.com/maplibre/maplibre-gl-js/issues/1042))

## 2.1.6

### 🐞 Bug fixes

- Publish `dist/package.json` ([#998](https://github.com/maplibre/maplibre-gl-js/pull/998)).

## 2.1.6-pre.1

### 🐞 Bug fixes

- Publish `dist/package.json` ([#998](https://github.com/maplibre/maplibre-gl-js/pull/998)).

## 2.1.5

### 🐞 Bug fixes

- Publish empty `postinstall.js` file. Follow-up on ([#990](https://github.com/maplibre/maplibre-gl-js/issues/990)), ([#991](https://github.com/maplibre/maplibre-gl-js/pull/991)), ([#992](https://github.com/maplibre/maplibre-gl-js/pull/992)).

## 2.1.5-pre.1

### 🐞 Bug fixes

- Publish empty `postinstall.js` file. Follow-up on ([#990](https://github.com/maplibre/maplibre-gl-js/pull/990)), ([#991](https://github.com/maplibre/maplibre-gl-js/pull/991)), ([#992](https://github.com/maplibre/maplibre-gl-js/pull/992)).

## 2.1.4

### 🐞 Bug fixes

- Fix missing `postinstall.js` file in npm publish. Follow-up on ([#990](https://github.com/maplibre/maplibre-gl-js/issues/990)), ([#991](https://github.com/maplibre/maplibre-gl-js/pull/991)).

## 2.1.3

### 🐞 Bug fixes

- Fix postinstall `ts-node` error on non-dev installs ([#900](https://github.com/maplibre/maplibre-gl-js/pull/900))

## 2.1.2

### Features and improvements

- Default compact attribution to be open by default to comply with OpenStreetMap Attribution Guidelines ([#795](https://github.com/maplibre/maplibre-gl-js/pull/795))
- Export `Source` classes (`GeoJSONSource` etc.) declarations. ([#801](https://github.com/maplibre/maplibre-gl-js/issues/801))
- Make `AJAXError` public so error HTTP responses can be handled differently from other errors.

### 🐞 Bug fixes

- Fix compact attribution button showing when attribution is blank ([#795](https://github.com/maplibre/maplibre-gl-js/pull/795))
- Fix error mismatched image size for CJK characters ([#718](https://github.com/maplibre/maplibre-gl-js/issues/718))
- Fire `dataabort` and `sourcedataabort` events when a tile request is aborted ([#794](https://github.com/maplibre/maplibre-gl-js/issues/794))
- Fix NextJs `performance` undefined ([#768](https://github.com/maplibre/maplibre-gl-js/issues/768))

## 2.1.1

### 🐞 Bug fixes

- Fix stale tiles being shown when calling VectorTileSource#setTiles while the map is moving.

## 2.1.0

### ✨ Features and improvements

- Add `icon-overlap` and `text-overlap` symbol layout properties [#347](https://github.com/maplibre/maplibre-gl-js/pull/347)
- Deprecate `icon-allow-overlap` and `text-allow-overlap` symbol layout properties. `icon-overlap` and `text-overlap` are their replacements.
- Remove node package chalk from devDependencies ([#789](https://github.com/maplibre/maplibre-gl-js/pull/789)).
- Allow setting a custom pixel ratio by adding a `MapOptions#pixelRatio` property and a `Map#setPixelRatio` method. Since a high `devicePixelRatio` value can lead to performance and display problems, it is done at your own risk. ([#769](https://github.com/maplibre/maplibre-gl-js/issues/769))

## 2.0.5

### 🐞 Bug fixes

- Remove list of node versions allowed to install the package.

## 2.0.4

### 🐞 Bug fixes

- Missing package.json file in version 2.0.3 dist in npm ([#811](https://github.com/maplibre/maplibre-gl-js/issues/811)) - this causes webpack to fail

## 2.0.3

### Features and improvements

- Remove node package chalk from devDependencies ([#789](https://github.com/maplibre/maplibre-gl-js/pull/789)).
- Remove vector-tile module declaration and revert to using point from [@mapbox/point-geometry](https://github.com/mapbox/point-geometry] ([#788](https://github.com/maplibre/maplibre-gl-js/issues/788), [#800](https://github.com/maplibre/maplibre-gl-js/pull/800))
- Moved development environment to use NodeJs 16 ([#781](https://github.com/maplibre/maplibre-gl-js/pull/781), [#806](https://github.com/maplibre/maplibre-gl-js/pull/806))

### 🐞 Bug fixes

- Fix max cluster zoom in geojson source ([#61](https://github.com/maplibre/maplibre-gl-js/issues/61))

## 2.0.2

### 🐞 Bug fixes

- Fix typescript generated file ([#776](https://github.com/maplibre/maplibre-gl-js/issues/776)).

## 2.0.1

### 🐞 Bug fixes

- Fix documentation of `addProtocol` and `removeProtocol`.

## 2.0.0

### Features and improvements

- Migrated the production code to typescript
- ** Breaking Change ** removed `version` from the public API
- ** Breaking Change ** stopped supporting IE (internet explorer)
- ** Breaking Change ** stopped supporting Chrome 49-65. Chrome 66+ required. For Chrome 49-65 support use version 1.15.2.
- ** Breaking Change ** removed all code related to `accessToken` and Mapbox specific urls starting with `mapbox://`. Telemetry and tracking code was removed.
- ** Breaking Change ** removed `baseApiUrl` as it was used only for Mapbox related urls
- ** Breaking Change ** typescript typings have changed:
  - `Style` => `StyleSpecification`
  - `AnyLayer` => `LayerSpecification`
  - `AnySourceData` => `SourceSpecification`
  - `MapboxEvent` => `MapLibreEvent`
  - `MapboxOptions` => `MapOptions`
  - `MapBoxZoomEvent` => `MapLibreZoomEvent`
  - `*SourceRaw` + `*SourceOptions` => `*SourceSpecification`
  - `*Source` (source implementation definition) were removed
  - `*Layer` => `*LayerSpecification`
  - `*Paint` => `*LayerSpecification['paint']`
  - `*Layout` => `*LayerSpecification['layout']`
  - `MapboxGeoJSONFeature` => `GeoJSONFeature`
- Added `redraw` function to map ([#206](https://github.com/maplibre/maplibre-gl-js/issues/206))
- Improve attribution controls accessibility. See [#359](https://github.com/maplibre/maplibre-gl-js/issues/359)
- Allow maxPitch value up to 85, use values greater than 60 at your own risk ([#574](https://github.com/maplibre/maplibre-gl-js/pull/574))
- `getImage` uses createImageBitmap when supported ([#650](https://github.com/maplibre/maplibre-gl-js/pull/650))

### 🐞 Bug fixes

- Fix warning due to strict comparison of SDF property in image sprite ([#303](https://github.com/maplibre/maplibre-gl-js/issues/303))
- Fix tile placeholder replacement to allow for placeholders to be in a URL more than once. ([#348](https://github.com/maplibre/maplibre-gl-js/pull/348))
- Fix type check for non dom environment. ([#334](https://github.com/maplibre/maplibre-gl-js/issues/334))
- Fix precision problem in patterns when overzoomed in OpenGL ES devices.
- Fix padding-top of the popup to improve readability of popup text ([#354](https://github.com/maplibre/maplibre-gl-js/pull/354)).
- Fix GeoJSONSource#loaded sometimes returning true while there are still pending loads ([#669](https://github.com/maplibre/maplibre-gl-js/issues/669))
- Fix MapDataEvent#isSourceLoaded being true in GeoJSONSource "dataloading" event handlers ([#694](https://github.com/maplibre/maplibre-gl-js/issues/694))
- Fix events being fired after Map#remove has been called when the WebGL context is lost and restored ([#726](https://github.com/maplibre/maplibre-gl-js/issues/726))
- Fix nested expressions types definition [#757](https://github.com/maplibre/maplibre-gl-js/pull/757)

## 1.15.2

### 🐞 Bug fixes

- Fix breaking changes introduced in v1.15.0 by adoption dual naming scheme for CSS class names

## 1.15.1

### 🐞 Bug fixes

- Add void return for some method declaration to match TS strict mode ([#194](https://github.com/maplibre/maplibre-gl-js/pull/194))
- Fix css leftovers ([#83](https://github.com/maplibre/maplibre-gl-js/issues/83))

## 1.15.0

### Features and improvements

- ** Breaking Change: ** Rename css classes ([#83](https://github.com/maplibre/maplibre-gl-js/issues/83))
- Added custom protocol support to allow overriding ajax calls ([#29](https://github.com/maplibre/maplibre-gl-js/issues/29))
- Added setTransformRequest to map ([#159](https://github.com/maplibre/maplibre-gl-js/pull/159))
- Publish @maplibre/maplibre-gl-style-spec v14.0.0 on NPM ([#149](https://github.com/maplibre/maplibre-gl-js/pull/149))
- Replace link to mapbox on LogoControl by link to maplibre ([#151](https://github.com/maplibre/maplibre-gl-js/pull/151))
- Migrate style spec files from mapbox to maplibre ([#147](https://github.com/maplibre/maplibre-gl-js/pull/147))
- Publish the MapLibre style spec in NPM ([#140](https://github.com/maplibre/maplibre-gl-js/pull/140))
- Replace mapboxgl with maplibregl in JSDocs inline examples ([#134](https://github.com/maplibre/maplibre-gl-js/pull/134))
- Bring in typescript definitions file ([#24](https://github.com/maplibre/maplibre-gl-js/issues/24))
- Update example links to https://maplibre.org/maplibre-gl-js-docs/ ([#131](https://github.com/maplibre/maplibre-gl-js/pull/131))
- Improve performance of layers with constant `*-sort-key` ([#78](https://github.com/maplibre/maplibre-gl-js/pull/78))

### 🐞 Bug fixes

- Prevented attribution button from submitting form ([#178](https://github.com/maplibre/maplibre-gl-js/issues/178))

## 1.14.0

### Features and improvements

- Rebranded to MapLibre
- New logo

### 🐞 Bug fixes

- Rename SVGs mapboxgl-ctrl-\*.svg to maplibregl ([#85](https://github.com/maplibre/maplibre-gl-js/pull/85))
- fix ImageSource not working in FF/Safari ([#87](https://github.com/maplibre/maplibre-gl-js/pull/87))
- Update HTML debug files to use MapLibre in titles ([#84](https://github.com/maplibre/maplibre-gl-js/pull/84))
- fix CI checksize job to use maplibre name ([#86](https://github.com/maplibre/maplibre-gl-js/pull/86))
- Move output files from mapbox._ to maplibre._ ([#75](https://github.com/maplibre/maplibre-gl-js/pull/75))
- Remove mapbox specifics and branding from .github ([#64](https://github.com/maplibre/maplibre-gl-js/pull/64))
- Fix a bug where mapbox-gl-js is no longer licensed as open source, but we owe immeasurable gratitude to Mapbox for releasing all their initial code to the community under BSD-3 license.

## 1.13.0

### ✨ Features and improvements

- Improve accessibility by fixing issues reported by WCAG 2.1. [#9991](https://github.com/mapbox/mapbox-gl-js/pull/9991)
- Improve accessibility when opening a popup by immediately focusing on the content. [#9774](https://github.com/mapbox/mapbox-gl-js/pull/9774) (h/t [@watofundefined](https://github.com/watofundefined)))
- Improve rendering performance of symbols with `symbol-sort-key`. [#9751](https://github.com/mapbox/mapbox-gl-js/pull/9751) (h/t [@osvodef](https://github.com/osvodef)))
- Add `Marker` `clickTolerance` option. [#9640](https://github.com/mapbox/mapbox-gl-js/pull/9640) (h/t [@ChristopherChudzicki](https://github.com/ChristopherChudzicki)))
- Add `Map` `hasControl` method. [#10035](https://github.com/mapbox/mapbox-gl-js/pull/10035)
- Add `Popup` `setOffset` method. [#9946](https://github.com/mapbox/mapbox-gl-js/pull/9946) (h/t [@jutaz](https://github.com/jutaz)))
- Add `KeyboardHandler` `disableRotation` and `enableRotation` methods. [#10072](https://github.com/mapbox/mapbox-gl-js/pull/10072) (h/t [@jmbott](https://github.com/jmbott)))

### 🐞 Bug fixes

- Fix a bug where `queryRenderedFeatures` didn't properly expose the paint values if they were data-driven. [#10074](https://github.com/mapbox/mapbox-gl-js/pull/10074) (h/t [@osvodef](https://github.com/osvodef)))
- Fix a bug where attribution didn't update when layer visibility changed during zooming. [#9943](https://github.com/mapbox/mapbox-gl-js/pull/9943)
- Fix a bug where hash control conflicted with external history manipulation (e.g. in single-page apps). [#9960](https://github.com/mapbox/mapbox-gl-js/pull/9960) (h/t [@raegen](https://github.com/raegen)))
- Fix a bug where `fitBounds` had an unexpected result with non-zero bearing and uneven padding. [#9821](https://github.com/mapbox/mapbox-gl-js/pull/9821) (h/t [@allison-strandberg](https://github.com/allison-strandberg)))
- Fix HTTP support when running GL JS against [Mapbox Atlas](https://www.mapbox.com/atlas). [#10090](https://github.com/mapbox/mapbox-gl-js/pull/10090)
- Fix a bug where the `within` expression didn't work in `querySourceFeatures`. [#9933](https://github.com/mapbox/mapbox-gl-js/pull/9933)
- Fix a bug where `Popup` content HTML element was removed on `setDOMContent`. [#10036](https://github.com/mapbox/mapbox-gl-js/pull/10036)
- Fix a compatibility bug when `icon-image` is used as a legacy categorical function. [#10060](https://github.com/mapbox/mapbox-gl-js/pull/10060)
- Reduce rapid memory growth in Safari by ensuring `Image` dataURI's are released. [#10118](https://github.com/mapbox/mapbox-gl-js/pull/10118)

### ⚠️ Note on IE11

We intend to remove support for Internet Explorer 11 in a future release of GL JS later this year.

## 1.12.0

### ✨ Features and improvements

- Add methods for changing a vector tile source dynamically (e.g. `setTiles`, `setUrl`). [#8048](https://github.com/mapbox/mapbox-gl-js/pull/8048) (h/t [@stepankuzmin](https://github.com/stepankuzmin))
- Add a `filter` option for GeoJSON sources to filter out features prior to processing (e.g. before clustering). [#9864](https://github.com/mapbox/mapbox-gl-js/pull/9864)
- Vastly increase precision of `line-gradient` for long lines. [#9694](https://github.com/mapbox/mapbox-gl-js/pull/9694)
- Improve `raster-dem` sources to properly support the `maxzoom` option and overzooming. [#9789](https://github.com/mapbox/mapbox-gl-js/pull/9789) (h/t [@brendan-ward](@brendanhttps://github.com/ward))

### 🐞 Bug fixes

- Fix a bug where bearing snap interfered with `easeTo` and `flyTo` animations, freezing the map. [#9884](https://github.com/mapbox/mapbox-gl-js/pull/9884) (h/t [@andycalder](https://github.com/andycalder))
- Fix a bug where a fallback image was not used if it was added via `addImage`. [#9911](https://github.com/mapbox/mapbox-gl-js/pull/9911) (h/t [@francois2metz](https://github.com/francois2metz))
- Fix a bug where `promoteId` option failed for fill extrusions with defined feature ids. [#9863](https://github.com/mapbox/mapbox-gl-js/pull/9863)

### 🛠️ Workflow

- Renamed the default development branch from `master` to `main`.

## 1.11.1

### 🐞 Bug fixes

- Fix a bug that caused `map.loaded()` to incorrectly return `false` after a click event. ([#9825](https://github.com/mapbox/mapbox-gl-js/pull/9825))

## 1.11.0

### ✨ Features and improvements

- Add an option to scale the default `Marker` icon.([#9414](https://github.com/mapbox/mapbox-gl-js/pull/9414)) (h/t [@adrianababakanian](https://github.com/adrianababakanian))
- Improving the shader compilation speed by manually getting the run-time attributes and uniforms.([#9497](https://github.com/mapbox/mapbox-gl-js/pull/9497))
- Added `clusterMinPoints` option for clustered GeoJSON sources that defines the minimum number of points to form a cluster.([#9748](https://github.com/mapbox/mapbox-gl-js/pull/9748))

### 🐞 Bug fixes

- Fix a bug where map got stuck in a DragRotate interaction if it's mouseup occurred outside of the browser window or iframe.([#9512](https://github.com/mapbox/mapbox-gl-js/pull/9512))
- Fix potential visual regression for `*-pattern` properties on AMD graphics card vendor.([#9681](https://github.com/mapbox/mapbox-gl-js/pull/9681))
- Fix zooming with a double tap on iOS Safari 13.([#9757](https://github.com/mapbox/mapbox-gl-js/pull/9757))
- Removed a misleading `geometry exceeds allowed extent` warning when using Mapbox Streets vector tiles.([#9753](https://github.com/mapbox/mapbox-gl-js/pull/9753))
- Fix reference error when requiring the browser bundle in Node. ([#9749](https://github.com/mapbox/mapbox-gl-js/pull/9749))

## 1.10.2

### 🐞 Bug fixes

- Fix zooming with a double tap in iOS Safari 13.([#9757](https://github.com/mapbox/mapbox-gl-js/pull/9757))

## 1.10.1

### 🐞 Bug fixes

- Fix markers interrupting touch gestures ([#9675](https://github.com/mapbox/mapbox-gl-js/issues/9675), fixed by [#9683](https://github.com/mapbox/mapbox-gl-js/pull/9683))
- Fix bug where `map.isMoving()` returned true while map was not moving ([#9647](https://github.com/mapbox/mapbox-gl-js/issues/9647), fixed by [#9679](https://github.com/mapbox/mapbox-gl-js/pull/9679))
- Fix regression that prevented `touchmove` events from firing during gestures ([#9676](https://github.com/mapbox/mapbox-gl-js/issues/9676), fixed by [#9685](https://github.com/mapbox/mapbox-gl-js/pull/9685))
- Fix `image` expression evaluation which was broken under certain conditions ([#9630](https://github.com/mapbox/mapbox-gl-js/issues/9630), fixed by [#9685](https://github.com/mapbox/mapbox-gl-js/pull/9668))
- Fix nested `within` expressions in filters not evaluating correctly ([#9605](https://github.com/mapbox/mapbox-gl-js/issues/9605), fixed by [#9611](https://github.com/mapbox/mapbox-gl-js/pull/9611))
- Fix potential `undefined` paint variable in `StyleLayer` ([#9688](https://github.com/mapbox/mapbox-gl-js/pull/9688)) (h/t [mannnick24](https://github.com/mannnick24))

## 1.10.0

### ✨ Features

- Add `mapboxgl.prewarm()` and `mapboxgl.clearPrewarmedResources()` methods to allow developers to optimize load times for their maps ([#9391](https://github.com/mapbox/mapbox-gl-js/pull/9391))
- Add `index-of` and `slice` expressions to search arrays and strings for the first occurrence of a specified value and return a section of the original array or string ([#9450](https://github.com/mapbox/mapbox-gl-js/pull/9450)) (h/t [lbutler](https://github.com/lbutler))
- Correctly set RTL text plugin status if the plugin URL could not be loaded. This allows developers to add retry logic on network errors when loading the plugin ([#9489](https://github.com/mapbox/mapbox-gl-js/pull/9489))

### 🍏 Gestures

This release significantly refactors and improves gesture handling on desktop and mobile. Three new touch gestures have been added: `two-finger swipe` to adjust pitch, `two-finger double tap` to zoom out, and `tap then drag` to adjust zoom with one finger ([#9365](https://github.com/mapbox/mapbox-gl-js/pull/9365)). In addition, this release brings the following changes and bug fixes:

- It's now possible to interact with multiple maps on the same page at the same time ([#9365](https://github.com/mapbox/mapbox-gl-js/pull/9365))
- Fix map jump when releasing one finger after pinch zoom ([#9136](https://github.com/mapbox/mapbox-gl-js/issues/9136))
- Stop mousedown and touchstart from interrupting `easeTo` animations when interaction handlers are disabled ([#8725](https://github.com/mapbox/mapbox-gl-js/issues/8725))
- Stop mouse wheel from interrupting animations when `map.scrollZoom` is disabled ([#9230](https://github.com/mapbox/mapbox-gl-js/issues/9230))
- A camera change can no longer be prevented by disabling the interaction handler within the camera change event. Selectively prevent camera changes by listening to the `mousedown` or `touchstart` map event and calling [.preventDefault()](https://docs.mapbox.com/mapbox-gl-js/api/#mapmouseevent#preventdefault) ([#9365](https://github.com/mapbox/mapbox-gl-js/pull/9365))
- Undocumented properties on the camera change events fired by the doubleClickZoom handler have been removed ([#9365](https://github.com/mapbox/mapbox-gl-js/pull/9365))

### 🐞 Improvements and bug fixes

- Line labels now have improved collision detection, with greater precision in placement, reduced memory footprint, better placement under pitched camera orientations ([#9219](https://github.com/mapbox/mapbox-gl-js/pull/9219))
- Fix `GlyphManager` continually re-requesting missing glyph ranges ([#8027](https://github.com/mapbox/mapbox-gl-js/issues/8027), fixed by [#9375](https://github.com/mapbox/mapbox-gl-js/pull/9375)) (h/t [oterral](https://github.com/oterral))
- Avoid throwing errors when calling certain popup methods before the popup element is created ([#9433](https://github.com/mapbox/mapbox-gl-js/pull/9433))
- Fix a bug where fill-extrusion features with colinear points were not returned by `map.queryRenderedFeatures(...)` ([#9454](https://github.com/mapbox/mapbox-gl-js/pull/9454))
- Fix a bug where using feature state on a large input could cause a stack overflow error ([#9463](https://github.com/mapbox/mapbox-gl-js/pull/9463))
- Fix exception when using `background-pattern` with data driven expressions ([#9518](https://github.com/mapbox/mapbox-gl-js/issues/9518), fixed by [#9520](https://github.com/mapbox/mapbox-gl-js/pull/9520))
- Fix a bug where UI popups were potentially leaking event listeners ([#9498](https://github.com/mapbox/mapbox-gl-js/pull/9498)) (h/t [mbell697](https://github.com/mbell697))
- Fix a bug where the `within` expression would return inconsistent values for points on tile boundaries ([#9411](https://github.com/mapbox/mapbox-gl-js/issues/9411), [#9428](https://github.com/mapbox/mapbox-gl-js/pull/9428))
- Fix a bug where the `within` expression would incorrectly evaluate geometries that cross the antimeridian ([#9440](https://github.com/mapbox/mapbox-gl-js/pull/9440))
- Fix possible undefined exception on paint variable of style layer ([#9437](https://github.com/mapbox/mapbox-gl-js/pull/9437)) (h/t [mannnick24](https://github.com/mannnick24))
- Upgrade minimist to ^1.2.5 to get fix for security issue [CVE-2020-7598](https://cve.mitre.org/cgi-bin/cvename.cgi?name=CVE-2020-7598) upstream ([#9425](https://github.com/mapbox/mapbox-gl-js/issues/9431), fixed by [#9425](https://github.com/mapbox/mapbox-gl-js/pull/9425)) (h/t [watson](https://github.com/watson))

## 1.9.1

### 🐞 Bug fixes

- Fix a bug [#9477](https://github.com/mapbox/mapbox-gl-js/issues/9477) in `Map#fitBounds(..)` wherein the `padding` passed to options would get applied twice.
- Fix rendering bug [#9479](https://github.com/mapbox/mapbox-gl-js/issues/9479) caused when data-driven `*-pattern` properties reference images added with `Map#addImage(..)`.
- Fix a bug [#9468](https://github.com/mapbox/mapbox-gl-js/issues/9468) in which an exception would get thrown when updating symbol layer paint property using `setPaintProperty`.

## 1.9.0

With this release, we're adding [a new changelog policy](./CONTRIBUTING.md#changelog-conventions) to our contribution guidelines.

This release also fixes several long-standing bugs and unintentional rendering behavior with `line-pattern`. The fixes come with a visual change to how patterns added with `line-pattern` scale. Previously, patterns that became larger than the line would be clipped, sometimes distorting the pattern, particularly on mobile and retina devices. Now the pattern will be scaled to fit under all circumstances. [#9266](https://github.com/mapbox/mapbox-gl-js/pull/9266) showcases examples of the visual differences. For more information and to provide feedback on this change, see [#9394](https://github.com/mapbox/mapbox-gl-js/pull/9394).

### ✨ Features

- Add `within` expression for testing whether an evaluated feature lies within a given GeoJSON object ([#9352](https://github.com/mapbox/mapbox-gl-js/pull/9352)). - We are aware of an edge case in which points with wrapped coordinates (e.g. longitude -185) are not evaluated properly. See ([#9442](https://github.com/mapbox/mapbox-gl-js/issues/9442)) for more information. - An example of the `within` expression:<br>
  `"icon-opacity": ["case", ["==", ["within", "some-polygon"], true], 1,
["==", ["within", "some-polygon"], false], 0]`
- Map API functions such as `easeTo` and `flyTo` now support `padding: PaddingOptions` which lets developers shift a map's center of perspective when building floating sidebars ([#8638](https://github.com/mapbox/mapbox-gl-js/pull/8638))

### 🍏 Improvements

- Results from `queryRenderedFeatures` now have evaluated property values rather than raw expressions ([#9198](https://github.com/mapbox/mapbox-gl-js/pull/9198))
- Improve scaling of patterns used in `line-pattern` on all device resolutions and pixel ratios ([#9266](https://github.com/mapbox/mapbox-gl-js/pull/9266))
- Slightly improve GPU memory footprint ([#9377](https://github.com/mapbox/mapbox-gl-js/pull/9377))
- `LngLatBounds.extend` is more flexible because it now accepts objects with `lat` and `lon` properties as well as arrays of coordinates ([#9293](https://github.com/mapbox/mapbox-gl-js/pull/9293))
- Reduce bundle size and improve visual quality of `showTileBoundaries` debug text ([#9267](https://github.com/mapbox/mapbox-gl-js/pull/9267))

### 🐞 Bug fixes

- Correctly adjust patterns added with `addImage(id, image, pixelRatio)` by the asset pixel ratio, not the device pixel ratio ([#9372](https://github.com/mapbox/mapbox-gl-js/pull/9372))
- Allow needle argument to `in` expression to be false ([#9295](https://github.com/mapbox/mapbox-gl-js/pull/9295))
- Fix exception thrown when trying to set `feature-state` for a layer that has been removed, fixes [#8634](https://github.com/mapbox/mapbox-gl-js/issues/8634) ([#9305](https://github.com/mapbox/mapbox-gl-js/pull/9305))
- Fix a bug where maps were not displaying inside elements with `dir=rtl` ([#9332](https://github.com/mapbox/mapbox-gl-js/pull/9332))
- Fix a rendering error for very old versions of Chrome (ca. 2016) where text would appear much bigger than intended ([#9349](https://github.com/mapbox/mapbox-gl-js/pull/9349))
- Prevent exception resulting from `line-dash-array` of empty length ([#9385](https://github.com/mapbox/mapbox-gl-js/pull/9385))
- Fix a bug where `icon-image` expression that evaluates to an empty string (`''`) produced a warning ([#9380](https://github.com/mapbox/mapbox-gl-js/pull/9380))
- Fix a bug where certain `popup` methods threw errors when accessing the container element before it was created, fixes [#9429](https://github.com/mapbox/mapbox-gl-js/issues/9429)([#9433](https://github.com/mapbox/mapbox-gl-js/pull/9433))

## 1.8.1

- Fixed a bug where all labels showed up on a diagonal line on Windows when using an integrated Intel GPU from the Haswell generation ([#9327](https://github.com/mapbox/mapbox-gl-js/issues/9327), fixed by reverting [#9229](https://github.com/mapbox/mapbox-gl-js/pull/9229))

## 1.8.0

### ✨ Features and improvements

- Reduce size of line atlas by removing unused channels ([#9232](https://github.com/mapbox/mapbox-gl-js/pull/9232))
- Prevent empty buffers from being created for debug data when unused ([#9237](https://github.com/mapbox/mapbox-gl-js/pull/9237))
- Add space between distance and unit in scale control ([#9276](https://github.com/mapbox/mapbox-gl-js/pull/9276)) (h/t [gely](https://api.github.com/users/gely)) and ([#9284](https://github.com/mapbox/mapbox-gl-js/pull/9284)) (h/t [pakastin](https://api.github.com/users/pakastin))
- Add a `showAccuracyCircle` option to GeolocateControl that shows the accuracy of the user's location as a transparent circle. Mapbox GL JS will show this circle by default. ([#9253](https://github.com/mapbox/mapbox-gl-js/pull/9253)) (h/t [Meekohi](https://api.github.com/users/Meekohi))
- Implemented a new tile coverage algorithm to enable level-of-detail support in a future release ([#8975](https://github.com/mapbox/mapbox-gl-js/pull/8975))

### 🐞 Bug fixes

- `line-dasharray` is now ignored correctly when `line-pattern` is set ([#9189](https://github.com/mapbox/mapbox-gl-js/pull/9189))
- Fix line distances breaking gradient across tile boundaries ([#9220](https://github.com/mapbox/mapbox-gl-js/pull/9220))
- Fix a bug where lines with duplicate endpoints could disappear at zoom 18+ ([#9218](https://github.com/mapbox/mapbox-gl-js/pull/9218))
- Fix a bug where Ctrl-click to drag rotate the map was disabled if the Alt, Cmd or Windows key is also pressed ([#9203](https://github.com/mapbox/mapbox-gl-js/pull/9203))
- Pass errors to `getClusterExpansionZoom`, `getClusterChildren`, and `getClusterLeaves` callbacks ([#9251](https://github.com/mapbox/mapbox-gl-js/pull/9251))
- Fix a rendering performance regression ([#9261](https://github.com/mapbox/mapbox-gl-js/pull/9261))
- Fix visual artifact for `line-dasharray` ([#9246](https://github.com/mapbox/mapbox-gl-js/pull/9246))
- Fixed a bug in the GeolocateControl which resulted in an error when `trackUserLocation` was `false` and the control was removed before the Geolocation API had returned a location ([#9291](https://github.com/mapbox/mapbox-gl-js/pull/9291))
- Fix `promoteId` for line layers ([#9210](https://github.com/mapbox/mapbox-gl-js/pull/9210))
- Improve accuracy of distance calculations ([#9202](https://github.com/mapbox/mapbox-gl-js/pull/9202)) (h/t [Meekohi](https://api.github.com/users/Meekohi))

## 1.7.0

### ✨ Features

- Add `promoteId` option to use a feature property as ID for feature state ([#8987](https://github.com/mapbox/mapbox-gl-js/pull/8987))
- Add a new constructor option to `mapboxgl.Popup`, `closeOnMove`, that closes the popup when the map's position changes ([#9163](https://github.com/mapbox/mapbox-gl-js/pull/9163))
- Allow creating a map without a style (an empty one will be created automatically) (h/t [@stepankuzmin](https://github.com/stepankuzmin)) ([#8924](https://github.com/mapbox/mapbox-gl-js/pull/8924))
- `map.once()` now allows specifying a layer id as a third parameter making it consistent with `map.on()` ([#8875](https://github.com/mapbox/mapbox-gl-js/pull/8875))

### 🍏 Improvements

- Improve performance of raster layers on large screens ([#9050](https://github.com/mapbox/mapbox-gl-js/pull/9050))
- Improve performance for hillshade and raster layers by implementing a progressive enhancement that utilizes `ImageBitmap` and `OffscreenCanvas` ([#8845](https://github.com/mapbox/mapbox-gl-js/pull/8845))
- Improve performance for raster tile rendering by using the stencil buffer ([#9012](https://github.com/mapbox/mapbox-gl-js/pull/9012))
- Update `symbol-avoid-edges` documentation to acknowledge the existence of global collision detection ([#9157](https://github.com/mapbox/mapbox-gl-js/pull/9157))
- Remove reference to `in` function which has been replaced by the `in` expression ([#9102](https://github.com/mapbox/mapbox-gl-js/pull/9102))

### 🐞 Bug Fixes

- Change the type of tile id key to string to prevent hash collisions ([#8979](https://github.com/mapbox/mapbox-gl-js/pull/8979))
- Prevent changing bearing via URL hash when rotation is disabled ([#9156](https://github.com/mapbox/mapbox-gl-js/pull/9156))
- Fix URL hash with no bearing causing map to fail to load ([#9170](https://github.com/mapbox/mapbox-gl-js/pull/9170))
- Fix bug in `GeolocateControl` where multiple instances of the control on one page may result in the user location not being updated ([#9092](https://github.com/mapbox/mapbox-gl-js/pull/9092))
- Fix query `fill-extrusions` made from polygons with coincident points and polygons with less than four points ([#9138](https://github.com/mapbox/mapbox-gl-js/pull/9138))
- Fix bug where `symbol-sort-key` was not used for collisions that crossed tile boundaries ([#9054](https://github.com/mapbox/mapbox-gl-js/pull/9054))
- Fix bug in `DragRotateHandler._onMouseUp` getting stuck in drag/rotate ([#9137](https://github.com/mapbox/mapbox-gl-js/pull/9137))
- Fix "Click on Compass" on some mobile devices (add `clickTolerance` to `DragRotateHandler`) ([#9015](https://github.com/mapbox/mapbox-gl-js/pull/9015)) (h/t [Yanonix](https://github.com/Yanonix))

## 1.6.1

### 🐞 Bug Fixes

- Fix style validation error messages not being displayed ([#9073](https://github.com/mapbox/mapbox-gl-js/pull/9073))
- Fix deferred loading of rtl-text-plugin not working for labels created from GeoJSON sources ([#9091](https://github.com/mapbox/mapbox-gl-js/pull/9091))
- Fix RTL text not being rendered with the rtl-text-plugin on pages that don't allow `script-src: blob:` in their CSP.([#9122](https://github.com/mapbox/mapbox-gl-js/pull/9122))

## 1.6.0

### ✨ Features

- Add ability to insert images into text labels using an `image` expression within a `format` expression: `"text-field": ["format", "Some text", ["image", "my-image"], "some more text"]` ([#8904](https://github.com/mapbox/mapbox-gl-js/pull/8904))
- Add support for stretchable images (aka nine-part or nine-patch images). Stretchable images can be used with `icon-text-fit` to draw resized images with unstretched corners and borders. ([#8997](https://github.com/mapbox/mapbox-gl-js/pull/8997))
- Add `in` expression. It can check if a value is in an array (`["in", value, array]`) or a substring is in a string (`["in", substring, string]`) ([#8876](https://github.com/mapbox/mapbox-gl-js/pull/8876))
- Add `minPitch` and `maxPitch` map options ([#8834](https://github.com/mapbox/mapbox-gl-js/pull/8834))
- Add `rotation`, `rotationAlignment` and `pitchAlignment` options to markers ([#8836](https://github.com/mapbox/mapbox-gl-js/pull/8836)) (h/t [@dburnsii](https://github.com/dburnsii))
- Add methods to Popup to manipulate container class names ([#8759](https://github.com/mapbox/mapbox-gl-js/pull/8759)) (h/t [Ashot-KR](https://github.com/Ashot-KR))
- Add configurable inertia settings for panning (h/t [@aMoniker](https://github.com/aMoniker))) ([#8887](https://github.com/mapbox/mapbox-gl-js/pull/8887))
- Add ability to localize UI controls ([#8095](https://github.com/mapbox/mapbox-gl-js/pull/8095)) (h/t [@dmytro-gokun](https://github.com/dmytro-gokun))
- Add LatLngBounds.contains() method ([#7512](https://github.com/mapbox/mapbox-gl-js/issues/7512), fixed by [#8200](https://github.com/mapbox/mapbox-gl-js/pull/8200))
- Add option to load rtl-text-plugin lazily ([#8865](https://github.com/mapbox/mapbox-gl-js/pull/8865))
- Add `essential` parameter to AnimationOptions that can override `prefers-reduced-motion: reduce` ([#8743](https://github.com/mapbox/mapbox-gl-js/issues/8743), fixed by [#8883](https://github.com/mapbox/mapbox-gl-js/pull/8883))

### 🍏 Improvements

- Allow rendering full world smaller than 512px. To restore the previous limit call `map.setMinZoom(0)` ([#9028](https://github.com/mapbox/mapbox-gl-js/pull/9028))
- Add an es modules build for mapbox-gl-style-spec in dist/ ([#8247](https://github.com/mapbox/mapbox-gl-js/pull/8247)) (h/t [@ahocevar](https://github.com/ahocevar))
- Add 'image/webp,_/_' accept header to fetch/ajax image requests when webp supported ([#8262](https://github.com/mapbox/mapbox-gl-js/pull/8262))
- Improve documentation for setStyle, getStyle, and isStyleLoaded ([#8807](https://github.com/mapbox/mapbox-gl-js/pull/8807))

### 🐞 Bug Fixes

- Fix map rendering after addImage and removeImage are used to change a used image ([#9016](https://github.com/mapbox/mapbox-gl-js/pull/9016))
- Fix visibility of controls in High Contrast mode in IE ([#8874](https://github.com/mapbox/mapbox-gl-js/pull/8874))
- Fix customizable url hash string in IE 11 ([#8990](https://github.com/mapbox/mapbox-gl-js/pull/8990)) (h/t [pakastin](https://github.com/pakastin))
- Allow expression stops up to zoom 24 instead of 22 ([#8908](https://github.com/mapbox/mapbox-gl-js/pull/8908)) (h/t [nicholas-l](https://github.com/nicholas-l))
- Fix alignment of lines in really overscaled tiles ([#9024](https://github.com/mapbox/mapbox-gl-js/pull/9024))
- Fix `Failed to execute 'shaderSource' on 'WebGLRenderingContext'` errors ([#9017](https://github.com/mapbox/mapbox-gl-js/pull/9017))
- Make expression validation fail on NaN ([#8615](https://github.com/mapbox/mapbox-gl-js/pull/8615))
- Fix setLayerZoomRange bug that caused tiles to be re-requested ([#7865](https://github.com/mapbox/mapbox-gl-js/issues/7865), fixed by [#8854](https://github.com/mapbox/mapbox-gl-js/pull/8854))
- Fix `map.showTileBoundaries` rendering ([#7314](https://github.com/mapbox/mapbox-gl-js/pull/7314))
- Fix using `generateId` in conjunction with `cluster` in a GeoJSONSource ([#8223](https://github.com/mapbox/mapbox-gl-js/issues/8223), fixed by [#8945](https://github.com/mapbox/mapbox-gl-js/pull/8945))
- Fix opening popup on a marker from keyboard ([#6835](https://github.com/mapbox/mapbox-gl-js/pull/6835))
- Fix error thrown when request aborted ([#7614](https://github.com/mapbox/mapbox-gl-js/issues/7614), fixed by [#9021](https://github.com/mapbox/mapbox-gl-js/pull/9021))
- Fix attribution control when repeatedly removing and adding it ([#9052](https://github.com/mapbox/mapbox-gl-js/pull/9052))

## 1.5.1

This patch introduces two workarounds that address longstanding issues related to unbounded memory growth in Safari, including [#8771](https://github.com/mapbox/mapbox-gl-js/issues/8771) and [#4695](https://github.com/mapbox/mapbox-gl-js/issues/4695). We’ve identified two memory leaks in Safari: one in the [CacheStorage](https://developer.mozilla.org/en-US/docs/Web/API/CacheStorage) API, addressed by [#8956](https://github.com/mapbox/mapbox-gl-js/pull/8956), and one in transferring data between web workers through [Transferables](https://developer.mozilla.org/en-US/docs/Web/API/Transferable), addressed by [#9003](https://github.com/mapbox/mapbox-gl-js/pull/9003).

### 🍏 Improvements

- Implement workaround for memory leak in Safari when using the `CacheStorage` API. ([#8856](https://github.com/mapbox/mapbox-gl-js/pull/8956))
- Implement workaround for memory leak in Safari when using `Transferable` objects to transfer `ArrayBuffers` to WebWorkers. If GL-JS detects that it is running in Safari, the use of `Transferables` to transfer data to WebWorkers is disabled. ([#9003](https://github.com/mapbox/mapbox-gl-js/pull/9003))
- Improve animation performance when using `map.setData`. ([#8913](https://github.com/mapbox/mapbox-gl-js/pull/8913)) (h/t [msbarry](https://github.com/msbarry))

## 1.5.0

### ✨ Features

- Add disabled icon to GeolocateControl if user denies geolocation permission. [#8871](https://github.com/mapbox/mapbox-gl-js/pull/8871))
- Add `outofmaxbounds` event to GeolocateControl, which is emitted when the user is outside of `map.maxBounds` ([#8756](https://github.com/mapbox/mapbox-gl-js/pull/8756)) (h/t [MoradiDavijani](https://github.com/MoradiDavijani))
- Add `mapboxgl.getRTLTextPluginStatus()` to query the current status of the `rtl-text-plugin` to make it easier to allow clearing the plugin when necessary. (ref. [#7869](https://github.com/mapbox/mapbox-gl-js/issues/7869)) ([#8864](https://github.com/mapbox/mapbox-gl-js/pull/8864))
- Allow `hash` Map option to be set as a string, which sets the map hash in the url to a custom query parameter. ([#8603](https://github.com/mapbox/mapbox-gl-js/pull/8603)) (h/t [SebCorbin](https://github.com/SebCorbin))

### 🍏 Improvements

- Fade symbols faster when zooming out quickly, reducing overlap. ([#8628](https://github.com/mapbox/mapbox-gl-js/pull/8628))
- Reduce memory usage for vector tiles that contain long strings in feature properties. ([#8863](https://github.com/mapbox/mapbox-gl-js/pull/8863))

### 🐞 Bug Fixes

- Fix `text-variable-anchor` not trying multiple placements during collision with icons when `icon-text-fit` is enabled. ([#8803](https://github.com/mapbox/mapbox-gl-js/pull/8803))
- Fix `icon-text-fit` not properly respecting vertical labels. ([#8835](https://github.com/mapbox/mapbox-gl-js/pull/8835))
- Fix opacity interpolation for composition expressions. ([#8818](https://github.com/mapbox/mapbox-gl-js/pull/8818))
- Fix rotate and pitch events being fired at the same time. ([#8872](https://github.com/mapbox/mapbox-gl-js/pull/8872))
- Fix memory leaks that occurred during tile loading and map removal.([#8813](https://github.com/mapbox/mapbox-gl-js/pull/8813) and [#8850](https://github.com/mapbox/mapbox-gl-js/pull/8850))
- Fix web-worker transfer of `ArrayBuffers` in environments where `instanceof ArrayBuffer` fails.(e.g `cypress`) ([#8868](https://github.com/mapbox/mapbox-gl-js/pull/8868))

## 1.4.1

### 🐞 Bug Fixes

- Fix the way that `coalesce` handles the `image` operator so available images are rendered properly ([#8839](https://github.com/mapbox/mapbox-gl-js/pull/8839))
- Do not emit the `styleimagemissing` event for an empty string value ([#8840](https://github.com/mapbox/mapbox-gl-js/pull/8840))
- Fix serialization of `ResolvedImage` type so `*-pattern` properties work properly ([#8833](https://github.com/mapbox/mapbox-gl-js/pull/8833))

## 1.4.0

### ✨ Features

- Add `image` expression operator to determine image availability ([#8684](https://github.com/mapbox/mapbox-gl-js/pull/8684))
- Enable `text-offset` with variable label placement ([#8642](https://github.com/mapbox/mapbox-gl-js/pull/8642))

### 🍏 Improvements

- Faster loading and better look of raster terrain ([#8694](https://github.com/mapbox/mapbox-gl-js/pull/8694))
- Improved code documentation around resizing and {get/set}RenderedWorldCopies and more ([#8748](https://github.com/mapbox/mapbox-gl-js/pull/8748), [#8754](https://github.com/mapbox/mapbox-gl-js/pull/8754))
- Improve single vs. multi-touch zoom & pan interaction ([#7196](https://github.com/mapbox/mapbox-gl-js/issues/7196)) ([#8100](https://github.com/mapbox/mapbox-gl-js/pull/8100))

### 🐞 Bug fixes

- Fix rendering of `collisionBox` when `text-translate` or `icon-translate` is enabled ([#8659](https://github.com/mapbox/mapbox-gl-js/pull/8659))
- Fix `TypeError` when reloading a source and immediately removing the map ([#8711](https://github.com/mapbox/mapbox-gl-js/pull/8711))
- Adding tooltip to the geolocation control button ([#8735](https://github.com/mapbox/mapbox-gl-js/pull/8735)) (h/t [BAByrne](https://github.com/BAByrne))
- Add `originalEvent` property to NavigationControl events ([#8693](https://github.com/mapbox/mapbox-gl-js/pull/8693)) (h/t [stepankuzmin](https://github.com/stepankuzmin))
- Don't cancel follow mode in the GeolocateControl when resizing the map or rotating the screen ([#8736](https://github.com/mapbox/mapbox-gl-js/pull/8736))
- Fix error when calling `Popup#trackPointer` before setting its content or location ([#8757](https://github.com/mapbox/mapbox-gl-js/pull/8757)) (h/t [zxwandrew](https://github.com/zxwandrew))
- Respect newline characters when text-max-width is set to zero ([#8706](https://github.com/mapbox/mapbox-gl-js/pull/8706))
- Update earcut to v2.2.0 to fix polygon tessellation errors ([#8772](https://github.com/mapbox/mapbox-gl-js/pull/8772))
- Fix icon-fit with variable label placement ([#8755](https://github.com/mapbox/mapbox-gl-js/pull/8755))
- Icons stretched with `icon-text-fit` are now sized correctly ([#8741](https://github.com/mapbox/mapbox-gl-js/pull/8741))
- Collision detection for icons with `icon-text-fit` now works correctly ([#8741](https://github.com/mapbox/mapbox-gl-js/pull/8741))

## 1.3.2

- Fix a SecurityError in Firefox >= 69 when accessing the cache [#8780](https://github.com/mapbox/mapbox-gl-js/pull/8780)

## 1.3.1

### 🐞 Bug Fixes

- Fix a race condition that produced an error when a map was removed while reloading a source. [#8711](https://github.com/mapbox/mapbox-gl-js/pull/8711)
- Fix a race condition were `render` event was sometimes not fired after `load` event in IE11. [#8708](https://github.com/mapbox/mapbox-gl-js/pull/8708)

## 1.3.0

### 🍏 Features

- Introduce `text-writing-mode` symbol layer property to allow placing point labels vertically. [#8399](https://github.com/mapbox/mapbox-gl-js/pull/8399)
- Extend variable text placement to work when `text/icon-allow-overlap` is set to `true`. [#8620](https://github.com/mapbox/mapbox-gl-js/pull/8620)
- Allow `text-color` to be used in formatted expressions to be able to draw different parts of a label in different colors. [#8068](https://github.com/mapbox/mapbox-gl-js/pull/8068)

### ✨ Improvements

- Improve tile loading logic to cancel requests more aggressively, improving performance when zooming or panning quickly. [#8633](https://github.com/mapbox/mapbox-gl-js/pull/8633)
- Display outline on control buttons when focused (e.g. with a tab key) for better accessibility. [#8520](https://github.com/mapbox/mapbox-gl-js/pull/8520)
- Improve the shape of line round joins. [#8275](https://github.com/mapbox/mapbox-gl-js/pull/8275)
- Improve performance of processing line layers. [#8303](https://github.com/mapbox/mapbox-gl-js/pull/8303)
- Improve legibility of info displayed with `map.showTileBoundaries = true`. [#8380](https://github.com/mapbox/mapbox-gl-js/pull/8380) (h/t [@andrewharvey](https://github.com/andrewharvey))
- Add `MercatorCoordinate.meterInMercatorCoordinateUnits` method to make it easier to convert from meter units to coordinate values used in custom layers. [#8524](https://github.com/mapbox/mapbox-gl-js/pull/8524) (h/t [@andrewharvey](https://github.com/andrewharvey))
- Improve conversion of legacy filters with duplicate values. [#8542](https://github.com/mapbox/mapbox-gl-js/pull/8542)
- Move out documentation & examples website source to a separate `mapbox-gl-js-docs` repo. [#8582](https://github.com/mapbox/mapbox-gl-js/pull/8582)

### 🐞 Bug Fixes

- Fix a bug where local CJK fonts would switch to server-generated ones in overzoomed tiles. [#8657](https://github.com/mapbox/mapbox-gl-js/pull/8657)
- Fix precision issues in [deck.gl](https://deck.gl)-powered custom layers. [#8502](https://github.com/mapbox/mapbox-gl-js/pull/8502)
- Fix a bug where fill and line layers wouldn't render correctly over fill extrusions when coming from the same source. [#8661](https://github.com/mapbox/mapbox-gl-js/pull/8661)
- Fix map loading for documents loaded from Blob URLs. [#8612](https://github.com/mapbox/mapbox-gl-js/pull/8612)
- Fix classification of relative file:// URLs when in documents loaded from a file URL. [#8612](https://github.com/mapbox/mapbox-gl-js/pull/8612)
- Remove `esm` from package `dependencies` (so that it's not installed on `npm install mapbox-gl`). [#8586](https://github.com/mapbox/mapbox-gl-js/pull/8586) (h/t [@DatGreekChick](https://github.com/DatGreekChick))

## 1.2.1

### 🐞 Bug fixes

- Fix bug in `NavigationControl` compass button that prevented it from rotating with the map ([#8605](https://github.com/mapbox/mapbox-gl-js/pull/8605))

## 1.2.0

### Features and improvements

- Add `*-sort-key` layout property for circle, fill, and line layers, to dictate which features appear above others within a single layer([#8467](https://github.com/mapbox/mapbox-gl-js/pull/8467))
- Add ability to instantiate maps with specific access tokens ([#8364](https://github.com/mapbox/mapbox-gl-js/pull/8364))
- Accommodate `prefers-reduced-motion` settings in browser ([#8494](https://github.com/mapbox/mapbox-gl-js/pull/8494))
- Add Map `visualizePitch` option that tilts the compass as the map pitches ([#8208](https://github.com/mapbox/mapbox-gl-js/issues/8208), fixed by [#8296](https://github.com/mapbox/mapbox-gl-js/pull/8296)) (h/t [pakastin](https://github.com/pakastin))
- Make source options take precedence over TileJSON ([#8232](https://github.com/mapbox/mapbox-gl-js/pull/8232)) (h/t [jingsam](https://github.com/jingsam))
- Make requirements for text offset properties more precise ([#8418](https://github.com/mapbox/mapbox-gl-js/pull/8418))
- Expose `convertFilter` API in the style specification ([#8493](https://github.com/mapbox/mapbox-gl-js/pull/8493)

### Bug fixes

- Fix changes to `text-variable-anchor`, such that previous anchor positions would take precedence only if they are present in the updated array (considered a bug fix, but is technically a breaking change from previous behavior) ([#8473](https://github.com/mapbox/mapbox-gl-js/pull/8473))
- Fix rendering of opaque pass layers over heatmap and fill-extrusion layers ([#8440](https://github.com/mapbox/mapbox-gl-js/pull/8440))
- Fix rendering of extraneous vertical line in vector tiles ([#8477](https://github.com/mapbox/mapbox-gl-js/issues/8477), fixed by [#8479](https://github.com/mapbox/mapbox-gl-js/pull/8479))
- Turn off 'move' event listeners when removing a marker ([#8465](https://github.com/mapbox/mapbox-gl-js/pull/8465))
- Fix class toggling on navigation control for IE ([#8495](https://github.com/mapbox/mapbox-gl-js/pull/8495)) (h/t [@cs09g](https://github.com/cs09g))
- Fix background rotation hovering on geolocate control ([#8367](https://github.com/mapbox/mapbox-gl-js/pull/8367)) (h/t [GuillaumeGomez](https://github.com/GuillaumeGomez))
- Fix error in click events on markers where `startPos` is not defined ([#8462](https://github.com/mapbox/mapbox-gl-js/pull/8462)) (h/t [@msbarry](https://github.com/msbarry))
- Fix malformed urls when using custom `baseAPIURL` of a certain form ([#8466](https://github.com/mapbox/mapbox-gl-js/pull/8466))

## 1.1.1

### 🐞 Bug fixes

- Fix unbounded memory growth caused by failure to cancel requests to the cache ([#8472](https://github.com/mapbox/mapbox-gl-js/pull/8472))
- Fix unbounded memory growth caused by failure to cancel requests in IE ([#8481](https://github.com/mapbox/mapbox-gl-js/issues/8481))
- Fix performance of getting tiles from the cache ([#8489](https://github.com/mapbox/mapbox-gl-js/pull/8449))

## 1.1.0

### ✨ Minor features and improvements

- Improve line rendering performance by using a more compact line attributes layout ([#8306](https://github.com/mapbox/mapbox-gl-js/pull/8306))
- Improve data-driven symbol layers rendering performance ([#8295](https://github.com/mapbox/mapbox-gl-js/pull/8295))
- Add the ability to disable validation during `queryRenderedFeatures` and `querySourceFeatures` calls, as a performance optimization ([#8211](https://github.com/mapbox/mapbox-gl-js/pull/8211)) (h/t [gorshkov-leonid](https://github.com/gorshkov-leonid))
- Improve `setFilter` performance by caching keys in `groupByLayout` routine ([#8122](https://github.com/mapbox/mapbox-gl-js/pull/8122)) (h/t [vallendm](https://github.com/vallendm))
- Improve rendering of symbol layers with `symbol-z-order: viewport-y`, when icons are allowed to overlap but not text ([#8180](https://github.com/mapbox/mapbox-gl-js/pull/8180))
- Prefer breaking lines at a zero width space to allow better break point suggestions for Japanese labels ([#8255](https://github.com/mapbox/mapbox-gl-js/pull/8255))
- Add a `WebGLRenderingContext` argument to `onRemove` function of `CustomLayerInterface`, to allow direct cleanup of related context ([#8156](https://github.com/mapbox/mapbox-gl-js/pull/8156)) (h/t [ogiermaitre](https://github.com/ogiermaitre))
- Allow zoom speed customization by adding `setZoomRate` and `setWheelZoomRate` methods to `ScrollZoomHandler` ([#7863](https://github.com/mapbox/mapbox-gl-js/pull/7863)) (h/t [sf31](https://github.com/sf31))
- Add `trackPointer` method to `Popup` API that continuously repositions the popup to the mouse cursor when the cursor is within the map ([#7786](https://github.com/mapbox/mapbox-gl-js/pull/7786))
- Add `getElement` method to `Popup` to retrieve the popup's HTML element ([#8123](https://github.com/mapbox/mapbox-gl-js/pull/8123)) (h/t [@bravecow](https://github.com/bravecow))
- Add `fill-pattern` example to the documentation ([#8022](https://github.com/mapbox/mapbox-gl-js/pull/8022)) (h/t [@flawyte](https://github.com/flawyte))
- Update script detection for Unicode 12.1 ([#8158](https://github.com/mapbox/mapbox-gl-js/pull/8158))
- Add `nofollow` to Mapbox logo & "Improve this map" links ([#8106](https://github.com/mapbox/mapbox-gl-js/pull/8106)) (h/t [viniciuskneves](https://github.com/viniciuskneves))
- Include source name in invalid GeoJSON error ([#8113](https://github.com/mapbox/mapbox-gl-js/pull/8113)) (h/t [Zirak](https://github.com/Zirak))

### 🐞 Bug fixes

- Fix `updateImage` not working as expected in Chrome ([#8199](https://github.com/mapbox/mapbox-gl-js/pull/8199))
- Fix issues with double-tap zoom on touch devices ([#8086](https://github.com/mapbox/mapbox-gl-js/pull/8086))
- Fix duplication of `movestart` events when zooming ([#8259](https://github.com/mapbox/mapbox-gl-js/pull/8259)) (h/t [@bambielli-flex](https://github.com/bambielli-flex))
- Fix validation of `"format"` expression failing when options are provided ([#8339](https://github.com/mapbox/mapbox-gl-js/pull/8339))
- Fix `setPaintProperty` not working on `line-pattern` property ([#8289](https://github.com/mapbox/mapbox-gl-js/pull/8289))
- Fix the GL context being left in unpredictable states when using custom layers ([#8132](https://github.com/mapbox/mapbox-gl-js/pull/8132))
- Fix unnecessary updates to attribution control string ([#8082](https://github.com/mapbox/mapbox-gl-js/pull/8082)) (h/t [poletani](https://github.com/poletani))
- Fix bugs in `findStopLessThanOrEqualTo` algorithm ([#8134](https://github.com/mapbox/mapbox-gl-js/pull/8134)) (h/t [Mike96Angelo](https://github.com/Mike96Angelo))
- Fix map not displaying properly when inside an element with `text-align: center` ([#8227](https://github.com/mapbox/mapbox-gl-js/pull/8227)) (h/t [mc100s](https://github.com/mc100s))
- Clarify in documentation that `Popup#maxWidth` accepts all `max-width` CSS values ([#8312](https://github.com/mapbox/mapbox-gl-js/pull/8312)) (h/t [viniciuskneves](https://github.com/viniciuskneves))
- Fix location dot shadow not displaying ([#8119](https://github.com/mapbox/mapbox-gl-js/pull/8119)) (h/t [@bravecow](https://github.com/bravecow))
- Fix docs dev dependencies being mistakenly installed as package dependencies ([#8121](https://github.com/mapbox/mapbox-gl-js/pull/8121)) (h/t [@bravecow](https://github.com/bravecow))
- Various typo fixes ([#8230](https://github.com/mapbox/mapbox-gl-js/pull/8230), h/t [@erictheise](https://github.com/erictheise)) ([#8236](https://github.com/mapbox/mapbox-gl-js/pull/8236), h/t [@fredj](https://github.com/fredj))
- Fix geolocate button CSS ([#8367](https://github.com/mapbox/mapbox-gl-js/pull/8367), h/t [GuillaumeGomez](https://github.com/GuillaumeGomez))
- Fix caching for Mapbox tiles ([#8389](https://github.com/mapbox/mapbox-gl-js/pull/8389))

## 1.0.0

### ⚠️ Breaking changes

This release replaces the existing “map views” pricing model in favor of a “map load” model. Learn more in [a recent blog post about these changes](https://blog.mapbox.com/new-pricing-46b7c26166e7).

**By upgrading to this release, you are opting in to the new map loads pricing.**

**Why is this change being made?**

This change allows us to implement a more standardized and predictable method of billing GL JS map usage. You’ll be charged whenever your website or web application loads, not by when users pan and zoom around the map, incentivizing developers to create highly interactive map experiences. The new pricing structure also creates a significantly larger free tier to help developers get started building their applications with Mapbox tools while pay-as-you-go pricing and automatic volume discounts help your application scale with Mapbox. Session billing also aligns invoices with metrics web developers already track and makes it easier to compare usage with other mapping providers.

**What is changing?**

- Add SKU token to Mapbox API requests [#8276](https://github.com/mapbox/mapbox-gl-js/pull/8276)

When (and only when) loading tiles from a Mapbox API with a Mapbox access token set (`mapboxgl.accessToken`), a query parameter named `sku` will be added to all requests for vector, raster and raster-dem tiles. Every map instance uses a unique `sku` value, which is refreshed every 12 hours. The token itself is comprised of a token version (always “1”), a sku ID (always “01”) and a random 10-digit base-62 number. The purpose of the token is to allow for metering of map sessions on the server-side. A session lasts from a new map instantiation until the map is destroyed or 12 hours passes, whichever comes first.

For further information on the pricing changes, you can read our [blog post](https://blog.mapbox.com/new-pricing-46b7c26166e7) and check out our new [pricing page](https://www.mapbox.com/pricing), which has a price calculator. As always, you can also contact our team at [https://support.mapbox.com](https://support.mapbox.com).

## 0.54.1

### Bug fixes

- Fix unbounded memory growth caused by failure to cancel requests in IE ([#8481](https://github.com/mapbox/mapbox-gl-js/issues/8481))

## 0.54.0

### Breaking changes

- Turned `localIdeographFontFamily` map option on by default. This may change how CJK labels are rendered, but dramatically improves performance of CJK maps (because the browser no longer needs to download heavy amounts of font data from the server). Add `localIdeographFontFamily: false` to turn this off. [#8008](https://github.com/mapbox/mapbox-gl-js/pull/8008)
- Added `Popup` `maxWidth` option, set to `"240px"` by default. [#7906](https://github.com/mapbox/mapbox-gl-js/pull/7906)

### Major features

- Added support for updating and animating style images. [#7999](https://github.com/mapbox/mapbox-gl-js/pull/7999)
- Added support for generating style images dynamically (e.g. for drawing icons based on feature properties). [#7987](https://github.com/mapbox/mapbox-gl-js/pull/7987)
- Added antialiasing support for custom layers. [#7821](https://github.com/mapbox/mapbox-gl-js/pull/7821)
- Added a new `mapbox-gl-csp.js` bundle for strict CSP environments where `worker-src: blob` is disallowed. [#8044](https://github.com/mapbox/mapbox-gl-js/pull/8044)

### Minor features and improvements

- Improved performance of fill extrusions. [#7821](https://github.com/mapbox/mapbox-gl-js/pull/7821)
- Improved performance of symbol layers. [#7967](https://github.com/mapbox/mapbox-gl-js/pull/7967)
- Slightly improved rendering performance in general. [#7969](https://github.com/mapbox/mapbox-gl-js/pull/7969)
- Slightly improved performance of HTML markers. [#8018](https://github.com/mapbox/mapbox-gl-js/pull/8018)
- Improved diffing of styles with `"visibility": "visible"`. [#8005](https://github.com/mapbox/mapbox-gl-js/pull/8005)
- Improved zoom buttons to grey out when reaching min/max zoom. [#8023](https://github.com/mapbox/mapbox-gl-js/pull/8023)
- Added a title to fullscreen control button. [#8012](https://github.com/mapbox/mapbox-gl-js/pull/8012)
- Added `rel="noopener"` attributes to links that lead to external websites (such as Mapbox logo and OpenStreetMap edit link) for improved security. [#7914](https://github.com/mapbox/mapbox-gl-js/pull/7914)
- Added tile size info when `map.showTileBoundaries` is turned on. [#7963](https://github.com/mapbox/mapbox-gl-js/pull/7963)
- Significantly improved load times of the benchmark suite. [#8066](https://github.com/mapbox/mapbox-gl-js/pull/8066)
- Improved behavior of `canvasSource.pause` to be more reliable and able to render a single frame. [#8130](https://github.com/mapbox/mapbox-gl-js/pull/8130)

### Bug fixes

- Fixed a bug in Mac Safari 12+ where controls would disappear until you interact with the map. [#8193](https://github.com/mapbox/mapbox-gl-js/pull/8193)
- Fixed a memory leak when calling `source.setData(url)` many times. [#8035](https://github.com/mapbox/mapbox-gl-js/pull/8035)
- Fixed a bug where marker lost focus when dragging. [#7799](https://github.com/mapbox/mapbox-gl-js/pull/7799)
- Fixed a bug where `map.getCenter()` returned a reference to an internal `LngLat` object instead of cloning it, leading to potential mutability bugs. [#7922](https://github.com/mapbox/mapbox-gl-js/pull/7922)
- Fixed a bug where default HTML marker positioning was slightly off. [#8074](https://github.com/mapbox/mapbox-gl-js/pull/8074)
- Fixed a bug where adding a fill extrusion layer for non-polygon layers would lead to visual artifacts. [#7685](https://github.com/mapbox/mapbox-gl-js/pull/7685)
- Fixed intermittent Flow failures on CI. [#8061](https://github.com/mapbox/mapbox-gl-js/pull/8061)
- Fixed a bug where calling `Map#removeFeatureState` does not remove the state from some tile zooms [#8087](https://github.com/mapbox/mapbox-gl-js/pull/8087)
- Fixed a bug where `removeFeatureState` didn't work on features with `id` equal to `0`. [#8150](https://github.com/mapbox/mapbox-gl-js/pull/8150) (h/t [jutaz](https://github.com/jutaz))

## 0.53.1

### Bug fixes

- Turn off telemetry for Mapbox Atlas ([#7945](https://github.com/mapbox/mapbox-gl-js/pull/7945))
- Fix order of 3D features in query results (fix [#7883](https://github.com/mapbox/mapbox-gl-js/issues/7883)) ([#7953](https://github.com/mapbox/mapbox-gl-js/pull/7953))
- Fix RemovePaintState benchmarks ([#7930](https://github.com/mapbox/mapbox-gl-js/pull/7930))

## 0.53.0

### Features and improvements

- Enable `fill-extrusion` querying with ray picking ([#7499](https://github.com/mapbox/mapbox-gl-js/pull/7499))
- Add `clusterProperties` option for aggregated cluster properties ([#2412](https://github.com/mapbox/mapbox-gl-js/issues/2412), fixed by [#7584](https://github.com/mapbox/mapbox-gl-js/pull/7584))
- Allow initial map bounds to be adjusted with `fitBounds` options. ([#7681](https://github.com/mapbox/mapbox-gl-js/pull/7681)) (h/t [@elyobo](https://github.com/elyobo))
- Remove popups on `Map#remove` ([#7749](https://github.com/mapbox/mapbox-gl-js/pull/7749)) (h/t [@andycalder](https://github.com/andycalder))
- Add `Map#removeFeatureState` ([#7761](https://github.com/mapbox/mapbox-gl-js/pull/7761))
- Add `number-format` expression ([#7626](https://github.com/mapbox/mapbox-gl-js/pull/7626))
- Add `symbol-sort-key` style property ([#7678](https://github.com/mapbox/mapbox-gl-js/pull/7678))

### Bug fixes

- Upgrades Earcut to fix a rare bug in rendering polygons that contain a coincident chain of holes ([#7806](https://github.com/mapbox/mapbox-gl-js/issues/7806), fixed by [#7878](https://github.com/mapbox/mapbox-gl-js/pull/7878))
- Allow `file://` protocol in XHR requests for Cordova/Ionic/etc ([#7818](https://github.com/mapbox/mapbox-gl-js/pull/7818))
- Correctly handle WebP images in Edge 18 ([#7687](https://github.com/mapbox/mapbox-gl-js/pull/7687))
- Fix bug which mistakenly requested WebP images in browsers that do not support WebP ([#7817](https://github.com/mapbox/mapbox-gl-js/pull/7817)) ([#7819](https://github.com/mapbox/mapbox-gl-js/pull/7819))
- Fix images not being aborted when dequeued ([#7655](https://github.com/mapbox/mapbox-gl-js/pull/7655))
- Fix DEM layer memory leak ([#7690](https://github.com/mapbox/mapbox-gl-js/issues/7690), fixed by [#7691](https://github.com/mapbox/mapbox-gl-js/pull/7691))
- Set correct color state before rendering custom layer ([#7711](https://github.com/mapbox/mapbox-gl-js/pull/7711))
- Set `LngLat.toBounds()` default radius to 0 ([#7722](https://github.com/mapbox/mapbox-gl-js/issues/7722), fixed by [#7723](https://github.com/mapbox/mapbox-gl-js/pull/7723)) (h/t [@cherniavskii](https://github.com/cherniavskii))
- Fix race condition in `feature-state` dependent layers ([#7523](https://github.com/mapbox/mapbox-gl-js/issues/7523), fixed by [#7790](https://github.com/mapbox/mapbox-gl-js/pull/7790))
- Prevent `map.repaint` from mistakenly enabling continuous repaints ([#7667](https://github.com/mapbox/mapbox-gl-js/pull/7667))
- Prevent map shaking while zooming in on raster tiles ([#7426](https://github.com/mapbox/mapbox-gl-js/pull/7426))
- Fix query point translation for multi-point geometry ([#6833](https://github.com/mapbox/mapbox-gl-js/issues/6833), fixed by [#7581](https://github.com/mapbox/mapbox-gl-js/pull/7581))

## 0.52.0

### Breaking changes

- Canonicalize tile urls to `mapbox://` urls so they can be transformed with `config.API_URL` ([#7594](https://github.com/mapbox/mapbox-gl-js/pull/7594))

### Features and improvements

- Add getter and setter for `config.API_URL` ([#7594](https://github.com/mapbox/mapbox-gl-js/pull/7594))
- Allow user to define element other than map container for full screen control ([#7548](https://github.com/mapbox/mapbox-gl-js/pull/7548))
- Add validation option to style setters ([#7604](https://github.com/mapbox/mapbox-gl-js/pull/7604))
- Add 'idle' event: fires when no further rendering is expected without further interaction. ([#7625](https://github.com/mapbox/mapbox-gl-js/pull/7625))

### Bug fixes

- Fire error when map.getLayoutProperty references missing layer ([#7537](https://github.com/mapbox/mapbox-gl-js/issues/7537), fixed by [#7539](https://github.com/mapbox/mapbox-gl-js/pull/7539))
- Fix shaky sprites when zooming with scrolling ([#7558](https://github.com/mapbox/mapbox-gl-js/pull/7558))
- Fix layout problems in attribution control ([#7608](https://github.com/mapbox/mapbox-gl-js/pull/7608)) (h/t [lucaswoj](https://github.com/lucaswoj))
- Fixes resetting map's pitch to 0 if initial bounds is set ([#7617](https://github.com/mapbox/mapbox-gl-js/pull/7617)) (h/t [stepankuzmin](https://github.com/stepankuzmin))
- Fix occasional failure to load images after multiple image request abortions [#7641](https://github.com/mapbox/mapbox-gl-js/pull/7641)
- Update repo url to correct one ([#7486](https://github.com/mapbox/mapbox-gl-js/pull/7486)) (h/t [nicholas-l](https://github.com/nicholas-l))
- Fix bug where symbols where sometimes not rendered immediately ([#7610](https://github.com/mapbox/mapbox-gl-js/pull/7610))
- Fix bug where cameraForBounds returns incorrect CameraOptions with asymmetrical padding/offset ([#7517](https://github.com/mapbox/mapbox-gl-js/issues/7517), fixed by [#7518](https://github.com/mapbox/mapbox-gl-js/pull/7518)) (h/t [mike-marcacci](https://github.com/mike-marcacci))
- Use diff+patch approach to map.setStyle when the parameter is a URL ([#4025](https://github.com/mapbox/mapbox-gl-js/issues/4025), fixed by [#7562](https://github.com/mapbox/mapbox-gl-js/pull/7562))
- Begin touch zoom immediately when rotation disabled ([#7582](https://github.com/mapbox/mapbox-gl-js/pull/7582)) (h/t [msbarry](https://github.com/msbarry))
- Fix symbol rendering under opaque fill layers ([#7612](https://github.com/mapbox/mapbox-gl-js/pull/7612))
- Fix shaking by aligning raster sources to pixel grid only when map is idle ([#7426](https://github.com/mapbox/mapbox-gl-js/pull/7426))
- Fix raster layers in Edge 18 by disabling it's incomplete WebP support ([#7687](https://github.com/mapbox/mapbox-gl-js/pull/7687))
- Fix memory leak in hillshade layer ([#7691](https://github.com/mapbox/mapbox-gl-js/pull/7691))
- Fix disappearing custom layers ([#7711](https://github.com/mapbox/mapbox-gl-js/pull/7711))

## 0.51.0

November 7, 2018

### ✨ Features and improvements

- Add initial bounds as map constructor option ([#5518](https://github.com/mapbox/mapbox-gl-js/pull/5518)) (h/t [stepankuzmin](https://github.com/stepankuzmin))
- Improve performance on machines with > 8 cores ([#7407](https://github.com/mapbox/mapbox-gl-js/issues/7407), fixed by [#7430](https://github.com/mapbox/mapbox-gl-js/pull/7430))
- Add `MercatorCoordinate` type ([#7488](https://github.com/mapbox/mapbox-gl-js/pull/7488))
- Allow browser-native `contextmenu` to be enabled ([#2301](https://github.com/mapbox/mapbox-gl-js/issues/2301), fixed by [#7369](https://github.com/mapbox/mapbox-gl-js/pull/7369))
- Add an unminified production build to the NPM package ([#7403](https://github.com/mapbox/mapbox-gl-js/pull/7403))
- Add support for `LngLat` conversion from `{lat, lon}` ([#7507](https://github.com/mapbox/mapbox-gl-js/pull/7507)) (h/t [@bfrengley](https://github.com/bfrengley))
- Add tooltips for navigation controls ([#7373](https://github.com/mapbox/mapbox-gl-js/pull/7373))
- Show attribution only for used sources ([#7384](https://github.com/mapbox/mapbox-gl-js/pull/7384))
- Add telemetry event to log map loads ([#7431](https://github.com/mapbox/mapbox-gl-js/pull/7431))
- **Tighten style validation**
  - Disallow expressions as stop values ([#7396](https://github.com/mapbox/mapbox-gl-js/pull/7396))
  - Disallow `feature-state` expressions in filters ([#7366](https://github.com/mapbox/mapbox-gl-js/pull/7366))

### 🐛 Bug fixes

- Fix for GeoJSON geometries not working when coincident with tile boundaries([#7436](https://github.com/mapbox/mapbox-gl-js/issues/7436), fixed by [#7448](https://github.com/mapbox/mapbox-gl-js/pull/7448))
- Fix depth buffer-related rendering issues on some Android devices. ([#7471](https://github.com/mapbox/mapbox-gl-js/pull/7471))
- Fix positioning of compact attribution strings ([#7444](https://github.com/mapbox/mapbox-gl-js/pull/7444), [#7445](https://github.com/mapbox/mapbox-gl-js/pull/7445), and [#7391](https://github.com/mapbox/mapbox-gl-js/pull/7391))
- Fix an issue with removing markers in mouse event callbacks ([#7442](https://github.com/mapbox/mapbox-gl-js/pull/7442)) (h/t [vbud](https://github.com/vbud))
- Remove controls before destroying a map ([#7479](https://github.com/mapbox/mapbox-gl-js/pull/7479))
- Fix display of Scale control values < 1 ([#7469](https://github.com/mapbox/mapbox-gl-js/pull/7469)) (h/t [MichaelHedman](https://github.com/MichaelHedman))
- Fix an error when using location `hash` within iframes in IE11 ([#7411](https://github.com/mapbox/mapbox-gl-js/pull/7411))
- Fix depth mode usage in custom layers ([#7432](https://github.com/mapbox/mapbox-gl-js/pull/7432)) (h/t [markusjohnsson](https://github.com/markusjohnsson))
- Fix an issue with shaky sprite images during scroll zooms ([#7558](https://github.com/mapbox/mapbox-gl-js/pull/7558))

## 0.50.0

October 10, 2018

### ✨ Features and improvements

- 🎉 Add Custom Layers that can be rendered into with user-provided WebGL code ([#7039](https://github.com/mapbox/mapbox-gl-js/pull/7039))
- Add WebGL face culling for increased performance ([#7178](https://github.com/mapbox/mapbox-gl-js/pull/7178))
- Improve speed of expression evaluation ([#7334](https://github.com/mapbox/mapbox-gl-js/pull/7334))
- Automatically coerce to string for `concat` expression and `text-field` property ([#6190](https://github.com/mapbox/mapbox-gl-js/issues/6190), fixed by [#7280](https://github.com/mapbox/mapbox-gl-js/pull/7280))
- Add `fill-extrusion-vertical-gradient` property for controlling shading of fill extrusions ([#5768](https://github.com/mapbox/mapbox-gl-js/issues/5768), fixed by [#6841](https://github.com/mapbox/mapbox-gl-js/pull/6841))
- Add update functionality for images provided via `ImageSource` ([#4050](https://github.com/mapbox/mapbox-gl-js/issues/4050), fixed by [#7342](https://github.com/mapbox/mapbox-gl-js/pull/7342)) (h/t [@dcervelli](https://github.com/dcervelli))

### 🐛 Bug fixes

- **Expressions**
  - Fix expressions that use `log2` and `log10` in IE11 ([#7318](https://github.com/mapbox/mapbox-gl-js/issues/7318), fixed by [#7320](https://github.com/mapbox/mapbox-gl-js/pull/7320))
  - Fix `let` expression stripping expected type during parsing ([#7300](https://github.com/mapbox/mapbox-gl-js/issues/7300), fixed by [#7301](https://github.com/mapbox/mapbox-gl-js/pull/7301))
  - Fix superfluous wrapping of literals in `literal` expression ([#7336](https://github.com/mapbox/mapbox-gl-js/issues/7336), fixed by [#7337](https://github.com/mapbox/mapbox-gl-js/pull/7337))
  - Allow calling `to-color` on values that are already of type `Color` ([#7260](https://github.com/mapbox/mapbox-gl-js/pull/7260))
  - Fix `to-array` for empty arrays (([#7261](https://github.com/mapbox/mapbox-gl-js/pull/7261)))
  - Fix identity functions for `text-field` when using formatted text ([#7351](https://github.com/mapbox/mapbox-gl-js/pull/7351))
  - Fix coercion of `null` to `0` in `to-number` expression ([#7083](https://github.com/mapbox/mapbox-gl-js/issues/7083), fixed by [#7274](https://github.com/mapbox/mapbox-gl-js/pull/7274))
- **Canvas source**
  - Fix missing repeats of `CanvasSource` when it crosses the antimeridian ([#7273](https://github.com/mapbox/mapbox-gl-js/pull/7273))
  - Fix `CanvasSource` not respecting alpha values set on `canvas` element ([#7302](https://github.com/mapbox/mapbox-gl-js/issues/7302), fixed by [#7309](https://github.com/mapbox/mapbox-gl-js/pull/7309))
- **Rendering**
  - Fix rendering of fill extrusions with really high heights ([#7292](https://github.com/mapbox/mapbox-gl-js/pull/7292))
  - Fix an error where the map state wouldn't return to `loaded` after certain runtime styling changes when there were errored tiles in the viewport ([#7355](https://github.com/mapbox/mapbox-gl-js/pull/7355))
  - Fix errors when rendering symbol layers without symbols ([#7241](https://github.com/mapbox/mapbox-gl-js/issues/7241), fixed by [#7253](https://github.com/mapbox/mapbox-gl-js/pull/7253))
  - Don't fade in symbols with `*-allow-overlap: true` when panning into the viewport ([#7172](https://github.com/mapbox/mapbox-gl-js/issues/7172), fixed by[#7244](https://github.com/mapbox/mapbox-gl-js/pull/7244))
- **Library**
  - Fix disambiguation for `mouseover` event ([#7295](https://github.com/mapbox/mapbox-gl-js/issues/7295), fixed by [#7299](https://github.com/mapbox/mapbox-gl-js/pull/7299))
  - Fix silent failure of `getImage` if an SVG is requested ([#7312](https://github.com/mapbox/mapbox-gl-js/issues/7312), fixed by [#7313](https://github.com/mapbox/mapbox-gl-js/pull/7313))
  - Fix empty control group box shadow ([#7303](https://github.com/mapbox/mapbox-gl-js/issues/7303), fixed by [#7304](https://github.com/mapbox/mapbox-gl-js/pull/7304)) (h/t [Duder-onomy](https://github.com/Duder-onomy))
  - Fixed an issue where a wrong timestamp was sent for Mapbox turnstile events ([#7381](https://github.com/mapbox/mapbox-gl-js/pull/7381))
  - Fixed a bug that lead to attribution not showing up correctly in Internet Explorer ([#3945](https://github.com/mapbox/mapbox-gl-js/issues/3945), fixed by [#7391](https://github.com/mapbox/mapbox-gl-js/pull/7391))

## 0.49.0

September 6, 2018

### ⚠️ Breaking changes

- Use `client{Height/Width}` instead of `offset{Height/Width}` for map canvas sizing ([#6848](https://github.com/mapbox/mapbox-gl-js/issues/6848), fixed by [#7128](https://github.com/mapbox/mapbox-gl-js/pull/7128))

### 🐛 Bug fixes

- Fix [Top Issues list](https://mapbox.github.io/top-issues/#!mapbox/mapbox-gl-js) for mapbox-gl-js ([#7108](https://github.com/mapbox/mapbox-gl-js/issues/7108), fixed by [#7112](https://github.com/mapbox/mapbox-gl-js/pull/7112))
- Fix bug in which symbols with `icon-allow-overlap: true, text-allow-overlap: true, text-optional: false` would show icons when they shouldn't ([#7041](https://github.com/mapbox/mapbox-gl-js/pull/7041))
- Fix bug where the map would not stop at the exact zoom level requested by Map#FlyTo ([#7222](https://github.com/mapbox/mapbox-gl-js/issues/7222)) ([#7223](https://github.com/mapbox/mapbox-gl-js/pull/7223)) (h/t [@benoitbzl](https://github.com/benoitbzl))
- Keep map centered on the center point of a multi-touch gesture when zooming ([#6722](https://github.com/mapbox/mapbox-gl-js/issues/6722)) ([#7191](https://github.com/mapbox/mapbox-gl-js/pull/7191)) (h/t [pakastin](https://github.com/pakastin))
- Update the style-spec's old `gl-style-migrate` script to include conversion of legacy functions and filters to their expression equivalents ([#6927](https://github.com/mapbox/mapbox-gl-js/issues/6927), fixed by [#7095](https://github.com/mapbox/mapbox-gl-js/pull/7095))
- Fix `icon-size` for small data-driven values ([#7125](https://github.com/mapbox/mapbox-gl-js/pull/7125))
- Fix bug in the way AJAX requests load local files on iOS web view ([#6610](https://github.com/mapbox/mapbox-gl-js/pull/6610)) (h/t [oscarfonts](https://github.com/oscarfonts))
- Fix bug in which canvas sources would not render in world wrapped tiles at the edge of the viewport ([#7271]https://github.com/mapbox/mapbox-gl-js/issues/7271), fixed by [#7273](https://github.com/mapbox/mapbox-gl-js/pull/7273))

### ✨ Features and improvements

- Performance updates:
  - Improve time to first render by updating how feature ID maps are transferred to the main thread ([#7110](https://github.com/mapbox/mapbox-gl-js/issues/7110), fixed by [#7132](https://github.com/mapbox/mapbox-gl-js/pull/7132))
  - Reduce size of JSON transmitted from worker thread to main thread ([#7124](https://github.com/mapbox/mapbox-gl-js/pull/7124))
  - Improve image/glyph atlas packing algorithm ([#7171](https://github.com/mapbox/mapbox-gl-js/pull/7171))
  - Use murmur hash on symbol instance keys to reduce worker transfer costs ([#7127](https://github.com/mapbox/mapbox-gl-js/pull/7127))
- Add GL state management for uniforms ([#6018](https://github.com/mapbox/mapbox-gl-js/pull/6018))
- Add `symbol-z-order` symbol layout property to style spec ([#7219](https://github.com/mapbox/mapbox-gl-js/pull/7219))
- Implement data-driven styling support for `*-pattern properties` ([#6289](https://github.com/mapbox/mapbox-gl-js/pull/6289))
- Add `Map#fitScreenCoordinates` which fits viewport to two points, similar to `Map#fitBounds` but uses screen coordinates and supports non-zero map bearings ([#6894](https://github.com/mapbox/mapbox-gl-js/pull/6894))
- Re-implement LAB/HSL color space interpolation for expressions ([#5326](https://github.com/mapbox/mapbox-gl-js/issues/5326), fixed by [#7123](https://github.com/mapbox/mapbox-gl-js/pull/7123))
- Enable benchmark testing for Mapbox styles ([#7047](https://github.com/mapbox/mapbox-gl-js/pull/7047))
- Allow `Map#setFeatureState` and `Map#getFeatureState` to accept numeric IDs ([#7106](https://github.com/mapbox/mapbox-gl-js/pull/7106)) (h/t [@bfrengley](https://github.com/bfrengley))

## 0.48.0

August 16, 2018

### ⚠️ Breaking changes

- Treat tiles that error with status 404 as empty renderable tiles to prevent rendering duplicate features in some sparse tilesets ([#6803](https://github.com/mapbox/mapbox-gl-js/pull/6803))

### 🐛 Bug fixes

- Fix issue where `text-max-angle` property was being calculated incorrectly internally, causing potential rendering errors when `"symbol-placement": line`
- Require `feature.id` when using `Map#setFeatureState` ([#6974](https://github.com/mapbox/mapbox-gl-js/pull/6974))
- Fix issue with removing the `GeolocateControl` when user location is being used ([#6977](https://github.com/mapbox/mapbox-gl-js/pull/6977)) (h/t [sergei-zelinsky](https://github.com/sergei-zelinsky))
- Fix memory leak caused by a failure to remove all controls added to the map ([#7042](https://github.com/mapbox/mapbox-gl-js/pull/7042))
- Fix bug where the build would fail when using mapbox-gl webpack 2 and UglifyJSPlugin ([#4359](https://github.com/mapbox/mapbox-gl-js/issues/4359), fixed by [#6956](https://api.github.com/repos/mapbox/mapbox-gl-js/pulls/6956))
- Fix bug where fitBounds called with coordinates outside the bounds of Web Mercator resulted in uncaught error ([#6906](https://github.com/mapbox/mapbox-gl-js/issues/6906), fixed by [#6918](https://api.github.com/repos/mapbox/mapbox-gl-js/pulls/6918))
- Fix bug wherein `Map#querySourceFeatures` was returning bad results on zooms > maxZoom ([#7061](https://github.com/mapbox/mapbox-gl-js/pull/7061))
- Relax typing for equality and order expressions ([#6459](https://github.com/mapbox/mapbox-gl-js/issues/6459), fixed by [#6961](https://api.github.com/repos/mapbox/mapbox-gl-js/pulls/6961))
- Fix bug where `queryPadding` for all layers in a source was set by the first layer, causing incorrect querying on other layers and, in some cases, incorrect firing of events associated with individual layers ([#6909](https://github.com/mapbox/mapbox-gl-js/pull/6909))

### ✨ Features and improvements

- Performance Improvements:
  - Stop unnecessary serialization of symbol source features. ([#7013](https://github.com/mapbox/mapbox-gl-js/pull/7013))
  - Optimize calculation for getting visible tile coordinates ([#6998](https://github.com/mapbox/mapbox-gl-js/pull/6998))
  - Improve performance of creating `{Glyph/Image}Atlas`es ([#7091](https://github.com/mapbox/mapbox-gl-js/pull/7091))
  - Optimize and simplify tile retention logic ([#6995](https://github.com/mapbox/mapbox-gl-js/pull/6995))
- Add a user turnstile event for users accessing Mapbox APIs ([#6980](https://github.com/mapbox/mapbox-gl-js/pull/6980))
- Add support for autogenerating feature ids for GeoJSON sources so they can be used more easily with the `Map#setFeatureState` API ([#7043](https://www.github.com/mapbox/mapbox-gl-js/pull/7043))) ([#7091](https://github.com/mapbox/mapbox-gl-js/pull/7091))
- Add ability to style symbol layers labels with multiple fonts and text sizes via `"format"` expression ([#6994](https://www.github.com/mapbox/mapbox-gl-js/pull/6994))
- Add customAttribution option to AttributionControl ([#7033](https://github.com/mapbox/mapbox-gl-js/pull/7033)) (h/t [mklopets](https://github.com/mklopets))
- Publish Flow type definitions alongside compiled bundle ([#7079](https://api.github.com/repos/mapbox/mapbox-gl-js/pulls/7079))
- Introduce symbol cross fading when crossing integer zoom levels to prevent labels from disappearing before newly loaded tiles' labels can be rendered ([#6951](https://github.com/mapbox/mapbox-gl-js/pull/6951))
- Improvements in label collision detection ([#6925](https://api.github.com/repos/mapbox/mapbox-gl-js/pulls/6925)))

## 0.47.0

### ✨ Features and improvements

- Add configurable drag pan threshold ([#6809](https://github.com/mapbox/mapbox-gl-js/pull/6809)) (h/t [msbarry](https://github.com/msbarry))
- Add `raster-resampling` raster paint property ([#6411](https://github.com/mapbox/mapbox-gl-js/pull/6411)) (h/t [@andrewharvey](https://github.com/andrewharvey))
- Add `symbol-placement: line-center` ([#6821](https://github.com/mapbox/mapbox-gl-js/pull/6821))
- Add methods for inspecting GeoJSON clusters ([#3318](https://github.com/mapbox/mapbox-gl-js/issues/3318), fixed by [#6829](https://github.com/mapbox/mapbox-gl-js/pull/6829))
- Add warning to geolocate control when unsupported ([#6923](https://github.com/mapbox/mapbox-gl-js/pull/6923)) (h/t [@aendrew](https://github.com/aendrew))
- Upgrade geojson-vt to 3.1.4 ([#6942](https://github.com/mapbox/mapbox-gl-js/pull/6942))
- Include link to license in compiled bundle ([#6975](https://github.com/mapbox/mapbox-gl-js/pull/6975))

### 🐛 Bug fixes

- Use updateData instead of re-creating buffers for repopulated paint arrays ([#6853](https://github.com/mapbox/mapbox-gl-js/pull/6853))
- Fix ScrollZoom handler setting tr.zoom = NaN ([#6924](https://github.com/mapbox/mapbox-gl-js/pull/6924))
  - Failed to invert matrix error ([#6486](https://github.com/mapbox/mapbox-gl-js/issues/6486), fixed by [#6924](https://github.com/mapbox/mapbox-gl-js/pull/6924))
  - Fixing matrix errors ([#6782](https://github.com/mapbox/mapbox-gl-js/issues/6782), fixed by [#6924](https://github.com/mapbox/mapbox-gl-js/pull/6924))
- Fix heatmap tile clipping when layers are ordered above it ([#6806](https://github.com/mapbox/mapbox-gl-js/issues/6806), fixed by [#6807](https://github.com/mapbox/mapbox-gl-js/pull/6807))
- Fix video source in safari (macOS and iOS) ([#6443](https://github.com/mapbox/mapbox-gl-js/issues/6443), fixed by [#6811](https://github.com/mapbox/mapbox-gl-js/pull/6811))
- Do not reload errored tiles ([#6813](https://github.com/mapbox/mapbox-gl-js/pull/6813))
- Fix send / remove timing bug in Dispatcher ([#6756](https://github.com/mapbox/mapbox-gl-js/pull/6756), fixed by [#6826](https://github.com/mapbox/mapbox-gl-js/pull/6826))
- Fix flyTo not zooming to exact given zoom ([#6828](https://github.com/mapbox/mapbox-gl-js/pull/6828))
- Don't stop animation on map resize ([#6636](https://github.com/mapbox/mapbox-gl-js/pull/6636))
- Fix map.getBounds() with rotated map ([#6875](https://github.com/mapbox/mapbox-gl-js/pull/6875)) (h/t [zoltan-mihalyi](https://github.com/zoltan-mihalyi))
- Support collators in feature filter expressions. ([#6929](https://github.com/mapbox/mapbox-gl-js/pull/6929))
- Fix Webpack production mode compatibility ([#6981](https://github.com/mapbox/mapbox-gl-js/pull/6981))

## 0.46.0

### ⚠️ Breaking changes

- Align implicit type casting behavior of `match` expressions with with `case/==` ([#6684](https://github.com/mapbox/mapbox-gl-js/pull/6684))

### ✨ Features and improvements

- :tada: Add `Map#setFeatureState` and `feature-state` expression to support interactive styling ([#6263](https://github.com/mapbox/mapbox-gl-js/pull/6263))
- Create draggable `Marker` with `setDraggable` ([#6687](https://github.com/mapbox/mapbox-gl-js/pull/6687))
- Add `Map#listImages` for listing all currently active sprites/images ([#6381](https://github.com/mapbox/mapbox-gl-js/issues/6381))
- Add "crossSourceCollisions" option to disable cross-source collision detection ([#6566](https://github.com/mapbox/mapbox-gl-js/pull/6566))
- Handle `text/icon-rotate` for symbols with `symbol-placement: point` ([#6075](https://github.com/mapbox/mapbox-gl-js/issues/6075))
- Automatically compact Mapbox wordmark on narrow maps. ([#4282](https://github.com/mapbox/mapbox-gl-js/issues/4282)) (h/t [@andrewharvey](https://github.com/andrewharvey))
- Only show compacted AttributionControl on interactive displays ([#6506](https://github.com/mapbox/mapbox-gl-js/pull/6506)) (h/t [@andrewharvey](https://github.com/andrewharvey))
- Use postcss to inline svg files into css, reduce size of mapbox-gl.css ([#6513](https://github.com/mapbox/mapbox-gl-js/pull/6513)) (h/t [@andrewharvey](https://github.com/andrewharvey))
- Add support for GeoJSON attribution ([#6364](https://github.com/mapbox/mapbox-gl-js/pull/6364)) (h/t [@andrewharvey](https://github.com/andrewharvey))
- Add instructions for running individual unit and render tests ([#6686](https://github.com/mapbox/mapbox-gl-js/pull/6686))
- Make Map constructor fail if WebGL init fails. ([#6744](https://github.com/mapbox/mapbox-gl-js/pull/6744)) (h/t [uforic](https://github.com/uforic))
- Add browser fallback code for `collectResourceTiming: true` in web workers ([#6721](https://github.com/mapbox/mapbox-gl-js/pull/6721))
- Remove ignored usage of gl.lineWidth ([#5541](https://github.com/mapbox/mapbox-gl-js/pull/5541))
- Split new bounds calculation out of fitBounds into new method ([#6683](https://github.com/mapbox/mapbox-gl-js/pull/6683))
- Allow integration tests to be organized in an arbitrarily deep directory structure ([#3920](https://github.com/mapbox/mapbox-gl-js/issues/3920))
- Make "Missing Mapbox GL JS CSS" a console warning ([#5786](https://github.com/mapbox/mapbox-gl-js/issues/5786))
- Add rel="noopener" to Mapbox attribution link. ([#6729](https://github.com/mapbox/mapbox-gl-js/pull/6729)) (h/t [gorbypark](https://github.com/gorbypark))
- Update to deep equality check in example code ([#6599](https://github.com/mapbox/mapbox-gl-js/pull/6599)) (h/t [jonsadka](https://github.com/jonsadka))
- Upgrades!
  - Upgrade ESM dependency to ^3.0.39 ([#6750](https://github.com/mapbox/mapbox-gl-js/pull/6750))
  - Ditch gl-matrix fork in favor of the original package ([#6751](https://github.com/mapbox/mapbox-gl-js/pull/6751))
  - Update to latest sinon ([#6771](https://github.com/mapbox/mapbox-gl-js/pull/6771))
  - Upgrade to Flow 0.69 ([#6594](https://github.com/mapbox/mapbox-gl-js/pull/6594))
  - Update to mapbox-gl-supported 1.4.0 ([#6773](https://github.com/mapbox/mapbox-gl-js/pull/6773))

### 🐛 Bug fixes

- `collectResourceTiming: true` generates error on iOS9 Safari, IE 11 ([#6690](https://github.com/mapbox/mapbox-gl-js/issues/6690))
- Fix PopupOptions flow type declarations ([#6670](https://github.com/mapbox/mapbox-gl-js/pull/6670)) (h/t [TimPetricola](https://github.com/TimPetricola))
- Add className option to Popup constructor ([#6502](https://github.com/mapbox/mapbox-gl-js/pull/6502)) (h/t [Ashot-KR](https://github.com/Ashot-KR))
- GeoJSON MultiLineStrings with `lineMetrics=true` only rendered first line ([#6649](https://github.com/mapbox/mapbox-gl-js/issues/6649))
- Provide target property for mouseenter/over/leave/out events ([#6623](https://github.com/mapbox/mapbox-gl-js/issues/6623))
- Don't break on sources whose name contains "." ([#6660](https://github.com/mapbox/mapbox-gl-js/issues/6660))
- Rotate and pitch with navigationControl broke in v0.45 ([#6650](https://github.com/mapbox/mapbox-gl-js/issues/6650))
- Zero-width lines remained visible ([#6769](https://github.com/mapbox/mapbox-gl-js/pull/6769))
- Heatmaps inappropriately clipped at tile boundaries ([#6806](https://github.com/mapbox/mapbox-gl-js/issues/6806))
- Use named exports for style-spec entrypoint module ([#6601](https://github.com/mapbox/mapbox-gl-js/issues/6601)
- Don't fire click event if default is prevented on mousedown for a drag event ([#6697](https://github.com/mapbox/mapbox-gl-js/pull/6697), fixes [#6642](https://github.com/mapbox/mapbox-gl-js/issues/6642))
- Double clicking to zoom in breaks map dragging/panning in Edge ([#6740](https://github.com/mapbox/mapbox-gl-js/issues/6740)) (h/t [GUI](https://github.com/GUI))
- \*-transition properties cannot be set with setPaintProperty() ([#6706](https://github.com/mapbox/mapbox-gl-js/issues/6706))
- Marker with `a` element does not open the url when clicked ([#6730](https://github.com/mapbox/mapbox-gl-js/issues/6730))
- `setRTLTextPlugin` fails with relative URLs ([#6719](https://github.com/mapbox/mapbox-gl-js/issues/6719))
- Collision detection incorrect for symbol layers that share the same layout properties ([#6548](https://github.com/mapbox/mapbox-gl-js/pull/6548))
- Fix a possible crash when calling queryRenderedFeatures after querySourceFeatures
  ([#6559](https://github.com/mapbox/mapbox-gl-js/pull/6559))
- Fix a collision detection issue that could cause labels to temporarily be placed too densely during rapid panning ([#5654](https://github.com/mapbox/mapbox-gl-js/issues/5654))

## 0.45.0

### ⚠️ Breaking changes

- `Evented#fire` and `Evented#listens` are now marked as private. Though `Evented` is still exported, and `fire` and `listens` are still functional, we encourage you to seek alternatives; a future version may remove their API accessibility or change its behavior. If you are writing a class that needs event emitting functionality, consider using [`EventEmitter`](https://nodejs.org/api/events.html#events_class_eventemitter) or similar libraries instead.
- The `"to-string"` expression operator now converts `null` to an empty string rather than to `"null"`. [#6534](https://github.com/mapbox/mapbox-gl-js/pull/6534)

### ✨ Features and improvements

- :rainbow: Add `line-gradient` property [#6303](https://github.com/mapbox/mapbox-gl-js/pull/6303)
- Add `abs`, `round`, `floor`, and `ceil` expression operators [#6496](https://github.com/mapbox/mapbox-gl-js/pull/6496)
- Add `collator` expression for controlling case and diacritic sensitivity in string comparisons [#6270](https://github.com/mapbox/mapbox-gl-js/pull/6270)
  - Rename `caseSensitive` and `diacriticSensitive` expressions to `case-sensitive` and `diacritic-sensitive` for consistency [#6598](https://github.com/mapbox/mapbox-gl-js/pull/6598)
  - Prevent `collator` expressions for evaluating as constant to account for potential environment-specific differences in expression evaluation [#6596](https://github.com/mapbox/mapbox-gl-js/pull/6596)
- Add CSS linting to test suite (h/t [@jasonbarry](https://github.com/jasonbarry))) [#6071](https://github.com/mapbox/mapbox-gl-js/pull/6071)
- Add support for configurable maxzoom in `raster-dem` tilesets [#6103](https://github.com/mapbox/mapbox-gl-js/pull/6103)
- Add `Map#isZooming` and `Map#isRotating` methods [#6128](https://github.com/mapbox/mapbox-gl-js/pull/6128), [#6183](https://github.com/mapbox/mapbox-gl-js/pull/6183)
- Add support for Mapzen Terrarium tiles in `raster-dem` sources [#6110](https://github.com/mapbox/mapbox-gl-js/pull/6110)
- Add `preventDefault` method on `mousedown`, `touchstart`, and `dblclick` events [#6218](https://github.com/mapbox/mapbox-gl-js/pull/6218)
- Add `originalEvent` property on `zoomend` and `moveend` for user-initiated scroll events (h/t [@stepankuzmin](https://github.com/stepankuzmin))) [#6175](https://github.com/mapbox/mapbox-gl-js/pull/6175)
- Accept arguments of type `value` in [`"length"` expressions](https://www.mapbox.com/mapbox-gl-js/style-spec/#expressions-length) [#6244](https://github.com/mapbox/mapbox-gl-js/pull/6244)
- Introduce `MapWheelEvent`[#6237](https://github.com/mapbox/mapbox-gl-js/pull/6237)
- Add setter for `ScaleControl` units (h/t [@ryanhamley](https://github.com/ryanhamley))) [#6138](https://github.com/mapbox/mapbox-gl-js/pull/6138), [#6274](https://github.com/mapbox/mapbox-gl-js/pull/6274)
- Add `open` event for `Popup` [#6311](https://github.com/mapbox/mapbox-gl-js/pull/6311)
- Explicit `"object"` type assertions are no longer required when using expressions [#6235](https://github.com/mapbox/mapbox-gl-js/pull/6235)
- Add `anchor` option to `Marker` [#6350](https://github.com/mapbox/mapbox-gl-js/pull/6350)
- `HTMLElement` is now passed to `Marker` as part of the `options` object, but the old function signature is still supported for backwards compatibility [#6356](https://github.com/mapbox/mapbox-gl-js/pull/6356)
- Add support for custom colors when using the default `Marker` SVG element (h/t [@andrewharvey](https://github.com/andrewharvey))) [#6416](https://github.com/mapbox/mapbox-gl-js/pull/6416)
- Allow `CanvasSource` initialization from `HTMLElement` [#6424](https://github.com/mapbox/mapbox-gl-js/pull/6424)
- Add `is-supported-script` expression [#6260](https://github.com/mapbox/mapbox-gl-js/pull/6260)

### 🐛 Bug fixes

- Align `raster-dem` tiles to pixel grid to eliminate blurry rendering on some devices [#6059](https://github.com/mapbox/mapbox-gl-js/pull/6059)
- Fix label collision circle debug drawing on overzoomed tiles [#6073](https://github.com/mapbox/mapbox-gl-js/pull/6073)
- Improve error reporting for some failed requests [#6126](https://github.com/mapbox/mapbox-gl-js/pull/6126), [#6032](https://github.com/mapbox/mapbox-gl-js/pull/6032)
- Fix several `Map#queryRenderedFeatures` bugs:
  - account for `{text, icon}-offset` when querying[#6135](https://github.com/mapbox/mapbox-gl-js/pull/6135)
  - correctly query features that extend across tile boundaries [#5756](https://github.com/mapbox/mapbox-gl-js/pull/6283)
  - fix querying of `circle` layer features with `-pitch-scaling: 'viewport'` or `-pitch-alignment: 'map'` [#6036](https://github.com/mapbox/mapbox-gl-js/pull/6036)
  - eliminate flicker effects when using query results to set a hover effect by switching from tile-based to viewport-based symbol querying [#6497](https://github.com/mapbox/mapbox-gl-js/pull/6497)
- Preserve browser history state when updating the `Map` hash [#6140](https://github.com/mapbox/mapbox-gl-js/pull/6140)
- Fix undefined behavior when `Map#addLayer` is invoked with an `id` of a preexisting layer [#6147](https://github.com/mapbox/mapbox-gl-js/pull/6147)
- Fix bug where `icon-image` would not be rendered if `text-field` is an empty string [#6164](https://github.com/mapbox/mapbox-gl-js/pull/6164)
- Ensure all camera methods fire `rotatestart` and `rotateend` events [#6187](https://github.com/mapbox/mapbox-gl-js/pull/6187)
- Always hide duplicate labels [#6166](https://github.com/mapbox/mapbox-gl-js/pull/6166)
- Fix `DragHandler` bugs where a left-button mouse click would end a right-button drag rotate and a drag gesture would not end if the control key is down on `mouseup` [#6193](https://github.com/mapbox/mapbox-gl-js/pull/6193)
- Add support for calling `{DragPanHandler, DragRotateHandler}#disable` while a gesture is in progress [#6232](https://github.com/mapbox/mapbox-gl-js/pull/6232)
- Fix `GeolocateControl` user location dot sizing when `Map`'s `<div>` inherits `box-sizing: border-box;` (h/t [@andrewharvey](https://github.com/andrewharvey))) [#6227](https://github.com/mapbox/mapbox-gl-js/pull/6232)
- Fix bug causing an off-by-one error in `array` expression error messages (h/t [@drewbo](https://github.com/drewbo))) [#6269](https://github.com/mapbox/mapbox-gl-js/pull/6269)
- Improve error message when an invalid access token triggers a 401 error [#6283](https://github.com/mapbox/mapbox-gl-js/pull/6283)
- Fix bug where lines with `line-width` larger than the sprite height of the `line-pattern` property would render other sprite images [#6246](https://github.com/mapbox/mapbox-gl-js/pull/6246)
- Fix broken touch events for `DragPanHandler` on mobile using Edge (note that zoom/rotate/pitch handlers still do not support Edge touch events [#1928](https://github.com/mapbox/mapbox-gl-js/pull/1928)) [#6325](https://github.com/mapbox/mapbox-gl-js/pull/6325)
- Fix race condition in `VectorTileWorkerSource#reloadTile` causing a rendering timeout [#6308](https://github.com/mapbox/mapbox-gl-js/issues/6308)
- Fix bug causing redundant `gl.stencilFunc` calls due to incorrect state checking (h/t [@yangdonglai](https://github.com/yangdonglai))) [#6330](https://github.com/mapbox/mapbox-gl-js/pull/6330)
- Fix bug where `mousedown` or `touchstart` would cancel camera animations in non-interactive maps [#6338](https://github.com/mapbox/mapbox-gl-js/pull/6338)
- Fix bug causing a full-screen flicker when the map is pitched and a symbol layer uses non-zero `text-translate` [#6365](https://github.com/mapbox/mapbox-gl-js/issues/6365)
- Fix bug in `to-rgba` expression causing division by zero [#6388](https://github.com/mapbox/mapbox-gl-js/pull/6388)
- Fix bug in cross-fading for `*-pattern` properties with non-integer zoom stops [#6430](https://github.com/mapbox/mapbox-gl-js/pull/6430)
- Fix bug where calling `Map#remove` on a map with constructor option `hash: true` throws an error (h/t [@allthesignals](https://github.com/allthesignals))) [#6490](https://github.com/mapbox/mapbox-gl-js/pull/6497)
- Fix bug causing flickering when panning across the anti-meridian [#6438](https://github.com/mapbox/mapbox-gl-js/pull/6438)
- Fix error when using tiles of non-power-of-two size [#6444](https://github.com/mapbox/mapbox-gl-js/pull/6444)
- Fix bug causing `Map#moveLayer(layerId, beforeId)` to remove the layer when `layerId === beforeId` [#6542](https://github.com/mapbox/mapbox-gl-js/pull/6542)

* Fix Rollup build for style-spec module [#6575](https://github.com/mapbox/mapbox-gl-js/pull/6575)
* Fix bug causing `Map#querySourceFeatures` to throw an `Uncaught TypeError`(https://github.com/mapbox/mapbox-gl-js/pull/6555)
* Fix issue where label collision detection was inaccurate for some symbol layers that shared layout properties with another layer [#6558](https://github.com/mapbox/mapbox-gl-js/pull/6558)
* Restore `target` property for `mouse{enter,over,leave,out}` events [#6623](https://github.com/mapbox/mapbox-gl-js/pull/6623)

## 0.44.2

### 🐛 Bug fixes

- Workaround a breaking change in Safari causing page to scroll/zoom in response to user actions intended to pan/zoom the map [#6095](https://github.com/mapbox/mapbox-gl-js/issues/6095). (N.B., not to be confused with the workaround from April 2017 dealing with the same breaking change in Chrome [#4259](https://github.com/mapbox/mapbox-gl-js/issues/6095). See also https://github.com/WICG/interventions/issues/18, https://bugs.webkit.org/show_bug.cgi?id=182521, https://bugs.chromium.org/p/chromium/issues/detail?id=639227 .)

## 0.44.1

### 🐛 Bug fixes

- Fix bug causing features from symbol layers to be omitted from `map.queryRenderedFeatures()` [#6074](https://github.com/mapbox/mapbox-gl-js/issues/6074)
- Fix error triggered by simultaneous scroll-zooming and drag-panning. [#6106](https://github.com/mapbox/mapbox-gl-js/issues/6106)
- Fix bug wherein drag-panning failed to resume after a brief pause [#6063](https://github.com/mapbox/mapbox-gl-js/issues/6063)

## 0.44.0

### ✨ Features and improvements

- The CSP policy of a page using mapbox-gl-js no longer needs to include `script-src 'unsafe-eval'` [#559](https://github.com/mapbox/mapbox-gl-js/issues/559)
- Add `LngLatBounds#isEmpty()` method [#5917](https://github.com/mapbox/mapbox-gl-js/pull/5917)
- Updated to flow 0.62.0 [#5923](https://github.com/mapbox/mapbox-gl-js/issues/5923)
- Make compass and zoom controls optional ([#5348](https://github.com/mapbox/mapbox-gl-js/pull/5348)) (h/t [@matijs](https://github.com/matijs)))
- Add `collectResourceTiming` option to the enable collection of [Resource Timing](https://developer.mozilla.org/en-US/docs/Web/API/Resource_Timing_API/Using_the_Resource_Timing_API) data for requests that are made from Web Workers. ([#5948](https://github.com/mapbox/mapbox-gl-js/issues/5948))
- Improve user location dot appearance across browsers ([#5498](https://github.com/mapbox/mapbox-gl-js/pull/5498)) (h/t [@jasonbarry](https://github.com/jasonbarry)))

### 🐛 Bug fixes

- Fix error triggered by `==` and `!=` expressions [#5947](https://github.com/mapbox/mapbox-gl-js/issues/5947)
- Image sources honor `renderWorldCopies` [#5932](https://github.com/mapbox/mapbox-gl-js/pull/5932)
- Fix transitions to default fill-outline-color [#5953](https://github.com/mapbox/mapbox-gl-js/issues/5953)
- Fix transitions for light properties [#5982](https://github.com/mapbox/mapbox-gl-js/issues/5982)
- Fix minor symbol collisions on pitched maps [#5913](https://github.com/mapbox/mapbox-gl-js/pull/5913)
- Fix memory leaks after `Map#remove()` [#5943](https://github.com/mapbox/mapbox-gl-js/pull/5943), [#5951](https://github.com/mapbox/mapbox-gl-js/pull/5951)
- Fix bug wherein `GeoJSONSource#setData()` caused labels to fade out and back in ([#6002](https://github.com/mapbox/mapbox-gl-js/issues/6002))
- Fix bug that could cause incorrect collisions for labels placed very near to each other at low zoom levels ([#5993](https://github.com/mapbox/mapbox-gl-js/issues/5993))
- Fix bug causing `move` events to be fired out of sync with actual map movements ([#6005](https://github.com/mapbox/mapbox-gl-js/pull/6005))
- Fix bug wherein `Map` did not fire `mouseover` events ([#6000](https://github.com/mapbox/mapbox-gl-js/pull/6000)] (h/t [@jay-manday](https://github.com/jay-manday)))
- Fix bug causing blurry rendering of raster tiles ([#4552](https://github.com/mapbox/mapbox-gl-js/issues/4552))
- Fix potential memory leak caused by removing layers ([#5995](https://github.com/mapbox/mapbox-gl-js/issues/5995))
- Fix bug causing attribution icon to appear incorrectly in compact maps not using Mapbox data ([#6042](https://github.com/mapbox/mapbox-gl-js/pull/6042))
- Fix positioning of default marker element ([#6012](https://github.com/mapbox/mapbox-gl-js/pull/6012)) (h/t [@andrewharvey](https://github.com/andrewharvey)))

## 0.43.0 (December 21, 2017)

### ⚠️ Breaking changes

- It is now an error to attempt to remove a source that is in use [#5562](https://github.com/mapbox/mapbox-gl-js/pull/5562)
- It is now an error if the layer specified by the `before` parameter to `moveLayer` does not exist [#5679](https://github.com/mapbox/mapbox-gl-js/pull/5679)
- `"colorSpace": "hcl"` now uses shortest-path interpolation for hue [#5811](https://github.com/mapbox/mapbox-gl-js/issues/5811)

### ✨ Features and improvements

- Introduce client-side hillshading with `raster-dem` source type and `hillshade` layer type [#5286](https://github.com/mapbox/mapbox-gl-js/pull/5286)
- GeoJSON sources take 2x less memory and generate tiles 20%–100% faster [#5799](https://github.com/mapbox/mapbox-gl-js/pull/5799)
- Enable data-driven values for text-font [#5698](https://github.com/mapbox/mapbox-gl-js/pull/5698)
- Enable data-driven values for heatmap-radius [#5898](https://github.com/mapbox/mapbox-gl-js/pull/5898)
- Add getter and setter for offset on marker [#5759](https://github.com/mapbox/mapbox-gl-js/pull/5759)
- Add `Map#hasImage` [#5775](https://github.com/mapbox/mapbox-gl-js/pull/5775)
- Improve typing for `==` and `!=` expressions [#5840](https://github.com/mapbox/mapbox-gl-js/pull/5840)
- Made `coalesce` expressions more useful [#5755](https://github.com/mapbox/mapbox-gl-js/issues/5755)
- Enable implicit type assertions for array types [#5738](https://github.com/mapbox/mapbox-gl-js/pull/5738)
- Improve hash control precision [#5767](https://github.com/mapbox/mapbox-gl-js/pull/5767)
- `supported()` now returns false on old IE 11 versions that don't support Web Worker blob URLs [#5801](https://github.com/mapbox/mapbox-gl-js/pull/5801)
- Remove flow globals TileJSON and Transferable [#5668](https://github.com/mapbox/mapbox-gl-js/pull/5668)
- Improve performance of image, video, and canvas sources [#5845](https://github.com/mapbox/mapbox-gl-js/pull/5845)

### 🐛 Bug fixes

- Fix popups and markers lag during pan animation [#4670](https://github.com/mapbox/mapbox-gl-js/issues/4670)
- Fix fading of symbol layers caused by setData [#5716](https://github.com/mapbox/mapbox-gl-js/issues/5716)
- Fix behavior of `to-rgba` and `rgba` expressions [#5778](https://github.com/mapbox/mapbox-gl-js/pull/5778), [#5866](https://github.com/mapbox/mapbox-gl-js/pull/5866)
- Fix cross-fading of `*-pattern` and `line-dasharray` [#5791](https://github.com/mapbox/mapbox-gl-js/pull/5791)
- Fix `colorSpace` function property [#5843](https://github.com/mapbox/mapbox-gl-js/pull/5843)
- Fix style diffing when changing GeoJSON source properties [#5731](https://github.com/mapbox/mapbox-gl-js/issues/5731)
- Fix missing labels when zooming out from overzoomed tile [#5827](https://github.com/mapbox/mapbox-gl-js/issues/5827)
- Fix missing labels when zooming out and quickly using setData [#5837](https://github.com/mapbox/mapbox-gl-js/issues/5837)
- Handle NaN as input to step and interpolate expressions [#5757](https://github.com/mapbox/mapbox-gl-js/pull/5757)
- Clone property values on input and output [#5806](https://github.com/mapbox/mapbox-gl-js/pull/5806)
- Bump geojson-rewind dependency [#5769](https://github.com/mapbox/mapbox-gl-js/pull/5769)
- Allow setting Marker's popup before LngLat [#5893](https://github.com/mapbox/mapbox-gl-js/pull/5893)

## 0.42.2 (November 21, 2017)

### 🐛 Bug fixes

- Add box-sizing to the "mapboxgl-ctrl-scale"-class [#5715](https://github.com/mapbox/mapbox-gl-js/pull/5715)
- Fix rendering in Safari [#5712](https://github.com/mapbox/mapbox-gl-js/issues/5712)
- Fix "Cannot read property 'hasTransition' of undefined" error [#5714](https://github.com/mapbox/mapbox-gl-js/issues/5714)
- Fix misplaced raster tiles [#5713](https://github.com/mapbox/mapbox-gl-js/issues/5713)
- Fix raster tile fading [#5722](https://github.com/mapbox/mapbox-gl-js/issues/5722)
- Ensure that an unset filter is undefined rather than null [#5727](https://github.com/mapbox/mapbox-gl-js/pull/5727)
- Restore pitch-with-rotate to nav control [#5725](https://github.com/mapbox/mapbox-gl-js/pull/5725)
- Validate container option in map constructor [#5695](https://github.com/mapbox/mapbox-gl-js/pull/5695)
- Fix queryRenderedFeatures behavior for features displayed in multiple layers [#5172](https://github.com/mapbox/mapbox-gl-js/issues/5172)

## 0.42.1 (November 17, 2017)

### 🐛 Bug fixes

- Workaround for map flashing bug on Chrome 62+ with Intel Iris Graphics 6100 cards [#5704](https://github.com/mapbox/mapbox-gl-js/pull/5704)
- Rerender map when `map.showCollisionBoxes` is set to `false` [#5673](https://github.com/mapbox/mapbox-gl-js/pull/5673)
- Fix transitions from property default values [#5682](https://github.com/mapbox/mapbox-gl-js/pull/5682)
- Fix runtime updating of `heatmap-color` [#5682](https://github.com/mapbox/mapbox-gl-js/pull/5682)
- Fix mobile Safari `history.replaceState` error [#5613](https://github.com/mapbox/mapbox-gl-js/pull/5613)

### ✨ Features and improvements

- Provide default element for Marker class [#5661](https://github.com/mapbox/mapbox-gl-js/pull/5661)

## 0.42.0 (November 10, 2017)

### ⚠️ Breaking changes

- Require that `heatmap-color` use expressions instead of stop functions [#5624](https://github.com/mapbox/mapbox-gl-js/issues/5624)
- Remove support for validating and migrating v6 styles
- Remove support for validating v7 styles [#5604](https://github.com/mapbox/mapbox-gl-js/pull/5604)
- Remove support for including `{tokens}` in expressions for `text-field` and `icon-image` [#5599](https://github.com/mapbox/mapbox-gl-js/issues/5599)
- Split `curve` expression into `step` and `interpolate` expressions [#5542](https://github.com/mapbox/mapbox-gl-js/pull/5542)
- Disallow interpolation in expressions for `line-dasharray` [#5519](https://github.com/mapbox/mapbox-gl-js/pull/5519)

### ✨ Features and improvements

- Improve label collision detection [#5150](https://github.com/mapbox/mapbox-gl-js/pull/5150)
  - Labels from different sources will now collide with each other
  - Collisions caused by rotation and pitch are now smoothly transitioned with a fade
  - Improved algorithm for fewer erroneous collisions, denser label placement, and greater label stability during rotation
- Add `sqrt` expression [#5493](https://github.com/mapbox/mapbox-gl-js/pull/5493)

### 🐛 Bug fixes and error reporting improvements

- Fix viewport calculations for `fitBounds` when both zooming and padding change [#4846](https://github.com/mapbox/mapbox-gl-js/issues/4846)
- Fix WebGL "range out of bounds for buffer" error caused by sorted symbol layers [#5620](https://github.com/mapbox/mapbox-gl-js/issues/5620)
- Fix symbol fading across tile reloads [#5491](https://github.com/mapbox/mapbox-gl-js/issues/5491)
- Change tile rendering order to better match GL Native [#5601](https://github.com/mapbox/mapbox-gl-js/pull/5601)
- Ensure no errors are triggered when calling `queryRenderedFeatures` on a heatmap layer [#5594](https://github.com/mapbox/mapbox-gl-js/pull/5594)
- Fix bug causing `queryRenderedSymbols` to return results from different sources [#5554](https://github.com/mapbox/mapbox-gl-js/issues/5554)
- Fix CJK rendering issues [#5544](https://github.com/mapbox/mapbox-gl-js/issues/5544), [#5546](https://github.com/mapbox/mapbox-gl-js/issues/5546)
- Account for `circle-stroke-width` in `queryRenderedFeatures` [#5514](https://github.com/mapbox/mapbox-gl-js/pull/5514)
- Fix rendering of fill layers atop raster layers [#5513](https://github.com/mapbox/mapbox-gl-js/pull/5513)
- Fix rendering of circle layers with a `circle-stroke-opacity` of 0 [#5496](https://github.com/mapbox/mapbox-gl-js/issues/5496)
- Fix memory leak caused by actor callbacks [#5443](https://github.com/mapbox/mapbox-gl-js/issues/5443)
- Fix source cache size for raster sources with tile sizes other than 512px [#4313](https://github.com/mapbox/mapbox-gl-js/issues/4313)
- Validate that zoom expressions only appear at the top level of an expression [#5609](https://github.com/mapbox/mapbox-gl-js/issues/5609)
- Validate that step and interpolate expressions don't have any duplicate stops [#5605](https://github.com/mapbox/mapbox-gl-js/issues/5605)
- Fix rendering for `icon-text-fit` with a data-driven `text-size` [#5632](https://github.com/mapbox/mapbox-gl-js/pull/5632)
- Improve validation to catch uses of deprecated function syntax [#5667](https://github.com/mapbox/mapbox-gl-js/pull/5667)
- Permit altitude coordinates in `position` field in GeoJSON [#5608](https://github.com/mapbox/mapbox-gl-js/pull/5608)

## 0.41.0 (October 11, 2017)

### :warning: Breaking changes

- Removed support for paint classes [#3643](https://github.com/mapbox/mapbox-gl-js/pull/3643). Instead, use runtime styling APIs or `Map#setStyle`.
- Reverted the `canvas` source `contextType` option added in 0.40.0 [#5449](https://github.com/mapbox/mapbox-gl-js/pull/5449)

### :bug: Bug fixes

- Clip raster tiles to avoid tile overlap [#5105](https://github.com/mapbox/mapbox-gl-js/pull/5105)
- Guard for offset edgecase in flyTo [#5331](https://github.com/mapbox/mapbox-gl-js/pull/5331)
- Ensure the map is updated after the sprite loads [#5367](https://github.com/mapbox/mapbox-gl-js/pull/5367)
- Limit animation duration on flyTo with maxDuration option [#5349](https://github.com/mapbox/mapbox-gl-js/pull/5349)
- Make double-tapping on make zoom in by a factor of 2 on iOS [#5274](https://github.com/mapbox/mapbox-gl-js/pull/5274)
- Fix rendering error with translucent raster tiles [#5380](https://github.com/mapbox/mapbox-gl-js/pull/5380)
- Error if invalid 'before' argument is passed to Map#addLayer [#5401](https://github.com/mapbox/mapbox-gl-js/pull/5401)
- Revert CanvasSource intermediary image buffer fix [#5449](https://github.com/mapbox/mapbox-gl-js/pull/5449)

### :sparkles: Features and improvements

- Use setData operation when diffing geojson sources [#5332](https://github.com/mapbox/mapbox-gl-js/pull/5332)
- Return early from draw calls on layers where opacity=0 [#5429](https://github.com/mapbox/mapbox-gl-js/pull/5429)
- A [heatmap](https://www.mapbox.com/mapbox-gl-js/example/heatmap-layer/) layer type is now available. This layer type allows you to visualize and explore massive datasets of points, reflecting the shape and density of data well while also looking beautiful. See [the blog post](https://blog.mapbox.com/sneak-peek-at-heatmaps-in-mapbox-gl-73b41d4b16ae) for further details.
  ![heatmap screenshot](https://cdn-images-1.medium.com/max/1600/1*Dme5MAgdA3pYdTRHUQzvLw.png)
- The value of a style property or filter can now be an [expression](https://www.mapbox.com/mapbox-gl-js/style-spec/#expressions). Expressions are a way of doing data-driven and zoom-driven styling that provides more flexibility and control, and unifies property and filter syntax.

  Previously, data-driven and zoom-driven styling relied on stop functions: you specify a feature property and a set of input-output pairs that essentially define a “scale” for how the style should be calculated based on the feature property. For example, the following would set circle colors on a green-to-red scale based on the value of `feature.properties.population`:

  ```
  "circle-color": {
    "property": "population",
    "stops": [
      [0, "green"],
      [1000000, "red"]
    ]
  }
  ```

  This approach is powerful, but we’ve seen a number of use cases that stop functions don't satisfy. Expressions provide the flexibility to address use cases like these:

  **Multiple feature properties**
  Using more than one feature property to calculate a given style property. E.g., styling land polygon colors based on both `feature.properties.land_use_category` and `feature.properties.elevation`.

  **Arithmetic**
  For some use cases it’s necessary to do some arithmetic on the input data. One example is sizing circles to represent quantitative data. Since a circle’s visual size on the screen is really its area (and A=πr^2), the right way to scale `circle-radius` is `square_root(feature.properties.input_data_value)`. Another example is unit conversions: feature data may include properties that are in some particular unit. Displaying such data in units appropriate to, say, a user’s preference or location, requires being able to do simple arithmetic (multiplication, division) on whatever value is in the data.

  **Conditional logic**
  This is a big one: basic if-then logic, for example to decide exactly what text to display for a label based on which properties are available in the feature or even the length of the name. A key example of this is properly supporting bilingual labels, where we have to decide whether to show local + English, local-only, or English-only, based on the data that’s available for each feature.

  **String manipulation**
  More dynamic control over label text with things like uppercase/lowercase/title case transforms, localized number formatting, etc. Without this functionality, crafting and iterating on label content entails a large data-prep burden.

  **Filters**
  Style layer filters had similar limitations. Moreover, they use a different syntax, even though their job is very similar to that of data-driven styling functions: filters say, “here’s how to look at a feature and decide whether to draw it,” and data-driven style functions say, “here’s how to look at a feature and decide how to size/color/place it.” Expressions provide a unified syntax for defining parts of a style that need to be calculated dynamically from feature data.

  For information on the syntax and behavior of expressions, please see [the documentation](https://www.mapbox.com/mapbox-gl-js/style-spec/#expressions).

### :wrench: Development workflow improvements

- Made the performance benchmarking runner more informative and statistically robust

## 0.40.1 (September 18, 2017)

### :bug: Bug fixes

- Fix bug causing flicker when zooming in on overzoomed tiles [#5295](https://github.com/mapbox/mapbox-gl-js/pull/5295)
- Remove erroneous call to Tile#redoPlacement for zoom-only or low pitch camera changes [#5284](https://github.com/mapbox/mapbox-gl-js/pull/5284)
- Fix bug where `CanvasSource` coordinates were flipped and improve performance for non-animated `CanvasSource`s [#5303](https://github.com/mapbox/mapbox-gl-js/pull/5303)
- Fix bug causing map not to render on some cases on Internet Explorer 11 [#5321](https://github.com/mapbox/mapbox-gl-js/pull/5321)
- Remove upper limit on `fill-extrusion-height` property [#5320](https://github.com/mapbox/mapbox-gl-js/pull/5320)

## 0.40.0 (September 13, 2017)

### :warning: Breaking changes

- `Map#addImage` now requires the image as an `HTMLImageElement`, `ImageData`, or object with `width`, `height`, and
  `data` properties with the same format as `ImageData`. It no longer accepts a raw `ArrayBufferView` in the second
  argument and `width` and `height` options in the third argument.
- `canvas` sources now require a `contextType` option specifying the drawing context associated with the source canvas. [#5155](https://github.com/mapbox/mapbox-gl-js/pull/5155)

### :sparkles: Features and improvements

- Correct rendering for multiple `fill-extrusion` layers on the same map [#5101](https://github.com/mapbox/mapbox-gl-js/pull/5101)
- Add an `icon-anchor` property to symbol layers [#5183](https://github.com/mapbox/mapbox-gl-js/pull/5183)
- Add a per-map `transformRequest` option, allowing users to provide a callback that transforms resource request URLs [#5021](https://github.com/mapbox/mapbox-gl-js/pull/5021)
- Add data-driven styling support for
  - `text-max-width` [#5067](https://github.com/mapbox/mapbox-gl-js/pull/5067)
  - `text-letter-spacing` [#5071](https://github.com/mapbox/mapbox-gl-js/pull/5071)
  - `line-join` [#5020](https://github.com/mapbox/mapbox-gl-js/pull/5020)
- Add support for SDF icons in `Map#addImage()` [#5181](https://github.com/mapbox/mapbox-gl-js/pull/5181)
- Added nautical miles unit to ScaleControl [#5238](https://github.com/mapbox/mapbox-gl-js/pull/5238) (h/t [@fmairesse](https://github.com/fmairesse)))
- Eliminate the map-wide limit on the number of glyphs and sprites that may be used in a style [#141](https://github.com/mapbox/mapbox-gl-js/issues/141). (Fixed by [#5190](https://github.com/mapbox/mapbox-gl-js/pull/5190), see also [mapbox-gl-native[#9213](https://github.com/mapbox/mapbox-gl-js/issues/9213)](https://github.com/mapbox/mapbox-gl-native/pull/9213)
- Numerous performance optimizations (including [#5108](https://github.com/mapbox/mapbox-gl-js/pull/5108) h/t [@pirxpilot](https://github.com/pirxpilot)))

### :bug: Bug fixes

- Add missing documentation for mouseenter, mouseover, mouseleave events [#4772](https://github.com/mapbox/mapbox-gl-js/issues/4772)
- Add missing documentation for `Marker#getElement()` method [#5242](https://github.com/mapbox/mapbox-gl-js/pull/5242)
- Fix bug wherein removing canvas source with animate=true leaves map in render loop [#5097](https://github.com/mapbox/mapbox-gl-js/issues/5097)
- Fix fullscreen detection on Firefox [#5272](https://github.com/mapbox/mapbox-gl-js/pull/5272)
- Fix z-fighting on overlapping fills within the same layer [#3320](https://github.com/mapbox/mapbox-gl-js/issues/3320)
- Fix handling of fractional values for `layer.minzoom` [#2929](https://github.com/mapbox/mapbox-gl-js/issues/2929)
- Clarify coordinate ordering in documentation for `center` option [#5042](https://github.com/mapbox/mapbox-gl-js/pull/5042) (h/t [@karthikb351](https://github.com/karthikb351)))
- Fix output of stop functions where two stops have the same input value [#5020](https://github.com/mapbox/mapbox-gl-js/pull/5020) (h/t [@edpop](https://github.com/edpop))
- Fix bug wherein using `Map#addLayer()` with an inline source would mutate its input [#4040](https://github.com/mapbox/mapbox-gl-js/issues/4040)
- Fix invalid css keyframes selector [#5075](https://github.com/mapbox/mapbox-gl-js/pull/5075) (h/t [@aar0nr](https://github.com/aar0nr)))
- Fix GPU-specific bug wherein canvas sources caused an error [#4262](https://github.com/mapbox/mapbox-gl-js/issues/4262)
- Fix a race condition in symbol layer handling that caused sporadic uncaught errors [#5185](https://github.com/mapbox/mapbox-gl-js/pull/5185)
- Fix bug causing line labels to render incorrectly on overzoomed tiles [#5120](https://github.com/mapbox/mapbox-gl-js/pull/5120)
- Fix bug wherein `NavigationControl` triggered mouse events unexpectedly [#5148](https://github.com/mapbox/mapbox-gl-js/issues/5148)
- Fix bug wherein clicking on the `NavigationControl` compass caused an error in IE 11 [#4784](https://github.com/mapbox/mapbox-gl-js/issues/4784)
- Remove dependency on GPL-3-licensed `fast-stable-stringify` module [#5152](https://github.com/mapbox/mapbox-gl-js/issues/5152)
- Fix bug wherein layer-specific an event listener produced an error after its target layer was removed from the map [#5145](https://github.com/mapbox/mapbox-gl-js/issues/5145)
- Fix `Marker#togglePopup()` failing to return the marker instance [#5116](https://github.com/mapbox/mapbox-gl-js/issues/5116)
- Fix bug wherein a marker's position failed to adapt to the marker element's size changing [#5133](https://github.com/mapbox/mapbox-gl-js/issues/5133)
- Fix rendering bug affecting Broadcom GPUs [#5073](https://github.com/mapbox/mapbox-gl-js/pull/5073)

### :wrench: Development workflow improvements

- Add (and now require) Flow type annotations throughout the majority of the codebase.
- Migrate to CircleCI 2.0 [#4939](https://github.com/mapbox/mapbox-gl-js/pull/4939)

## 0.39.1 (July 24, 2017)

### :bug: Bug fixes

- Fix packaging issue in 0.39.0 [#5025](https://github.com/mapbox/mapbox-gl-js/issues/5025)
- Correctly evaluate enum-based identity functions [#5023](https://github.com/mapbox/mapbox-gl-js/issues/5023)

## 0.39.0 (July 21, 2017)

### :warning: Breaking changes

- `GeolocateControl` breaking changes [#4479](https://github.com/mapbox/mapbox-gl-js/pull/4479)
  - The option `watchPosition` has been replaced with `trackUserLocation`
  - The camera operation has changed from `jumpTo` (not animated) to `fitBounds` (animated). An effect of this is the map pitch is no longer reset, although the bearing is still reset to 0.
  - The accuracy of the geolocation provided by the device is used to set the view (previously it was fixed at zoom level 17). The `maxZoom` can be controlled via the new `fitBoundsOptions` option (defaults to 15).
- Anchor `Marker`s at their center by default [#5019](https://github.com/mapbox/mapbox-gl-js/issues/5019) [@andrewharvey](https://github.com/andrewharvey)
- Increase `significantRotateThreshold` for the `TouchZoomRotateHandler` [#4971](https://github.com/mapbox/mapbox-gl-js/pull/4971), [@dagjomar](https://github.com/dagjomar)

### :sparkles: Features and improvements

- Improve performance of updating GeoJSON sources [#4069](https://github.com/mapbox/mapbox-gl-js/pull/4069), [@ezheidtmann](https://github.com/ezheidtmann)
- Improve rendering speed of extrusion layers [#4818](https://github.com/mapbox/mapbox-gl-js/pull/4818)
- Improve line label legibility in pitched views [#4781](https://github.com/mapbox/mapbox-gl-js/pull/4781)
- Improve line label legibility on curved lines [#4853](https://github.com/mapbox/mapbox-gl-js/pull/4853)
- Add user location tracking capability to `GeolocateControl` [#4479](https://github.com/mapbox/mapbox-gl-js/pull/4479), [@andrewharvey](https://github.com/andrewharvey)
  - New option `showUserLocation` to draw a "dot" as a `Marker` on the map at the user's location
  - An active lock and background state are introduced with `trackUserLocation`. When in active lock the camera will update to follow the user location, however if the camera is changed by the API or UI then the control will enter the background state where it won't update the camera to follow the user location.
  - New option `fitBoundsOptions` to control the camera operation
  - New `trackuserlocationstart` and `trackuserlocationend` events
  - New `LngLat.toBounds` method to extend a point location by a given radius to a `LngLatBounds` object
- Include main CSS file in `package.json` [#4809](https://github.com/mapbox/mapbox-gl-js/pull/4809), [@tomscholz](https://github.com/tomscholz)
- Add property function (data-driven styling) support for `line-width` [#4773](https://github.com/mapbox/mapbox-gl-js/pull/4773)
- Add property function (data-driven styling) support for `text-anchor` [#4997](https://github.com/mapbox/mapbox-gl-js/pull/4997)
- Add property function (data-driven styling) support for `text-justify` [#5000](https://github.com/mapbox/mapbox-gl-js/pull/5000)
- Add `maxTileCacheSize` option [#4778](https://github.com/mapbox/mapbox-gl-js/pull/4778), [@jczaplew](https://github.com/jczaplew)
- Add new `icon-pitch-alignment` and `circle-pitch-alignment` properties [#4869](https://github.com/mapbox/mapbox-gl-js/pull/4869) [#4871](https://github.com/mapbox/mapbox-gl-js/pull/4871)
- Add `Map#getMaxBounds` method [#4890](https://github.com/mapbox/mapbox-gl-js/pull/4890), [@andrewharvey](https://github.com/andrewharvey) [@lamuertepeluda](https://github.com/lamuertepeluda)
- Add option (`localIdeographFontFamily`) to use TinySDF to avoid loading expensive CJK glyphs [#4895](https://github.com/mapbox/mapbox-gl-js/pull/4895)
- If `config.API_URL` includes a path prepend it to the request URL [#4995](https://github.com/mapbox/mapbox-gl-js/pull/4995)
- Bump `supercluster` version to expose `cluster_id` property on clustered sources [#5002](https://github.com/mapbox/mapbox-gl-js/pull/5002)

### :bug: Bug fixes

- Do not display `FullscreenControl` on unsupported devices [#4838](https://github.com/mapbox/mapbox-gl-js/pull/4838), [@stepankuzmin](https://github.com/stepankuzmin)
- Fix yarn build on Windows machines [#4887](https://github.com/mapbox/mapbox-gl-js/pull/4887)
- Prevent potential memory leaks by dispatching `loadData` to the same worker every time [#4877](https://github.com/mapbox/mapbox-gl-js/pull/4877)
- Fix bug preventing the rtlTextPlugin from loading before the initial style `load` [#4870](https://github.com/mapbox/mapbox-gl-js/pull/4870)
- Fix bug causing runtime-stying to not take effect in some situations [#4893](https://github.com/mapbox/mapbox-gl-js/pull/4893)
- Prevent requests of vertical glyphs for labels that can't be verticalized [#4720](https://github.com/mapbox/mapbox-gl-js/issues/4720)
- Fix character detection for Zanabazar Square [#4940](https://github.com/mapbox/mapbox-gl-js/pull/4940)
- Fix `LogoControl` logic to update correctly, and hide the `<div>` instead of removing it from the DOM when it is not needed [#4842](https://github.com/mapbox/mapbox-gl-js/pull/4842)
- Fix `GeoJSONSource#serialize` to include all options
- Fix error handling in `GlyphSource#getSimpleGlyphs`[#4992](https://github.com/mapbox/mapbox-gl-js/pull/4992)
- Fix bug causing `setStyle` to reload raster tiles [#4852](https://github.com/mapbox/mapbox-gl-js/pull/4852)
- Fix bug causing symbol layers not to render on devices with non-integer device pixel ratios [#4989](https://github.com/mapbox/mapbox-gl-js/pull/4989)
- Fix bug where `Map#queryRenderedFeatures` would error when returning no results [#4993](https://github.com/mapbox/mapbox-gl-js/pull/4993)
- Fix bug where `Map#areTilesLoaded` would always be false on `sourcedata` events for reloading tiles [#4987](https://github.com/mapbox/mapbox-gl-js/pull/4987)
- Fix bug causing categorical property functions to error on non-ascending order stops [#4996](https://github.com/mapbox/mapbox-gl-js/pull/4996)

### :hammer_and_wrench: Development workflow changes

- Use flow to type much of the code base [#4629](https://github.com/mapbox/mapbox-gl-js/pull/4629) [#4903](https://github.com/mapbox/mapbox-gl-js/pull/4903) [#4909](https://github.com/mapbox/mapbox-gl-js/pull/4909) [#4910](https://github.com/mapbox/mapbox-gl-js/pull/4910) [#4911](https://github.com/mapbox/mapbox-gl-js/pull/4911) [#4913](https://github.com/mapbox/mapbox-gl-js/pull/4913) [#4915](https://github.com/mapbox/mapbox-gl-js/pull/4915) [#4918](https://github.com/mapbox/mapbox-gl-js/pull/4918) [#4932](https://github.com/mapbox/mapbox-gl-js/pull/4932) [#4933](https://github.com/mapbox/mapbox-gl-js/pull/4933) [#4948](https://github.com/mapbox/mapbox-gl-js/pull/4948) [#4949](https://github.com/mapbox/mapbox-gl-js/pull/4949) [#4955](https://github.com/mapbox/mapbox-gl-js/pull/4955) [#4966](https://github.com/mapbox/mapbox-gl-js/pull/4966) [#4967](https://github.com/mapbox/mapbox-gl-js/pull/4967) [#4973](https://github.com/mapbox/mapbox-gl-js/pull/4973) :muscle: [@jfirebaugh](https://github.com/jfirebaugh) [@vicapow](https://github.com/vicapow)
- Use style specification to generate flow type [#4958](https://github.com/mapbox/mapbox-gl-js/pull/4958)
- Explicitly list which files to publish in `package.json` [#4819](https://github.com/mapbox/mapbox-gl-js/pull/4819) [@tomscholz](https://github.com/tomscholz)
- Move render test ignores to a separate file [#4977](https://github.com/mapbox/mapbox-gl-js/pull/4977)
- Add code of conduct [#5015](https://github.com/mapbox/mapbox-gl-js/pull/5015) :sparkling_heart:

## 0.38.0 (June 9, 2017)

#### New features :sparkles:

- Attenuate label size scaling with distance, improving readability of pitched maps [#4547](https://github.com/mapbox/mapbox-gl-js/pull/4547)

#### Bug fixes :beetle:

- Skip rendering for patterned layers when pattern is missing [#4687](https://github.com/mapbox/mapbox-gl-js/pull/4687)
- Fix bug with map failing to rerender after `webglcontextlost` event [#4725](https://github.com/mapbox/mapbox-gl-js/pull/4725) [@cdawi](https://github.com/cdawi)
- Clamp zoom level in `flyTo` to within the map's specified min- and maxzoom to prevent undefined behavior [#4726](https://github.com/mapbox/mapbox-gl-js/pull/4726) [@](https://github.com/) IvanSanchez
- Fix wordmark rendering in IE [#4741](https://github.com/mapbox/mapbox-gl-js/pull/4741)
- Fix slight pixelwise symbol rendering bugs caused by incorrect sprite calculations [#4737](https://github.com/mapbox/mapbox-gl-js/pull/4737)
- Prevent exceptions thrown by certain `flyTo` calls [#4761](https://github.com/mapbox/mapbox-gl-js/pull/4761)
- Fix "Improve this map" link [#4685](https://github.com/mapbox/mapbox-gl-js/pull/4685)
- Tweak `queryRenderedSymbols` logic to better account for pitch scaling [#4792](https://github.com/mapbox/mapbox-gl-js/pull/4792)
- Fix for symbol layers sometimes failing to render, most frequently in Safari [#4795](https://github.com/mapbox/mapbox-gl-js/pull/4795)
- Apply `text-keep-upright` after `text-offset` to keep labels upright when intended [#4779](https://github.com/mapbox/mapbox-gl-js/pull/4779) **[Potentially breaking :warning: but considered a bugfix]**
- Prevent exceptions thrown by empty GeoJSON tiles [#4803](https://github.com/mapbox/mapbox-gl-js/pull/4803)

#### Accessibility improvements :sound:

- Add `aria-label` to popup close button [#4799](https://github.com/mapbox/mapbox-gl-js/pull/4799) [@andrewharvey](https://github.com/andrewharvey)

#### Development workflow + testing improvements :wrench:

- Fix equality assertion bug in tests [#4731](https://github.com/mapbox/mapbox-gl-js/pull/4731) [@IvanSanchez](https://github.com/IvanSanchez)
- Benchmark results page improvements [#4746](https://github.com/mapbox/mapbox-gl-js/pull/4746)
- Require node version >=6.4.0, enabling the use of more ES6 features [#4752](https://github.com/mapbox/mapbox-gl-js/pull/4752)
- Document missing `pitchWithRotate` option [#4800](https://github.com/mapbox/mapbox-gl-js/pull/4800) [@simast](https://github.com/simast)
- Move Github-specific Markdown files into subdirectory [#4806](https://github.com/mapbox/mapbox-gl-js/pull/4806) [@tomscholz](https://github.com/tomscholz)

## 0.37.0 (May 2nd, 2017)

#### :warning: Breaking changes

- Removed `LngLat#wrapToBestWorld`

#### New features :rocket:

- Improve popup/marker positioning [#4577](https://github.com/mapbox/mapbox-gl-js/pull/4577)
- Add `Map#isStyleLoaded` and `Map#areTilesLoaded` events [#4321](https://github.com/mapbox/mapbox-gl-js/pull/4321)
- Support offline sprites using `file:` protocol [#4649](https://github.com/mapbox/mapbox-gl-js/pull/4649) [@oscarfonts](https://github.com/oscarfonts)

#### Bug fixes :bug:

- Fix fullscreen control in Firefox [#4666](https://github.com/mapbox/mapbox-gl-js/pull/4666)
- Fix rendering artifacts that caused tile boundaries to be visible in some cases [#4636](https://github.com/mapbox/mapbox-gl-js/pull/4636)
- Fix default calculation for categorical zoom-and-property functions [#4657](https://github.com/mapbox/mapbox-gl-js/pull/4657)
- Fix scaling of images on retina screens [#4645](https://github.com/mapbox/mapbox-gl-js/pull/4645)
- Rendering error when a transparent image is added via `Map#addImage` [#4644](https://github.com/mapbox/mapbox-gl-js/pull/4644)
- Fix an issue with rendering lines with duplicate points [#4634](https://github.com/mapbox/mapbox-gl-js/pull/4634)
- Fix error when switching from data-driven styles to a constant paint value [#4611](https://github.com/mapbox/mapbox-gl-js/pull/4611)
- Add check to make sure invalid bounds on tilejson don't error out [#4641](https://github.com/mapbox/mapbox-gl-js/pull/4641)

#### Development workflow improvements :computer:

- Add flowtype interfaces and definitions [@vicapow](https://github.com/vicapow)
- Add stylelinting to ensure `mapboxgl-` prefix on all classes [#4584](https://github.com/mapbox/mapbox-gl-js/pull/4584) [@asantos3026](https://github.com/asantos3026)

## 0.36.0 (April 19, 2017)

#### New features :sparkles:

- Replace LogoControl logo with the new Mapbox logo [#4598](https://github.com/mapbox/mapbox-gl-js/pull/4598)

#### Bug fixes :bug:

- Fix bug with the BoxZoomHandler that made it glitchy if it is enabled after the DragPanHandler [#4528](https://github.com/mapbox/mapbox-gl-js/pull/4528)
- Fix undefined behavior in `fill_outline` shaders [#4600](https://github.com/mapbox/mapbox-gl-js/pull/4600)
- Fix `Camera#easeTo` interpolation on pitched maps [#4540](https://github.com/mapbox/mapbox-gl-js/pull/4540)
- Choose property function interpolation method by the `property`'s type [#4614](https://github.com/mapbox/mapbox-gl-js/pull/4614)

#### Development workflow improvements :nerd_face:

- Fix crash on missing `style.json` in integration tests
- `gl-style-composite` is now executable in line with the other tools [@andrewharvey](https://github.com/andrewharvey) [#4595](https://github.com/mapbox/mapbox-gl-js/pull/4595)
- `gl-style-composite` utility now throws an error if a name conflict would occur between layers [@andrewharvey](https://github.com/andrewharvey) [#4595](https://github.com/mapbox/mapbox-gl-js/pull/4595)

## 0.35.1 (April 12, 2017)

#### Bug fixes :bug:

- Add `.json` extension to style-spec `require` statements for webpack compatibility [#4563](https://github.com/mapbox/mapbox-gl-js/pull/4563) [@orangemug](https://github.com/orangemug)
- Fix documentation type for `Map#fitBounde` [#4569](https://github.com/mapbox/mapbox-gl-js/pull/4569) [@andrewharvey](https://github.com/andrewharvey)
- Fix bug causing {Image,Video,Canvas}Source to throw exception if latitude is outside of +/-85.05113 [#4574](https://github.com/mapbox/mapbox-gl-js/pull/4574)
- Fix bug causing overzoomed raster tiles to disappear from map [#4567](https://github.com/mapbox/mapbox-gl-js/pull/4567)
- Fix bug causing queryRenderedFeatures to crash on polygon features that have an `id` field. [#4581](https://github.com/mapbox/mapbox-gl-js/pull/4581)

## 0.35.0 (April 7, 2017)

#### New features :rocket:

- Use anisotropic filtering to improve rendering of raster tiles on pitched maps [#1064](https://github.com/mapbox/mapbox-gl-js/issues/1064)
- Add `pitchstart` and `pitchend` events [#2449](https://github.com/mapbox/mapbox-gl-js/issues/2449)
- Add an optional `layers` parameter to `Map#on` [#1002](https://github.com/mapbox/mapbox-gl-js/issues/1002)
- Add data-driven styling support for `text-offset` [#4495](https://github.com/mapbox/mapbox-gl-js/pull/4495)
- Add data-driven styling support for `text-rotate` [#3516](https://github.com/mapbox/mapbox-gl-js/issues/3516)
- Add data-driven styling support for `icon-image` [#4304](https://github.com/mapbox/mapbox-gl-js/issues/4304)
- Add data-driven styling support for `{text,icon}-size` [#4455](https://github.com/mapbox/mapbox-gl-js/pull/4455)

#### Bug fixes :bug:

- Suppress error messages in JS console due to missing tiles [#1800](https://github.com/mapbox/mapbox-gl-js/issues/1800)
- Fix bug wherein `GeoJSONSource#setData()` could cause unnecessary DOM updates [#4447](https://github.com/mapbox/mapbox-gl-js/issues/4447)
- Fix bug wherein `Map#flyTo` did not respect the `renderWorldCopies` setting [#4449](https://github.com/mapbox/mapbox-gl-js/issues/4449)
- Fix regression in browserify support # 4453
- Fix bug causing poor touch event behavior on mobile devices [#4259](https://github.com/mapbox/mapbox-gl-js/issues/4259)
- Fix bug wherein duplicate stops in property functions could cause an infinite loop [#4498](https://github.com/mapbox/mapbox-gl-js/issues/4498)
- Respect image height/width in `addImage` api [#4531](https://github.com/mapbox/mapbox-gl-js/pull/4531)
- Fix bug preventing correct behavior of `shift+zoom` [#3334](https://github.com/mapbox/mapbox-gl-js/issues/3334)
- Fix bug preventing image source from rendering when coordinate area is too large [#4550](https://github.com/mapbox/mapbox-gl-js/issues/4550)
- Show image source on horizontally wrapped worlds [#4555](https://github.com/mapbox/mapbox-gl-js/pull/4555)
- Fix bug in the handling of `refreshedExpiredTiles` option [#4549](https://github.com/mapbox/mapbox-gl-js/pull/4549)
- Support the TileJSON `bounds` property [#1775](https://github.com/mapbox/mapbox-gl-js/issues/1775)

#### Development workflow improvements :computer:

- Upgrade flow to 0.42.0 ([#4500](https://github.com/mapbox/mapbox-gl-js/pull/4500))

## 0.34.0 (March 17, 2017)

#### New features :rocket:

- Add `Map#addImage` and `Map#removeImage` API to allow adding icon images at runtime [#4404](https://github.com/mapbox/mapbox-gl-js/pull/4404)
- Simplify non-browserify bundler usage by making the distribution build the main entrypoint [#4423](https://github.com/mapbox/mapbox-gl-js/pull/4423)

#### Bug fixes :bug:

- Fix issue where coincident start/end points of LineStrings were incorrectly rendered as joined [#4413](https://github.com/mapbox/mapbox-gl-js/pull/4413)
- Fix bug causing `queryRenderedFeatures` to fail in cases where both multiple sources and data-driven paint properties were present [#4417](https://github.com/mapbox/mapbox-gl-js/issues/4417)
- Fix bug where tile request errors caused `map.loaded()` to incorrectly return `false` [#4425](https://github.com/mapbox/mapbox-gl-js/issues/4425)

#### Testing improvements :white_check_mark:

- Improve test coverage across several core modules [#4432](https://github.com/mapbox/mapbox-gl-js/pull/4432) [#4431](https://github.com/mapbox/mapbox-gl-js/pull/4431) [#4422](https://github.com/mapbox/mapbox-gl-js/pull/4422) [#4244](https://github.com/mapbox/mapbox-gl-js/pull/4244) :bowing_man:

## 0.33.1 (March 10, 2017)

#### Bug fixes :bug:

- Prevent Mapbox logo from being added to the map more than once [#4386](https://github.com/mapbox/mapbox-gl-js/pull/4386)
- Add `type='button'` to `FullscreenControl` to prevent button from acting as a form submit [#4397](https://github.com/mapbox/mapbox-gl-js/pull/4397)
- Fix issue where map would continue to rotate if `Ctrl` key is released before the click during a `DragRotate` event [#4389](https://github.com/mapbox/mapbox-gl-js/pull/4389)
- Remove double `options.easing` description from the `Map#fitBounds` documentation [#4402](https://github.com/mapbox/mapbox-gl-js/pull/4402)

## 0.33.0 (March 8, 2017)

#### :warning: Breaking changes

- Automatically add Mapbox wordmark when required by Mapbox TOS [#3933](https://github.com/mapbox/mapbox-gl-js/pull/3933)
- Increase default `maxZoom` from 20 to 22 [#4333](https://github.com/mapbox/mapbox-gl-js/pull/4333)
- Deprecate `tiledata` and `tiledataloading` events in favor of `sourcedata` and `sourcedataloading`. [#4347](https://github.com/mapbox/mapbox-gl-js/pull/4347)
- `mapboxgl.util` is no longer exported [#1408](https://github.com/mapbox/mapbox-gl-js/issues/1408)
- `"type": "categorical"` is now required for all categorical functions. Previously, some forms of "implicitly" categorical functions worked, and others did not. [#3717](https://github.com/mapbox/mapbox-gl-js/issues/3717)

#### :white_check_mark: New features

- Add property functions support for most symbol paint properties [#4074](https://github.com/mapbox/mapbox-gl-js/pull/4074), [#4186](https://github.com/mapbox/mapbox-gl-js/pull/4186), [#4226](https://github.com/mapbox/mapbox-gl-js/pull/4226)
- Add ability to specify default property value for undefined or invalid property values used in property functions. [#4175](https://github.com/mapbox/mapbox-gl-js/pull/4175)
- Improve `Map#fitBounds` to accept different values for top, bottom, left, and right `padding` [#3890](https://github.com/mapbox/mapbox-gl-js/pull/3890)
- Add a `FullscreenControl` for displaying a fullscreen map [#3977](https://github.com/mapbox/mapbox-gl-js/pull/3977)

#### :beetle: Bug fixes

- Fix validation error on categorical zoom-and-property functions [#4220](https://github.com/mapbox/mapbox-gl-js/pull/4220)
- Fix bug causing expired resources to be re-requested causing an infinite loop [#4255](https://github.com/mapbox/mapbox-gl-js/pull/4255)
- Fix problem where `MapDataEvent#isSourceLoaded` always returned false [#4254](https://github.com/mapbox/mapbox-gl-js/pull/4254)
- Resolve an issue where tiles in the source cache were prematurely deleted, resulting in tiles flickering when zooming in and out and [#4311](https://github.com/mapbox/mapbox-gl-js/pull/4311)
- Make sure `MapEventData` is passed through on calls `Map#flyTo` [#4342](https://github.com/mapbox/mapbox-gl-js/pull/4342)
- Fix incorrect returned values for `Map#isMoving` [#4350](https://github.com/mapbox/mapbox-gl-js/pull/4350)
- Fix categorical functions not allowing boolean stop domain values [#4195](https://github.com/mapbox/mapbox-gl-js/pull/4195)
- Fix piecewise-constant functions to allow non-integer zoom levels. [#4196](https://github.com/mapbox/mapbox-gl-js/pull/4196)
- Fix issues with `$id` in filters [#4236](https://github.com/mapbox/mapbox-gl-js/pull/4236) [#4237](https://github.com/mapbox/mapbox-gl-js/pull/4237)
- Fix a race condition with polygon centroid algorithm causing tiles not to load in some cases. [#4273](https://github.com/mapbox/mapbox-gl-js/pull/4273)
- Throw a meaningful error when giving non-array `layers` parameter to `queryRenderedFeatures` [#4331](https://github.com/mapbox/mapbox-gl-js/pull/4331)
- Throw a meaningful error when supplying invalid `minZoom` and `maxZoom` values [#4324](https://github.com/mapbox/mapbox-gl-js/pull/4324)
- Fix a memory leak when using the RTL Text plugin [#4248](https://github.com/mapbox/mapbox-gl-js/pull/4248)

#### Dev workflow changes

- Merged the [Mapbox GL style specification](https://github.com/mapbox/mapbox-gl-style-spec) repo to this one (now under `src/style-spec` and `test/unit/style-spec`).

## 0.32.1 (Jan 26, 2017)

#### Bug Fixes

- Fix bug causing [`mapbox-gl-rtl-text` plugin](https://github.com/mapbox/mapbox-gl-rtl-text) to not work [#4055](https://github.com/mapbox/mapbox-gl-js/pull/4055)

## 0.32.0 (Jan 26, 2017)

#### Deprecation Notices

- [Style classes](https://www.mapbox.com/mapbox-gl-style-spec/#layer-paint.*) are deprecated and will be removed in an upcoming release of Mapbox GL JS.

#### New Features

- Add `Map#isSourceLoaded` method [#4033](https://github.com/mapbox/mapbox-gl-js/pull/4033)
- Automatically reload tiles based on their `Expires` and `Cache-Control` HTTP headers [#3944](https://github.com/mapbox/mapbox-gl-js/pull/3944)
- Add `around=center` option to `scrollZoom` and `touchZoomRotate` interaction handlers [#3876](https://github.com/mapbox/mapbox-gl-js/pull/3876)
- Add support for [`mapbox-gl-rtl-text` plugin](https://github.com/mapbox/mapbox-gl-rtl-text) to support right-to-left scripts [#3758](https://github.com/mapbox/mapbox-gl-js/pull/3758)
- Add `canvas` source type [#3765](https://github.com/mapbox/mapbox-gl-js/pull/3765)
- Add `Map#isMoving` method [#2792](https://github.com/mapbox/mapbox-gl-js/issues/2792)

#### Bug Fixes

- Fix bug causing garbled text on zoom [#3962](https://github.com/mapbox/mapbox-gl-js/pull/3962)
- Fix bug causing crash in Firefox and Mobile Safari when rendering a large map [#4037](https://github.com/mapbox/mapbox-gl-js/pull/4037)
- Fix bug causing raster tiles to flicker during zoom [#2467](https://github.com/mapbox/mapbox-gl-js/issues/2467)
- Fix bug causing exception when unsetting and resetting fill-outline-color [#3657](https://github.com/mapbox/mapbox-gl-js/issues/3657)
- Fix memory leak when removing raster sources [#3951](https://github.com/mapbox/mapbox-gl-js/issues/3951)
- Fix bug causing exception when when zooming in / out on empty GeoJSON tile [#3985](https://github.com/mapbox/mapbox-gl-js/pull/3985)
- Fix line join artifacts at very sharp angles [#4008](https://github.com/mapbox/mapbox-gl-js/pull/4008)

## 0.31.0 (Jan 10 2017)

#### New Features

- Add `renderWorldCopies` option to the `Map` constructor to give users control over whether multiple worlds are rendered in a map [#3885](https://github.com/mapbox/mapbox-gl-js/pull/3885)

#### Bug Fixes

- Fix performance regression triggered when `Map` pitch or bearing is changed [#3938](https://github.com/mapbox/mapbox-gl-js/pull/3938)
- Fix null pointer exception caused by trying to clear an `undefined` source [#3903](https://github.com/mapbox/mapbox-gl-js/pull/3903)

#### Miscellaneous

- Incorporate integration tests formerly at [`mapbox-gl-test-suite`](https://github.com/mapbox/mapbox-gl-test-suite) into this repository [#3834](https://github.com/mapbox/mapbox-gl-js/pull/3834)

## 0.30.0 (Jan 5 2017)

#### New Features

- Fire an error when map canvas is larger than allowed by `gl.MAX_RENDERBUFFER_SIZE` [#2893](https://github.com/mapbox/mapbox-gl-js/issues/2893)
- Improve error messages when referencing a nonexistent layer id [#2597](https://github.com/mapbox/mapbox-gl-js/issues/2597)
- Fire an error when layer uses a `geojson` source and specifies a `source-layer` [#3896](https://github.com/mapbox/mapbox-gl-js/pull/3896)
- Add inline source declaration syntax [#3857](https://github.com/mapbox/mapbox-gl-js/issues/3857)
- Improve line breaking behavior [#3887](https://github.com/mapbox/mapbox-gl-js/issues/3887)

#### Performance Improvements

- Improve `Map#setStyle` performance in some cases [#3853](https://github.com/mapbox/mapbox-gl-js/pull/3853)

#### Bug Fixes

- Fix unexpected popup positioning when some offsets are unspecified [#3367](https://github.com/mapbox/mapbox-gl-js/issues/3367)
- Fix incorrect interpolation in functions [#3838](https://github.com/mapbox/mapbox-gl-js/issues/3838)
- Fix incorrect opacity when multiple backgrounds are rendered [#3819](https://github.com/mapbox/mapbox-gl-js/issues/3819)
- Fix exception thrown when instantiating geolocation control in Safari [#3844](https://github.com/mapbox/mapbox-gl-js/issues/3844)
- Fix exception thrown when setting `showTileBoundaries` with no sources [#3849](https://github.com/mapbox/mapbox-gl-js/issues/3849)
- Fix incorrect rendering of transparent parts of raster layers in some cases [#3723](https://github.com/mapbox/mapbox-gl-js/issues/3723)
- Fix non-terminating render loop when zooming in in some cases [#3399](https://github.com/mapbox/mapbox-gl-js/pull/3399)

## 0.29.0 (December 20 2016)

#### New Features

- Add support for property functions for many style properties on line layers [#3033](https://github.com/mapbox/mapbox-gl-js/pull/3033)
- Make `Map#setStyle` smoothly transition to the new style [#3621](https://github.com/mapbox/mapbox-gl-js/pull/3621)
- Add `styledata`, `sourcedata`, `styledataloading`, and `sourcedataloading` events
- Add `isSourceLoaded` and `source` properties to `MapDataEvent` [#3590](https://github.com/mapbox/mapbox-gl-js/pull/3590)
- Remove "max zoom" cap of 20 [#3683](https://github.com/mapbox/mapbox-gl-js/pull/3683)
- Add `circle-stroke-*` style properties [#3672](https://github.com/mapbox/mapbox-gl-js/pull/3672)
- Add a more helpful error message when the specified `container` element doesn't exist [#3719](https://github.com/mapbox/mapbox-gl-js/pull/3719)
- Add `watchPosition` option to `GeolocateControl` [#3739](https://github.com/mapbox/mapbox-gl-js/pull/3739)
- Add `positionOptions` option to `GeolocateControl` [#3739](https://github.com/mapbox/mapbox-gl-js/pull/3739)
- Add `aria-label` to map canvas [#3782](https://github.com/mapbox/mapbox-gl-js/pull/3782)
- Adjust multipoint symbol rendering behavior [#3763](https://github.com/mapbox/mapbox-gl-js/pull/3763)
- Add support for property functions for `icon-offset` [#3791](https://github.com/mapbox/mapbox-gl-js/pull/3791)
- Improved antialiasing on pitched lines [#3790](https://github.com/mapbox/mapbox-gl-js/pull/3790)
- Allow attribution control to collapse to an ⓘ button on smaller screens [#3783](https://github.com/mapbox/mapbox-gl-js/pull/3783)
- Improve line breaking algorithm [#3743](https://github.com/mapbox/mapbox-gl-js/pull/3743)

#### Performance Improvements

- Fix memory leak when calling `Map#removeSource` [#3602](https://github.com/mapbox/mapbox-gl-js/pull/3602)
- Reduce bundle size by adding custom build of `gl-matrix` [#3734](https://github.com/mapbox/mapbox-gl-js/pull/3734)
- Improve performance of projection code [#3721](https://github.com/mapbox/mapbox-gl-js/pull/3721)
- Improve performance of style function evaluation [#3816](https://github.com/mapbox/mapbox-gl-js/pull/3816)

#### Bug fixes

- Fix exception thrown when using `line-color` property functions [#3639](https://github.com/mapbox/mapbox-gl-js/issues/3639)
- Fix exception thrown when removing a layer and then adding another layer with the same id but different type [#3655](https://github.com/mapbox/mapbox-gl-js/pull/3655)
- Fix exception thrown when passing a single point to `Map#fitBounds` [#3655](https://github.com/mapbox/mapbox-gl-js/pull/3655)
- Fix exception thrown occasionally during rapid map mutations [#3681](https://github.com/mapbox/mapbox-gl-js/pull/3681)
- Fix rendering defects on pitch=0 on some systems [#3740](https://github.com/mapbox/mapbox-gl-js/pull/3740)
- Fix unnecessary CPU usage when displaying a raster layer [#3764](https://github.com/mapbox/mapbox-gl-js/pull/3764)
- Fix bug causing sprite after `Map#setStyle` [#3829](https://github.com/mapbox/mapbox-gl-js/pull/3829)
- Fix bug preventing `Map` from emitting a `contextmenu` event on Windows browsers [#3822](https://github.com/mapbox/mapbox-gl-js/pull/3822)

## 0.28.0 (November 17 2016)

#### New features and improvements

- Performance improvements for `Map#addLayer` and `Map#removeLayer` [#3584](https://github.com/mapbox/mapbox-gl-js/pull/3584)
- Add method for changing layer order at runtime - `Map#moveLayer` [#3584](https://github.com/mapbox/mapbox-gl-js/pull/3584)
- Update vertical punctuation logic to Unicode 9.0 standard [#3608](https://github.com/mapbox/mapbox-gl-js/pull/3608)

#### Bug fixes

- Fix data-driven `fill-opacity` rendering when using a `fill-pattern` [#3598](https://github.com/mapbox/mapbox-gl-js/pull/3598)
- Fix line rendering artifacts [#3627](https://github.com/mapbox/mapbox-gl-js/pull/3627)
- Fix incorrect rendering of opaque fills on top of transparent fills [#2628](https://github.com/mapbox/mapbox-gl-js/pull/2628)
- Prevent `AssertionErrors` from pitching raster layers by only calling `Worker#redoPlacement` on vector and GeoJSON sources [#3624](https://github.com/mapbox/mapbox-gl-js/pull/3624)
- Restore IE11 compatability [#3635](https://github.com/mapbox/mapbox-gl-js/pull/3635)
- Fix symbol placement for cached tiles [#3637](https://github.com/mapbox/mapbox-gl-js/pull/3637)

## 0.27.0 (November 11 2016)

#### ⚠️ Breaking changes ⚠️

- Replace `fill-extrude-height` and `fill-extrude-base` properties of `fill` render type with a separate `fill-extrusion` type (with corresponding `fill-extrusion-height` and `fill-extrusion-base` properties), solving problems with render parity and runtime switching between flat and extruded fills. https://github.com/mapbox/mapbox-gl-style-spec/issues/554
- Change the units for extrusion height properties (`fill-extrusion-height`, `fill-extrusion-base`) from "magic numbers" to meters. [#3509](https://github.com/mapbox/mapbox-gl-js/pull/3509)
- Remove `mapboxgl.Control` class and change the way custom controls should be implemented. [#3497](https://github.com/mapbox/mapbox-gl-js/pull/3497)
- Remove `mapboxgl.util` functions: `inherit`, `extendAll`, `debounce`, `coalesce`, `startsWith`, `supportsGeolocation`. [#3441](https://github.com/mapbox/mapbox-gl-js/pull/3441) [#3571](https://github.com/mapbox/mapbox-gl-js/pull/3571)
- **`mapboxgl.util` is deprecated** and will be removed in the next release. [#1408](https://github.com/mapbox/mapbox-gl-js/issues/1408)

#### New features and improvements

- Tons of **performance improvements** that combined make rendering **up to 3 times faster**, especially for complex styles. [#3485](https://github.com/mapbox/mapbox-gl-js/pull/3485) [#3489](https://github.com/mapbox/mapbox-gl-js/pull/3489) [#3490](https://github.com/mapbox/mapbox-gl-js/pull/3490) [#3491](https://github.com/mapbox/mapbox-gl-js/pull/3491) [#3498](https://github.com/mapbox/mapbox-gl-js/pull/3498) [#3499](https://github.com/mapbox/mapbox-gl-js/pull/3499) [#3501](https://github.com/mapbox/mapbox-gl-js/pull/3501) [#3510](https://github.com/mapbox/mapbox-gl-js/pull/3510) [#3514](https://github.com/mapbox/mapbox-gl-js/pull/3514) [#3515](https://github.com/mapbox/mapbox-gl-js/pull/3515) [#3486](https://github.com/mapbox/mapbox-gl-js/pull/3486) [#3527](https://github.com/mapbox/mapbox-gl-js/pull/3527) [#3574](https://github.com/mapbox/mapbox-gl-js/pull/3574) ⚡️⚡️⚡️
- 🈯 Added **vertical text writing mode** for languages that support it. [#3438](https://github.com/mapbox/mapbox-gl-js/pull/3438)
- 🈯 Improved **line breaking of Chinese and Japanese text** in point-placed labels. [#3420](https://github.com/mapbox/mapbox-gl-js/pull/3420)
- Reduce the default number of worker threads (`mapboxgl.workerCount`) for better performance. [#3565](https://github.com/mapbox/mapbox-gl-js/pull/3565)
- Automatically use `categorical` style function type when input values are strings. [#3384](https://github.com/mapbox/mapbox-gl-js/pull/3384)
- Improve control buttons accessibility. [#3492](https://github.com/mapbox/mapbox-gl-js/pull/3492)
- Remove geolocation button if geolocation is disabled (e.g. the page is not served through `https`). [#3571](https://github.com/mapbox/mapbox-gl-js/pull/3571)
- Added `Map#getMaxZoom` and `Map#getMinZoom` methods [#3592](https://github.com/mapbox/mapbox-gl-js/pull/3592)

#### Bugfixes

- Fix several line dash rendering bugs. [#3451](https://github.com/mapbox/mapbox-gl-js/pull/3451)
- Fix intermittent map flicker when using image sources. [#3522](https://github.com/mapbox/mapbox-gl-js/pull/3522)
- Fix incorrect rendering of semitransparent `background` layers. [#3521](https://github.com/mapbox/mapbox-gl-js/pull/3521)
- Fix broken `raster-fade-duration` property. [#3532](https://github.com/mapbox/mapbox-gl-js/pull/3532)
- Fix handling of extrusion heights with negative values (by clamping to `0`). [#3463](https://github.com/mapbox/mapbox-gl-js/pull/3463)
- Fix GeoJSON sources not placing labels/icons correctly after map rotation. [#3366](https://github.com/mapbox/mapbox-gl-js/pull/3366)
- Fix icon/label placement not respecting order for layers with numeric names. [#3404](https://github.com/mapbox/mapbox-gl-js/pull/3404)
- Fix `queryRenderedFeatures` working incorrectly on colliding labels. [#3459](https://github.com/mapbox/mapbox-gl-js/pull/3459)
- Fix a bug where changing extrusion properties at runtime sometimes threw an error. [#3487](https://github.com/mapbox/mapbox-gl-js/pull/3487) [#3468](https://github.com/mapbox/mapbox-gl-js/pull/3468)
- Fix a bug where `map.loaded()` always returned `true` when using raster tile sources. [#3302](https://github.com/mapbox/mapbox-gl-js/pull/3302)
- Fix a bug where moving the map out of bounds sometimes threw `failed to invert matrix` error. [#3518](https://github.com/mapbox/mapbox-gl-js/pull/3518)
- Fixed `queryRenderedFeatures` throwing an error if no parameters provided. [#3542](https://github.com/mapbox/mapbox-gl-js/pull/3542)
- Fixed a bug where using multiple `\n` in a text field resulted in an error. [#3570](https://github.com/mapbox/mapbox-gl-js/pull/3570)

#### Misc

- 🐞 Fix `npm install mapbox-gl` pulling in all `devDependencies`, leading to an extremely slow install. [#3377](https://github.com/mapbox/mapbox-gl-js/pull/3377)
- Switch the codebase to ES6. [#c](https://github.com/mapbox/mapbox-gl-js/pull/3388) [#3408](https://github.com/mapbox/mapbox-gl-js/pull/3408) [#3415](https://github.com/mapbox/mapbox-gl-js/pull/3415) [#3421](https://github.com/mapbox/mapbox-gl-js/pull/3421)
- A lot of internal refactoring to make the codebase simpler and more maintainable.
- Various documentation fixes. [#3440](https://github.com/mapbox/mapbox-gl-js/pull/3440)

## 0.26.0 (October 13 2016)

#### New Features & Improvements

- Add `fill-extrude-height` and `fill-extrude-base` style properties (3d buildings) :cityscape: [#3223](https://github.com/mapbox/mapbox-gl-js/pull/3223)
- Add customizable `colorSpace` interpolation to functions [#3245](https://github.com/mapbox/mapbox-gl-js/pull/3245)
- Add `identity` function type [#3274](https://github.com/mapbox/mapbox-gl-js/pull/3274)
- Add depth testing for symbols with `'pitch-alignment': 'map'` [#3243](https://github.com/mapbox/mapbox-gl-js/pull/3243)
- Add `dataloading` events for styles and sources [#3306](https://github.com/mapbox/mapbox-gl-js/pull/3306)
- Add `Control` suffix to all controls :warning: BREAKING CHANGE :warning: [#3355](https://github.com/mapbox/mapbox-gl-js/pull/3355)
- Calculate style layer `ref`s automatically and get rid of user-specified `ref`s :warning: BREAKING CHANGE :warning: [#3486](https://github.com/mapbox/mapbox-gl-js/pull/3486)

#### Performance Improvements

- Ensure removing style or source releases all tile resources [#3359](https://github.com/mapbox/mapbox-gl-js/pull/3359)

#### Bugfixes

- Fix bug causing an error when `Marker#setLngLat` is called [#3294](https://github.com/mapbox/mapbox-gl-js/pull/3294)
- Fix bug causing incorrect coordinates in `touchend` on Android Chrome [#3319](https://github.com/mapbox/mapbox-gl-js/pull/3319)
- Fix bug causing incorrect popup positioning at top of screen [#3333](https://github.com/mapbox/mapbox-gl-js/pull/3333)
- Restore `tile` property to `data` events fired when a tile is removed [#3328](https://github.com/mapbox/mapbox-gl-js/pull/3328)
- Fix bug causing "Improve this map" link to not preload map location [#3356](https://github.com/mapbox/mapbox-gl-js/pull/3356)

## 0.25.1 (September 30 2016)

#### Bugfixes

- Fix bug causing attribution to not be shown [#3278](https://github.com/mapbox/mapbox-gl-js/pull/3278)
- Fix bug causing exceptions when symbol text has a trailing newline [#3281](https://github.com/mapbox/mapbox-gl-js/pull/3281)

## 0.25.0 (September 29 2016)

#### Breaking Changes

- `Evented#off` now require two arguments; omitting the second argument in order to unbind all listeners for an event
  type is no longer supported, as it could cause unintended unbinding of internal listeners.

#### New Features & Improvements

- Consolidate undocumented data lifecycle events into `data` and `dataloading` events ([#3255](https://github.com/mapbox/mapbox-gl-js/pull/3255))
- Add `auto` value for style spec properties ([#3203](https://github.com/mapbox/mapbox-gl-js/pull/3203))

#### Bugfixes

- Fix bug causing "Map#queryRenderedFeatures" to return no features after map rotation or filter change ([#3233](https://github.com/mapbox/mapbox-gl-js/pull/3233))
- Change webpack build process ([#3235](https://github.com/mapbox/mapbox-gl-js/pull/3235)) :warning: BREAKING CHANGE :warning:
- Improved error messages for `LngLat#convert` ([#3232](https://github.com/mapbox/mapbox-gl-js/pull/3232))
- Fix bug where the `tiles` field is omitted from the `RasterTileSource#serialize` method ([#3259](https://github.com/mapbox/mapbox-gl-js/pull/3259))
- Comply with HTML spec by replacing the `div` within the `Navigation` control `<button>` with a `span` element ([#3268](https://github.com/mapbox/mapbox-gl-js/pull/3268))
- Fix bug causing `Marker` instances to be translated to non-whole pixel coordinates that caused blurriness ([#3270](https://github.com/mapbox/mapbox-gl-js/pull/3270))

#### Performance Improvements

- Avoid unnecessary style validation ([#3224](https://github.com/mapbox/mapbox-gl-js/pull/3224))
- Share a single blob URL between all workers ([#3239](https://github.com/mapbox/mapbox-gl-js/pull/3239))

## 0.24.0 (September 19 2016)

#### New Features & Improvements

- Allow querystrings in `mapbox://` URLs [#3113](https://github.com/mapbox/mapbox-gl-js/issues/3113)
- Allow "drag rotate" interaction to control pitch [#3105](https://github.com/mapbox/mapbox-gl-js/pull/3105)
- Improve performance by decreasing `Worker` script `Blob` size [#3158](https://github.com/mapbox/mapbox-gl-js/pull/3158)
- Improve vector tile performance [#3067](https://github.com/mapbox/mapbox-gl-js/pull/3067)
- Decrease size of distributed library by removing `package.json` [#3174](https://github.com/mapbox/mapbox-gl-js/pull/3174)
- Add support for new lines in `text-field` [#3179](https://github.com/mapbox/mapbox-gl-js/pull/3179)
- Make keyboard navigation smoother [#3190](https://github.com/mapbox/mapbox-gl-js/pull/3190)
- Make mouse wheel zooming smoother [#3189](https://github.com/mapbox/mapbox-gl-js/pull/3189)
- Add better error message when calling `Map#queryRenderedFeatures` on nonexistent layer [#3196](https://github.com/mapbox/mapbox-gl-js/pull/3196)
- Add support for imperial units on `Scale` control [#3160](https://github.com/mapbox/mapbox-gl-js/pull/3160)
- Add map's pitch to URL hash [#3218](https://github.com/mapbox/mapbox-gl-js/pull/3218)

#### Bugfixes

- Fix exception thrown when using box zoom handler [#3078](https://github.com/mapbox/mapbox-gl-js/pull/3078)
- Ensure style filters cannot be mutated by reference [#3093](https://github.com/mapbox/mapbox-gl-js/pull/3093)
- Fix exceptions thrown when opening marker-bound popup by click [#3104](https://github.com/mapbox/mapbox-gl-js/pull/3104)
- Fix bug causing fills with transparent colors and patterns to not render [#3107](https://github.com/mapbox/mapbox-gl-js/issues/3107)
- Fix order of latitudes in `Map#getBounds` [#3081](https://github.com/mapbox/mapbox-gl-js/issues/3081)
- Fix incorrect evaluation of zoom-and-property functions [#2827](https://github.com/mapbox/mapbox-gl-js/issues/2827) [#3155](https://github.com/mapbox/mapbox-gl-js/pull/3155)
- Fix incorrect evaluation of property functions [#2828](https://github.com/mapbox/mapbox-gl-js/issues/2828) [#3155](https://github.com/mapbox/mapbox-gl-js/pull/3155)
- Fix bug causing garbled text rendering when multiple maps are rendered on the page [#3086](https://github.com/mapbox/mapbox-gl-js/issues/3086)
- Fix rendering defects caused by `Map#setFilter` and map rotation on iOS 10 [#3207](https://github.com/mapbox/mapbox-gl-js/pull/3207)
- Fix bug causing image and video sources to disappear when zooming in [#3010](https://github.com/mapbox/mapbox-gl-js/issues/3010)

## 0.23.0 (August 25 2016)

#### New Features & Improvements

- Add support for `line-color` property functions [#2938](https://github.com/mapbox/mapbox-gl-js/pull/2938)
- Add `Scale` control [#2940](https://github.com/mapbox/mapbox-gl-js/pull/2940) [#3042](https://github.com/mapbox/mapbox-gl-js/pull/3042)
- Improve polygon label placement by rendering labels at the pole of inaccessibility [#3038](https://github.com/mapbox/mapbox-gl-js/pull/3038)
- Add `Popup` `offset` option [#1962](https://github.com/mapbox/mapbox-gl-js/issues/1962)
- Add `Marker#bindPopup` method [#3056](https://github.com/mapbox/mapbox-gl-js/pull/3056)

#### Performance Improvements

- Improve performance of pages with multiple maps using a shared `WebWorker` pool [#2952](https://github.com/mapbox/mapbox-gl-js/pull/2952)

#### Bugfixes

- Make `LatLngBounds` obey its documented argument order (`southwest`, `northeast`), allowing bounds across the dateline [#2414](https://github.com/mapbox/mapbox-gl-js/pull/2414) :warning: **BREAKING CHANGE** :warning:
- Fix bug causing `fill-opacity` property functions to not render as expected [#3061](https://github.com/mapbox/mapbox-gl-js/pull/3061)

## 0.22.1 (August 18 2016)

#### New Features & Improvements

- Reduce library size by using minified version of style specification [#2998](https://github.com/mapbox/mapbox-gl-js/pull/2998)
- Add a warning when rendering artifacts occur due to too many symbols or glyphs being rendered in a tile [#2966](https://github.com/mapbox/mapbox-gl-js/pull/2966)

#### Bugfixes

- Fix bug causing exception to be thrown by `Map#querySourceFeatures` [#3022](https://github.com/mapbox/mapbox-gl-js/pull/3022)
- Fix bug causing `Map#loaded` to return true while there are outstanding tile updates [#2847](https://github.com/mapbox/mapbox-gl-js/pull/2847)

## 0.22.0 (August 11 2016)

#### Breaking Changes

- The `GeoJSONSource`, `VideoSource`, `ImageSource` constructors are now private. Please use `map.addSource({...})` to create sources and `map.getSource(...).setData(...)` to update GeoJSON sources. [#2667](https://github.com/mapbox/mapbox-gl-js/pull/2667)
- `Map#onError` has been removed. You may catch errors by listening for the `error` event. If no listeners are bound to `error`, error messages will be printed to the console. [#2852](https://github.com/mapbox/mapbox-gl-js/pull/2852)

#### New Features & Improvements

- Increase max glyph atlas size to accommodate alphabets with large numbers of characters [#2930](https://github.com/mapbox/mapbox-gl-js/pull/2930)
- Add support for filtering features on GeoJSON / vector tile `$id` [#2888](https://github.com/mapbox/mapbox-gl-js/pull/2888)
- Update geolocate icon [#2973](https://github.com/mapbox/mapbox-gl-js/pull/2973)
- Add a `close` event to `Popup`s [#2953](https://github.com/mapbox/mapbox-gl-js/pull/2953)
- Add a `offset` option to `Marker` [#2885](https://github.com/mapbox/mapbox-gl-js/pull/2885)
- Print `error` events without any listeners to the console [#2852](https://github.com/mapbox/mapbox-gl-js/pull/2852)
- Refactored `Source` interface to prepare for custom source types [#2667](https://github.com/mapbox/mapbox-gl-js/pull/2667)

#### Bugfixes

- Fix opacity property-functions for fill layers [#2971](https://github.com/mapbox/mapbox-gl-js/pull/2971)
- Fix `DataCloneError` in Firefox and IE11 [#2559](https://github.com/mapbox/mapbox-gl-js/pull/2559)
- Fix bug preventing camera animations from being triggered in `moveend` listeners [#2944](https://github.com/mapbox/mapbox-gl-js/pull/2944)
- Fix bug preventing `fill-outline-color` from being unset [#2964](https://github.com/mapbox/mapbox-gl-js/pull/2964)
- Fix webpack support [#2887](https://github.com/mapbox/mapbox-gl-js/pull/2887)
- Prevent buttons in controls from acting like form submit buttons [#2935](https://github.com/mapbox/mapbox-gl-js/pull/2935)
- Fix bug preventing map interactions near two controls in the same corner [#2932](https://github.com/mapbox/mapbox-gl-js/pull/2932)
- Fix crash resulting for large style batch queue [#2926](https://github.com/mapbox/mapbox-gl-js/issues/2926)

## 0.21.0 (July 13 2016)

#### Breaking Changes

- GeoJSON polygon inner rings are now rewound for compliance with the [v2 vector tile](https://github.com/mapbox/vector-tile-spec/blob/master/2.1/README.md#4344-polygon-geometry-type). This may affect some uses of `line-offset`, reversing the direction of the offset. [#2889](https://github.com/mapbox/mapbox-gl-js/issues/2889)

#### New Features & Improvements

- Add `text-pitch-alignment` style property [#2668](https://github.com/mapbox/mapbox-gl-js/pull/2668)
- Allow query parameters on `mapbox://` URLs [#2702](https://github.com/mapbox/mapbox-gl-js/pull/2702)
- Add `icon-text-fit` and `icon-text-fit-padding` style properties [#2720](https://github.com/mapbox/mapbox-gl-js/pull/2720)
- Enable property functions for `icon-rotate` [#2738](https://github.com/mapbox/mapbox-gl-js/pull/2738)
- Enable property functions for `fill-opacity` [#2733](https://github.com/mapbox/mapbox-gl-js/pull/2733)
- Fire `Map#mouseout` events [#2777](https://github.com/mapbox/mapbox-gl-js/pull/2777)
- Allow query parameters on all sprite URLs [#2772](https://github.com/mapbox/mapbox-gl-js/pull/2772)
- Increase sprite atlas size to 1024px square, allowing more and larger sprites [#2802](https://github.com/mapbox/mapbox-gl-js/pull/2802)
- Add `Marker` class [#2725](https://github.com/mapbox/mapbox-gl-js/pull/2725) [#2810](https://github.com/mapbox/mapbox-gl-js/pull/2810)
- Add `{quadkey}` URL parameter [#2805](https://github.com/mapbox/mapbox-gl-js/pull/2805)
- Add `circle-pitch-scale` style property [#2821](https://github.com/mapbox/mapbox-gl-js/pull/2821)

#### Bugfixes

- Fix rendering of layers with large numbers of features [#2794](https://github.com/mapbox/mapbox-gl-js/pull/2794)
- Fix exceptions thrown during drag-rotate interactions [#2840](https://github.com/mapbox/mapbox-gl-js/pull/2840)
- Fix error when adding and removing a layer within the same update cycle [#2845](https://github.com/mapbox/mapbox-gl-js/pull/2845)
- Fix false "Geometry exceeds allowed extent" warnings [#2568](https://github.com/mapbox/mapbox-gl-js/issues/2568)
- Fix `Map#loaded` returning true while there are outstanding tile updates [#2847](https://github.com/mapbox/mapbox-gl-js/pull/2847)
- Fix style validation error thrown while removing a filter [#2847](https://github.com/mapbox/mapbox-gl-js/pull/2847)
- Fix event data object not being passed for double click events [#2814](https://github.com/mapbox/mapbox-gl-js/pull/2814)
- Fix multipolygons disappearing from map at certain zoom levels [#2704](https://github.com/mapbox/mapbox-gl-js/issues/2704)
- Fix exceptions caused by `queryRenderedFeatures` in Safari and Firefox [#2822](https://github.com/mapbox/mapbox-gl-js/pull/2822)
- Fix `mapboxgl#supported()` returning `true` in old versions of IE11 [mapbox/mapbox-gl-supported#1](https://github.com/mapbox/mapbox-gl-supported/issues/1)

## 0.20.1 (June 21 2016)

#### Bugfixes

- Fixed exception thrown when changing `*-translate` properties via `setPaintProperty` ([#2762](https://github.com/mapbox/mapbox-gl-js/issues/2762))

## 0.20.0 (June 10 2016)

#### New Features & Improvements

- Add limited WMS support [#2612](https://github.com/mapbox/mapbox-gl-js/pull/2612)
- Add `workerCount` constructor option [#2666](https://github.com/mapbox/mapbox-gl-js/pull/2666)
- Improve performance of `locationPoint` and `pointLocation` [#2690](https://github.com/mapbox/mapbox-gl-js/pull/2690)
- Remove "Not using VertexArrayObject extension" warning messages [#2707](https://github.com/mapbox/mapbox-gl-js/pull/2707)
- Add `version` property to mapboxgl [#2660](https://github.com/mapbox/mapbox-gl-js/pull/2660)
- Support property functions in `circle-opacity` and `circle-blur` [#2693](https://github.com/mapbox/mapbox-gl-js/pull/2693)

#### Bugfixes

- Fix exception thrown by "drag rotate" handler [#2680](https://github.com/mapbox/mapbox-gl-js/issues/2680)
- Return an empty array instead of an empty object from `queryRenderedFeatures` [#2694](https://github.com/mapbox/mapbox-gl-js/pull/2694)
- Fix bug causing map to not render in IE

## 0.19.1 (June 2 2016)

#### Bugfixes

- Fix rendering of polygons with more than 35k vertices [#2657](https://github.com/mapbox/mapbox-gl-js/issues/2657)

## 0.19.0 (May 31 2016)

#### New Features & Improvements

- Allow use of special characters in property field names [#2547](https://github.com/mapbox/mapbox-gl-js/pull/2547)
- Improve rendering speeds on fill layers [#1606](https://github.com/mapbox/mapbox-gl-js/pull/1606)
- Add data driven styling support for `fill-color` and `fill-outline-color` [#2629](https://github.com/mapbox/mapbox-gl-js/pull/2629)
- Add `has` and `!has` filter operators [mapbox/feature-filter#15](https://github.com/mapbox/feature-filter/pull/15)
- Improve keyboard handlers with held-down keys [#2530](https://github.com/mapbox/mapbox-gl-js/pull/2530)
- Support 'tms' tile scheme [#2565](https://github.com/mapbox/mapbox-gl-js/pull/2565)
- Add `trackResize` option to `Map` [#2591](https://github.com/mapbox/mapbox-gl-js/pull/2591)

#### Bugfixes

- Scale circles when map is displayed at a pitch [#2541](https://github.com/mapbox/mapbox-gl-js/issues/2541)
- Fix background pattern rendering bug [#2557](https://github.com/mapbox/mapbox-gl-js/pull/2557)
- Fix bug that prevented removal of a `fill-pattern` from a fill layer [#2534](https://github.com/mapbox/mapbox-gl-js/issues/2534)
- Fix `line-pattern` and `fill-pattern`rendering [#2596](https://github.com/mapbox/mapbox-gl-js/pull/2596)
- Fix some platform specific rendering bugs [#2553](https://github.com/mapbox/mapbox-gl-js/pull/2553)
- Return empty object from `queryRenderedFeatures` before the map is loaded [#2621](https://github.com/mapbox/mapbox-gl-js/pull/2621)
- Fix "there is no texture bound to the unit 1" warnings [#2509](https://github.com/mapbox/mapbox-gl-js/pull/2509)
- Allow transitioned values to be unset [#2561](https://github.com/mapbox/mapbox-gl-js/pull/2561)

## 0.18.0 (April 13 2016)

#### New Features & Improvements

- Implement zoom-and-property functions for `circle-color` and `circle-size` [#2454](https://github.com/mapbox/mapbox-gl-js/pull/2454)
- Dedupe attributions that are substrings of others [#2453](https://github.com/mapbox/mapbox-gl-js/pull/2453)
- Misc performance improvements [#2483](https://github.com/mapbox/mapbox-gl-js/pull/2483) [#2488](https://github.com/mapbox/mapbox-gl-js/pull/2488)

#### Bugfixes

- Fix errors when unsetting and resetting a style property [#2464](https://github.com/mapbox/mapbox-gl-js/pull/2464)
- Fix errors when updating paint properties while using classes [#2496](https://github.com/mapbox/mapbox-gl-js/pull/2496)
- Fix errors caused by race condition in unserializeBuckets [#2497](https://github.com/mapbox/mapbox-gl-js/pull/2497)
- Fix overzoomed tiles in wrapped worlds [#2482](https://github.com/mapbox/mapbox-gl-js/issues/2482)
- Fix errors caused by mutating a filter object after calling `Map#setFilter` [#2495](https://github.com/mapbox/mapbox-gl-js/pull/2495)

## 0.17.0 (April 13 2016)

#### Breaking Changes

- Remove `map.batch` in favor of automatically batching style mutations (i.e. calls to `Map#setLayoutProperty`, `Map#setPaintProperty`, `Map#setFilter`, `Map#setClasses`, etc.) and applying them once per frame, significantly improving performance when updating the style frequently [#2355](https://github.com/mapbox/mapbox-gl-js/pull/2355) [#2380](https://github.com/mapbox/mapbox-gl-js/pull/2380)
- Remove `util.throttle` [#2345](https://github.com/mapbox/mapbox-gl-js/issues/2345)

#### New Features & Improvements

- Improve performance of all style mutation methods by only recalculating affected properties [#2339](https://github.com/mapbox/mapbox-gl-js/issues/2339)
- Improve fading of labels and icons [#2376](https://github.com/mapbox/mapbox-gl-js/pull/2376)
- Improve rendering performance by reducing work done on the main thread [#2394](https://github.com/mapbox/mapbox-gl-js/pull/2394)
- Validate filters passed to `Map#queryRenderedFeatures` and `Map#querySourceFeatures` [#2349](https://github.com/mapbox/mapbox-gl-js/issues/2349)
- Display a warning if a vector tile's geometry extent is larger than supported [#2383](https://github.com/mapbox/mapbox-gl-js/pull/2383)
- Implement property functions (i.e. data-driven styling) for `circle-color` and `circle-size` [#1932](https://github.com/mapbox/mapbox-gl-js/pull/1932)
- Add `Popup#setDOMContent` method [#2436](https://github.com/mapbox/mapbox-gl-js/pull/2436)

#### Bugfixes

- Fix a performance regression caused by using 1 `WebWorker` instead of `# cpus - 1` `WebWorker`s, slowing down tile loading times [#2408](https://github.com/mapbox/mapbox-gl-js/pull/2408)
- Fix a bug in which `Map#queryRenderedFeatures` would sometimes return features that had been removed [#2353](https://github.com/mapbox/mapbox-gl-js/issues/2353)
- Fix `clusterMaxZoom` option on `GeoJSONSource` not working as expected [#2374](https://github.com/mapbox/mapbox-gl-js/issues/2374)
- Fix anti-aliased rendering for pattern fills [#2372](https://github.com/mapbox/mapbox-gl-js/issues/2372)
- Fix exception caused by calling `Map#queryRenderedFeatures` or `Map#querySourceFeatures` with no arguments
- Fix exception caused by calling `Map#setLayoutProperty` for `text-field` or `icon-image` [#2407](https://github.com/mapbox/mapbox-gl-js/issues/2407)

## 0.16.0 (March 24 2016)

#### Breaking Changes

- Replace `Map#featuresAt` and `Map#featuresIn` with `Map#queryRenderedFeatures` and `map.querySourceFeatures` ([#2224](https://github.com/mapbox/mapbox-gl-js/pull/2224))
  - Replace `featuresAt` and `featuresIn` with `queryRenderedFeatures`
  - Make `queryRenderedFeatures` synchronous, remove the callback and use the return value.
  - Rename `layer` parameter to `layers` and make it an array of layer names.
  - Remove the `radius` parameter. `radius` was used with `featuresAt` to account for style properties like `line-width` and `circle-radius`. `queryRenderedFeatures` accounts for these style properties. If you need to query a larger area, use a bounding box query instead of a point query.
  - Remove the `includeGeometry` parameter because `queryRenderedFeatures` always includes geometries.
- `Map#debug` is renamed to `Map#showTileBoundaries` ([#2284](https://github.com/mapbox/mapbox-gl-js/pull/2284))
- `Map#collisionDebug` is renamed to `Map#showCollisionBoxes` ([#2284](https://github.com/mapbox/mapbox-gl-js/pull/2284))

#### New Features & Improvements

- Improve overall rendering performance. ([#2221](https://github.com/mapbox/mapbox-gl-js/pull/2221))
- Improve performance of `GeoJSONSource#setData`. ([#2222](https://github.com/mapbox/mapbox-gl-js/pull/2222))
- Add `Map#setMaxBounds` method ([#2234](https://github.com/mapbox/mapbox-gl-js/pull/2234))
- Add `isActive` and `isEnabled` methods to interaction handlers ([#2238](https://github.com/mapbox/mapbox-gl-js/pull/2238))
- Add `Map#setZoomBounds` method ([#2243](https://github.com/mapbox/mapbox-gl-js/pull/2243))
- Add touch events ([#2195](https://github.com/mapbox/mapbox-gl-js/issues/2195))
- Add `map.queryRenderedFeatures` to query the styled and rendered representations of features ([#2224](https://github.com/mapbox/mapbox-gl-js/pull/2224))
- Add `map.querySourceFeatures` to get features directly from vector tiles, independent of the style ([#2224](https://github.com/mapbox/mapbox-gl-js/pull/2224))
- Add `mapboxgl.Geolocate` control ([#1939](https://github.com/mapbox/mapbox-gl-js/issues/1939))
- Make background patterns render seamlessly across tile boundaries ([#2305](https://github.com/mapbox/mapbox-gl-js/pull/2305))

#### Bugfixes

- Fix calls to `setFilter`, `setLayoutProperty`, and `setLayerZoomRange` on ref children ([#2228](https://github.com/mapbox/mapbox-gl-js/issues/2228))
- Fix `undefined` bucket errors after `setFilter` calls ([#2244](https://github.com/mapbox/mapbox-gl-js/issues/2244))
- Fix bugs causing hidden symbols to be rendered ([#2246](https://github.com/mapbox/mapbox-gl-js/pull/2246), [#2276](https://github.com/mapbox/mapbox-gl-js/pull/2276))
- Fix raster flickering ([#2236](https://github.com/mapbox/mapbox-gl-js/issues/2236))
- Fix `queryRenderedFeatures` precision at high zoom levels ([#2292](https://github.com/mapbox/mapbox-gl-js/pull/2292))
- Fix holes in GeoJSON data caused by unexpected winding order ([#2285](https://github.com/mapbox/mapbox-gl-js/pull/2285))
- Fix bug causing deleted features to be returned by `queryRenderedFeatures` ([#2306](https://github.com/mapbox/mapbox-gl-js/pull/2306))
- Fix bug causing unexpected fill patterns to be rendered ([#2307](https://github.com/mapbox/mapbox-gl-js/pull/2307))
- Fix popup location with preceding sibling elements ([#2311](https://github.com/mapbox/mapbox-gl-js/pull/2311))
- Fix polygon anti-aliasing ([#2319](https://github.com/mapbox/mapbox-gl-js/pull/2319))
- Fix slivers between non-adjacent polygons ([#2319](https://github.com/mapbox/mapbox-gl-js/pull/2319))
- Fix keyboard shortcuts causing page to scroll ([#2312](https://github.com/mapbox/mapbox-gl-js/pull/2312))

## 0.15.0 (March 1 2016)

#### New Features & Improvements

- Add `ImageSource#setCoordinates` and `VideoSource#setCoordinates` ([#2184](https://github.com/mapbox/mapbox-gl-js/pull/2184))

#### Bugfixes

- Fix flickering on raster layers ([#2211](https://github.com/mapbox/mapbox-gl-js/pull/2211))
- Fix browser hang when zooming quickly on raster layers ([#2211](https://github.com/mapbox/mapbox-gl-js/pull/2211))

## 0.14.3 (Feb 25 2016)

#### New Features & Improvements

- Improve responsiveness of zooming out by using cached parent tiles ([#2168](https://github.com/mapbox/mapbox-gl-js/pull/2168))
- Improve contextual clues on style API validation ([#2170](https://github.com/mapbox/mapbox-gl-js/issues/2170))
- Improve performance of methods including `setData` ([#2174](https://github.com/mapbox/mapbox-gl-js/pull/2174))

#### Bugfixes

- Fix incorrectly sized line dashes ([#2099](https://github.com/mapbox/mapbox-gl-js/issues/2099))
- Fix bug in which `in` feature filter drops features ([#2166](https://github.com/mapbox/mapbox-gl-js/pull/2166))
- Fix bug preventing `Map#load` from firing when tile "Not Found" errors occurred ([#2176](https://github.com/mapbox/mapbox-gl-js/pull/2176))
- Fix rendering artifacts on mobile GPUs ([#2117](https://github.com/mapbox/mapbox-gl-js/pull/2117))

## 0.14.2 (Feb 19 2016)

#### Bugfixes

- Look for loaded parent tiles in cache
- Set tile cache size based on viewport size ([#2137](https://github.com/mapbox/mapbox-gl-js/issues/2137))
- Fix tile render order for layer-by-layer
- Remove source update throttling ([#2139](https://github.com/mapbox/mapbox-gl-js/issues/2139))
- Make panning while zooming more linear ([#2070](https://github.com/mapbox/mapbox-gl-js/issues/2070))
- Round points created during bucket creation ([#2067](https://github.com/mapbox/mapbox-gl-js/issues/2067))
- Correct bounds for a rotated or tilted map ([#1842](https://github.com/mapbox/mapbox-gl-js/issues/1842))
- Fix overscaled featuresAt ([#2103](https://github.com/mapbox/mapbox-gl-js/issues/2103))
- Allow using `tileSize: 512` as a switch to trade retina support for 512px raster tiles
- Fix the serialization of paint classes ([#2107](https://github.com/mapbox/mapbox-gl-js/issues/2107))
- Fixed bug where unsetting style properties could mutate the value of other style properties ([#2105](https://github.com/mapbox/mapbox-gl-js/pull/2105))
- Less slanted dashed lines near sharp corners ([#967](https://github.com/mapbox/mapbox-gl-js/issues/967))
- Fire map#load if no initial style is set ([#2042](https://github.com/mapbox/mapbox-gl-js/issues/2042))

## 0.14.1 (Feb 10 2016)

#### Bugfixes

- Fix incorrectly rotated symbols along lines near tile boundaries ([#2062](https://github.com/mapbox/mapbox-gl-js/issues/2062))
- Fix broken rendering when a fill layer follows certain symbol layers ([#2092](https://github.com/mapbox/mapbox-gl-js/issues/2092))

## 0.14.0 (Feb 8 2016)

#### Breaking Changes

- Switch `GeoJSONSource` clustering options from being measured in extent-units to pixels ([#2026](https://github.com/mapbox/mapbox-gl-js/pull/2026))

#### New Features & Improvements

- Improved error message for invalid colors ([#2006](https://github.com/mapbox/mapbox-gl-js/pull/2006))
- Added support for tiles with variable extents ([#2010](https://github.com/mapbox/mapbox-gl-js/pull/2010))
- Improved `filter` performance and maximum size ([#2024](https://github.com/mapbox/mapbox-gl-js/issues/2024))
- Changed circle rendering such that all geometry nodes are drawn, not just the geometry's outer ring ([#2027](https://github.com/mapbox/mapbox-gl-js/pull/2027))
- Added `Map#getStyle` method ([#1982](https://github.com/mapbox/mapbox-gl-js/issues/1982))

#### Bugfixes

- Fixed bug causing WebGL contexts to be "used up" by calling `mapboxgl.supported()` ([#2018](https://github.com/mapbox/mapbox-gl-js/issues/2018))
- Fixed non-deterministic symbol z-order sorting ([#2023](https://github.com/mapbox/mapbox-gl-js/pull/2023))
- Fixed garbled labels while zooming ([#2012](https://github.com/mapbox/mapbox-gl-js/issues/2012))
- Fixed icon jumping when touching trackpad with two fingers ([#1990](https://github.com/mapbox/mapbox-gl-js/pull/1990))
- Fixed overzoomed collision debug labels ([#2033](https://github.com/mapbox/mapbox-gl-js/issues/2033))
- Fixed dashes sliding along their line during zooming ([#2039](https://github.com/mapbox/mapbox-gl-js/issues/2039))
- Fixed overscaled `minzoom` setting for GeoJSON sources ([#1651](https://github.com/mapbox/mapbox-gl-js/issues/1651))
- Fixed overly-strict function validation for duplicate stops ([#2075](https://github.com/mapbox/mapbox-gl-js/pull/2075))
- Fixed crash due to `performance.now` not being present on some browsers ([#2056](https://github.com/mapbox/mapbox-gl-js/issues/2056))
- Fixed the unsetting of paint properties ([#2037](https://github.com/mapbox/mapbox-gl-js/issues/2037))
- Fixed bug causing multiple interaction handler event listeners to be attached ([#2069](https://github.com/mapbox/mapbox-gl-js/issues/2069))
- Fixed bug causing only a single debug box to be drawn ([#2034](https://github.com/mapbox/mapbox-gl-js/issues/2034))

## 0.13.1 (Jan 27 2016)

#### Bugfixes

- Fixed broken npm package due to outdated bundled modules

## 0.13.0 (Jan 27 2016)

#### Bugfixes

- Fixed easeTo pan, zoom, and rotate when initial rotation != 0 ([#1950](https://github.com/mapbox/mapbox-gl-js/pull/1950))
- Fixed rendering of tiles with an extent != 4096 ([#1952](https://github.com/mapbox/mapbox-gl-js/issues/1952))
- Fixed missing icon collision boxes ([#1978](https://github.com/mapbox/mapbox-gl-js/issues/1978))
- Fixed null `Tile#buffers` errors ([#1987](https://github.com/mapbox/mapbox-gl-js/pull/1987))

#### New Features & Improvements

- Added `symbol-avoid-edges` style property ([#1951](https://github.com/mapbox/mapbox-gl-js/pull/1951))
- Improved `symbol-max-angle` check algorithm ([#1959](https://github.com/mapbox/mapbox-gl-js/pull/1959))
- Added marker clustering! ([#1931](https://github.com/mapbox/mapbox-gl-js/pull/1931))
- Added zoomstart, zoom, and zoomend events ([#1958](https://github.com/mapbox/mapbox-gl-js/issues/1958))
- Disabled drag on mousedown when using boxzoom ([#1907](https://github.com/mapbox/mapbox-gl-js/issues/1907))

## 0.12.4 (Jan 19 2016)

#### Bugfixes

- Fix elementGroups null value errors ([#1933](https://github.com/mapbox/mapbox-gl-js/issues/1933))
- Fix some glyph atlas overflow cases ([#1923](https://github.com/mapbox/mapbox-gl-js/pull/1923))

## 0.12.3 (Jan 14 2016)

#### API Improvements

- Support inline attribution options in map options ([#1865](https://github.com/mapbox/mapbox-gl-js/issues/1865))
- Improve flyTo options ([#1854](https://github.com/mapbox/mapbox-gl-js/issues/1854), [#1429](https://github.com/mapbox/mapbox-gl-js/issues/1429))

#### Bugfixes

- Fix flickering with overscaled tiles ([#1921](https://github.com/mapbox/mapbox-gl-js/issues/1921))
- Remove Node.remove calls for IE browser compatibility ([#1900](https://github.com/mapbox/mapbox-gl-js/issues/1900))
- Match patterns at tile boundaries ([#1908](https://github.com/mapbox/mapbox-gl-js/pull/1908))
- Fix Tile#positionAt, fix query tests ([#1899](https://github.com/mapbox/mapbox-gl-js/issues/1899))
- Fix flickering on streets ([#1875](https://github.com/mapbox/mapbox-gl-js/issues/1875))
- Fix text-max-angle property ([#1870](https://github.com/mapbox/mapbox-gl-js/issues/1870))
- Fix overscaled line patterns ([#1856](https://github.com/mapbox/mapbox-gl-js/issues/1856))
- Fix patterns and icons for mismatched pixelRatios ([#1851](https://github.com/mapbox/mapbox-gl-js/issues/1851))
- Fix missing labels when text size 0 at max zoom ([#1809](https://github.com/mapbox/mapbox-gl-js/issues/1809))
- Use linear interp when pixel ratios don't match ([#1601](https://github.com/mapbox/mapbox-gl-js/issues/1601))
- Fix blank areas, flickering in raster layers ([#1876](https://github.com/mapbox/mapbox-gl-js/issues/1876), [#675](https://github.com/mapbox/mapbox-gl-js/issues/675))
- Fix labels slipping/cropping at tile bounds ([#757](https://github.com/mapbox/mapbox-gl-js/issues/757))

#### UX Improvements

- Improve touch handler perceived performance ([#1844](https://github.com/mapbox/mapbox-gl-js/issues/1844))

## 0.12.2 (Dec 22 2015)

#### API Improvements

- Support LngLat.convert([w, s, e, n]) ([#1812](https://github.com/mapbox/mapbox-gl-js/issues/1812))
- Invalid GeoJSON is now handled better

#### Bugfixes

- Fixed `Popup#addTo` when the popup is already open ([#1811](https://github.com/mapbox/mapbox-gl-js/issues/1811))
- Fixed warping when rotating / zooming really fast
- `Map#flyTo` now flies across the antimeridian if shorter ([#1853](https://github.com/mapbox/mapbox-gl-js/issues/1853))

## 0.12.1 (Dec 8 2015)

#### Breaking changes

- Reversed the direction of `line-offset` ([#1808](https://github.com/mapbox/mapbox-gl-js/pull/1808))
- Renamed `Pinch` interaction handler to `TouchZoomRotate` ([#1777](https://github.com/mapbox/mapbox-gl-js/pull/1777))
- Made `Map#update` and `Map#render` private methods ([#1798](https://github.com/mapbox/mapbox-gl-js/pull/1798))
- Made `Map#remove` remove created DOM elements ([#1789](https://github.com/mapbox/mapbox-gl-js/issues/1789))

#### API Improvements

- Added an method to disable touch rotation ([#1777](https://github.com/mapbox/mapbox-gl-js/pull/1777))
- Added a `position` option for `Attribution` ([#1689](https://github.com/mapbox/mapbox-gl-js/issues/1689))

#### Bugfixes

- Ensure tile loading errors are properly reported ([#1799](https://github.com/mapbox/mapbox-gl-js/pull/1799))
- Ensure re-adding a previously removed pop-up works ([#1477](https://github.com/mapbox/mapbox-gl-js/issues/1477))

#### UX Improvements

- Don't round zoom level during double-click interaction ([#1640](https://github.com/mapbox/mapbox-gl-js/issues/1640))

## 0.12.0 (Dec 2 2015)

#### API Improvements

- Added `line-offset` style property ([#1778](https://github.com/mapbox/mapbox-gl-js/issues/1778))

## 0.11.5 (Dec 1 2015)

#### Bugfixes

- Fixed unstable symbol layer render order when adding / removing layers ([#1558](https://github.com/mapbox/mapbox-gl-js/issues/1558))
- Fire map loaded event even if raster tiles have errors
- Fix panning animation during easeTo with zoom change
- Fix pitching animation during flyTo
- Fix pitching animation during easeTo
- Prevent rotation from firing `mouseend` events ([#1104](https://github.com/mapbox/mapbox-gl-js/issues/1104))

#### API Improvements

- Fire `mousedown` and `mouseup` events ([#1411](https://github.com/mapbox/mapbox-gl-js/issues/1411))
- Fire `movestart` and `moveend` when panning ([#1658](https://github.com/mapbox/mapbox-gl-js/issues/1658))
- Added drag events ([#1442](https://github.com/mapbox/mapbox-gl-js/issues/1442))
- Request webp images for mapbox:// raster tiles in chrome ([#1725](https://github.com/mapbox/mapbox-gl-js/issues/1725))

#### UX Improvements

- Added inertia to map rotation ([#620](https://github.com/mapbox/mapbox-gl-js/issues/620))

## 0.11.4 (Nov 16 2015)

#### Bugfixes

- Fix alpha blending of alpha layers ([#1684](https://github.com/mapbox/mapbox-gl-js/issues/1684))

## 0.11.3 (Nov 10 2015)

#### Bugfixes

- Fix GeoJSON rendering and performance ([#1685](https://github.com/mapbox/mapbox-gl-js/pull/1685))

#### UX Improvements

- Use SVG assets for UI controls ([#1657](https://github.com/mapbox/mapbox-gl-js/pull/1657))
- Zoom out with shift + dblclick ([#1666](https://github.com/mapbox/mapbox-gl-js/issues/1666))

## 0.11.2 (Oct 29 2015)

- Misc performance improvements

#### Bugfixes

- Fix sprites on systems with non-integer `devicePixelRatio`s ([#1029](https://github.com/mapbox/mapbox-gl-js/issues/1029) [#1475](https://github.com/mapbox/mapbox-gl-js/issues/1475) [#1476](https://github.com/mapbox/mapbox-gl-js/issues/1476))
- Fix layer minZoom being ignored if not less than source maxZoom
- Fix symbol placement at the start of a line ([#1461](https://github.com/mapbox/mapbox-gl-js/issues/1461))
- Fix `raster-opacity` on non-tile sources ([#1270](https://github.com/mapbox/mapbox-gl-js/issues/1270))
- Ignore boxzoom on shift-click ([#1655](https://github.com/mapbox/mapbox-gl-js/issues/1655))

#### UX Improvements

- Enable line breaks on common punctuation ([#1115](https://github.com/mapbox/mapbox-gl-js/issues/1115))

#### API Improvements

- Add toString and toArray methods to LngLat, LngLatBounds ([#1571](https://github.com/mapbox/mapbox-gl-js/issues/1571))
- Add `Transform#resize` method
- Add `Map#getLayer` method ([#1183](https://github.com/mapbox/mapbox-gl-js/issues/1183))
- Add `Transform#unmodified` property ([#1452](https://github.com/mapbox/mapbox-gl-js/issues/1452))
- Propagate WebGL context events ([#1612](https://github.com/mapbox/mapbox-gl-js/pull/1612))

## 0.11.1 (Sep 30 2015)

#### Bugfixes

- Add statistics and checkboxes to debug page
- Fix `Map#featuresAt` for non-4096 vector sources ([#1529](https://github.com/mapbox/mapbox-gl-js/issues/1529))
- Don't fire `mousemove` on drag-pan
- Fix maxBounds constrains ([#1539](https://github.com/mapbox/mapbox-gl-js/issues/1539))
- Fix maxBounds infinite loop ([#1538](https://github.com/mapbox/mapbox-gl-js/issues/1538))
- Fix memory leak in worker
- Assert valid `TileCoord`, fix wrap calculation in `TileCoord#cover` ([#1483](https://github.com/mapbox/mapbox-gl-js/issues/1483))
- Abort raster tile load if not in viewport ([#1490](https://github.com/mapbox/mapbox-gl-js/issues/1490))

#### API Improvements

- Add `Map` event listeners for `mouseup`, `contextmenu` (right click) ([#1532](https://github.com/mapbox/mapbox-gl-js/issues/1532))

## 0.11.0 (Sep 11 2015)

#### API Improvements

- Add `Map#featuresIn`: a bounding-box feature query
- Emit stylesheet validation errors ([#1436](https://github.com/mapbox/mapbox-gl-js/issues/1436))

#### UX Improvements

- Handle v8 style `center`, `zoom`, `bearing`, `pitch` ([#1452](https://github.com/mapbox/mapbox-gl-js/issues/1452))
- Improve circle type styling ([#1446](https://github.com/mapbox/mapbox-gl-js/issues/1446))
- Improve dashed and patterned line antialiasing

#### Bugfixes

- Load images in a way that respects Cache-Control headers
- Filter for rtree matches to those crossing bbox
- Log errors by default ([#1463](https://github.com/mapbox/mapbox-gl-js/issues/1463))
- Fixed modification of `text-size` via `setLayoutProperty` ([#1451](https://github.com/mapbox/mapbox-gl-js/issues/1451))
- Throw on lat > 90 || < -90. ([#1443](https://github.com/mapbox/mapbox-gl-js/issues/1443))
- Fix circle clipping bug ([#1457](https://github.com/mapbox/mapbox-gl-js/issues/1457))

## 0.10.0 (Aug 21 2015)

#### Breaking changes

- Switched to [longitude, latitude] coordinate order, matching GeoJSON. We anticipate that mapbox-gl-js will be widely used
  with GeoJSON, and in the long term having a coordinate order that is consistent with GeoJSON will lead to less confusion
  and impedance mismatch than will a [latitude, longitude] order.

  The following APIs were renamed:

  - `LatLng` was renamed to `LngLat`
  - `LatLngBounds` was renamed to `LngLatBounds`
  - `Popup#setLatLng` was renamed to `Popup#setLngLat`
  - `Popup#getLatLng` was renamed to `Popup#getLngLat`
  - The `latLng` property of Map events was renamed `lngLat`

  The following APIs now expect array coordinates in [longitude, latitude] order:

  - `LngLat.convert`
  - `LngLatBounds.convert`
  - `Popup#setLngLat`
  - The `center` and `maxBounds` options of the `Map` constructor
  - The arguments to `Map#setCenter`, `Map#fitBounds`, `Map#panTo`, and `Map#project`
  - The `center` option of `Map#jumpTo`, `Map#easeTo`, and `Map#flyTo`
  - The `around` option of `Map#zoomTo`, `Map#rotateTo`, and `Map#easeTo`
  - The `coordinates` properties of video and image sources

- Updated to mapbox-gl-style-spec v8.0.0 ([Changelog](https://github.com/mapbox/mapbox-gl-style-spec/blob/v8.0.0/CHANGELOG.md)). Styles are
  now expected to be version 8. You can use the [gl-style-migrate](https://github.com/mapbox/mapbox-gl-style-lint#migrations)
  utility to update existing styles.

- The format for `mapbox://` style and glyphs URLs has changed. For style URLs, you should now use the format
  `mapbox://styles/:username/:style`. The `:style` portion of the URL no longer contains a username. For font URLs, you
  should now use the format `mapbox://fonts/:username/{fontstack}/{range}.pbf`.
- Mapbox default styles are now hosted via the Styles API rather than www.mapbox.com. You can make use of the Styles API
  with a `mapbox://` style URL pointing to a v8 style, e.g. `mapbox://styles/mapbox/streets-v8`.
- The v8 satellite style (`mapbox://styles/mapbox/satellite-v8`) is now a plain satellite style, and not longer supports labels
  or contour lines via classes. For a labeled satellite style, use `mapbox://styles/mapbox/satellite-hybrid`.

- Removed `mbgl.config.HTTP_URL` and `mbgl.config.FORCE_HTTPS`; https is always used when connecting to the Mapbox API.
- Renamed `mbgl.config.HTTPS_URL` to `mbgl.config.API_URL`.

#### Bugfixes

- Don't draw halo when halo-width is 0 ([#1381](https://github.com/mapbox/mapbox-gl-js/issues/1381))
- Reverted shader changes that degraded performance on IE

#### API Improvements

- You can now unset layout and paint properties via the `setLayoutProperty` and `setPaintProperty` APIs
  by passing `undefined` as a property value.
- The `layer` option of `featuresAt` now supports an array of layers.

## 0.9.0 (Jul 29 2015)

- `glyphs` URL now normalizes without the `/v4/` prefix for `mapbox://` urls. Legacy behavior for `mapbox://fontstacks` is still maintained ([#1385](https://github.com/mapbox/mapbox-gl-js/issues/1385))
- Expose `geojson-vt` options for GeoJSON sources ([#1271](https://github.com/mapbox/mapbox-gl-js/issues/1271))
- bearing snaps to "North" within a tolerance of 7 degrees ([#1059](https://github.com/mapbox/mapbox-gl-js/issues/1059))
- Now you can directly mutate the minzoom and maxzoom layer properties with `map.setLayerZoomRange(layerId, minzoom, maxzoom)`
- Exposed `mapboxgl.Control`, a base class used by all UI controls
- Refactored handlers to be individually included in Map options, or enable/disable them individually at runtime, e.g. `map.scrollZoom.disable()`.
- New feature: Batch operations can now be done at once, improving performance for calling multiple style functions: ([#1352](https://github.com/mapbox/mapbox-gl-js/pull/1352))

  ```js
  style.batch(function (s) {
    s.addLayer({ id: "first", type: "symbol", source: "streets" });
    s.addLayer({ id: "second", type: "symbol", source: "streets" });
    s.addLayer({ id: "third", type: "symbol", source: "terrain" });
    s.setPaintProperty("first", "text-color", "black");
    s.setPaintProperty("first", "text-halo-color", "white");
  });
  ```

- Improved documentation
- `featuresAt` performance improvements by exposing `includeGeometry` option
- Better label placement along lines ([#1283](https://github.com/mapbox/mapbox-gl-js/pull/1283))
- Improvements to round linejoins on semi-transparent lines (mapbox/mapbox-gl-native[#1771](https://github.com/mapbox/mapbox-gl-js/pull/1771))
- Round zoom levels for raster tile loading ([@2a2aec](https://github.com/mapbox/mapbox-gl-js/commit/2a2aec44a39e11e73bdf663258bd6d52b83775f5))
- Source#reload cannot be called if source is not loaded ([#1198](https://github.com/mapbox/mapbox-gl-js/issues/1198))
- Events bubble to the canvas container for custom overlays ([#1301](https://github.com/mapbox/mapbox-gl-js/pull/1301))
- Move handlers are now bound on mousedown and touchstart events
- map.featuresAt() now works across the dateline

## 0.8.1 (Jun 16 2015)

- No code changes; released only to correct a build issue in 0.8.0.

## 0.8.0 (Jun 15 2015)

#### Breaking changes

- `map.setView(latlng, zoom, bearing)` has been removed. Use
  [`map.jumpTo(options)`](https://www.mapbox.com/mapbox-gl-js/api/#map/jumpto) instead:

  ```js
  map.setView([40, -74.5], 9); // 0.7.0 or earlier
  map.jumpTo({ center: [40, -74.5], zoom: 9 }); // now
  ```

- [`map.easeTo`](https://www.mapbox.com/mapbox-gl-js/api/#map/easeto) and
  [`map.flyTo`](https://www.mapbox.com/mapbox-gl-js/api/#map/flyto) now accept a single
  options object rather than positional parameters:

  ```js
  map.easeTo([40, -74.5], 9, null, { duration: 400 }); // 0.7.0 or earlier
  map.easeTo({ center: [40, -74.5], zoom: 9, duration: 400 }); // now
  ```

- `mapboxgl.Source` is no longer exported. Use `map.addSource()` instead. See the
  [GeoJSON line](https://www.mapbox.com/mapbox-gl-js/example/geojson-line/) or
  [GeoJSON markers](https://www.mapbox.com/mapbox-gl-js/example/geojson-markers/)
  examples.
- `mapboxgl.util.supported()` moved to [`mapboxgl.supported()`](https://www.mapbox.com/mapbox-gl-js/api/#mapboxgl/supported).

#### UX improvements

- Add perspective rendering ([#1049](https://github.com/mapbox/mapbox-gl-js/pull/1049))
- Better and faster labelling ([#1079](https://github.com/mapbox/mapbox-gl-js/pull/1079))
- Add touch interactions support on mobile devices ([#949](https://github.com/mapbox/mapbox-gl-js/pull/949))
- Viewport-relative popup arrows ([#1065](https://github.com/mapbox/mapbox-gl-js/pull/1065))
- Normalize mousewheel zooming speed ([#1060](https://github.com/mapbox/mapbox-gl-js/pull/1060))
- Add proper handling of GeoJSON features that cross the date line ([#1275](https://github.com/mapbox/mapbox-gl-js/issues/1275))
- Sort overlapping symbols in the y direction ([#470](https://github.com/mapbox/mapbox-gl-js/issues/470))
- Control buttons are now on a 30 pixel grid ([#1143](https://github.com/mapbox/mapbox-gl-js/issues/1143))
- Improve GeoJSON processing performance

#### API Improvements

- Switch to JSDoc for documentation
- Bundling with browserify is now supported
- Validate incoming map styles ([#1054](https://github.com/mapbox/mapbox-gl-js/pull/1054))
- Add `Map` `setPitch` `getPitch`
- Add `Map` `dblclick` event. ([#1168](https://github.com/mapbox/mapbox-gl-js/issues/1168))
- Add `Map` `getSource` ([@660a8c1](https://github.com/mapbox/mapbox-gl-js/commit/660a8c1e087f63282d24a30684d686523bce36cb))
- Add `Map` `setFilter` and `getFilter` ([#985](https://github.com/mapbox/mapbox-gl-js/issues/985))
- Add `Map` `failIfMajorPerformanceCaveat` option ([#1082](https://github.com/mapbox/mapbox-gl-js/pull/1082))
- Add `Map` `preserveDrawingBuffer` option ([#1232](https://github.com/mapbox/mapbox-gl-js/pull/1232))
- Add `VideoSource` `getVideo()` ([#1162](https://github.com/mapbox/mapbox-gl-js/issues/1162))
- Support vector tiles with extents other than 4096 ([#1227](https://github.com/mapbox/mapbox-gl-js/pull/1227))
- Use a DOM hierarchy that supports evented overlays ([#1217](https://github.com/mapbox/mapbox-gl-js/issues/1217))
- Pass `latLng` to the event object ([#1068](https://github.com/mapbox/mapbox-gl-js/pull/1068))

#### UX Bugfixes

- Fix rendering glitch on iOS 8 ([#750](https://github.com/mapbox/mapbox-gl-js/issues/750))
- Fix line triangulation errors ([#1120](https://github.com/mapbox/mapbox-gl-js/issues/1120), [#992](https://github.com/mapbox/mapbox-gl-js/issues/992))
- Support unicode range 65280-65535 ([#1108](https://github.com/mapbox/mapbox-gl-js/pull/1108))
- Fix cracks between fill patterns ([#972](https://github.com/mapbox/mapbox-gl-js/issues/972))
- Fix angle of icons aligned with lines ([@37a498a](https://github.com/mapbox/mapbox-gl-js/commit/37a498a7aa2c37d6b94611b614b4efe134e6dd59))
- Fix dashed line bug for overscaled tiles ([#1132](https://github.com/mapbox/mapbox-gl-js/issues/1132))
- Fix icon artifacts caused by sprite neighbors ([#1195](https://github.com/mapbox/mapbox-gl-js/pull/1195))

#### API Bugfixes

- Don't fire spurious `moveend` events on mouseup ([#1107](https://github.com/mapbox/mapbox-gl-js/issues/1107))
- Fix a race condition in `featuresAt` ([#1220](https://github.com/mapbox/mapbox-gl-js/pull/1220))
- Fix for brittle fontstack name convention ([#1070](https://github.com/mapbox/mapbox-gl-js/pull/1070))
- Fix broken `Popup` `setHTML` ([#1272](https://github.com/mapbox/mapbox-gl-js/issues/1272))
- Fix an issue with cross-origin image requests ([#1269](https://github.com/mapbox/mapbox-gl-js/pull/1269))

## 0.7.0 (Mar 3 2015)

#### Breaking

- Rename `Map` `hover` event to `mousemove`.
- Change `featuresAt` to return GeoJSON objects, including geometry ([#1010](https://github.com/mapbox/mapbox-gl-js/issues/1010))
- Remove `Map` `canvas` and `container` properties, add `getCanvas` and `getContainer` methods instead

#### UX Improvements

- Improve line label density
- Add boxzoom interaction ([#1038](https://github.com/mapbox/mapbox-gl-js/issues/1038))
- Add keyboard interaction ([#1034](https://github.com/mapbox/mapbox-gl-js/pull/1034))
- Faster `GeoJSONSource` `setData` without flickering ([#973](https://github.com/mapbox/mapbox-gl-js/issues/973))

#### API Improvements

- Add Popup component ([#325](https://github.com/mapbox/mapbox-gl-js/issues/325))
- Add layer API ([#1022](https://github.com/mapbox/mapbox-gl-js/issues/1022))
- Add filter API ([#985](https://github.com/mapbox/mapbox-gl-js/issues/985))
- More efficient filter API ([#1018](https://github.com/mapbox/mapbox-gl-js/issues/1018))
- Accept plain old JS object for `addSource` ([#1021](https://github.com/mapbox/mapbox-gl-js/issues/1021))
- Reparse overscaled tiles

#### Bugfixes

- Fix `featuresAt` for LineStrings ([#1006](https://github.com/mapbox/mapbox-gl-js/issues/1006))
- Fix `tileSize` argument to `GeoJSON` worker ([#987](https://github.com/mapbox/mapbox-gl-js/issues/987))
- Remove extraneous files from the npm package ([#1024](https://github.com/mapbox/mapbox-gl-js/issues/1024))
- Hide "improve map" link in print ([#988](https://github.com/mapbox/mapbox-gl-js/issues/988))

## 0.6.0 (Feb 9 2015)

#### Bugfixes

- Add wrapped padding to sprite for repeating images ([#972](https://github.com/mapbox/mapbox-gl-js/issues/972))
- Clear color buffers before rendering ([#966](https://github.com/mapbox/mapbox-gl-js/issues/966))
- Make line-opacity work with line-image ([#970](https://github.com/mapbox/mapbox-gl-js/issues/970))
- event.toElement fallback for Firefox ([#932](https://github.com/mapbox/mapbox-gl-js/issues/932))
- skip duplicate vertices at ends of lines ([#776](https://github.com/mapbox/mapbox-gl-js/issues/776))
- allow characters outside \w to be used in token
- Clear old tiles when new GeoJSON is loaded ([#905](https://github.com/mapbox/mapbox-gl-js/issues/905))

#### Improvements

- Added `map.setPaintProperty()`, `map.getPaintProperty()`, `map.setLayoutProperty()`, and `map.getLayoutProperty()`.
- Switch to ESLint and more strict code rules ([#957](https://github.com/mapbox/mapbox-gl-js/pull/957))
- Grab 2x raster tiles if retina ([#754](https://github.com/mapbox/mapbox-gl-js/issues/754))
- Support for mapbox:// style URLs ([#875](https://github.com/mapbox/mapbox-gl-js/issues/875))

#### Breaking

- Updated to mapbox-gl-style-spec v7.0.0 ([Changelog](https://github.com/mapbox/mapbox-gl-style-spec/blob/a2b0b561ce16015a1ef400dc870326b1b5255091/CHANGELOG.md)). Styles are
  now expected to be version 7. You can use the [gl-style-migrate](https://github.com/mapbox/mapbox-gl-style-lint#migrations)
  utility to update existing styles.
- HTTP_URL and HTTPS_URL config options must no longer include a `/v4` path prefix.
- `addClass`, `removeClass`, `setClasses`, `hasClass`, and `getClasses` are now methods
  on Map.
- `Style#cascade` is now private, pending a public style mutation API ([#755](https://github.com/mapbox/mapbox-gl-js/pull/755)).
- The format for `featuresAt` results changed. Instead of result-per-geometry-cross-layer,
  each result has a `layers` array with all layers that contain the feature. This avoids
  duplication of geometry and properties in the result set.

## 0.5.2 (Jan 07 2015)

#### Bugfixes

- Remove tiles for unused sources ([#863](https://github.com/mapbox/mapbox-gl-js/issues/863))
- Fix fill pattern alignment

#### Improvements

- Add GeoJSONSource maxzoom option ([#760](https://github.com/mapbox/mapbox-gl-js/issues/760))
- Return ref layers in featuresAt ([#847](https://github.com/mapbox/mapbox-gl-js/issues/847))
- Return any extra layer keys provided in the stylesheet in featuresAt
- Faster protobuf parsing

## 0.5.1 (Dec 19 2014)

#### Bugfixes

- Fix race conditions with style loading/rendering
- Fix race conditions with setStyle
- Fix map.remove()
- Fix featuresAt properties

## 0.5.0 (Dec 17 2014)

#### Bugfixes

- Fix multiple calls to setStyle

#### Improvements

- `featuresAt` now returns additional information
- Complete style/source/tile event suite:
  style.load, style.error, style.change,
  source.add, source.remove, source.load, source.error, source.change,
  tile.add, tile.remove, tile.load, tile.error
- Vastly improved performance and correctness for GeoJSON sources
- Map#setStyle accepts a style URL
- Support {prefix} in tile URL templates
- Provide a source map with minified source

#### Breaking

- Results format for `featuresAt` changed

## 0.4.2 (Nov 14 2014)

#### Bugfixes

- Ensure only one easing is active at a time ([#807](https://github.com/mapbox/mapbox-gl-js/issues/807))
- Don't require style to perform easings ([#817](https://github.com/mapbox/mapbox-gl-js/issues/817))
- Fix raster tiles sometimes not showing up ([#761](https://github.com/mapbox/mapbox-gl-js/issues/761))

#### Improvements

- Internet Explorer 11 support (experimental)

## 0.4.1 (Nov 10 2014)

#### Bugfixes

- Interpolate to the closest bearing when doing rotation animations ([#818](https://github.com/mapbox/mapbox-gl-js/issues/818))

## 0.4.0 (Nov 4 2014)

#### Breaking

- Updated to mapbox-gl-style-spec v6.0.0 ([Changelog](https://github.com/mapbox/mapbox-gl-style-spec/blob/v6.0.0/CHANGELOG.md)). Styles are
  now expected to be version 6. You can use the [gl-style-migrate](https://github.com/mapbox/mapbox-gl-style-lint#migrations)
  utility to update existing styles.

## 0.3.2 (Oct 23 2014)

#### Bugfixes

- Fix worker initialization with deferred or async scripts

#### Improvements

- Added map.remove()
- CDN assets are now served with gzip compression

## 0.3.1 (Oct 06 2014)

#### Bugfixes

- Fixed iteration over arrays with for/in
- Made browserify deps non-dev ([#752](https://github.com/mapbox/mapbox-gl-js/issues/752))

## 0.3.0 (Sep 23 2014)

#### Breaking

- Updated to mapbox-gl-style-spec v0.0.5 ([Changelog](https://github.com/mapbox/mapbox-gl-style-spec/blob/v0.0.5/CHANGELOG.md)). Styles are
  now expected to be version 5. You can use the [gl-style-migrate](https://github.com/mapbox/mapbox-gl-style-lint#migrations)
  utility to update existing styles.
- Removed support for composite layers for performance reasons. [#523](https://github.com/mapbox/mapbox-gl-js/issues/523#issuecomment-51731405)
- `raster-hue-rotate` units are now degrees.

### Improvements

- Added LatLng#wrap
- Added support for Mapbox fontstack API.
- Added support for remote, non-Mapbox TileJSON sources and inline TileJSON sources ([#535](https://github.com/mapbox/mapbox-gl-js/issues/535), [#698](https://github.com/mapbox/mapbox-gl-js/issues/698)).
- Added support for `symbol-avoid-edges` property to allow labels to be placed across tile edges.
- Fixed mkdir issue on Windows ([#674](https://github.com/mapbox/mapbox-gl-js/issues/674)).
- Fixed drawing beveled line joins without overlap.

#### Bugfixes

- Fixed performance when underzooming a layer's minzoom.
- Fixed `raster-opacity` for regular raster layers.
- Fixed various corner cases of easing functions.
- Do not modify original stylesheet ([#728](https://github.com/mapbox/mapbox-gl-js/issues/728)).
- Inherit video source from source ([#699](https://github.com/mapbox/mapbox-gl-js/issues/699)).
- Fixed interactivity for geojson layers.
- Stop dblclick on navigation so the map does not pan ([#715](https://github.com/mapbox/mapbox-gl-js/issues/715)).

## 0.2.2 (Aug 12 2014)

#### Breaking

- `map.setBearing()` no longer supports a second argument. Use `map.rotateTo` with an `offset` option and duration 0
  if you need to rotate around a point other than the map center.

#### Improvements

- Improved `GeoJSONSource` to also accept URL as `data` option, eliminating a huge performance bottleneck in case of large GeoJSON files.
  [#669](https://github.com/mapbox/mapbox-gl-js/issues/669) [#671](https://github.com/mapbox/mapbox-gl-js/issues/671)
- Switched to a different fill outlines rendering approach. [#668](https://github.com/mapbox/mapbox-gl-js/issues/668)
- Made the minified build 12% smaller gzipped (66 KB now).
- Added `around` option to `Map` `zoomTo`/`rotateTo`.
- Made the permalink hash more compact.
- Bevel linejoins no longer overlap and look much better when drawn with transparency.

#### Bugfixes

- Fixed the **broken minified build**. [#679](https://github.com/mapbox/mapbox-gl-js/issues/679)
- Fixed **blurry icons** rendering. [#666](https://github.com/mapbox/mapbox-gl-js/issues/666)
- Fixed `util.supports` WebGL detection producing false positives in some cases. [#677](https://github.com/mapbox/mapbox-gl-js/issues/677)
- Fixed invalid font configuration completely blocking tile rendering. [#662](https://github.com/mapbox/mapbox-gl-js/issues/662)
- Fixed `Map` `project`/`unproject` to properly accept array-form values.
- Fixed sprite loading race condition. [#593](https://github.com/mapbox/mapbox-gl-js/issues/593)
- Fixed `GeoJSONSource` `setData` not updating the map until zoomed or panned. [#676](https://github.com/mapbox/mapbox-gl-js/issues/676)

## 0.2.1 (Aug 8 2014)

#### Breaking

- Changed `Navigation` control signature: now it doesn't need `map` in constructor
  and gets added with `map.addControl(nav)` or `nav.addTo(map)`.
- Updated CSS classes to have consistent naming prefixed with `mapboxgl-`.

#### Improvements

- Added attribution control (present by default, disable by passing `attributionControl: false` in options).
- Added rotation by dragging the compass control.
- Added grabbing cursors for the map by default.
- Added `util.inherit` and `util.debounce` functions.
- Changed the default debug page style to OSM Bright.
- Token replacements now support dashes.
- Improved navigation control design.

#### Bugfixes

- Fixed compass control to rotate its icon with the map.
- Fixed navigation control cursors.
- Fixed inertia going to the wrong direction in a rotated map.
- Fixed inertia race condition where error was sometimes thrown after erratic panning/zooming.

## 0.2.0 (Aug 6 2014)

- First public release.<|MERGE_RESOLUTION|>--- conflicted
+++ resolved
@@ -4,6 +4,7 @@
 - _...Add new stuff here..._
 
 ### 🐞 Bug fixes
+- ⚠️ Fix level of detail at high pitch angle by changing which tiles to load ([#3983](https://github.com/maplibre/maplibre-gl-js/issues/3983))
 - _...Add new stuff here..._
 
 ## 5.0.0-pre.4
@@ -18,13 +19,8 @@
 - ⚠️ Fix order of normalizeSpriteURL and transformRequest in loadSprite ([#3897](https://github.com/maplibre/maplibre-gl-js/issues/3897))
 - ⚠️ Remove unminified prod build ([#4906](https://github.com/maplibre/maplibre-gl-js/pull/4906))
 - Fix issue where raster tile source won't fetch updates following request error ([#4890](https://github.com/maplibre/maplibre-gl-js/pull/4890))
-<<<<<<< HEAD
-- ⚠️ Fix level of detail at high pitch angle by changing which tiles to load ([#3983](https://github.com/maplibre/maplibre-gl-js/issues/3983))
-- _...Add new stuff here..._
-=======
 - Fix 3D models in custom layers not being properly occluded by the globe ([#4817](https://github.com/maplibre/maplibre-gl-js/issues/4817))
 - Fix issue where raster tiles were not rendered correctly when using globe and terrain ([#4912](https://github.com/maplibre/maplibre-gl-js/pull/4912))
->>>>>>> 9ba25c6d
 
 ## v5.0.0-pre.3
 
