## main

### ✨ Features and improvements

- *...Add new stuff here...*
- Add map.getCameraTargetElevation() (#1558)
<<<<<<< HEAD
- Remove deprecated mapboxgl css classes
- Add style swap's stylePatch support (#1238)
=======
- [Breaking] Remove deprecated mapboxgl css classes
>>>>>>> 57ab2c33

### 🐞 Bug fixes

- [Breaking] Make geojson data source a required field to align with the docs (#1396) 
- *...Add new stuff here...*

## 2.4.0

### ✨ Features and improvements
- Added calculateCameraOptionsFromTo to camera (#1427)
- Improve expression types (#1510)
- Improve performance for primitive size selection (#1508)
- Upgrade target from ES2017 to ES2019 (#1499)
- Improve error handling (#1485)
- Removed `_interpolationType` unused field (#264)

### 🐞 Bug fixes
- Fix query tests on windows (#1506)
- Fix attribution not being displayed for terrain (#1516)
- No triggering of contextmenu after rotate, pitch, etc. also on Windows (#1537)

## 2.3.1-pre.2

### ✨ Features and improvements
- Improve expression types (#1510)
- Improve performance for primitive size selection (#1508)
- Upgrade target from ES2017 to ES2019 (#1499)

### 🐞 Bug fixes
- Fix query tests on windows (#1506)

## 2.3.1-pre.1

### ✨ Features and improvements
- Improve error handling (#1485)

## 2.3.0

### ✨ Features and improvements

- Re-enable method to get library version. Either with `import {version} from 'maplibre-gl'`, or on a Map instance as `map.version`.

## 2.2.1

### 🐞 Bug fixes

- Fix types generation and make sure they run as part of the CI (#1462, #1465)

## 2.2.0

Everything from the four previous pre-releases:

### ✨ Features and improvements

- Update `icon-padding` symbol layout property to support asymmetric padding (#1289)
- Added `cooperativeGestures` option when instantiating map to prevent inadvertent scrolling/panning when navigating a page where map is embedded inline (#234)
- Improve filter specification typings (#1390)
- Add internal support for Node 18 (#1431)
- Add 3D terrain capabilities  (#165, #1022)
- Cancel pending GeoJSON requests when `GeoJSONSource.setData()` is called instead of waiting for any pending request to complete before issuing the request for the new URL (#1102)

### 🐞 Bug fixes

- Fix compact attribution style when using global CSS that sets `box-sizing: border-box;` (#1250)
- Handle maxBounds which cross the meridian at longitude ±180° (#1298, #1299)
- Hide arrow displayed in default `summary` styles on the attribution control (#1258)
- Fix memory usage in terrain 3D (#1291, #1302)
- Fix disappearence of closest tiles when 3D terrain is enabled (#1241, #1300)

## 2.2.0-pre.4

### ✨ Features and improvements

- Update `icon-padding` symbol layout property to support asymmetric padding (#1289)
- Added `cooperativeGestures` option when instantiating map to prevent inadvertent scrolling/panning when navigating a page where map is embedded inline (#234)
- Improve filter specification typings (#1390)
- Add internal support for Node 18 (#1431)

### 🐞 Bug fixes

- Fix compact attribution style when using global CSS that sets `box-sizing: border-box;` (#1250)

## 2.2.0-pre.3

### 🐞 Bug fixes

- Handle maxBounds which cross the meridian at longitude ±180° (#1298, #1299)
- Hide arrow displayed in default `summary` styles on the attribution control (#1258)
- Fix memory usage in terrain 3D (#1291, #1302)
- Fix disappearence of closest tiles when 3D terrain is enabled (#1241, #1300)

## 2.2.0-pre.2

### ✨ Features and improvements

- Add 3D terrain capabilities  (#165, #1022)

## 2.2.0-pre.1

### ✨ Features and improvements

- Cancel pending GeoJSON requests when `GeoJSONSource.setData()` is called instead of waiting for any pending request to complete before issuing the request for the new URL (#1102)

## 2.1.9

### 🐞 Bug fixes

- Add back typescript typings to dependencies instead of devDependencies (#1178)

## 2.1.8

### ✨ Features and improvements

- Changed logic for showing the Maplibre logo. The Maplibre logo is now shown by setting the map option 'maplibreLogo' to true or by adding it to a map with addControl. TileJSON no longer controls if the logo is shown. (#786)

### 🐞 Bug fixes

- Fix missing `touchmove` in `MapTouchEvent["type"]` (#1131)
- Type CustomLayerInterface renderingMode, onRemove, onAdd, and prerender optional (#1122)

## 2.1.8-pre.3

### 🐞 Bug fixes

- Use correct location for mouse events of line layer with line-offset (#1108).
- Change `GeoJSONFeature.properties` type from `{}` to `{ [name: string]: any; }` (#1115).
- Fix `error TS2503: Cannot find namespace 'GeoJSON'` (#1096).

## 2.1.8-pre.2

### ✨ Features and improvements
- Removal of the unminified production build target, so `npm run build-prod` will be the main build command going forward.
### 🐞 Bug fixes

- Dispose source resources on map style removal, it also fixes `cannot read properties of undefined (reading 'sourceCaches')` error (#1099).
- Add MapGeoJSONFeature type as replacement for MapboxGeoJSONFeature. MapGeoJSONFeature type extends GeoJSONFeature type with layer, source, sourceLayer, and state properties (#1104).
- Fix automatic refreshing of expired raster tiles (#1106)
- Fix precision loss in some matrix calculations (#1105)

## 2.1.8-pre.1

### ✨ Features and improvements

- Add option `viewport-glyph` to `text-rotation-alignment` which places glyphs along a linestring and rotates them to the x-axis of the viewport (#716).

### 🐞 Bug fixes

- Change `GeoJSONFeature.id` type from `number | string | void` to `number | string | undefined` (#1093)
- Add FeatureIdentifier type to define feature parameter in setFeatureState, removeFeatureState, and getFeatureState methods. Change FeatureIdentifier.id from `id: string | number;` to `id?: string | number | undefined;` (#1095)
- Change map.on, map.off, and map.once type parameter from "type: MapEvent" to "type: MapEvent | string" (#1094)

## 2.1.7

### 🐞 Bug fixes

- Add adjustment for glyph rendering, CJK fonts are mainly affected (#1002).
- Improve typings to fix Angular strict mode failure (#790, #970, #934)
- Fix `SourceCache.loaded()` always returning `true` following a load error (#1025)
- Added back csp and dev builds to npm package (#1042)

## 2.1.6

### 🐞 Bug fixes

- Publish `dist/package.json` (#998).

## 2.1.6-pre.1

### 🐞 Bug fixes

- Publish `dist/package.json` (#998).

## 2.1.5

### 🐞 Bug fixes

- Publish empty `postinstall.js` file. Follow-up on (#990), (#991), (#992).

## 2.1.5-pre.1

### 🐞 Bug fixes

- Publish empty `postinstall.js` file. Follow-up on (#990), (#991), (#992).

## 2.1.4

### 🐞 Bug fixes

- Fix missing `postinstall.js` file in npm publish. Follow-up on (#990), (#991).

## 2.1.3

### 🐞 Bug fixes

- Fix postinstall `ts-node` error on non-dev installs (#900)

## 2.1.2

### Features and improvements

- Default compact attribution to be open by default to comply with OpenSteetMap Attribution Guidelines (#795)
- Export `Source` classes (`GeoJSONSource` etc.) declarations. (#801)
- Make `AJAXError` public so error HTTP responses can be handled differently from other errors.

### 🐞 Bug fixes

- Fix compact attribution button showing when attribution is blank (#795)
- Fix error mismatched image size for CJK characters (#718)
- Fire `dataabort` and `sourcedataabort` events when a tile request is aborted (#794)
- Fix NextJs `performance` undefined (#768)

## 2.1.1

### 🐞 Bug fixes

- Fix stale tiles being shown when calling VectorTileSource#setTiles while the map is moving.

## 2.1.0
### ✨ Features and improvements

* Add `icon-overlap` and `text-overlap` symbol layout properties [#347](https://github.com/maplibre/maplibre-gl-js/pull/347)
* Deprecate `icon-allow-overlap` and `text-allow-overlap` symbol layout properties. `icon-overlap` and `text-overlap` are their replacements.
* Remove node package chalk from devDependencies (#789).
* Allow setting a custom pixel ratio by adding a `MapOptions#pixelRatio` property and a `Map#setPixelRatio` method. Since a high `devicePixelRatio` value can lead to performance and display problems, it is done at your own risk.  (#769)

## 2.0.5
### 🐞 Bug fixes
- Remove list of node versions allowed to install the package.

## 2.0.4
### 🐞 Bug fixes
- Missing package.json file in version 2.0.3 dist in npm (#811) - this causes webpack to fail

## 2.0.3
### Features and improvements

* Remove node package chalk from devDependencies (#789).
* Remove vector-tile module declaration and revert to using point from @mapbox/point-geometry (#788, #800)
* Moved development environemnt to use NodeJs 16 (#781, #806)

### 🐞 Bug fixes

- Fix max cluster zoom in geojson source (#61)

## 2.0.2

### 🐞 Bug fixes

- Fix typescript generated file (#776).

## 2.0.1

### 🐞 Bug fixes

- Fix documentation of `addProtocol` and `removeProtocol`.

## 2.0.0

### Features and improvements

- Migrated the production code to typescript
- ** Breaking Change ** removed `version` from the public API
- ** Breaking Change ** stopped supporting IE (internet explorer)
- ** Breaking Change ** stopped supporting Chrome 49-65. Chrome 66+ required. For Chrome 49-65 support use version 1.15.2.
- ** Breaking Change ** removed all code related to `accessToken` and Mapbox specific urls starting with `mapbox://`. Telemetry and tracking code was removed.
- ** Breaking Change ** removed `baseApiUrl` as it was used only for Mapbox related urls
- ** Breaking Change ** typescript typings have changed:
  - `Style` => `StyleSpecification`
  - `AnyLayer` => `LayerSpecification`
  - `AnySourceData` => `SourceSpecification`
  - `MapboxEvent` => `MapLibreEvent`
  - `MapboxOptions` => `MapOptions`
  - `MapBoxZoomEvent` => `MapLibreZoomEvent`
  - `*SourceRaw` + `*SourceOptions` => `*SourceSpecification`
  - `*Source` (source implementation definition) were removed
  - `*Layer` => `*LayerSpecification`
  - `*Paint` => `*LayerSpecification['paint']`
  - `*Layout` => `*LayerSpecification['layout']`
  - `MapboxGeoJSONFeature` => `GeoJSONFeature`
- Added `redraw` function to map (#206)
- Improve attribution controls accessibility. See [#359](https://github.com/maplibre/maplibre-gl-js/issues/359)
- Allow maxPitch value up to 85, use values greater than 60 at your own risk (#574)
- `getImage` uses createImageBitmap when supported (#650)

### 🐞 Bug fixes

- Fix warning due to strict comparison of SDF property in image sprite (#303)
- Fix tile placeholder replacement to allow for placeholders to be in a URL more than once. (#348)
- Fix type check for non dom environment. (#334)
- Fix precision problem in patterns when overzoomed in OpenGL ES devices.
- Fix padding-top of the popup to improve readability of popup text (#354).
- Fix GeoJSONSource#loaded sometimes returning true while there are still pending loads (#669)
- Fix MapDataEvent#isSourceLoaded being true in GeoJSONSource "dataloading" event handlers (#694)
- Fix events being fired after Map#remove has been called when the WebGL context is lost and restored (#726)
- Fix nested expressions types definition [#757](https://github.com/maplibre/maplibre-gl-js/pull/757)

## 1.15.2

### 🐞 Bug fixes
- Fix breaking changes introduced in v1.15.0 by adoption dual naming scheme for CSS class names

## 1.15.1

### 🐞 Bug fixes

- Add void return for some method declaration to match TS strict mode (#194)
- Fix css leftovers (#83)

## 1.15.0

### Features and improvements

- ** Breaking Change: ** Rename css classes (#83)
- Added custom protocol support to allow overriding ajax calls (#29)
- Added setTransformRequest to map (#159)
- Publish @maplibre/maplibre-gl-style-spec v14.0.0 on NPM (#149)
- Replace link to mapbox on LogoControl by link to maplibre (#151)
- Migrate style spec files from mapbox to maplibre (#147)
- Publish the MapLibre style spec in NPM (#140)
- Replace mapboxgl with maplibregl in JSDocs inline examples (#134)
- Bring in typescript definitions file (#24)
- Update example links to https://maplibre.org/maplibre-gl-js-docs/ (#131)
- Improve performance of layers with constant `*-sort-key` (#78)

### 🐞 Bug fixes

- Prevented attribution button from submiting form (#178)

## 1.14.0

### Features and improvements

- Rebranded to MapLibre
- New logo

### 🐞 Bug fixes

- Rename SVGs mapboxgl-ctrl-*.svg to maplibregl (#85)
- fix ImageSource not working in FF/Safari (#87)
- Update HTML debug files to use MapLibre in titles (#84)
- fix CI checksize job to use maplibre name (#86)
- Move output files from mapbox.* to maplibre.* (#75)
- Remove mapbox specifics and branding from .github (#64)
- Fix a bug where mapbox-gl-js is no longer licensed as open source, but we owe immeasurable gratitude to Mapbox for releasing all their initial code to the community under BSD-3 license.

## 1.13.0

### ✨ Features and improvements

- Improve accessibility by fixing issues reported by WCAG 2.1. [#9991](https://github.com/mapbox/mapbox-gl-js/pull/9991)
- Improve accessibility when opening a popup by immediately focusing on the content. [#9774](https://github.com/mapbox/mapbox-gl-js/pull/9774) (h/t @watofundefined)
- Improve rendering performance of symbols with `symbol-sort-key`. [#9751](https://github.com/mapbox/mapbox-gl-js/pull/9751) (h/t @osvodef)
- Add `Marker` `clickTolerance` option. [#9640](https://github.com/mapbox/mapbox-gl-js/pull/9640) (h/t @ChristopherChudzicki)
- Add `Map` `hasControl` method. [#10035](https://github.com/mapbox/mapbox-gl-js/pull/10035)
- Add `Popup` `setOffset` method. [#9946](https://github.com/mapbox/mapbox-gl-js/pull/9946) (h/t @jutaz)
- Add `KeyboardHandler` `disableRotation` and `enableRotation` methods. [#10072](https://github.com/mapbox/mapbox-gl-js/pull/10072) (h/t @jmbott)

### 🐞 Bug fixes

- Fix a bug where `queryRenderedFeatures` didn't properly expose the paint values if they were data-driven. [#10074](https://github.com/mapbox/mapbox-gl-js/pull/10074) (h/t @osvodef)
- Fix a bug where attribution didn't update when layer visibility changed during zooming. [#9943](https://github.com/mapbox/mapbox-gl-js/pull/9943)
- Fix a bug where hash control conflicted with external history manipulation (e.g. in single-page apps). [#9960](https://github.com/mapbox/mapbox-gl-js/pull/9960) (h/t @raegen)
- Fix a bug where `fitBounds` had an unexpected result with non-zero bearing and uneven padding. [#9821](https://github.com/mapbox/mapbox-gl-js/pull/9821) (h/t @allison-strandberg)
- Fix HTTP support when running GL JS against [Mapbox Atlas](https://www.mapbox.com/atlas). [#10090](https://github.com/mapbox/mapbox-gl-js/pull/10090)
- Fix a bug where the `within` expression didn't work in `querySourceFeatures`. [#9933](https://github.com/mapbox/mapbox-gl-js/pull/9933)
- Fix a bug where `Popup` content HTML element was removed on `setDOMContent`. [#10036](https://github.com/mapbox/mapbox-gl-js/pull/10036)
- Fix a compatibility bug when `icon-image` is used as a legacy categorical function. [#10060](https://github.com/mapbox/mapbox-gl-js/pull/10060)
- Reduce rapid memory growth in Safari by ensuring `Image` dataURI's are released. [#10118](https://github.com/mapbox/mapbox-gl-js/pull/10118)

### ⚠️ Note on IE11

We intend to remove support for Internet Explorer 11 in a future release of GL JS later this year.

## 1.12.0

### ✨ Features and improvements

* Add methods for changing a vector tile source dynamically (e.g. `setTiles`, `setUrl`). [#8048](https://github.com/mapbox/mapbox-gl-js/pull/8048) (h/t [@stepankuzmin](https://github.com/stepankuzmin))
* Add a `filter` option for GeoJSON sources to filter out features prior to processing (e.g. before clustering). [#9864](https://github.com/mapbox/mapbox-gl-js/pull/9864)
* Vastly increase precision of `line-gradient` for long lines. [#9694](https://github.com/mapbox/mapbox-gl-js/pull/9694)
* Improve `raster-dem` sources to properly support the `maxzoom` option and overzooming. [#9789](https://github.com/mapbox/mapbox-gl-js/pull/9789) (h/t [@brendan-ward](@brendanhttps://github.com/ward))

### 🐞 Bug fixes

* Fix a bug where bearing snap interfered with `easeTo` and `flyTo` animations, freezing the map. [#9884](https://github.com/mapbox/mapbox-gl-js/pull/9884) (h/t [@andycalder](https://github.com/andycalder))
* Fix a bug where a fallback image was not used if it was added via `addImage`. [#9911](https://github.com/mapbox/mapbox-gl-js/pull/9911) (h/t [@francois2metz](https://github.com/francois2metz))
* Fix a bug where `promoteId` option failed for fill extrusions with defined feature ids. [#9863](https://github.com/mapbox/mapbox-gl-js/pull/9863)

### 🛠️ Workflow

* Renamed the default development branch from `master` to `main`.

## 1.11.1

### 🐞 Bug fixes
* Fix a bug that caused  `map.loaded()` to incorrectly return `false` after a click event. ([#9825](https://github.com/mapbox/mapbox-gl-js/pull/9825))

## 1.11.0

### ✨ Features and improvements
* Add an option to scale the default `Marker` icon.([#9414](https://github.com/mapbox/mapbox-gl-js/pull/9414)) (h/t [adrianababakanian](https://github.com/adrianababakanian))
* Improving the shader compilation speed by manually getting the run-time attributes and uniforms.([#9497](https://github.com/mapbox/mapbox-gl-js/pull/9497))
* Added `clusterMinPoints` option for clustered GeoJSON sources that defines the minimum number of points to form a cluster.([#9748](https://github.com/mapbox/mapbox-gl-js/pull/9748))

### 🐞 Bug fixes
* Fix a bug where map got stuck in a DragRotate interaction if it's mouseup occurred outside of the browser window or iframe.([#9512](https://github.com/mapbox/mapbox-gl-js/pull/9512))
* Fix potential visual regression for `*-pattern` properties on AMD graphics card vendor.([#9681](https://github.com/mapbox/mapbox-gl-js/pull/9681))
* Fix zooming with a double tap on iOS Safari 13.([#9757](https://github.com/mapbox/mapbox-gl-js/pull/9757))
* Removed a misleading `geometry exceeds allowed extent` warning when using Mapbox Streets vector tiles.([#9753](https://github.com/mapbox/mapbox-gl-js/pull/9753))
* Fix reference error when requiring the browser bundle in Node. ([#9749](https://github.com/mapbox/mapbox-gl-js/pull/9749))

## 1.10.2

### 🐞 Bug fixes
* Fix zooming with a double tap in iOS Safari 13.([#9757](https://github.com/mapbox/mapbox-gl-js/pull/9757))

## 1.10.1

### 🐞 Bug fixes
* Fix markers interrupting touch gestures ([#9675](https://github.com/mapbox/mapbox-gl-js/issues/9675), fixed by [#9683](https://github.com/mapbox/mapbox-gl-js/pull/9683))
* Fix bug where `map.isMoving()` returned true while map was not moving ([#9647](https://github.com/mapbox/mapbox-gl-js/issues/9647), fixed by [#9679](https://github.com/mapbox/mapbox-gl-js/pull/9679))
* Fix regression that prevented `touchmove` events from firing during gestures ([#9676](https://github.com/mapbox/mapbox-gl-js/issues/9676), fixed by [#9685](https://github.com/mapbox/mapbox-gl-js/pull/9685))
* Fix `image` expression evaluation which was broken under certain conditions ([#9630](https://github.com/mapbox/mapbox-gl-js/issues/9630), fixed by [#9685](https://github.com/mapbox/mapbox-gl-js/pull/9668))
* Fix nested `within` expressions in filters not evaluating correctly  ([#9605](https://github.com/mapbox/mapbox-gl-js/issues/9605), fixed by [#9611](https://github.com/mapbox/mapbox-gl-js/pull/9611))
* Fix potential `undefined` paint variable in `StyleLayer` ([#9688](https://github.com/mapbox/mapbox-gl-js/pull/9688)) (h/t [mannnick24](https://github.com/mannnick24))

## 1.10.0

### ✨ Features
* Add `mapboxgl.prewarm()` and `mapboxgl.clearPrewarmedResources()` methods to allow developers to optimize load times for their maps ([#9391](https://github.com/mapbox/mapbox-gl-js/pull/9391))
* Add `index-of` and `slice` expressions to search arrays and strings for the first occurrence of a specified value and return a section of the original array or string ([#9450](https://github.com/mapbox/mapbox-gl-js/pull/9450)) (h/t [lbutler](https://github.com/lbutler))
* Correctly set RTL text plugin status if the plugin URL could not be loaded. This allows developers to add retry logic on network errors when loading the plugin ([#9489](https://github.com/mapbox/mapbox-gl-js/pull/9489))

### 🍏 Gestures
This release significantly refactors and improves gesture handling on desktop and mobile. Three new touch gestures have been added: `two-finger swipe` to adjust pitch, `two-finger double tap` to zoom out, and `tap then drag` to adjust zoom with one finger ([#9365](https://github.com/mapbox/mapbox-gl-js/pull/9365)). In addition, this release brings the following changes and bug fixes:

- It's now possible to interact with multiple maps on the same page at the same time ([#9365](https://github.com/mapbox/mapbox-gl-js/pull/9365))
- Fix map jump when releasing one finger after pinch zoom ([#9136](https://github.com/mapbox/mapbox-gl-js/issues/9136))
- Stop mousedown and touchstart from interrupting `easeTo` animations when interaction handlers are disabled ([#8725](https://github.com/mapbox/mapbox-gl-js/issues/8725))
- Stop mouse wheel from interrupting animations when `map.scrollZoom` is disabled ([#9230](https://github.com/mapbox/mapbox-gl-js/issues/9230))
- A camera change can no longer be prevented by disabling the interaction handler within the camera change event. Selectively prevent camera changes by listening to the `mousedown` or `touchstart` map event and calling [.preventDefault()](https://docs.mapbox.com/mapbox-gl-js/api/#mapmouseevent#preventdefault) ([#9365](https://github.com/mapbox/mapbox-gl-js/pull/9365))
- Undocumented properties on the camera change events fired by the doubleClickZoom handler have been removed ([#9365](https://github.com/mapbox/mapbox-gl-js/pull/9365))

### 🐞 Improvements and bug fixes
* Line labels now have improved collision detection, with greater precision in placement, reduced memory footprint, better placement under pitched camera orientations ([#9219](https://github.com/mapbox/mapbox-gl-js/pull/9219))
* Fix `GlyphManager` continually re-requesting missing glyph ranges ([#8027](https://github.com/mapbox/mapbox-gl-js/issues/8027), fixed by [#9375](https://github.com/mapbox/mapbox-gl-js/pull/9375)) (h/t [oterral](https://github.com/oterral))
* Avoid throwing errors when calling certain popup methods before the popup element is created ([#9433](https://github.com/mapbox/mapbox-gl-js/pull/9433))
* Fix a bug where fill-extrusion features with colinear points were not returned by `map.queryRenderedFeatures(...)` ([#9454](https://github.com/mapbox/mapbox-gl-js/pull/9454))
* Fix a bug where using feature state on a large input could cause a stack overflow error ([#9463](https://github.com/mapbox/mapbox-gl-js/pull/9463))
* Fix exception when using `background-pattern` with data driven expressions ([#9518](https://github.com/mapbox/mapbox-gl-js/issues/9518), fixed by [#9520](https://github.com/mapbox/mapbox-gl-js/pull/9520))
* Fix a bug where UI popups were potentially leaking event listeners ([#9498](https://github.com/mapbox/mapbox-gl-js/pull/9498)) (h/t [mbell697](https://github.com/mbell697))
* Fix a bug where the `within` expression would return inconsistent values for points on tile boundaries ([#9411](https://github.com/mapbox/mapbox-gl-js/issues/9411), [#9428](https://github.com/mapbox/mapbox-gl-js/pull/9428))
* Fix a bug where the `within` expression would incorrectly evaluate geometries that cross the antimeridian ([#9440](https://github.com/mapbox/mapbox-gl-js/pull/9440))
* Fix possible undefined exception on paint variable of style layer ([#9437](https://github.com/mapbox/mapbox-gl-js/pull/9437)) (h/t [mannnick24](https://github.com/mannnick24))
* Upgrade minimist to ^1.2.5 to get fix for security issue [CVE-2020-7598](https://cve.mitre.org/cgi-bin/cvename.cgi?name=CVE-2020-7598) upstream ([#9425](https://github.com/mapbox/mapbox-gl-js/issues/9431), fixed by [#9425](https://github.com/mapbox/mapbox-gl-js/pull/9425)) (h/t [watson](https://github.com/watson))

## 1.9.1

### 🐞 Bug fixes
* Fix a bug [#9477](https://github.com/mapbox/mapbox-gl-js/issues/9477) in `Map#fitBounds(..)` wherein the `padding` passed to options would get applied twice.
* Fix rendering bug [#9479](https://github.com/mapbox/mapbox-gl-js/issues/9479) caused when data-driven `*-pattern` properties reference images added with `Map#addImage(..)`.
* Fix a bug [#9468](https://github.com/mapbox/mapbox-gl-js/issues/9468) in which an exception would get thrown when updating symbol layer paint property using `setPaintProperty`.

## 1.9.0
With this release, we're adding [a new changelog policy](./CONTRIBUTING.md#changelog-conventions) to our contribution guidelines.

This release also fixes several long-standing bugs and unintentional rendering behavior with `line-pattern`. The fixes come with a visual change to how patterns added with `line-pattern` scale. Previously, patterns that became larger than the line would be clipped, sometimes distorting the pattern, particularly on mobile and retina devices. Now the pattern will be scaled to fit under all circumstances. [#9266](https://github.com/mapbox/mapbox-gl-js/pull/9266) showcases examples of the visual differences. For more information and to provide feedback on this change, see [#9394](https://github.com/mapbox/mapbox-gl-js/pull/9394).

### ✨ Features
* Add `within` expression for testing whether an evaluated feature lies within a given GeoJSON object ([#9352](https://github.com/mapbox/mapbox-gl-js/pull/9352)).
    - We are aware of an edge case in which points with wrapped coordinates (e.g. longitude -185) are not evaluated properly. See ([#9442](https://github.com/mapbox/mapbox-gl-js/issues/9442)) for more information.
    - An example of the `within` expression:<br>
`"icon-opacity": ["case", ["==", ["within", "some-polygon"], true], 1,
["==", ["within", "some-polygon"], false], 0]`
* Map API functions such as `easeTo` and `flyTo` now support `padding: PaddingOptions` which lets developers shift a map's center of perspective when building floating sidebars ([#8638](https://github.com/mapbox/mapbox-gl-js/pull/8638))

### 🍏 Improvements
* Results from `queryRenderedFeatures` now have evaluated property values rather than raw expressions ([#9198](https://github.com/mapbox/mapbox-gl-js/pull/9198))
* Improve scaling of patterns used in `line-pattern` on all device resolutions and pixel ratios ([#9266](https://github.com/mapbox/mapbox-gl-js/pull/9266))
* Slightly improve GPU memory footprint ([#9377](https://github.com/mapbox/mapbox-gl-js/pull/9377))
* `LngLatBounds.extend` is more flexible because it now accepts objects with `lat` and `lon` properties as well as arrays of coordinates ([#9293](https://github.com/mapbox/mapbox-gl-js/pull/9293))
* Reduce bundle size and improve visual quality of `showTileBoundaries` debug text ([#9267](https://github.com/mapbox/mapbox-gl-js/pull/9267))

### 🐞 Bug fixes
* Correctly adjust patterns added with `addImage(id, image, pixelRatio)` by the asset pixel ratio, not the device pixel ratio ([#9372](https://github.com/mapbox/mapbox-gl-js/pull/9372))
* Allow needle argument to `in` expression to be false ([#9295](https://github.com/mapbox/mapbox-gl-js/pull/9295))
* Fix exception thrown when trying to set `feature-state` for a layer that has been removed, fixes [#8634](https://github.com/mapbox/mapbox-gl-js/issues/8634) ([#9305](https://github.com/mapbox/mapbox-gl-js/pull/9305))
* Fix a bug where maps were not displaying inside elements with `dir=rtl` ([#9332](https://github.com/mapbox/mapbox-gl-js/pull/9332))
* Fix a rendering error for very old versions of Chrome (ca. 2016) where text would appear much bigger than intended ([#9349](https://github.com/mapbox/mapbox-gl-js/pull/9349))
* Prevent exception resulting from `line-dash-array` of empty length ([#9385](https://github.com/mapbox/mapbox-gl-js/pull/9385))
* Fix a bug where `icon-image` expression that evaluates to an empty string (`''`) produced a warning ([#9380](https://github.com/mapbox/mapbox-gl-js/pull/9380))
* Fix a bug where certain `popup` methods threw errors when accessing the container element before it was created, fixes [#9429](https://github.com/mapbox/mapbox-gl-js/issues/9429)([#9433](https://github.com/mapbox/mapbox-gl-js/pull/9433))

## 1.8.1

* Fixed a bug where all labels showed up on a diagonal line on Windows when using an integrated Intel GPU from the Haswell generation ([#9327](https://github.com/mapbox/mapbox-gl-js/issues/9327), fixed by reverting [#9229](https://github.com/mapbox/mapbox-gl-js/pull/9229))

## 1.8.0

### ✨ Features and improvements
* Reduce size of line atlas by removing unused channels ([#9232](https://github.com/mapbox/mapbox-gl-js/pull/9232))
* Prevent empty buffers from being created for debug data when unused ([#9237](https://github.com/mapbox/mapbox-gl-js/pull/9237))
* Add space between distance and unit in scale control ([#9276](https://github.com/mapbox/mapbox-gl-js/pull/9276)) (h/t [gely](https://api.github.com/users/gely)) and ([#9284](https://github.com/mapbox/mapbox-gl-js/pull/9284)) (h/t [pakastin](https://api.github.com/users/pakastin))
* Add a `showAccuracyCircle` option to GeolocateControl that shows the accuracy of the user's location as a transparent circle. Mapbox GL JS will show this circle by default. ([#9253](https://github.com/mapbox/mapbox-gl-js/pull/9253)) (h/t [Meekohi](https://api.github.com/users/Meekohi))
* Implemented a new tile coverage algorithm to enable level-of-detail support in a future release ([#8975](https://github.com/mapbox/mapbox-gl-js/pull/8975))

### 🐞 Bug fixes
* `line-dasharray` is now ignored correctly when `line-pattern` is set ([#9189](https://github.com/mapbox/mapbox-gl-js/pull/9189))
* Fix line distances breaking gradient across tile boundaries ([#9220](https://github.com/mapbox/mapbox-gl-js/pull/9220))
* Fix a bug where lines with duplicate endpoints could disappear at zoom 18+ ([#9218](https://github.com/mapbox/mapbox-gl-js/pull/9218))
* Fix a bug where Ctrl-click to drag rotate the map was disabled if the Alt, Cmd or Windows key is also pressed ([#9203](https://github.com/mapbox/mapbox-gl-js/pull/9203))
* Pass errors to `getClusterExpansionZoom`, `getClusterChildren`, and `getClusterLeaves` callbacks ([#9251](https://github.com/mapbox/mapbox-gl-js/pull/9251))
* Fix a rendering performance regression ([#9261](https://github.com/mapbox/mapbox-gl-js/pull/9261))
* Fix visual artifact for `line-dasharray` ([#9246](https://github.com/mapbox/mapbox-gl-js/pull/9246))
* Fixed a bug in the GeolocateControl which resulted in an error when `trackUserLocation` was `false` and the control was removed before the Geolocation API had returned a location ([#9291](https://github.com/mapbox/mapbox-gl-js/pull/9291))
* Fix `promoteId` for line layers ([#9210](https://github.com/mapbox/mapbox-gl-js/pull/9210))
* Improve accuracy of distance calculations ([#9202](https://github.com/mapbox/mapbox-gl-js/pull/9202)) (h/t [Meekohi](https://api.github.com/users/Meekohi))


## 1.7.0

### ✨ Features
* Add `promoteId` option to use a feature property as ID for feature state ([#8987](https://github.com/mapbox/mapbox-gl-js/pull/8987))
* Add a new constructor option to `mapboxgl.Popup`, `closeOnMove`, that closes the popup when the map's position changes ([#9163](https://github.com/mapbox/mapbox-gl-js/pull/9163))
* Allow creating a map without a style (an empty one will be created automatically) ( h/t @stepankuzmin ) ([#8924](https://github.com/mapbox/mapbox-gl-js/pull/8924))
* `map.once()` now allows specifying a layer id as a third parameter making it consistent with `map.on()` ([#8875](https://github.com/mapbox/mapbox-gl-js/pull/8875))

### 🍏 Improvements
* Improve performance of raster layers on large screens ([#9050](https://github.com/mapbox/mapbox-gl-js/pull/9050))
* Improve performance for hillshade and raster layers by implementing a progressive enhancement that utilizes `ImageBitmap` and `OffscreenCanvas` ([#8845](https://github.com/mapbox/mapbox-gl-js/pull/8845))
* Improve performance for raster tile rendering by using the stencil buffer ([#9012](https://github.com/mapbox/mapbox-gl-js/pull/9012))
* Update `symbol-avoid-edges` documentation to acknowledge the existence of global collision detection ([#9157](https://github.com/mapbox/mapbox-gl-js/pull/9157))
* Remove reference to `in` function which has been replaced by the `in` expression ([#9102](https://github.com/mapbox/mapbox-gl-js/pull/9102))

### 🐞 Bug Fixes
* Change the type of tile id key to string to prevent hash collisions ([#8979](https://github.com/mapbox/mapbox-gl-js/pull/8979))
* Prevent changing bearing via URL hash when rotation is disabled ([#9156](https://github.com/mapbox/mapbox-gl-js/pull/9156))
* Fix URL hash with no bearing causing map to fail to load ([#9170](https://github.com/mapbox/mapbox-gl-js/pull/9170))
* Fix bug in `GeolocateControl` where multiple instances of the control on one page may result in the user location not being updated ([#9092](https://github.com/mapbox/mapbox-gl-js/pull/9092))
* Fix query `fill-extrusions` made from polygons with coincident points and polygons with less than four points ([#9138](https://github.com/mapbox/mapbox-gl-js/pull/9138))
* Fix bug where `symbol-sort-key` was not used for collisions that crossed tile boundaries ([#9054](https://github.com/mapbox/mapbox-gl-js/pull/9054))
* Fix bug in `DragRotateHandler._onMouseUp` getting stuck in drag/rotate ([#9137](https://github.com/mapbox/mapbox-gl-js/pull/9137))
* Fix "Click on Compass" on some mobile devices (add `clickTolerance` to `DragRotateHandler`) ([#9015](https://github.com/mapbox/mapbox-gl-js/pull/9015)) (h/t [Yanonix](https://github.com/Yanonix))

## 1.6.1

### 🐞 Bug Fixes
* Fix style validation error messages not being displayed ([#9073](https://github.com/mapbox/mapbox-gl-js/pull/9073))
* Fix deferred loading of rtl-text-plugin not working for labels created from GeoJSON sources ([#9091](https://github.com/mapbox/mapbox-gl-js/pull/9091))
* Fix RTL text not being rendered with the rtl-text-plugin on pages that don't allow `script-src: blob:` in their CSP.([#9122](https://github.com/mapbox/mapbox-gl-js/pull/9122))

## 1.6.0

### ✨ Features
* Add ability to insert images into text labels using an `image` expression within a `format` expression: `"text-field": ["format", "Some text", ["image", "my-image"], "some more text"]` ([#8904](https://github.com/mapbox/mapbox-gl-js/pull/8904))
* Add support for stretchable images (aka nine-part or nine-patch images). Stretchable images can be used with `icon-text-fit` to draw resized images with unstretched corners and borders. ([#8997](https://github.com/mapbox/mapbox-gl-js/pull/8997))
* Add `in` expression. It can check if a value is in an array (`["in", value, array]`) or a substring is in a string (`["in", substring, string]`) ([#8876](https://github.com/mapbox/mapbox-gl-js/pull/8876))
* Add `minPitch` and `maxPitch` map options ([#8834](https://github.com/mapbox/mapbox-gl-js/pull/8834))
* Add `rotation`, `rotationAlignment` and `pitchAlignment` options to markers ([#8836](https://github.com/mapbox/mapbox-gl-js/pull/8836)) (h/t [dburnsii](https://github.com/dburnsii))
* Add methods to Popup to manipulate container class names ([#8759](https://github.com/mapbox/mapbox-gl-js/pull/8759)) (h/t [Ashot-KR](https://github.com/Ashot-KR))
* Add configurable inertia settings for panning (h/t @aMoniker) ([#8887](https://github.com/mapbox/mapbox-gl-js/pull/8887))
* Add ability to localize UI controls ([#8095](https://github.com/mapbox/mapbox-gl-js/pull/8095)) (h/t [dmytro-gokun](https://github.com/dmytro-gokun))
* Add LatLngBounds.contains() method ([#7512](https://github.com/mapbox/mapbox-gl-js/issues/7512), fixed by [#8200](https://github.com/mapbox/mapbox-gl-js/pull/8200))
* Add option to load rtl-text-plugin lazily ([#8865](https://github.com/mapbox/mapbox-gl-js/pull/8865))
* Add `essential` parameter to AnimationOptions that can override `prefers-reduced-motion: reduce` ([#8743](https://github.com/mapbox/mapbox-gl-js/issues/8743), fixed by [#8883](https://github.com/mapbox/mapbox-gl-js/pull/8883))

### 🍏 Improvements
* Allow rendering full world smaller than 512px. To restore the previous limit call `map.setMinZoom(0)` ([#9028](https://github.com/mapbox/mapbox-gl-js/pull/9028))
* Add an es modules build for mapbox-gl-style-spec in dist/ ([#8247](https://github.com/mapbox/mapbox-gl-js/pull/8247)) (h/t [ahocevar](https://github.com/ahocevar))
* Add 'image/webp,*/*' accept header to fetch/ajax image requests when webp supported ([#8262](https://github.com/mapbox/mapbox-gl-js/pull/8262))
* Improve documentation for setStyle, getStyle, and isStyleLoaded ([#8807](https://github.com/mapbox/mapbox-gl-js/pull/8807))

### 🐞 Bug Fixes
* Fix map rendering after addImage and removeImage are used to change a used image ([#9016](https://github.com/mapbox/mapbox-gl-js/pull/9016))
* Fix visibility of controls in High Contrast mode in IE ([#8874](https://github.com/mapbox/mapbox-gl-js/pull/8874))
* Fix customizable url hash string in IE 11 ([#8990](https://github.com/mapbox/mapbox-gl-js/pull/8990)) (h/t [pakastin](https://github.com/pakastin))
* Allow expression stops up to zoom 24 instead of 22 ([#8908](https://github.com/mapbox/mapbox-gl-js/pull/8908)) (h/t [nicholas-l](https://github.com/nicholas-l))
* Fix alignment of lines in really overscaled tiles ([#9024](https://github.com/mapbox/mapbox-gl-js/pull/9024))
* Fix `Failed to execute 'shaderSource' on 'WebGLRenderingContext'` errors ([#9017](https://github.com/mapbox/mapbox-gl-js/pull/9017))
* Make expression validation fail on NaN ([#8615](https://github.com/mapbox/mapbox-gl-js/pull/8615))
* Fix setLayerZoomRange bug that caused tiles to be re-requested ([#7865](https://github.com/mapbox/mapbox-gl-js/issues/7865), fixed by [#8854](https://github.com/mapbox/mapbox-gl-js/pull/8854))
* Fix `map.showTileBoundaries` rendering ([#7314](https://github.com/mapbox/mapbox-gl-js/pull/7314))
* Fix using `generateId` in conjunction with `cluster` in a GeoJSONSource ([#8223](https://github.com/mapbox/mapbox-gl-js/issues/8223), fixed by [#8945](https://github.com/mapbox/mapbox-gl-js/pull/8945))
* Fix opening popup on a marker from keyboard ([#6835](https://github.com/mapbox/mapbox-gl-js/pull/6835))
* Fix error thrown when request aborted ([#7614](https://github.com/mapbox/mapbox-gl-js/issues/7614), fixed by [#9021](https://github.com/mapbox/mapbox-gl-js/pull/9021))
* Fix attribution control when repeatedly removing and adding it ([#9052](https://github.com/mapbox/mapbox-gl-js/pull/9052))

## 1.5.1
This patch introduces two workarounds that address longstanding issues related to unbounded memory growth in Safari, including [#8771](https://github.com/mapbox/mapbox-gl-js/issues/8771) and [#4695](https://github.com/mapbox/mapbox-gl-js/issues/4695). We’ve identified two memory leaks in Safari: one in the [CacheStorage](https://developer.mozilla.org/en-US/docs/Web/API/CacheStorage) API, addressed by [#8956](https://github.com/mapbox/mapbox-gl-js/pull/8956), and one in transferring data between web workers through [Transferables](https://developer.mozilla.org/en-US/docs/Web/API/Transferable), addressed by [#9003](https://github.com/mapbox/mapbox-gl-js/pull/9003).

### 🍏 Improvements
* Implement workaround for memory leak in Safari when using the `CacheStorage` API. ( [#8856](https://github.com/mapbox/mapbox-gl-js/pull/8956))
* Implement workaround for memory leak in Safari when using `Transferable` objects to transfer `ArrayBuffers` to WebWorkers. If GL-JS detetcts that it is running in Safari, the use of `Transferables` to transfer data to WebWorkers is disabled. ( [#9003](https://github.com/mapbox/mapbox-gl-js/pull/9003))
* Improve animation performance when using `map.setData`. ([#8913](https://github.com/mapbox/mapbox-gl-js/pull/8913)) (h/t [msbarry](https://github.com/msbarry))

## 1.5.0

### ✨ Features
* Add disabled icon to GeolocateControl if user denies geolocation permission. [#8871](https://github.com/mapbox/mapbox-gl-js/pull/8871))
* Add `outofmaxbounds` event to GeolocateControl, which is emitted when the user is outside of `map.maxBounds` ([#8756](https://github.com/mapbox/mapbox-gl-js/pull/8756)) (h/t [MoradiDavijani](https://github.com/MoradiDavijani))
* Add `mapboxgl.getRTLTextPluginStatus()` to query the current status of the `rtl-text-plugin` to make it easier to allow clearing the plugin when necessary. (ref. [#7869](https://github.com/mapbox/mapbox-gl-js/issues/7869)) ([#8864](https://github.com/mapbox/mapbox-gl-js/pull/8864))
* Allow `hash` Map option to be set as a string, which sets the map hash in the url to a custom query parameter. ([#8603](https://github.com/mapbox/mapbox-gl-js/pull/8603)) (h/t [SebCorbin](https://github.com/SebCorbin))

### 🍏 Improvements
* Fade symbols faster when zooming out quickly, reducing overlap. ([#8628](https://github.com/mapbox/mapbox-gl-js/pull/8628))
* Reduce memory usage for vector tiles that contain long strings in feature properties. ( [#8863](https://github.com/mapbox/mapbox-gl-js/pull/8863))

### 🐞 Bug Fixes
* Fix `text-variable-anchor` not trying multiple placements during collision with icons when `icon-text-fit` is enabled. ([#8803](https://github.com/mapbox/mapbox-gl-js/pull/8803))
* Fix `icon-text-fit` not properly respecting vertical labels. ([#8835](https://github.com/mapbox/mapbox-gl-js/pull/8835))
* Fix opacity interpolation for composition expressions. ([#8818](https://github.com/mapbox/mapbox-gl-js/pull/8818))
* Fix rotate and pitch events being fired at the same time. ([#8872](https://github.com/mapbox/mapbox-gl-js/pull/8872))
* Fix memory leaks that occured during tile loading and map removal.([#8813](https://github.com/mapbox/mapbox-gl-js/pull/8813) and [#8850](https://github.com/mapbox/mapbox-gl-js/pull/8850))
* Fix web-worker transfer of `ArrayBuffers` in environments where `instanceof ArrayBuffer` fails.(e.g `cypress`) ([#8868](https://github.com/mapbox/mapbox-gl-js/pull/8868))

## 1.4.1

### 🐞 Bug Fixes
* Fix the way that `coalesce` handles the `image` operator so available images are rendered properly ([#8839](https://github.com/mapbox/mapbox-gl-js/pull/8839))
* Do not emit the `styleimagemissing` event for an empty string value ([#8840](https://github.com/mapbox/mapbox-gl-js/pull/8840))
* Fix serialization of `ResolvedImage` type so `*-pattern` properties work properly ([#8833](https://github.com/mapbox/mapbox-gl-js/pull/8833))

## 1.4.0

### ✨ Features
* Add `image` expression operator to determine image availability ([#8684](https://github.com/mapbox/mapbox-gl-js/pull/8684))
* Enable `text-offset` with variable label placement ([#8642](https://github.com/mapbox/mapbox-gl-js/pull/8642))

### 🍏 Improvements
* Faster loading and better look of raster terrain ([#8694](https://github.com/mapbox/mapbox-gl-js/pull/8694))
* Improved code documentation around resizing and {get/set}RenderedWorldCopies and more ([#8748](https://github.com/mapbox/mapbox-gl-js/pull/8748), [#8754](https://github.com/mapbox/mapbox-gl-js/pull/8754))
* Improve single vs. multi-touch zoom & pan interaction (#7196) ([#8100](https://github.com/mapbox/mapbox-gl-js/pull/8100))

### 🐞 Bug fixes
* Fix rendering of `collisionBox` when `text-translate` or `icon-translate` is enabled  ([#8659](https://github.com/mapbox/mapbox-gl-js/pull/8659))
* Fix `TypeError` when reloading a source and immediately removing the map ([#8711](https://github.com/mapbox/mapbox-gl-js/pull/8711))
* Adding tooltip to the geolocation control button ([#8735](https://github.com/mapbox/mapbox-gl-js/pull/8735)) (h/t [BAByrne](https://github.com/BAByrne))
* Add `originalEvent` property to NavigationControl events ([#8693](https://github.com/mapbox/mapbox-gl-js/pull/8693)) (h/t [stepankuzmin](https://github.com/stepankuzmin))
* Don't cancel follow mode in the GeolocateControl when resizing the map or rotating the screen ([#8736](https://github.com/mapbox/mapbox-gl-js/pull/8736))
* Fix error when calling `Popup#trackPointer` before setting its content or location ([#8757](https://github.com/mapbox/mapbox-gl-js/pull/8757)) (h/t [zxwandrew](https://github.com/zxwandrew))
* Respect newline characters when text-max-width is set to zero ([#8706](https://github.com/mapbox/mapbox-gl-js/pull/8706))
* Update earcut to v2.2.0 to fix polygon tesselation errors ([#8772](https://github.com/mapbox/mapbox-gl-js/pull/8772))
* Fix icon-fit with variable label placement ([#8755](https://github.com/mapbox/mapbox-gl-js/pull/8755))
* Icons stretched with `icon-text-fit` are now sized correctly ([#8741](https://github.com/mapbox/mapbox-gl-js/pull/8741))
* Collision detection for icons with `icon-text-fit` now works correctly ([#8741](https://github.com/mapbox/mapbox-gl-js/pull/8741))

## 1.3.2

- Fix a SecurityError in Firefox >= 69 when accessing the cache [#8780](https://github.com/mapbox/mapbox-gl-js/pull/8780)

## 1.3.1

### 🐞 Bug Fixes

- Fix a race condition that produced an error when a map was removed while reloading a source. [#8711](https://github.com/mapbox/mapbox-gl-js/pull/8711)
- Fix a race condition were `render` event was sometimes not fired after `load` event in IE11. [#8708](https://github.com/mapbox/mapbox-gl-js/pull/8708)

## 1.3.0

### 🍏 Features

- Introduce `text-writing-mode` symbol layer property to allow placing point labels vertically. [#8399](https://github.com/mapbox/mapbox-gl-js/pull/8399)
- Extend variable text placement to work when `text/icon-allow-overlap` is set to `true`. [#8620](https://github.com/mapbox/mapbox-gl-js/pull/8620)
- Allow `text-color` to be used in formatted expressions to be able to draw different parts of a label in different colors. [#8068](https://github.com/mapbox/mapbox-gl-js/pull/8068)

### ✨ Improvements

- Improve tile loading logic to cancel requests more aggressively, improving performance when zooming or panning quickly. [#8633](https://github.com/mapbox/mapbox-gl-js/pull/8633)
- Display outline on control buttons when focused (e.g. with a tab key) for better accessibility. [#8520](https://github.com/mapbox/mapbox-gl-js/pull/8520)
- Improve the shape of line round joins. [#8275](https://github.com/mapbox/mapbox-gl-js/pull/8275)
- Improve performance of processing line layers. [#8303](https://github.com/mapbox/mapbox-gl-js/pull/8303)
- Improve legibility of info displayed with `map.showTileBoundaries =  true`. [#8380](https://github.com/mapbox/mapbox-gl-js/pull/8380) (h/t [@andrewharvey](https://github.com/andrewharvey))
- Add `MercatorCoordinate.meterInMercatorCoordinateUnits` method to make it easier to convert from meter units to coordinate values used in custom layers. [#8524](https://github.com/mapbox/mapbox-gl-js/pull/8524) (h/t [@andrewharvey](https://github.com/andrewharvey))
- Improve conversion of legacy filters with duplicate values. [#8542](https://github.com/mapbox/mapbox-gl-js/pull/8542)
- Move out documentation & examples website source to a separate `mapbox-gl-js-docs` repo. [#8582](https://github.com/mapbox/mapbox-gl-js/pull/8582)

### 🐞 Bug Fixes

- Fix a bug where local CJK fonts would switch to server-generated ones in overzoomed tiles. [#8657](https://github.com/mapbox/mapbox-gl-js/pull/8657)
- Fix precision issues in [deck.gl](https://deck.gl)-powered custom layers. [#8502](https://github.com/mapbox/mapbox-gl-js/pull/8502)
- Fix a bug where fill and line layers wouldn't render correctly over fill extrusions when coming from the same source. [#8661](https://github.com/mapbox/mapbox-gl-js/pull/8661)
- Fix map loading for documents loaded from Blob URLs. [#8612](https://github.com/mapbox/mapbox-gl-js/pull/8612)
- Fix classification of relative file:// URLs when in documents loaded from a file URL. [#8612](https://github.com/mapbox/mapbox-gl-js/pull/8612)
- Remove `esm` from package `dependencies` (so that it's not installed on `npm install mapbox-gl`). [#8586](https://github.com/mapbox/mapbox-gl-js/pull/8586) (h/t [@DatGreekChick](https://github.com/DatGreekChick))

## 1.2.1

### 🐞 Bug fixes

* Fix bug in `NavigationControl` compass button that prevented it from rotating with the map ([#8605](https://github.com/mapbox/mapbox-gl-js/pull/8605))

## 1.2.0

### Features and improvements
* Add `*-sort-key` layout property for circle, fill, and line layers, to dictate which features appear above others within a single layer([#8467](https://github.com/mapbox/mapbox-gl-js/pull/8467))
* Add ability to instantiate maps with specific access tokens ([#8364](https://github.com/mapbox/mapbox-gl-js/pull/8364))
* Accommodate `prefers-reduced-motion` settings in browser ([#8494](https://github.com/mapbox/mapbox-gl-js/pull/8494))
* Add Map `visualizePitch` option that tilts the compass as the map pitches ([#8208](https://github.com/mapbox/mapbox-gl-js/issues/8208), fixed by [#8296](https://github.com/mapbox/mapbox-gl-js/pull/8296)) (h/t [pakastin](https://github.com/pakastin))
* Make source options take precedence over TileJSON ([#8232](https://github.com/mapbox/mapbox-gl-js/pull/8232)) (h/t [jingsam](https://github.com/jingsam))
* Make requirements for text offset properties more precise ([#8418](https://github.com/mapbox/mapbox-gl-js/pull/8418))
* Expose `convertFilter` API in the style specification ([#8493](https://github.com/mapbox/mapbox-gl-js/pull/8493)

### Bug fixes
* Fix changes to `text-variable-anchor`, such that previous anchor positions would take precedence only if they are present in the updated array (considered a bug fix, but is technically a breaking change from previous behavior) ([#8473](https://github.com/mapbox/mapbox-gl-js/pull/8473))
* Fix rendering of opaque pass layers over heatmap and fill-extrusion layers ([#8440](https://github.com/mapbox/mapbox-gl-js/pull/8440))
* Fix rendering of extraneous vertical line in vector tiles ([#8477](https://github.com/mapbox/mapbox-gl-js/issues/8477), fixed by [#8479](https://github.com/mapbox/mapbox-gl-js/pull/8479))
* Turn off 'move' event listeners when removing a marker ([#8465](https://github.com/mapbox/mapbox-gl-js/pull/8465))
* Fix class toggling on navigation control for IE ([#8495](https://github.com/mapbox/mapbox-gl-js/pull/8495)) (h/t [cs09g](https://github.com/cs09g))
* Fix background rotation hovering on geolocate control ([#8367](https://github.com/mapbox/mapbox-gl-js/pull/8367)) (h/t [GuillaumeGomez](https://github.com/GuillaumeGomez))
* Fix error in click events on markers where `startPos` is not defined ([#8462](https://github.com/mapbox/mapbox-gl-js/pull/8462)) (h/t [@msbarry](https://github.com/msbarry))
* Fix malformed urls when using custom `baseAPIURL` of a certain form ([#8466](https://github.com/mapbox/mapbox-gl-js/pull/8466))

## 1.1.1

### 🐞 Bug fixes

* Fix unbounded memory growth caused by failure to cancel requests to the cache ([#8472](https://github.com/mapbox/mapbox-gl-js/pull/8472))
* Fix unbounded memory growth caused by failure to cancel requests in IE ([#8481](https://github.com/mapbox/mapbox-gl-js/issues/8481))
* Fix performance of getting tiles from the cache ([#8489](https://github.com/mapbox/mapbox-gl-js/pull/8449))

## 1.1.0

### ✨ Minor features and improvements
* Improve line rendering performance by using a more compact line attributes layout ([#8306](https://github.com/mapbox/mapbox-gl-js/pull/8306))
* Improve data-driven symbol layers rendering performance ([#8295](https://github.com/mapbox/mapbox-gl-js/pull/8295))
* Add the ability to disable validation during `queryRenderedFeatures` and `querySourceFeatures` calls, as a performance optimization ([#8211](https://github.com/mapbox/mapbox-gl-js/pull/8211)) (h/t [gorshkov-leonid](https://github.com/gorshkov-leonid))
* Improve `setFilter` performance by caching keys in `groupByLayout` routine ([#8122](https://github.com/mapbox/mapbox-gl-js/pull/8122)) (h/t [vallendm](https://github.com/vallendm))
* Improve rendering of symbol layers with `symbol-z-order: viewport-y`, when icons are allowed to overlap but not text  ([#8180](https://github.com/mapbox/mapbox-gl-js/pull/8180))
* Prefer breaking lines at a zero width space to allow better break point suggestions for Japanese labels ([#8255](https://github.com/mapbox/mapbox-gl-js/pull/8255))
* Add a `WebGLRenderingContext` argument to `onRemove` function of `CustomLayerInterface`, to allow direct cleanup of related context ([#8156](https://github.com/mapbox/mapbox-gl-js/pull/8156)) (h/t [ogiermaitre](https://github.com/ogiermaitre))
* Allow zoom speed customization by adding `setZoomRate` and `setWheelZoomRate` methods to `ScrollZoomHandler` ([#7863](https://github.com/mapbox/mapbox-gl-js/pull/7863)) (h/t [sf31](https://github.com/sf31))
* Add `trackPointer` method to `Popup` API that continuously repositions the popup to the mouse cursor when the cursor is within the map ([#7786](https://github.com/mapbox/mapbox-gl-js/pull/7786))
* Add `getElement` method to `Popup` to retrieve the popup's HTML element ([#8123](https://github.com/mapbox/mapbox-gl-js/pull/8123)) (h/t [bravecow](https://github.com/bravecow))
* Add `fill-pattern` example to the documentation ([#8022](https://github.com/mapbox/mapbox-gl-js/pull/8022)) (h/t [flawyte](https://github.com/flawyte))
* Update script detection for Unicode 12.1 ([#8158](https://github.com/mapbox/mapbox-gl-js/pull/8158))
* Add `nofollow` to Mapbox logo & "Improve this map" links ([#8106](https://github.com/mapbox/mapbox-gl-js/pull/8106)) (h/t [viniciuskneves](https://github.com/viniciuskneves))
* Include source name in invalid GeoJSON error ([#8113](https://github.com/mapbox/mapbox-gl-js/pull/8113)) (h/t [Zirak](https://github.com/Zirak))

### 🐞 Bug fixes
* Fix `updateImage` not working as expected in Chrome ([#8199](https://github.com/mapbox/mapbox-gl-js/pull/8199))
* Fix issues with double-tap zoom on touch devices ([#8086](https://github.com/mapbox/mapbox-gl-js/pull/8086))
* Fix duplication of `movestart` events when zooming ([#8259](https://github.com/mapbox/mapbox-gl-js/pull/8259)) (h/t [bambielli-flex](https://github.com/bambielli-flex))
* Fix validation of ``"format"`` expression failing when options are provided ([#8339](https://github.com/mapbox/mapbox-gl-js/pull/8339))
* Fix `setPaintProperty` not working on `line-pattern` property ([#8289](https://github.com/mapbox/mapbox-gl-js/pull/8289))
* Fix the GL context being left in unpredictable states when using custom layers ([#8132](https://github.com/mapbox/mapbox-gl-js/pull/8132))
* Fix unnecessary updates to attribution control string ([#8082](https://github.com/mapbox/mapbox-gl-js/pull/8082)) (h/t [poletani](https://github.com/poletani))
* Fix bugs in `findStopLessThanOrEqualTo` algorithm ([#8134](https://github.com/mapbox/mapbox-gl-js/pull/8134)) (h/t [Mike96Angelo](https://github.com/Mike96Angelo))
* Fix map not displaying properly when inside an element with `text-align: center` ([#8227](https://github.com/mapbox/mapbox-gl-js/pull/8227)) (h/t [mc100s](https://github.com/mc100s))
* Clarify in documentation that `Popup#maxWidth` accepts all `max-width` CSS values ([#8312](https://github.com/mapbox/mapbox-gl-js/pull/8312)) (h/t [viniciuskneves](https://github.com/viniciuskneves))
* Fix location dot shadow not displaying ([#8119](https://github.com/mapbox/mapbox-gl-js/pull/8119)) (h/t [bravecow](https://github.com/bravecow))
* Fix docs dev dependencies being mistakenly installed as package dependencies ([#8121](https://github.com/mapbox/mapbox-gl-js/pull/8121)) (h/t [bravecow](https://github.com/bravecow))
* Various typo fixes ([#8230](https://github.com/mapbox/mapbox-gl-js/pull/8230), h/t [erictheise](https://github.com/erictheise)) ([#8236](https://github.com/mapbox/mapbox-gl-js/pull/8236), h/t [fredj](https://github.com/fredj))
* Fix geolocate button CSS ([#8367](https://github.com/mapbox/mapbox-gl-js/pull/8367), h/t [GuillaumeGomez](https://github.com/GuillaumeGomez))
* Fix caching for Mapbox tiles ([#8389](https://github.com/mapbox/mapbox-gl-js/pull/8389))

## 1.0.0

### ⚠️ Breaking changes

This release replaces the existing “map views” pricing model in favor of a “map load” model. Learn more in [a recent blog post about these changes](https://blog.mapbox.com/new-pricing-46b7c26166e7).

**By upgrading to this release, you are opting in to the new map loads pricing.**

**Why is this change being made?**

This change allows us to implement a more standardized and predictable method of billing GL JS map usage. You’ll be charged whenever your website or web application loads, not by when users pan and zoom around the map, incentivizing developers to create highly interactive map experiences. The new pricing structure also creates a significantly larger free tier to help developers get started building their applications with Mapbox tools while pay-as-you-go pricing and automatic volume discounts help your application scale with Mapbox. Session billing also aligns invoices with metrics web developers already track and makes it easier to compare usage with other mapping providers.

**What is changing?**
- Add SKU token to Mapbox API requests [#8276](https://github.com/mapbox/mapbox-gl-js/pull/8276)

When (and only when) loading tiles from a Mapbox API with a Mapbox access token set (`mapboxgl.accessToken`), a query parameter named `sku` will be added to all requests for vector, raster and raster-dem tiles. Every map instance uses a unique `sku` value, which is refreshed every 12 hours. The token itself is comprised of a token version (always “1”), a sku ID (always “01”) and a random 10-digit base-62 number. The purpose of the token is to allow for metering of map sessions on the server-side. A session lasts from a new map instantiation until the map is destroyed or 12 hours passes, whichever comes first.

For further information on the pricing changes, you can read our [blog post](https://blog.mapbox.com/new-pricing-46b7c26166e7) and check out our new [pricing page](https://www.mapbox.com/pricing), which has a price calculator. As always, you can also contact our team at [https://support.mapbox.com](https://support.mapbox.com).

## 0.54.1

### Bug fixes

- Fix unbounded memory growth caused by failure to cancel requests in IE ([#8481](https://github.com/mapbox/mapbox-gl-js/issues/8481))

## 0.54.0

### Breaking changes

- Turned `localIdeographFontFamily` map option on by default. This may change how CJK labels are rendered, but dramatically improves performance of CJK maps (because the browser no longer needs to download heavy amounts of font data from the server). Add `localIdeographFontFamily: false` to turn this off. [#8008](https://github.com/mapbox/mapbox-gl-js/pull/8008)
- Added `Popup` `maxWidth` option, set to `"240px"` by default. [#7906](https://github.com/mapbox/mapbox-gl-js/pull/7906)

### Major features

- Added support for updating and animating style images. [#7999](https://github.com/mapbox/mapbox-gl-js/pull/7999)
- Added support for generating style images dynamically (e.g. for drawing icons based on feature properties). [#7987](https://github.com/mapbox/mapbox-gl-js/pull/7987)
- Added antialiasing support for custom layers. [#7821](https://github.com/mapbox/mapbox-gl-js/pull/7821)
- Added a new `mapbox-gl-csp.js` bundle for strict CSP environments where `worker-src: blob` is disallowed. [#8044](https://github.com/mapbox/mapbox-gl-js/pull/8044)

### Minor features and improvements

- Improved performance of fill extrusions. [#7821](https://github.com/mapbox/mapbox-gl-js/pull/7821)
- Improved performance of symbol layers. [#7967](https://github.com/mapbox/mapbox-gl-js/pull/7967)
- Slightly improved rendering performance in general. [#7969](https://github.com/mapbox/mapbox-gl-js/pull/7969)
- Slightly improved performance of HTML markers. [#8018](https://github.com/mapbox/mapbox-gl-js/pull/8018)
- Improved diffing of styles with `"visibility": "visible"`. [#8005](https://github.com/mapbox/mapbox-gl-js/pull/8005)
- Improved zoom buttons to grey out when reaching min/max zoom. [#8023](https://github.com/mapbox/mapbox-gl-js/pull/8023)
- Added a title to fullscreen control button. [#8012](https://github.com/mapbox/mapbox-gl-js/pull/8012)
- Added `rel="noopener"` attributes to links that lead to external websites (such as Mapbox logo and OpenStreetMap edit link) for improved security. [#7914](https://github.com/mapbox/mapbox-gl-js/pull/7914)
- Added tile size info when `map.showTileBoundaries` is turned on. [#7963](https://github.com/mapbox/mapbox-gl-js/pull/7963)
- Significantly improved load times of the benchmark suite. [#8066](https://github.com/mapbox/mapbox-gl-js/pull/8066)
- Improved behavior of `canvasSource.pause` to be more reliable and able to render a single frame. [#8130](https://github.com/mapbox/mapbox-gl-js/pull/8130)

### Bug fixes

- Fixed a bug in Mac Safari 12+ where controls would disappear until you interact with the map. [8193](https://github.com/mapbox/mapbox-gl-js/pull/8193)
- Fixed a memory leak when calling `source.setData(url)` many times. [#8035](https://github.com/mapbox/mapbox-gl-js/pull/8035)
- Fixed a bug where marker lost focus when dragging. [#7799](https://github.com/mapbox/mapbox-gl-js/pull/7799)
- Fixed a bug where `map.getCenter()` returned a reference to an internal `LngLat` object instead of cloning it, leading to potential mutability bugs. [#7922](https://github.com/mapbox/mapbox-gl-js/pull/7922)
- Fixed a bug where default HTML marker positioning was slightly off. [#8074](https://github.com/mapbox/mapbox-gl-js/pull/8074)
- Fixed a bug where adding a fill extrusion layer for non-polygon layers would lead to visual artifacts. [#7685](https://github.com/mapbox/mapbox-gl-js/pull/7685)
- Fixed intermittent Flow failures on CI. [#8061](https://github.com/mapbox/mapbox-gl-js/pull/8061)
- Fixed a bug where calling `Map#removeFeatureState` does not remove the state from some tile zooms [#8087](https://github.com/mapbox/mapbox-gl-js/pull/8087)
- Fixed a bug where `removeFeatureState` didn't work on features with `id` equal to `0`. [#8150](https://github.com/mapbox/mapbox-gl-js/pull/8150) (h/t [jutaz](https://github.com/jutaz))

## 0.53.1

### Bug fixes
* Turn off telemetry for Mapbox Atlas ([#7945](https://github.com/mapbox/mapbox-gl-js/pull/7945))
* Fix order of 3D features in query results (fix #7883) ([#7953](https://github.com/mapbox/mapbox-gl-js/pull/7953))
* Fix RemovePaintState benchmarks ([#7930](https://github.com/mapbox/mapbox-gl-js/pull/7930))

## 0.53.0

### Features and improvements
* Enable `fill-extrusion` querying with ray picking ([#7499](https://github.com/mapbox/mapbox-gl-js/pull/7499))
* Add `clusterProperties` option for aggregated cluster properties ([#2412](https://github.com/mapbox/mapbox-gl-js/issues/2412), fixed by [#7584](https://github.com/mapbox/mapbox-gl-js/pull/7584))
* Allow initial map bounds to be adjusted with `fitBounds` options. ([#7681](https://github.com/mapbox/mapbox-gl-js/pull/7681)) (h/t [elyobo](https://github.com/elyobo))
* Remove popups on `Map#remove` ([#7749](https://github.com/mapbox/mapbox-gl-js/pull/7749)) (h/t [andycalder](https://github.com/andycalder))
* Add `Map#removeFeatureState` ([#7761](https://github.com/mapbox/mapbox-gl-js/pull/7761))
* Add `number-format` expression ([#7626](https://github.com/mapbox/mapbox-gl-js/pull/7626))
* Add `symbol-sort-key` style property ([#7678](https://github.com/mapbox/mapbox-gl-js/pull/7678))

### Bug fixes
* Upgrades Earcut to fix a rare bug in rendering polygons that contain a coincident chain of holes ([#7806](https://github.com/mapbox/mapbox-gl-js/issues/7806), fixed by [#7878](https://github.com/mapbox/mapbox-gl-js/pull/7878))
* Allow `file://` protocol in XHR requests for Cordova/Ionic/etc ([#7818](https://github.com/mapbox/mapbox-gl-js/pull/7818))
* Correctly handle WebP images in Edge 18 ([#7687](https://github.com/mapbox/mapbox-gl-js/pull/7687))
* Fix bug which mistakenly requested WebP images in browsers that do not support WebP (#7817) ([#7819](https://github.com/mapbox/mapbox-gl-js/pull/7819))
* Fix images not being aborted when dequeued ([#7655](https://github.com/mapbox/mapbox-gl-js/pull/7655))
* Fix DEM layer memory leak ([#7690](https://github.com/mapbox/mapbox-gl-js/issues/7690), fixed by [#7691](https://github.com/mapbox/mapbox-gl-js/pull/7691))
* Set correct color state before rendering custom layer ([#7711](https://github.com/mapbox/mapbox-gl-js/pull/7711))
* Set `LngLat.toBounds()` default radius to 0 ([#7722](https://github.com/mapbox/mapbox-gl-js/issues/7722), fixed by [#7723](https://github.com/mapbox/mapbox-gl-js/pull/7723)) (h/t [cherniavskii](https://github.com/cherniavskii))
* Fix race condition in `feature-state` dependent layers ([#7523](https://github.com/mapbox/mapbox-gl-js/issues/7523), fixed by [#7790](https://github.com/mapbox/mapbox-gl-js/pull/7790))
* Prevent `map.repaint` from mistakenly enabling continuous repaints ([#7667](https://github.com/mapbox/mapbox-gl-js/pull/7667))
* Prevent map shaking while zooming in on raster tiles ([#7426](https://github.com/mapbox/mapbox-gl-js/pull/7426))
* Fix query point translation for multi-point geometry ([#6833](https://github.com/mapbox/mapbox-gl-js/issues/6833), fixed by [#7581](https://github.com/mapbox/mapbox-gl-js/pull/7581))

## 0.52.0

### Breaking changes
* Canonicalize tile urls to `mapbox://` urls so they can be transformed with `config.API_URL` ([#7594](https://github.com/mapbox/mapbox-gl-js/pull/7594))

### Features and improvements
* Add getter and setter for `config.API_URL` ([#7594](https://github.com/mapbox/mapbox-gl-js/pull/7594))
* Allow user to define element other than map container for full screen control ([#7548](https://github.com/mapbox/mapbox-gl-js/pull/7548))
* Add validation option to style setters ([#7604](https://github.com/mapbox/mapbox-gl-js/pull/7604))
* Add 'idle' event: fires when no further rendering is expected without further interaction. ([#7625](https://github.com/mapbox/mapbox-gl-js/pull/7625))

### Bug fixes
* Fire error when map.getLayoutProperty references missing layer ([#7537](https://github.com/mapbox/mapbox-gl-js/issues/7537), fixed by [#7539](https://github.com/mapbox/mapbox-gl-js/pull/7539))
* Fix shaky sprites when zooming with scrolling ([#7558](https://github.com/mapbox/mapbox-gl-js/pull/7558))
* Fix layout problems in attribution control ([#7608](https://github.com/mapbox/mapbox-gl-js/pull/7608)) (h/t [lucaswoj](https://github.com/lucaswoj))
* Fixes resetting map's pitch to 0 if initial bounds is set ([#7617](https://github.com/mapbox/mapbox-gl-js/pull/7617)) (h/t [stepankuzmin](https://github.com/stepankuzmin))
* Fix occasional failure to load images after multiple image request abortions [#7641](https://github.com/mapbox/mapbox-gl-js/pull/7641)
* Update repo url to correct one ([#7486](https://github.com/mapbox/mapbox-gl-js/pull/7486)) (h/t [nicholas-l](https://github.com/nicholas-l))
* Fix bug where symbols where sometimes not rendered immediately ([#7610](https://github.com/mapbox/mapbox-gl-js/pull/7610))
* Fix bug where cameraForBounds returns incorrect CameraOptions with asymmetrical padding/offset ([#7517](https://github.com/mapbox/mapbox-gl-js/issues/7517), fixed by [#7518](https://github.com/mapbox/mapbox-gl-js/pull/7518)) (h/t [mike-marcacci](https://github.com/mike-marcacci))
* Use diff+patch approach to map.setStyle when the parameter is a URL ([#4025](https://github.com/mapbox/mapbox-gl-js/issues/4025), fixed by [#7562](https://github.com/mapbox/mapbox-gl-js/pull/7562))
* Begin touch zoom immediately when rotation disabled ([#7582](https://github.com/mapbox/mapbox-gl-js/pull/7582)) (h/t [msbarry](https://github.com/msbarry))
* Fix symbol rendering under opaque fill layers ([#7612](https://github.com/mapbox/mapbox-gl-js/pull/7612))
* Fix shaking by aligning raster sources to pixel grid only when map is idle ([7426](https://github.com/mapbox/mapbox-gl-js/pull/7426))
* Fix raster layers in Edge 18 by disabling it's incomplete WebP support ([7687](https://github.com/mapbox/mapbox-gl-js/pull/7687))
* Fix memory leak in hillshade layer ([7691](https://github.com/mapbox/mapbox-gl-js/pull/7691))
* Fix disappearing custom layers ([7711](https://github.com/mapbox/mapbox-gl-js/pull/7711))

## 0.51.0
November 7, 2018

### ✨ Features and improvements
* Add initial bounds as map constructor option ([#5518](https://github.com/mapbox/mapbox-gl-js/pull/5518)) (h/t [stepankuzmin](https://github.com/stepankuzmin))
* Improve performance on machines with > 8 cores ([#7407](https://github.com/mapbox/mapbox-gl-js/issues/7407), fixed by [#7430](https://github.com/mapbox/mapbox-gl-js/pull/7430))
* Add `MercatorCoordinate` type ([#7488](https://github.com/mapbox/mapbox-gl-js/pull/7488))
* Allow browser-native `contextmenu` to be enabled ([#2301](https://github.com/mapbox/mapbox-gl-js/issues/2301), fixed by [#7369](https://github.com/mapbox/mapbox-gl-js/pull/7369))
* Add an unminified production build to the NPM package ([#7403](https://github.com/mapbox/mapbox-gl-js/pull/7403))
* Add support for `LngLat` conversion from `{lat, lon}` ([#7507](https://github.com/mapbox/mapbox-gl-js/pull/7507)) (h/t [bfrengley](https://github.com/bfrengley))
* Add tooltips for navigation controls ([#7373](https://github.com/mapbox/mapbox-gl-js/pull/7373))
* Show attribution only for used sources ([#7384](https://github.com/mapbox/mapbox-gl-js/pull/7384))
* Add telemetry event to log map loads ([#7431](https://github.com/mapbox/mapbox-gl-js/pull/7431))
* **Tighten style validation**
    * Disallow expressions as stop values ([#7396](https://github.com/mapbox/mapbox-gl-js/pull/7396))
    * Disallow `feature-state` expressions in filters ([#7366](https://github.com/mapbox/mapbox-gl-js/pull/7366))

### 🐛 Bug fixes
* Fix for GeoJSON geometries not working when coincident with tile boundaries([#7436](https://github.com/mapbox/mapbox-gl-js/issues/7436), fixed by [#7448](https://github.com/mapbox/mapbox-gl-js/pull/7448))
* Fix depth buffer-related rendering issues on some Android devices. ([#7471](https://github.com/mapbox/mapbox-gl-js/pull/7471))
* Fix positioning of compact attribution strings ([#7444](https://github.com/mapbox/mapbox-gl-js/pull/7444), [#7445](https://github.com/mapbox/mapbox-gl-js/pull/7445), and [#7391](https://github.com/mapbox/mapbox-gl-js/pull/7391))
* Fix an issue with removing markers in mouse event callbacks ([#7442](https://github.com/mapbox/mapbox-gl-js/pull/7442)) (h/t [vbud](https://github.com/vbud))
* Remove controls before destroying a map ([#7479](https://github.com/mapbox/mapbox-gl-js/pull/7479))
* Fix display of Scale control values < 1 ([#7469](https://github.com/mapbox/mapbox-gl-js/pull/7469)) (h/t [MichaelHedman](https://github.com/MichaelHedman))
* Fix an error when using location `hash` within iframes in IE11 ([#7411](https://github.com/mapbox/mapbox-gl-js/pull/7411))
* Fix depth mode usage in custom layers ([#7432](https://github.com/mapbox/mapbox-gl-js/pull/7432)) (h/t [markusjohnsson](https://github.com/markusjohnsson))
* Fix an issue with shaky sprite images during scroll zooms ([#7558](https://github.com/mapbox/mapbox-gl-js/pull/7558))


## 0.50.0
October 10, 2018

### ✨ Features and improvements
* 🎉 Add Custom Layers that can be rendered into with user-provided WebGL code ([#7039](https://github.com/mapbox/mapbox-gl-js/pull/7039))
* Add WebGL face culling for increased performance ([#7178](https://github.com/mapbox/mapbox-gl-js/pull/7178))
* Improve speed of expression evaluation ([#7334](https://github.com/mapbox/mapbox-gl-js/pull/7334))
* Automatically coerce to string for `concat` expression and `text-field` property ([#6190](https://github.com/mapbox/mapbox-gl-js/issues/6190), fixed by [#7280](https://github.com/mapbox/mapbox-gl-js/pull/7280))
* Add `fill-extrusion-vertical-gradient` property for controlling shading of fill extrusions ([#5768](https://github.com/mapbox/mapbox-gl-js/issues/5768), fixed by [#6841](https://github.com/mapbox/mapbox-gl-js/pull/6841))
* Add update functionality for images provided via `ImageSource` ([#4050](https://github.com/mapbox/mapbox-gl-js/issues/4050), fixed by [#7342](https://github.com/mapbox/mapbox-gl-js/pull/7342)) (h/t [dcervelli](https://github.com/dcervelli))



### 🐛 Bug fixes
* **Expressions**
	* Fix expressions that use `log2` and `log10` in IE11 ([#7318](https://github.com/mapbox/mapbox-gl-js/issues/7318), fixed by [#7320](https://github.com/mapbox/mapbox-gl-js/pull/7320))
	* Fix `let` expression stripping expected type during parsing ([#7300](https://github.com/mapbox/mapbox-gl-js/issues/7300), fixed by [#7301](https://github.com/mapbox/mapbox-gl-js/pull/7301))
	* Fix superfluous wrapping of literals in `literal` expression ([#7336](https://github.com/mapbox/mapbox-gl-js/issues/7336), fixed by [#7337](https://github.com/mapbox/mapbox-gl-js/pull/7337))
	* Allow calling `to-color` on values that are already of type `Color` ([#7260](https://github.com/mapbox/mapbox-gl-js/pull/7260))
	* Fix `to-array` for empty arrays (([#7261](https://github.com/mapbox/mapbox-gl-js/pull/7261)))
	* Fix identity functions for `text-field` when using formatted text ([#7351](https://github.com/mapbox/mapbox-gl-js/pull/7351))
	* Fix coercion of `null` to `0` in `to-number` expression ([#7083](https://github.com/mapbox/mapbox-gl-js/issues/7083), fixed by [#7274](https://github.com/mapbox/mapbox-gl-js/pull/7274))
* **Canvas source**
	* Fix missing repeats of `CanvasSource` when it crosses the antimeridian ([#7273](https://github.com/mapbox/mapbox-gl-js/pull/7273))
	* Fix `CanvasSource` not respecting alpha values set on `canvas` element ([#7302](https://github.com/mapbox/mapbox-gl-js/issues/7302), fixed by [#7309](https://github.com/mapbox/mapbox-gl-js/pull/7309))
* **Rendering**
	* Fix rendering of fill extrusions with really high heights ([#7292](https://github.com/mapbox/mapbox-gl-js/pull/7292))
	* Fix an error where the map state wouldn't return to `loaded` after certain runtime styling changes when there were errored tiles in the viewport ([#7355](https://github.com/mapbox/mapbox-gl-js/pull/7355))
	* Fix errors when rendering symbol layers without symbols ([#7241](https://github.com/mapbox/mapbox-gl-js/issues/7241), fixed by [#7253](https://github.com/mapbox/mapbox-gl-js/pull/7253))
	* Don't fade in symbols with `*-allow-overlap: true` when panning into the viewport ([#7172](https://github.com/mapbox/mapbox-gl-js/issues/7172), fixed by[#7244](https://github.com/mapbox/mapbox-gl-js/pull/7244))
* **Library**
	* Fix disambiguation for `mouseover` event ([#7295](https://github.com/mapbox/mapbox-gl-js/issues/7295), fixed by [#7299](https://github.com/mapbox/mapbox-gl-js/pull/7299))
	* Fix silent failure of `getImage` if an SVG is requested ([#7312](https://github.com/mapbox/mapbox-gl-js/issues/7312), fixed by [#7313](https://github.com/mapbox/mapbox-gl-js/pull/7313))
	* Fix empty control group box shadow ([#7303](https://github.com/mapbox/mapbox-gl-js/issues/7303), fixed by [#7304](https://github.com/mapbox/mapbox-gl-js/pull/7304)) (h/t [Duder-onomy](https://github.com/Duder-onomy))
	* Fixed an issue where a wrong timestamp was sent for Mapbox turnstile events ([#7381](https://github.com/mapbox/mapbox-gl-js/pull/7381))
	* Fixed a bug that lead to attribution not showing up correctly in Internet Explorer ([#3945](https://github.com/mapbox/mapbox-gl-js/issues/3945), fixed by [#7391](https://github.com/mapbox/mapbox-gl-js/pull/7391))


## 0.49.0
September 6, 2018

### ⚠️ Breaking changes
* Use `client{Height/Width}` instead of `offset{Height/Width}` for map canvas sizing ([#6848](https://github.com/mapbox/mapbox-gl-js/issues/6848), fixed by [#7128](https://github.com/mapbox/mapbox-gl-js/pull/7128))

### 🐛 Bug fixes
* Fix [Top Issues list](https://mapbox.github.io/top-issues/#!mapbox/mapbox-gl-js) for mapbox-gl-js ([#7108](https://github.com/mapbox/mapbox-gl-js/issues/7108), fixed by [#7112](https://github.com/mapbox/mapbox-gl-js/pull/7112))
* Fix bug in which symbols with `icon-allow-overlap: true, text-allow-overlap: true, text-optional: false` would show icons when they shouldn't ([#7041](https://github.com/mapbox/mapbox-gl-js/pull/7041))
* Fix bug where the map would not stop at the exact zoom level requested by Map#FlyTo (#7222) ([#7223](https://github.com/mapbox/mapbox-gl-js/pull/7223)) (h/t [benoitbzl](https://github.com/benoitbzl))
* Keep map centered on the center point of a multi-touch gesture when zooming (#6722) ([#7191](https://github.com/mapbox/mapbox-gl-js/pull/7191)) (h/t [pakastin](https://github.com/pakastin))
* Update the style-spec's old `gl-style-migrate` script to include conversion of legacy functions and filters to their expression equivalents ([#6927](https://github.com/mapbox/mapbox-gl-js/issues/6927), fixed by [#7095](https://github.com/mapbox/mapbox-gl-js/pull/7095))
* Fix `icon-size` for small data-driven values ([#7125](https://github.com/mapbox/mapbox-gl-js/pull/7125))
* Fix bug in the way AJAX requests load local files on iOS web view ([#6610](https://github.com/mapbox/mapbox-gl-js/pull/6610)) (h/t [oscarfonts](https://github.com/oscarfonts))
* Fix bug in which canvas sources would not render in world wrapped tiles at the edge of the viewport ([#7271]https://github.com/mapbox/mapbox-gl-js/issues/7271), fixed by [#7273](https://github.com/mapbox/mapbox-gl-js/pull/7273))

### ✨ Features and improvements
* Performance updates:
  * Improve time to first render by updating how feature ID maps are transferred to the main thread ([#7110](https://github.com/mapbox/mapbox-gl-js/issues/7110), fixed by [#7132](https://github.com/mapbox/mapbox-gl-js/pull/7132))
  * Reduce size of JSON transmitted from worker thread to main thread ([#7124](https://github.com/mapbox/mapbox-gl-js/pull/7124))
  * Improve image/glyph atlas packing algorithm ([#7171](https://github.com/mapbox/mapbox-gl-js/pull/7171))
  * Use murmur hash on symbol instance keys to reduce worker transfer costs ([#7127](https://github.com/mapbox/mapbox-gl-js/pull/7127))
* Add GL state management for uniforms ([#6018](https://github.com/mapbox/mapbox-gl-js/pull/6018))
* Add `symbol-z-order` symbol layout property to style spec ([#7219](https://github.com/mapbox/mapbox-gl-js/pull/7219))
* Implement data-driven styling support for `*-pattern properties` ([#6289](https://github.com/mapbox/mapbox-gl-js/pull/6289))
* Add `Map#fitScreenCoordinates` which fits viewport to two points, similar to `Map#fitBounds` but uses screen coordinates and supports non-zero map bearings ([#6894](https://github.com/mapbox/mapbox-gl-js/pull/6894))
* Re-implement LAB/HSL color space interpolation for expressions ([#5326](https://github.com/mapbox/mapbox-gl-js/issues/5326), fixed by [#7123](https://github.com/mapbox/mapbox-gl-js/pull/7123))
* Enable benchmark testing for Mapbox styles ([#7047](https://github.com/mapbox/mapbox-gl-js/pull/7047))
* Allow `Map#setFeatureState` and `Map#getFeatureState` to accept numeric IDs ([#7106](https://github.com/mapbox/mapbox-gl-js/pull/7106)) (h/t [bfrengley](https://github.com/bfrengley))

## 0.48.0
August 16, 2018

### ⚠️ Breaking changes
* Treat tiles that error with status 404 as empty renderable tiles to prevent rendering duplicate features in some sparse tilesets ([#6803](https://github.com/mapbox/mapbox-gl-js/pull/6803))

### 🐛 Bug fixes
* Fix issue where `text-max-angle` property was being calculated incorrectly internally, causing potential rendering errors when `"symbol-placement": line`
* Require `feature.id` when using `Map#setFeatureState` ([#6974](https://github.com/mapbox/mapbox-gl-js/pull/6974))
* Fix issue with removing the `GeolocateControl` when user location is being used ([#6977](https://github.com/mapbox/mapbox-gl-js/pull/6977)) (h/t [sergei-zelinsky](https://github.com/sergei-zelinsky))
* Fix memory leak caused by a failure to remove all controls added to the map ([#7042](https://github.com/mapbox/mapbox-gl-js/pull/7042))
* Fix bug where the build would fail when using mapbox-gl webpack 2 and UglifyJSPlugin ([#4359](https://github.com/mapbox/mapbox-gl-js/issues/4359), fixed by [#6956](https://api.github.com/repos/mapbox/mapbox-gl-js/pulls/6956))
* Fix bug where fitBounds called with coordinates outside the bounds of Web Mercator resulted in uncaught error ([#6906](https://github.com/mapbox/mapbox-gl-js/issues/6906), fixed by [#6918](https://api.github.com/repos/mapbox/mapbox-gl-js/pulls/6918))
* Fix bug wherein `Map#querySourceFeatures` was returning bad results on zooms > maxZoom ([#7061](https://github.com/mapbox/mapbox-gl-js/pull/7061))
* Relax typing for equality and order expressions ([#6459](https://github.com/mapbox/mapbox-gl-js/issues/6459), fixed by [#6961](https://api.github.com/repos/mapbox/mapbox-gl-js/pulls/6961))
* Fix bug where `queryPadding` for all layers in a source was set by the first layer, causing incorrect querying on other layers and, in some cases, incorrect firing of events associated with individual layers ([#6909](https://github.com/mapbox/mapbox-gl-js/pull/6909))

### ✨ Features and improvements

* Performance Improvements:
  * Stop unnecessary serialization of symbol source features. ([#7013](https://github.com/mapbox/mapbox-gl-js/pull/7013))
  * Optimize calculation for getting visible tile coordinates ([#6998](https://github.com/mapbox/mapbox-gl-js/pull/6998))
  * Improve performance of creating `{Glyph/Image}Atlas`es ([#7091](https://github.com/mapbox/mapbox-gl-js/pull/7091))
  * Optimize and simplify tile retention logic ([#6995](https://github.com/mapbox/mapbox-gl-js/pull/6995))
* Add a user turnstile event for users accessing Mapbox APIs ([#6980](https://github.com/mapbox/mapbox-gl-js/pull/6980))
* Add support for autogenerating feature ids for GeoJSON sources so they can be used more easily with the `Map#setFeatureState` API ([#7043](https://www.github.com/mapbox/mapbox-gl-js/pull/7043))) ([#7091](https://github.com/mapbox/mapbox-gl-js/pull/7091))
* Add ability to style symbol layers labels with multiple fonts and text sizes via `"format"` expression ([#6994](https://www.github.com/mapbox/mapbox-gl-js/pull/6994))
* Add customAttribution option to AttributionControl ([#7033](https://github.com/mapbox/mapbox-gl-js/pull/7033)) (h/t [mklopets](https://github.com/mklopets))
* Publish Flow type definitions alongside compiled bundle ([#7079](https://api.github.com/repos/mapbox/mapbox-gl-js/pulls/7079))
* Introduce symbol cross fading when crossing integer zoom levels to prevent labels from disappearing before newly loaded tiles' labels can be rendered ([#6951](https://github.com/mapbox/mapbox-gl-js/pull/6951))
* Improvements in label collision detection ([#6925](https://api.github.com/repos/mapbox/mapbox-gl-js/pulls/6925)))

## 0.47.0

### ✨ Features and improvements
* Add configurable drag pan threshold ([#6809](https://github.com/mapbox/mapbox-gl-js/pull/6809)) (h/t [msbarry](https://github.com/msbarry))
* Add `raster-resampling` raster paint property ([#6411](https://github.com/mapbox/mapbox-gl-js/pull/6411)) (h/t [andrewharvey](https://github.com/andrewharvey))
* Add `symbol-placement: line-center` ([#6821](https://github.com/mapbox/mapbox-gl-js/pull/6821))
* Add methods for inspecting GeoJSON clusters ([#3318](https://github.com/mapbox/mapbox-gl-js/issues/3318), fixed by [#6829](https://github.com/mapbox/mapbox-gl-js/pull/6829))
* Add warning to geolocate control when unsupported ([#6923](https://github.com/mapbox/mapbox-gl-js/pull/6923)) (h/t [aendrew](https://github.com/aendrew))
* Upgrade geojson-vt to 3.1.4 ([#6942](https://github.com/mapbox/mapbox-gl-js/pull/6942))
* Include link to license in compiled bundle ([#6975](https://github.com/mapbox/mapbox-gl-js/pull/6975))

### 🐛 Bug fixes
* Use updateData instead of re-creating buffers for repopulated paint arrays ([#6853](https://github.com/mapbox/mapbox-gl-js/pull/6853))
* Fix ScrollZoom handler setting tr.zoom = NaN ([#6924](https://github.com/mapbox/mapbox-gl-js/pull/6924))
  - Failed to invert matrix error ([#6486](https://github.com/mapbox/mapbox-gl-js/issues/6486), fixed by [#6924](https://github.com/mapbox/mapbox-gl-js/pull/6924))
  - Fixing matrix errors ([#6782](https://github.com/mapbox/mapbox-gl-js/issues/6782), fixed by [#6924](https://github.com/mapbox/mapbox-gl-js/pull/6924))
* Fix heatmap tile clipping when layers are ordered above it ([#6806](https://github.com/mapbox/mapbox-gl-js/issues/6806), fixed by [#6807](https://github.com/mapbox/mapbox-gl-js/pull/6807))
* Fix video source in safari (macOS and iOS) ([#6443](https://github.com/mapbox/mapbox-gl-js/issues/6443), fixed by [#6811](https://github.com/mapbox/mapbox-gl-js/pull/6811))
* Do not reload errored tiles ([#6813](https://github.com/mapbox/mapbox-gl-js/pull/6813))
* Fix send / remove timing bug in Dispatcher ([#6756](https://github.com/mapbox/mapbox-gl-js/pull/6756), fixed by [#6826](https://github.com/mapbox/mapbox-gl-js/pull/6826))
* Fix flyTo not zooming to exact given zoom ([#6828](https://github.com/mapbox/mapbox-gl-js/pull/6828))
* Don't stop animation on map resize ([#6636](https://github.com/mapbox/mapbox-gl-js/pull/6636))
* Fix map.getBounds() with rotated map ([#6875](https://github.com/mapbox/mapbox-gl-js/pull/6875)) (h/t [zoltan-mihalyi](https://github.com/zoltan-mihalyi))
* Support collators in feature filter expressions. ([#6929](https://github.com/mapbox/mapbox-gl-js/pull/6929))
* Fix Webpack production mode compatibility ([#6981](https://github.com/mapbox/mapbox-gl-js/pull/6981))

## 0.46.0

### ⚠️ Breaking changes

* Align implicit type casting behavior of `match` expressions with with `case/==` ([#6684](https://github.com/mapbox/mapbox-gl-js/pull/6684))

### ✨ Features and improvements

* :tada: Add `Map#setFeatureState` and `feature-state` expression to support interactive styling ([#6263](https://github.com/mapbox/mapbox-gl-js/pull/6263))
* Create draggable `Marker` with `setDraggable` ([#6687](https://github.com/mapbox/mapbox-gl-js/pull/6687))
* Add `Map#listImages` for listing all currently active sprites/images ([#6381](https://github.com/mapbox/mapbox-gl-js/issues/6381))
* Add "crossSourceCollisions" option to disable cross-source collision detection ([#6566](https://github.com/mapbox/mapbox-gl-js/pull/6566))
* Handle `text/icon-rotate` for symbols with `symbol-placement: point` ([#6075](https://github.com/mapbox/mapbox-gl-js/issues/6075))
* Automatically compact Mapbox wordmark on narrow maps. ([#4282](https://github.com/mapbox/mapbox-gl-js/issues/4282)) (h/t [andrewharvey](https://github.com/andrewharvey))
* Only show compacted AttributionControl on interactive displays ([#6506](https://github.com/mapbox/mapbox-gl-js/pull/6506)) (h/t [andrewharvey](https://github.com/andrewharvey))
* Use postcss to inline svg files into css, reduce size of mapbox-gl.css ([#6513](https://github.com/mapbox/mapbox-gl-js/pull/6513)) (h/t [andrewharvey](https://github.com/andrewharvey))
* Add support for GeoJSON attribution ([#6364](https://github.com/mapbox/mapbox-gl-js/pull/6364)) (h/t [andrewharvey](https://github.com/andrewharvey))
* Add instructions for running individual unit and render tests ([#6686](https://github.com/mapbox/mapbox-gl-js/pull/6686))
* Make Map constructor fail if WebGL init fails. ([#6744](https://github.com/mapbox/mapbox-gl-js/pull/6744)) (h/t [uforic](https://github.com/uforic))
* Add browser fallback code for `collectResourceTiming: true` in web workers ([#6721](https://github.com/mapbox/mapbox-gl-js/pull/6721))
* Remove ignored usage of gl.lineWidth ([#5541](https://github.com/mapbox/mapbox-gl-js/pull/5541))
* Split new bounds calculation out of fitBounds into new method ([#6683](https://github.com/mapbox/mapbox-gl-js/pull/6683))
* Allow integration tests to be organized in an arbitrarily deep directory structure ([#3920](https://github.com/mapbox/mapbox-gl-js/issues/3920))
* Make "Missing Mapbox GL JS CSS" a console warning ([#5786](https://github.com/mapbox/mapbox-gl-js/issues/5786))
* Add rel="noopener" to Mapbox attribution link. ([#6729](https://github.com/mapbox/mapbox-gl-js/pull/6729)) (h/t [gorbypark](https://github.com/gorbypark))
* Update to deep equality check in example code ([#6599](https://github.com/mapbox/mapbox-gl-js/pull/6599)) (h/t [jonsadka](https://github.com/jonsadka))
* Upgrades!
  - Upgrade ESM dependency to ^3.0.39 ([#6750](https://github.com/mapbox/mapbox-gl-js/pull/6750))
  - Ditch gl-matrix fork in favor of the original package ([#6751](https://github.com/mapbox/mapbox-gl-js/pull/6751))
  - Update to latest sinon ([#6771](https://github.com/mapbox/mapbox-gl-js/pull/6771))
  - Upgrade to Flow 0.69 ([#6594](https://github.com/mapbox/mapbox-gl-js/pull/6594))
  - Update to mapbox-gl-supported 1.4.0 ([#6773](https://github.com/mapbox/mapbox-gl-js/pull/6773))

### 🐛 Bug fixes

* `collectResourceTiming: true` generates error on iOS9 Safari, IE 11 ([#6690](https://github.com/mapbox/mapbox-gl-js/issues/6690))
* Fix PopupOptions flow type declarations ([#6670](https://github.com/mapbox/mapbox-gl-js/pull/6670)) (h/t [TimPetricola](https://github.com/TimPetricola))
* Add className option to Popup constructor ([#6502](https://github.com/mapbox/mapbox-gl-js/pull/6502)) (h/t [Ashot-KR](https://github.com/Ashot-KR))
* GeoJSON MultiLineStrings with `lineMetrics=true` only rendered first line ([#6649](https://github.com/mapbox/mapbox-gl-js/issues/6649))
* Provide target property for mouseenter/over/leave/out events ([#6623](https://github.com/mapbox/mapbox-gl-js/issues/6623))
* Don't break on sources whose name contains "." ([#6660](https://github.com/mapbox/mapbox-gl-js/issues/6660))
* Rotate and pitch with navigationControl broke in v0.45  ([#6650](https://github.com/mapbox/mapbox-gl-js/issues/6650))
* Zero-width lines remained visible ([#6769](https://github.com/mapbox/mapbox-gl-js/pull/6769))
* Heatmaps inappropriately clipped at tile boundaries ([#6806](https://github.com/mapbox/mapbox-gl-js/issues/6806))
* Use named exports for style-spec entrypoint module ([#6601](https://github.com/mapbox/mapbox-gl-js/issues/6601)
* Don't fire click event if default is prevented on mousedown for a drag event ([#6697](https://github.com/mapbox/mapbox-gl-js/pull/6697), fixes [#6642](https://github.com/mapbox/mapbox-gl-js/issues/6642))
* Double clicking to zoom in breaks map dragging/panning in Edge ([#6740](https://github.com/mapbox/mapbox-gl-js/issues/6740)) (h/t [GUI](https://github.com/GUI))
* \*-transition properties cannot be set with setPaintProperty() ([#6706](https://github.com/mapbox/mapbox-gl-js/issues/6706))
* Marker with `a` element does not open the url when clicked ([#6730](https://github.com/mapbox/mapbox-gl-js/issues/6730))
* `setRTLTextPlugin` fails with relative URLs ([#6719](https://github.com/mapbox/mapbox-gl-js/issues/6719))
* Collision detection incorrect for symbol layers that share the same layout properties ([#6548](https://github.com/mapbox/mapbox-gl-js/pull/6548))
* Fix a possible crash when calling queryRenderedFeatures after querySourceFeatures
 ([#6559](https://github.com/mapbox/mapbox-gl-js/pull/6559))
* Fix a collision detection issue that could cause labels to temporarily be placed too densely during rapid panning ([#5654](https://github.com/mapbox/mapbox-gl-js/issues/5654))

## 0.45.0

### ⚠️ Breaking changes

* `Evented#fire` and `Evented#listens` are now marked as private. Though `Evented` is still exported, and `fire` and `listens` are still functional, we encourage you to seek alternatives; a future version may remove their API accessibility or change its behavior. If you are writing a class that needs event emitting functionality, consider using [`EventEmitter`](https://nodejs.org/api/events.html#events_class_eventemitter) or similar libraries instead.
* The `"to-string"` expression operator now converts `null` to an empty string rather than to `"null"`. [#6534](https://github.com/mapbox/mapbox-gl-js/pull/6534)

### ✨ Features and improvements

* :rainbow: Add `line-gradient` property [#6303](https://github.com/mapbox/mapbox-gl-js/pull/6303)
* Add `abs`, `round`, `floor`, and `ceil` expression operators [#6496](https://github.com/mapbox/mapbox-gl-js/pull/6496)
* Add `collator` expression for controlling case and diacritic sensitivity in string comparisons [#6270](https://github.com/mapbox/mapbox-gl-js/pull/6270)
  - Rename `caseSensitive` and `diacriticSensitive` expressions to `case-sensitive` and `diacritic-sensitive` for consistency [#6598](https://github.com/mapbox/mapbox-gl-js/pull/6598)
  - Prevent `collator` expressions for evaluating as constant to account for potential environment-specific differences in expression evaluation [#6596](https://github.com/mapbox/mapbox-gl-js/pull/6596)
* Add CSS linting to test suite (h/t @jasonbarry) [#6071](https://github.com/mapbox/mapbox-gl-js/pull/6071)
* Add support for configurable maxzoom in `raster-dem` tilesets [#6103](https://github.com/mapbox/mapbox-gl-js/pull/6103)
* Add `Map#isZooming` and `Map#isRotating` methods [#6128](https://github.com/mapbox/mapbox-gl-js/pull/6128), [#6183](https://github.com/mapbox/mapbox-gl-js/pull/6183)
* Add support for Mapzen Terrarium tiles in `raster-dem` sources [#6110](https://github.com/mapbox/mapbox-gl-js/pull/6110)
* Add `preventDefault` method on `mousedown`, `touchstart`, and `dblclick` events [#6218](https://github.com/mapbox/mapbox-gl-js/pull/6218)
* Add `originalEvent` property on `zoomend` and `moveend` for user-initiated scroll events (h/t @stepankuzmin) [#6175](https://github.com/mapbox/mapbox-gl-js/pull/6175)
* Accept arguments of type `value` in [`"length"` expressions](https://www.mapbox.com/mapbox-gl-js/style-spec/#expressions-length) [#6244](https://github.com/mapbox/mapbox-gl-js/pull/6244)
* Introduce `MapWheelEvent`[#6237](https://github.com/mapbox/mapbox-gl-js/pull/6237)
* Add setter for `ScaleControl` units (h/t @ryanhamley) [#6138](https://github.com/mapbox/mapbox-gl-js/pull/6138), [#6274](https://github.com/mapbox/mapbox-gl-js/pull/6274)
* Add `open` event for `Popup` [#6311](https://github.com/mapbox/mapbox-gl-js/pull/6311)
* Explicit `"object"` type assertions are no longer required when using expressions [#6235](https://github.com/mapbox/mapbox-gl-js/pull/6235)
* Add `anchor` option to `Marker` [#6350](https://github.com/mapbox/mapbox-gl-js/pull/6350)
* `HTMLElement` is now passed to `Marker` as part of the `options` object, but the old function signature is still supported for backwards compatibility [#6356](https://github.com/mapbox/mapbox-gl-js/pull/6356)
* Add support for custom colors when using the default `Marker` SVG element (h/t @andrewharvey) [#6416](https://github.com/mapbox/mapbox-gl-js/pull/6416)
* Allow `CanvasSource` initialization from `HTMLElement` [#6424](https://github.com/mapbox/mapbox-gl-js/pull/6424)
* Add `is-supported-script` expression [6260](https://github.com/mapbox/mapbox-gl-js/pull/6260)

### 🐛 Bug fixes

* Align `raster-dem` tiles to pixel grid to eliminate blurry rendering on some devices [#6059](https://github.com/mapbox/mapbox-gl-js/pull/6059)
* Fix label collision circle debug drawing on overzoomed tiles [#6073](https://github.com/mapbox/mapbox-gl-js/pull/6073)
* Improve error reporting for some failed requests [#6126](https://github.com/mapbox/mapbox-gl-js/pull/6126), [#6032](https://github.com/mapbox/mapbox-gl-js/pull/6032)
* Fix several `Map#queryRenderedFeatures` bugs:
  - account for `{text, icon}-offset` when querying[#6135](https://github.com/mapbox/mapbox-gl-js/pull/6135)
  - correctly query features that extend across tile boundaries [#5756](https://github.com/mapbox/mapbox-gl-js/pull/6283)
  - fix querying of `circle` layer features with `-pitch-scaling: 'viewport'` or `-pitch-alignment: 'map'` [#6036](https://github.com/mapbox/mapbox-gl-js/pull/6036)
  - eliminate flicker effects when using query results to set a hover effect by switching from tile-based to viewport-based symbol querying [#6497](https://github.com/mapbox/mapbox-gl-js/pull/6497)
* Preserve browser history state when updating the `Map` hash [#6140](https://github.com/mapbox/mapbox-gl-js/pull/6140)
* Fix undefined behavior when `Map#addLayer` is invoked with an `id` of a preexisting layer [#6147](https://github.com/mapbox/mapbox-gl-js/pull/6147)
* Fix bug where `icon-image` would not be rendered if `text-field` is an empty string [#6164](https://github.com/mapbox/mapbox-gl-js/pull/6164)
* Ensure all camera methods fire `rotatestart` and `rotateend` events [#6187](https://github.com/mapbox/mapbox-gl-js/pull/6187)
* Always hide duplicate labels [#6166](https://github.com/mapbox/mapbox-gl-js/pull/6166)
* Fix `DragHandler` bugs where a left-button mouse click would end a right-button drag rotate and a drag gesture would not end if the control key is down on `mouseup` [#6193](https://github.com/mapbox/mapbox-gl-js/pull/6193)
* Add support for calling `{DragPanHandler, DragRotateHandler}#disable` while a gesture is in progress [#6232](https://github.com/mapbox/mapbox-gl-js/pull/6232)
* Fix `GeolocateControl` user location dot sizing when `Map`'s `<div>` inherits `box-sizing: border-box;` (h/t @andrewharvey) [#6227](https://github.com/mapbox/mapbox-gl-js/pull/6232)
* Fix bug causing an off-by-one error in `array` expression error messages (h/t @drewbo) [#6269](https://github.com/mapbox/mapbox-gl-js/pull/6269)
* Improve error message when an invalid access token triggers a 401 error [#6283](https://github.com/mapbox/mapbox-gl-js/pull/6283)
* Fix bug where lines with `line-width` larger than the sprite height of the `line-pattern` property would render other sprite images [#6246](https://github.com/mapbox/mapbox-gl-js/pull/6246)
* Fix broken touch events for `DragPanHandler` on mobile using Edge (note that zoom/rotate/pitch handlers still do not support Edge touch events [#1928](https://github.com/mapbox/mapbox-gl-js/pull/1928)) [#6325](https://github.com/mapbox/mapbox-gl-js/pull/6325)
* Fix race condition in `VectorTileWorkerSource#reloadTile` causing a rendering timeout [#6308](https://github.com/mapbox/mapbox-gl-js/issues/6308)
* Fix bug causing redundant `gl.stencilFunc` calls due to incorrect state checking (h/t @yangdonglai) [#6330](https://github.com/mapbox/mapbox-gl-js/pull/6330)
* Fix bug where `mousedown` or `touchstart` would cancel camera animations in non-interactive maps [#6338](https://github.com/mapbox/mapbox-gl-js/pull/6338)
* Fix bug causing a full-screen flicker when the map is pitched and a symbol layer uses non-zero `text-translate` [#6365](https://github.com/mapbox/mapbox-gl-js/issues/6365)
* Fix bug in `to-rgba` expression causing division by zero [6388](https://github.com/mapbox/mapbox-gl-js/pull/6388)
* Fix bug in cross-fading for `*-pattern` properties with non-integer zoom stops [#6430](https://github.com/mapbox/mapbox-gl-js/pull/6430)
* Fix bug where calling `Map#remove` on a map with constructor option `hash: true` throws an error (h/t @allthesignals) [#6490](https://github.com/mapbox/mapbox-gl-js/pull/6497)
* Fix bug causing flickering when panning across the anti-meridian [#6438](https://github.com/mapbox/mapbox-gl-js/pull/6438)
* Fix error when using tiles of non-power-of-two size [#6444](https://github.com/mapbox/mapbox-gl-js/pull/6444)
* Fix bug causing `Map#moveLayer(layerId, beforeId)` to remove the layer when `layerId === beforeId` [#6542](https://github.com/mapbox/mapbox-gl-js/pull/6542)
- Fix Rollup build for style-spec module [6575](https://github.com/mapbox/mapbox-gl-js/pull/6575)
- Fix bug causing `Map#querySourceFeatures` to throw an `Uncaught TypeError`(https://github.com/mapbox/mapbox-gl-js/pull/6555)
- Fix issue where label collision detection was inaccurate for some symbol layers that shared layout properties with another layer [#6558](https://github.com/mapbox/mapbox-gl-js/pull/6558)
- Restore `target` property for `mouse{enter,over,leave,out}` events [#6623](https://github.com/mapbox/mapbox-gl-js/pull/6623)

## 0.44.2

### 🐛 Bug fixes

* Workaround a breaking change in Safari causing page to scroll/zoom in response to user actions intended to pan/zoom the map [#6095](https://github.com/mapbox/mapbox-gl-js/issues/6095). (N.B., not to be confused with the workaround from April 2017 dealing with the same breaking change in Chrome [#4259](https://github.com/mapbox/mapbox-gl-js/issues/6095). See also https://github.com/WICG/interventions/issues/18, https://bugs.webkit.org/show_bug.cgi?id=182521, https://bugs.chromium.org/p/chromium/issues/detail?id=639227 .)

## 0.44.1

### 🐛 Bug fixes

* Fix bug causing features from symbol layers to be omitted from `map.queryRenderedFeatures()` [#6074](https://github.com/mapbox/mapbox-gl-js/issues/6074)
* Fix error triggered by simultaneous scroll-zooming and drag-panning. [#6106](https://github.com/mapbox/mapbox-gl-js/issues/6106)
* Fix bug wherein drag-panning failed to resume after a brief pause [#6063](https://github.com/mapbox/mapbox-gl-js/issues/6063)

## 0.44.0

### ✨ Features and improvements

* The CSP policy of a page using mapbox-gl-js no longer needs to include `script-src 'unsafe-eval'` [#559](https://github.com/mapbox/mapbox-gl-js/issues/559)
* Add `LngLatBounds#isEmpty()` method [#5917](https://github.com/mapbox/mapbox-gl-js/pull/5917)
* Updated to flow 0.62.0 [#5923](https://github.com/mapbox/mapbox-gl-js/issues/5923)
* Make compass and zoom controls optional ([#5348](https://github.com/mapbox/mapbox-gl-js/pull/5348)) (h/t @matijs)
* Add `collectResourceTiming` option to the enable collection of [Resource Timing](https://developer.mozilla.org/en-US/docs/Web/API/Resource_Timing_API/Using_the_Resource_Timing_API) data for requests that are made from Web Workers. ([#5948](https://github.com/mapbox/mapbox-gl-js/issues/5948))
* Improve user location dot appearance across browsers ([#5498](https://github.com/mapbox/mapbox-gl-js/pull/5498)) (h/t @jasonbarry)

### 🐛 Bug fixes

* Fix error triggered by `==` and `!=` expressions [#5947](https://github.com/mapbox/mapbox-gl-js/issues/5947)
* Image sources honor `renderWorldCopies` [#5932](https://github.com/mapbox/mapbox-gl-js/pull/5932)
* Fix transitions to default fill-outline-color  [#5953](https://github.com/mapbox/mapbox-gl-js/issues/5953)
* Fix transitions for light properties [#5982](https://github.com/mapbox/mapbox-gl-js/issues/5982)
* Fix minor symbol collisions on pitched maps [#5913](https://github.com/mapbox/mapbox-gl-js/pull/5913)
* Fix memory leaks after `Map#remove()` [#5943](https://github.com/mapbox/mapbox-gl-js/pull/5943), [#5951](https://github.com/mapbox/mapbox-gl-js/pull/5951)
* Fix bug wherein `GeoJSONSource#setData()` caused labels to fade out and back in ([#6002](https://github.com/mapbox/mapbox-gl-js/issues/6002))
* Fix bug that could cause incorrect collisions for labels placed very near to each other at low zoom levels ([#5993](https://github.com/mapbox/mapbox-gl-js/issues/5993))
* Fix bug causing `move` events to be fired out of sync with actual map movements ([#6005](https://github.com/mapbox/mapbox-gl-js/pull/6005))
* Fix bug wherein `Map` did not fire `mouseover` events ([#6000](https://github.com/mapbox/mapbox-gl-js/pull/6000)] (h/t @jay-manday)
* Fix bug causing blurry rendering of raster tiles ([#4552](https://github.com/mapbox/mapbox-gl-js/issues/4552))
* Fix potential memory leak caused by removing layers ([#5995](https://github.com/mapbox/mapbox-gl-js/issues/5995))
* Fix bug causing attribution icon to appear incorrectly in compact maps not using Mapbox data ([#6042](https://github.com/mapbox/mapbox-gl-js/pull/6042))
* Fix positioning of default marker element ([#6012](https://github.com/mapbox/mapbox-gl-js/pull/6012)) (h/t @andrewharvey)

## 0.43.0 (December 21, 2017)

### ⚠️ Breaking changes

* It is now an error to attempt to remove a source that is in use [#5562](https://github.com/mapbox/mapbox-gl-js/pull/5562)
* It is now an error if the layer specified by the `before` parameter to `moveLayer` does not exist [#5679](https://github.com/mapbox/mapbox-gl-js/pull/5679)
* `"colorSpace": "hcl"` now uses shortest-path interpolation for hue [#5811](https://github.com/mapbox/mapbox-gl-js/issues/5811)

### ✨ Features and improvements

* Introduce client-side hillshading with `raster-dem` source type and `hillshade` layer type [#5286](https://github.com/mapbox/mapbox-gl-js/pull/5286)
* GeoJSON sources take 2x less memory and generate tiles 20%–100% faster [#5799](https://github.com/mapbox/mapbox-gl-js/pull/5799)
* Enable data-driven values for text-font [#5698](https://github.com/mapbox/mapbox-gl-js/pull/5698)
* Enable data-driven values for heatmap-radius [#5898](https://github.com/mapbox/mapbox-gl-js/pull/5898)
* Add getter and setter for offset on marker [#5759](https://github.com/mapbox/mapbox-gl-js/pull/5759)
* Add `Map#hasImage` [#5775](https://github.com/mapbox/mapbox-gl-js/pull/5775)
* Improve typing for `==` and `!=` expressions [#5840](https://github.com/mapbox/mapbox-gl-js/pull/5840)
* Made `coalesce` expressions more useful [#5755](https://github.com/mapbox/mapbox-gl-js/issues/5755)
* Enable implicit type assertions for array types [#5738](https://github.com/mapbox/mapbox-gl-js/pull/5738)
* Improve hash control precision [#5767](https://github.com/mapbox/mapbox-gl-js/pull/5767)
* `supported()` now returns false on old IE 11 versions that don't support Web Worker blob URLs [#5801](https://github.com/mapbox/mapbox-gl-js/pull/5801)
* Remove flow globals TileJSON and Transferable [#5668](https://github.com/mapbox/mapbox-gl-js/pull/5668)
* Improve performance of image, video, and canvas sources [#5845](https://github.com/mapbox/mapbox-gl-js/pull/5845)

### 🐛 Bug fixes

* Fix popups and markers lag during pan animation [#4670](https://github.com/mapbox/mapbox-gl-js/issues/4670)
* Fix fading of symbol layers caused by setData [#5716](https://github.com/mapbox/mapbox-gl-js/issues/5716)
* Fix behavior of `to-rgba` and `rgba` expressions [#5778](https://github.com/mapbox/mapbox-gl-js/pull/5778), [#5866](https://github.com/mapbox/mapbox-gl-js/pull/5866)
* Fix cross-fading of `*-pattern` and `line-dasharray` [#5791](https://github.com/mapbox/mapbox-gl-js/pull/5791)
* Fix `colorSpace` function property [#5843](https://github.com/mapbox/mapbox-gl-js/pull/5843)
* Fix style diffing when changing GeoJSON source properties [#5731](https://github.com/mapbox/mapbox-gl-js/issues/5731)
* Fix missing labels when zooming out from overzoomed tile [#5827](https://github.com/mapbox/mapbox-gl-js/issues/5827)
* Fix missing labels when zooming out and quickly using setData [#5837](https://github.com/mapbox/mapbox-gl-js/issues/5837)
* Handle NaN as input to step and interpolate expressions [#5757](https://github.com/mapbox/mapbox-gl-js/pull/5757)
* Clone property values on input and output [#5806](https://github.com/mapbox/mapbox-gl-js/pull/5806)
* Bump geojson-rewind dependency [#5769](https://github.com/mapbox/mapbox-gl-js/pull/5769)
* Allow setting Marker's popup before LngLat [#5893](https://github.com/mapbox/mapbox-gl-js/pull/5893)

## 0.42.2 (November 21, 2017)

### 🐛 Bug fixes

- Add box-sizing to the "mapboxgl-ctrl-scale"-class [#5715](https://github.com/mapbox/mapbox-gl-js/pull/5715)
- Fix rendering in Safari [#5712](https://github.com/mapbox/mapbox-gl-js/issues/5712)
- Fix "Cannot read property 'hasTransition' of undefined" error [#5714](https://github.com/mapbox/mapbox-gl-js/issues/5714)
- Fix misplaced raster tiles [#5713](https://github.com/mapbox/mapbox-gl-js/issues/5713)
- Fix raster tile fading [#5722](https://github.com/mapbox/mapbox-gl-js/issues/5722)
- Ensure that an unset filter is undefined rather than null [#5727](https://github.com/mapbox/mapbox-gl-js/pull/5727)
- Restore pitch-with-rotate to nav control [#5725](https://github.com/mapbox/mapbox-gl-js/pull/5725)
- Validate container option in map constructor [#5695](https://github.com/mapbox/mapbox-gl-js/pull/5695)
- Fix queryRenderedFeatures behavior for features displayed in multiple layers [#5172](https://github.com/mapbox/mapbox-gl-js/issues/5172)

## 0.42.1 (November 17, 2017)

### 🐛 Bug fixes

- Workaround for map flashing bug on Chrome 62+ with Intel Iris Graphics 6100 cards [#5704](https://github.com/mapbox/mapbox-gl-js/pull/5704)
- Rerender map when `map.showCollisionBoxes` is set to `false` [#5673](https://github.com/mapbox/mapbox-gl-js/pull/5673)
- Fix transitions from property default values [#5682](https://github.com/mapbox/mapbox-gl-js/pull/5682)
- Fix runtime updating of `heatmap-color` [#5682](https://github.com/mapbox/mapbox-gl-js/pull/5682)
- Fix mobile Safari `history.replaceState` error [#5613](https://github.com/mapbox/mapbox-gl-js/pull/5613)

### ✨ Features and improvements

- Provide default element for Marker class [#5661](https://github.com/mapbox/mapbox-gl-js/pull/5661)

## 0.42.0 (November 10, 2017)

### ⚠️ Breaking changes

- Require that `heatmap-color` use expressions instead of stop functions [#5624](https://github.com/mapbox/mapbox-gl-js/issues/5624)
- Remove support for validating and migrating v6 styles
- Remove support for validating v7 styles [#5604](https://github.com/mapbox/mapbox-gl-js/pull/5604)
- Remove support for including `{tokens}` in expressions for `text-field` and `icon-image` [#5599](https://github.com/mapbox/mapbox-gl-js/issues/5599)
- Split `curve` expression into `step` and `interpolate` expressions [#5542](https://github.com/mapbox/mapbox-gl-js/pull/5542)
- Disallow interpolation in expressions for `line-dasharray` [#5519](https://github.com/mapbox/mapbox-gl-js/pull/5519)

### ✨ Features and improvements

- Improve label collision detection [#5150](https://github.com/mapbox/mapbox-gl-js/pull/5150)
  - Labels from different sources will now collide with each other
  - Collisions caused by rotation and pitch are now smoothly transitioned with a fade
  - Improved algorithm for fewer erroneous collisions, denser label placement, and greater label stability during rotation
- Add `sqrt` expression [#5493](https://github.com/mapbox/mapbox-gl-js/pull/5493)

### 🐛 Bug fixes and error reporting improvements

- Fix viewport calculations for `fitBounds` when both zooming and padding change [#4846](https://github.com/mapbox/mapbox-gl-js/issues/4846)
- Fix WebGL "range out of bounds for buffer" error caused by sorted symbol layers [#5620](https://github.com/mapbox/mapbox-gl-js/issues/5620)
- Fix symbol fading across tile reloads [#5491](https://github.com/mapbox/mapbox-gl-js/issues/5491)
- Change tile rendering order to better match GL Native [#5601](https://github.com/mapbox/mapbox-gl-js/pull/5601)
- Ensure no errors are triggered when calling `queryRenderedFeatures` on a heatmap layer [#5594](https://github.com/mapbox/mapbox-gl-js/pull/5594)
- Fix bug causing `queryRenderedSymbols` to return results from different sources [#5554](https://github.com/mapbox/mapbox-gl-js/issues/5554)
- Fix CJK rendering issues [#5544](https://github.com/mapbox/mapbox-gl-js/issues/5544), [#5546](https://github.com/mapbox/mapbox-gl-js/issues/5546)
- Account for `circle-stroke-width` in `queryRenderedFeatures` [#5514](https://github.com/mapbox/mapbox-gl-js/pull/5514)
- Fix rendering of fill layers atop raster layers [#5513](https://github.com/mapbox/mapbox-gl-js/pull/5513)
- Fix rendering of circle layers with a `circle-stroke-opacity` of 0 [#5496](https://github.com/mapbox/mapbox-gl-js/issues/5496)
- Fix memory leak caused by actor callbacks [#5443](https://github.com/mapbox/mapbox-gl-js/issues/5443)
- Fix source cache size for raster sources with tile sizes other than 512px [#4313](https://github.com/mapbox/mapbox-gl-js/issues/4313)
- Validate that zoom expressions only appear at the top level of an expression [#5609](https://github.com/mapbox/mapbox-gl-js/issues/5609)
- Validate that step and interpolate expressions don't have any duplicate stops [#5605](https://github.com/mapbox/mapbox-gl-js/issues/5605)
- Fix rendering for `icon-text-fit` with a data-driven `text-size` [#5632](https://github.com/mapbox/mapbox-gl-js/pull/5632)
- Improve validation to catch uses of deprecated function syntax [#5667](https://github.com/mapbox/mapbox-gl-js/pull/5667)
- Permit altitude coordinates in `position` field in GeoJSON [#5608](https://github.com/mapbox/mapbox-gl-js/pull/5608)

## 0.41.0 (October 11, 2017)

### :warning: Breaking changes
- Removed support for paint classes [#3643](https://github.com/mapbox/mapbox-gl-js/pull/3643). Instead, use runtime styling APIs or `Map#setStyle`.
- Reverted the `canvas` source `contextType` option added in 0.40.0 [#5449](https://github.com/mapbox/mapbox-gl-js/pull/5449)

### :bug: Bug fixes
- Clip raster tiles to avoid tile overlap [#5105](https://github.com/mapbox/mapbox-gl-js/pull/5105)
- Guard for offset edgecase in flyTo [#5331](https://github.com/mapbox/mapbox-gl-js/pull/5331)
- Ensure the map is updated after the sprite loads [#5367](https://github.com/mapbox/mapbox-gl-js/pull/5367)
- Limit animation duration on flyTo with maxDuration option [#5349](https://github.com/mapbox/mapbox-gl-js/pull/5349)
- Make double-tapping on make zoom in by a factor of 2 on iOS [#5274](https://github.com/mapbox/mapbox-gl-js/pull/5274)
- Fix rendering error with translucent raster tiles [#5380](https://github.com/mapbox/mapbox-gl-js/pull/5380)
- Error if invalid 'before' argument is passed to Map#addLayer [#5401](https://github.com/mapbox/mapbox-gl-js/pull/5401)
- Revert CanvasSource intermediary image buffer fix [#5449](https://github.com/mapbox/mapbox-gl-js/pull/5449)

### :sparkles: Features and improvements
- Use setData operation when diffing geojson sources [#5332](https://github.com/mapbox/mapbox-gl-js/pull/5332)
- Return early from draw calls on layers where opacity=0 [#5429](https://github.com/mapbox/mapbox-gl-js/pull/5429)
- A [heatmap](https://www.mapbox.com/mapbox-gl-js/example/heatmap-layer/) layer type is now available. This layer type allows you to visualize and explore massive datasets of points, reflecting the shape and density of data well while also looking beautiful. See [the blog post](https://blog.mapbox.com/sneak-peek-at-heatmaps-in-mapbox-gl-73b41d4b16ae) for further details.
  ![](https://cdn-images-1.medium.com/max/1600/1*Dme5MAgdA3pYdTRHUQzvLw.png)
- The value of a style property or filter can now be an [expression](http://www.mapbox.com/mapbox-gl-js/style-spec/#expressions). Expressions are a way of doing data-driven and zoom-driven styling that provides more flexibility and control, and unifies property and filter syntax.

  Previously, data-driven and zoom-driven styling relied on stop functions: you specify a feature property and a set of input-output pairs that essentially define a “scale” for how the style should be calculated based on the feature property. For example, the following would set circle colors on a green-to-red scale based on the value of `feature.properties.population`:

  ```
  "circle-color": {
    "property": "population",
    "stops": [
      [0, "green"],
      [1000000, "red"]
    ]
  }
  ```

  This approach is powerful, but we’ve seen a number of use cases that stop functions don't satisfy. Expressions provide the flexibility to address use cases like these:

  **Multiple feature properties**
  Using more than one feature property to calculate a given style property. E.g., styling land polygon colors based on both `feature.properties.land_use_category` and `feature.properties.elevation`.

  **Arithmetic**
  For some use cases it’s necessary to do some arithmetic on the input data. One example is sizing circles to represent quantitative data. Since a circle’s visual size on the screen is really its area (and A=πr^2), the right way to scale `circle-radius` is `square_root(feature.properties.input_data_value)`. Another example is unit conversions: feature data may include properties that are in some particular unit. Displaying such data in units appropriate to, say, a user’s preference or location, requires being able to do simple arithmetic (multiplication, division) on whatever value is in the data.

  **Conditional logic**
  This is a big one: basic if-then logic, for example to decide exactly what text to display for a label based on which properties are available in the feature or even the length of the name. A key example of this is properly supporting bilingual labels, where we have to decide whether to show local + English, local-only, or English-only, based on the data that’s available for each feature.

  **String manipulation**
  More dynamic control over label text with things like uppercase/lowercase/title case transforms, localized number formatting, etc. Without this functionality, crafting and iterating on label content entails a large data-prep burden.

  **Filters**
  Style layer filters had similar limitations. Moreover, they use a different syntax, even though their job is very similar to that of data-driven styling functions: filters say, “here’s how to look at a feature and decide whether to draw it,” and data-driven style functions say, “here’s how to look at a feature and decide how to size/color/place it.” Expressions provide a unified syntax for defining parts of a style that need to be calculated dynamically from feature data.

  For information on the syntax and behavior of expressions, please see [the documentation](http://www.mapbox.com/mapbox-gl-js/style-spec/#expressions).

### :wrench: Development workflow improvements
- Made the performance benchmarking runner more informative and statistically robust

## 0.40.1 (September 18, 2017)

### :bug: Bug fixes
- Fix bug causing flicker when zooming in on overzoomed tiles [#5295](https://github.com/mapbox/mapbox-gl-js/pull/5295)
- Remove erroneous call to Tile#redoPlacement for zoom-only or low pitch camera changes [#5284](https://github.com/mapbox/mapbox-gl-js/pull/5284)
- Fix bug where `CanvasSource` coordinates were flipped and improve performance for non-animated `CanvasSource`s [#5303](https://github.com/mapbox/mapbox-gl-js/pull/5303)
- Fix bug causing map not to render on some cases on Internet Explorer 11 [#5321](https://github.com/mapbox/mapbox-gl-js/pull/5321)
- Remove upper limit on `fill-extrusion-height` property [#5320](https://github.com/mapbox/mapbox-gl-js/pull/5320)

## 0.40.0 (September 13, 2017)

### :warning: Breaking changes
- `Map#addImage` now requires the image as an `HTMLImageElement`, `ImageData`, or object with `width`, `height`, and
  `data` properties with the same format as `ImageData`. It no longer accepts a raw `ArrayBufferView` in the second
  argument and `width` and `height` options in the third argument.
- `canvas` sources now require a `contextType` option specifying the drawing context associated with the source canvas. [#5155](https://github.com/mapbox/mapbox-gl-js/pull/5155)


### :sparkles: Features and improvements
- Correct rendering for multiple `fill-extrusion` layers on the same map [#5101](https://github.com/mapbox/mapbox-gl-js/pull/5101)
- Add an `icon-anchor` property to symbol layers [#5183](https://github.com/mapbox/mapbox-gl-js/pull/5183)
- Add a per-map `transformRequest` option, allowing users to provide a callback that transforms resource request URLs [#5021](https://github.com/mapbox/mapbox-gl-js/pull/5021)
- Add data-driven styling support for
  - `text-max-width` [#5067](https://github.com/mapbox/mapbox-gl-js/pull/5067)
  - `text-letter-spacing` [#5071](https://github.com/mapbox/mapbox-gl-js/pull/5071)
  - `line-join` [#5020](https://github.com/mapbox/mapbox-gl-js/pull/5020)
- Add support for SDF icons in `Map#addImage()` [#5181](https://github.com/mapbox/mapbox-gl-js/pull/5181)
- Added nautical miles unit to ScaleControl [#5238](https://github.com/mapbox/mapbox-gl-js/pull/5238) (h/t @fmairesse)
- Eliminate the map-wide limit on the number of glyphs and sprites that may be used in a style [#141](https://github.com/mapbox/mapbox-gl-js/issues/141). (Fixed by [#5190](https://github.com/mapbox/mapbox-gl-js/pull/5190), see also [mapbox-gl-native#9213](https://github.com/mapbox/mapbox-gl-native/pull/9213)
- Numerous performance optimizations (including [#5108](https://github.com/mapbox/mapbox-gl-js/pull/5108) h/t @pirxpilot)


### :bug: Bug fixes
- Add missing documentation for mouseenter, mouseover, mouseleave events [#4772](https://github.com/mapbox/mapbox-gl-js/issues/4772)
- Add missing documentation for `Marker#getElement()` method [#5242](https://github.com/mapbox/mapbox-gl-js/pull/5242)
- Fix bug wherein removing canvas source with animate=true leaves map in render loop [#5097](https://github.com/mapbox/mapbox-gl-js/issues/5097)
- Fix fullscreen detection on Firefox [#5272](https://github.com/mapbox/mapbox-gl-js/pull/5272)
- Fix z-fighting on overlapping fills within the same layer [#3320](https://github.com/mapbox/mapbox-gl-js/issues/3320)
- Fix handling of fractional values for `layer.minzoom` [#2929](https://github.com/mapbox/mapbox-gl-js/issues/2929)
- Clarify coordinate ordering in documentation for `center` option [#5042](https://github.com/mapbox/mapbox-gl-js/pull/5042) (h/t @karthikb351)
- Fix output of stop functions where two stops have the same input value [#5020](https://github.com/mapbox/mapbox-gl-js/pull/5020) (h/t @edpop )
- Fix bug wherein using `Map#addLayer()`  with an inline source would mutate its input [#4040](https://github.com/mapbox/mapbox-gl-js/issues/4040)
- Fix invalid css keyframes selector [#5075](https://github.com/mapbox/mapbox-gl-js/pull/5075) (h/t @aar0nr)
- Fix GPU-specific bug wherein canvas sources caused an error [#4262](https://github.com/mapbox/mapbox-gl-js/issues/4262)
- Fix a race condition in symbol layer handling that caused sporadic uncaught errors [#5185](https://github.com/mapbox/mapbox-gl-js/pull/5185)
- Fix bug causing line labels to render incorrectly on overzoomed tiles [#5120](https://github.com/mapbox/mapbox-gl-js/pull/5120)
- Fix bug wherein `NavigationControl` triggered mouse events unexpectedly [#5148](https://github.com/mapbox/mapbox-gl-js/issues/5148)
- Fix bug wherein clicking on the `NavigationControl` compass caused an error in IE 11 [#4784](https://github.com/mapbox/mapbox-gl-js/issues/4784)
- Remove dependency on GPL-3-licensed `fast-stable-stringify` module [#5152](https://github.com/mapbox/mapbox-gl-js/issues/5152)
- Fix bug wherein layer-specific an event listener produced an error after its target layer was removed from the map [#5145](https://github.com/mapbox/mapbox-gl-js/issues/5145)
- Fix `Marker#togglePopup()` failing to return the marker instance [#5116](https://github.com/mapbox/mapbox-gl-js/issues/5116)
- Fix bug wherein a marker's position failed to adapt to the marker element's size changing [#5133](https://github.com/mapbox/mapbox-gl-js/issues/5133)
- Fix rendering bug affecting Broadcom GPUs [#5073](https://github.com/mapbox/mapbox-gl-js/pull/5073)

### :wrench: Development workflow improvements
- Add (and now require) Flow type annotations throughout the majority of the codebase.
- Migrate to CircleCI 2.0 [#4939](https://github.com/mapbox/mapbox-gl-js/pull/4939)


## 0.39.1 (July 24, 2017)

### :bug: Bug fixes
- Fix packaging issue in 0.39.0 [#5025](https://github.com/mapbox/mapbox-gl-js/issues/5025)
- Correctly evaluate enum-based identity functions [#5023](https://github.com/mapbox/mapbox-gl-js/issues/5023)

## 0.39.0 (July 21, 2017)

### :warning: Breaking changes

- `GeolocateControl` breaking changes #4479
  * The option `watchPosition` has been replaced with `trackUserLocation`
  * The camera operation has changed from `jumpTo` (not animated) to `fitBounds` (animated). An effect of this is the map pitch is no longer reset, although the bearing is still reset to 0.
  * The accuracy of the geolocation provided by the device is used to set the view (previously it was fixed at zoom level 17). The `maxZoom` can be controlled via the new `fitBoundsOptions` option (defaults to 15).
- Anchor `Marker`s at their center by default #5019 @andrewharvey
- Increase `significantRotateThreshold` for the `TouchZoomRotateHandler` #4971, @dagjomar

### :sparkles: Features and improvements
- Improve performance of updating GeoJSON sources #4069, @ezheidtmann
- Improve rendering speed of extrusion layers #4818
- Improve line label legibility in pitched views #4781
- Improve line label legibility on curved lines #4853
- Add user location tracking capability to `GeolocateControl` #4479, @andrewharvey
  * New option `showUserLocation` to draw a "dot" as a `Marker` on the map at the user's location
  * An active lock and background state are introduced with `trackUserLocation`. When in active lock the camera will update to follow the user location, however if the camera is changed by the API or UI then the control will enter the background state where it won't update the camera to follow the user location.
  * New option `fitBoundsOptions` to control the camera operation
  * New `trackuserlocationstart` and `trackuserlocationend` events
  * New `LngLat.toBounds` method to extend a point location by a given radius to a `LngLatBounds` object
- Include main CSS file in `package.json` #4809, @tomscholz
- Add property function (data-driven styling) support for `line-width` #4773
- Add property function (data-driven styling) support for `text-anchor` #4997
- Add property function (data-driven styling) support for `text-justify` #5000
- Add `maxTileCacheSize` option #4778, @jczaplew
- Add new `icon-pitch-alignment` and `circle-pitch-alignment` properties #4869 #4871
- Add `Map#getMaxBounds` method #4890, @andrewharvey @lamuertepeluda
- Add option (`localIdeographFontFamily`) to use TinySDF to avoid loading expensive CJK glyphs #4895
- If `config.API_URL` includes a path prepend it to the request URL #4995
- Bump `supercluster` version to expose `cluster_id` property on clustered sources #5002

### :bug: Bug fixes
- Do not display `FullscreenControl` on unsupported devices #4838, @stepankuzmin
- Fix yarn build on Windows machines #4887
- Prevent potential memory leaks by dispatching `loadData` to the same worker every time #4877
- Fix bug preventing the rtlTextPlugin from loading before the initial style `load` #4870
- Fix bug causing runtime-stying to not take effect in some situations #4893
- Prevent requests of vertical glyphs for labels that can't be verticalized #4720
- Fix character detection for Zanabazar Square #4940
- Fix `LogoControl` logic to update correctly, and hide the `<div>` instead of removing it from the DOM when it is not needed #4842
- Fix `GeoJSONSource#serialize` to include all options
- Fix error handling in `GlyphSource#getSimpleGlyphs`#4992
- Fix bug causing `setStyle` to reload raster tiles #4852
- Fix bug causing symbol layers not to render on devices with non-integer device pixel ratios #4989
- Fix bug where `Map#queryRenderedFeatures` would error when returning no results #4993
- Fix bug where `Map#areTilesLoaded` would always be false on `sourcedata` events for reloading tiles #4987
- Fix bug causing categorical property functions to error on non-ascending order stops #4996

### :hammer_and_wrench: Development workflow changes
- Use flow to type much of the code base #4629 #4903 #4909 #4910 #4911 #4913 #4915 #4918 #4932 #4933 #4948 #4949 #4955 #4966 #4967 #4973 :muscle: @jfirebaugh @vicapow
- Use style specification to generate flow type #4958
- Explicitly list which files to publish in `package.json` #4819  @tomscholz
- Move render test ignores to a separate file #4977
- Add code of conduct #5015 :sparkling_heart:

## 0.38.0 (June 9, 2017)

#### New features :sparkles:

- Attenuate label size scaling with distance, improving readability of pitched maps [#4547](https://github.com/mapbox/mapbox-gl-js/pull/4547)

#### Bug fixes :beetle:

- Skip rendering for patterned layers when pattern is missing [#4687](https://github.com/mapbox/mapbox-gl-js/pull/4687)
- Fix bug with map failing to rerender after `webglcontextlost` event [#4725](https://github.com/mapbox/mapbox-gl-js/pull/4725) @cdawi
- Clamp zoom level in `flyTo` to within the map's specified min- and maxzoom to prevent undefined behavior [#4726](https://github.com/mapbox/mapbox-gl-js/pull/4726) @ IvanSanchez
- Fix wordmark rendering in IE [#4741](https://github.com/mapbox/mapbox-gl-js/pull/4741)
- Fix slight pixelwise symbol rendering bugs caused by incorrect sprite calculations [#4737](https://github.com/mapbox/mapbox-gl-js/pull/4737)
- Prevent exceptions thrown by certain `flyTo` calls [#4761](https://github.com/mapbox/mapbox-gl-js/pull/4761)
- Fix "Improve this map" link [#4685](https://github.com/mapbox/mapbox-gl-js/pull/4685)
- Tweak `queryRenderedSymbols` logic to better account for pitch scaling [#4792](https://github.com/mapbox/mapbox-gl-js/pull/4792)
- Fix for symbol layers sometimes failing to render, most frequently in Safari [#4795](https://github.com/mapbox/mapbox-gl-js/pull/4795)
- Apply `text-keep-upright` after `text-offset` to keep labels upright when intended [#4779](https://github.com/mapbox/mapbox-gl-js/pull/4779) **[Potentially breaking :warning: but considered a bugfix]**
- Prevent exceptions thrown by empty GeoJSON tiles [4803](https://github.com/mapbox/mapbox-gl-js/pull/4803)

#### Accessibility improvements :sound:

- Add `aria-label` to popup close button [#4799](https://github.com/mapbox/mapbox-gl-js/pull/4799) @andrewharvey

#### Development workflow + testing improvements :wrench:

- Fix equality assertion bug in tests [#4731](https://github.com/mapbox/mapbox-gl-js/pull/4731) @IvanSanchez
- Benchmark results page improvements [#4746](https://github.com/mapbox/mapbox-gl-js/pull/4746)
- Require node version >=6.4.0, enabling the use of more ES6 features [#4752](https://github.com/mapbox/mapbox-gl-js/pull/4752)
- Document missing `pitchWithRotate` option [#4800](https://github.com/mapbox/mapbox-gl-js/pull/4800) @simast
- Move Github-specific Markdown files into subdirectory [#4806](https://github.com/mapbox/mapbox-gl-js/pull/4806) @tomscholz

## 0.37.0 (May 2nd, 2017)

#### :warning: Breaking changes

- Removed `LngLat#wrapToBestWorld`

#### New features :rocket:

- Improve popup/marker positioning #4577
- Add `Map#isStyleLoaded` and `Map#areTilesLoaded` events #4321
- Support offline sprites using `file:` protocol #4649 @oscarfonts

#### Bug fixes :bug:

- Fix fullscreen control in Firefox #4666
- Fix rendering artifacts that caused tile boundaries to be visible in some cases #4636
- Fix default calculation for categorical zoom-and-property functions #4657
- Fix scaling of images on retina screens #4645
- Rendering error when a transparent image is added via `Map#addImage` #4644
- Fix an issue with rendering lines with duplicate points #4634
- Fix error when switching from data-driven styles to a constant paint value #4611
- Add check to make sure invalid bounds on tilejson don't error out #4641

#### Development workflow improvements :computer:

- Add flowtype interfaces and definitions @vicapow
- Add stylelinting to ensure `mapboxgl-` prefix on all classes #4584 @asantos3026

## 0.36.0 (April 19, 2017)

#### New features :sparkles:

- Replace LogoControl logo with the new Mapbox logo #4598

#### Bug fixes :bug:

- Fix bug with the BoxZoomHandler that made it glitchy if it is enabled after the DragPanHandler #4528
- Fix undefined behavior in `fill_outline` shaders #4600
- Fix `Camera#easeTo` interpolation on pitched maps #4540
- Choose property function interpolation method by the `property`'s type #4614

#### Development workflow improvements :nerd_face:

- Fix crash on missing `style.json` in integration tests
- `gl-style-composite` is now executable in line with the other tools @andrewharvey #4595
- `gl-style-composite` utility now throws an error if a name conflict would occur between layers @andrewharvey #4595

## 0.35.1 (April 12, 2017)

#### Bug fixes :bug:

- Add `.json` extension to style-spec `require` statements for webpack compatibility #4563 @orangemug
- Fix documentation type for `Map#fitBounde` #4569 @andrewharvey
- Fix bug causing {Image,Video,Canvas}Source to throw exception if latitude is outside of +/-85.05113 #4574
- Fix bug causing overzoomed raster tiles to disappear from map #4567
- Fix bug causing queryRenderedFeatures to crash on polygon features that have an `id` field. #4581

## 0.35.0 (April 7, 2017)

#### New features :rocket:
- Use anisotropic filtering to improve rendering of raster tiles on pitched maps #1064
- Add `pitchstart` and `pitchend` events #2449
- Add an optional `layers` parameter to `Map#on` #1002
- Add data-driven styling support for `text-offset` #4495
- Add data-driven styling support for `text-rotate` #3516
- Add data-driven styling support for `icon-image` #4304
- Add data-driven styling support for `{text,icon}-size` #4455

#### Bug fixes :bug:
- Suppress error messages in JS console due to missing tiles #1800
- Fix bug wherein `GeoJSONSource#setData()` could cause unnecessary DOM updates #4447
- Fix bug wherein `Map#flyTo` did not respect the `renderWorldCopies` setting #4449
- Fix regression in browserify support # 4453
- Fix bug causing poor touch event behavior on mobile devices #4259
- Fix bug wherein duplicate stops in property functions could cause an infinite loop #4498
- Respect image height/width in `addImage` api #4531
- Fix bug preventing correct behavior of `shift+zoom` #3334
- Fix bug preventing image source from rendering when coordinate area is too large #4550
- Show image source on horizontally wrapped worlds #4555
- Fix bug in the handling of `refreshedExpiredTiles` option #4549
- Support the TileJSON `bounds` property #1775

#### Development workflow improvements :computer:
- Upgrade flow to 0.42.0 (#4500)


## 0.34.0 (March 17, 2017)

#### New features :rocket:
- Add `Map#addImage` and `Map#removeImage` API to allow adding icon images at runtime #4404
- Simplify non-browserify bundler usage by making the distribution build the main entrypoint #4423

#### Bug fixes :bug:
- Fix issue where coincident start/end points of LineStrings were incorrectly rendered as joined #4413
- Fix bug causing `queryRenderedFeatures` to fail in cases where both multiple sources and data-driven paint properties were present #4417
- Fix bug where tile request errors caused `map.loaded()` to incorrectly return `false` #4425

#### Testing improvements :white_check_mark:
- Improve test coverage across several core modules #4432 #4431 #4422 #4244 :bowing_man:

## 0.33.1 (March 10, 2017)

#### Bug fixes :bug:
- Prevent Mapbox logo from being added to the map more than once #4386
- Add `type='button'` to `FullscreenControl` to prevent button from acting as a form submit #4397
- Fix issue where map would continue to rotate if `Ctrl` key is released before the click during a `DragRotate` event #4389
- Remove double `options.easing` description from the `Map#fitBounds` documentation #4402


## 0.33.0 (March 8, 2017)

#### :warning: Breaking changes
- Automatically add Mapbox wordmark when required by Mapbox TOS #3933
- Increase default `maxZoom` from 20 to 22 #4333
- Deprecate `tiledata` and `tiledataloading` events in favor of `sourcedata` and `sourcedataloading`. #4347
- `mapboxgl.util` is no longer exported #1408
- `"type": "categorical"` is now required for all categorical functions. Previously, some forms of "implicitly" categorical functions worked, and others did not. #3717

#### :white_check_mark: New features
- Add property functions support for most symbol paint properties #4074, #4186, #4226
- Add ability to specify default property value for undefined or invalid property values used in property functions. #4175
- Improve `Map#fitBounds` to accept different values for top, bottom, left, and right `padding` #3890
- Add a `FullscreenControl` for displaying a fullscreen map #3977

#### :beetle: Bug fixes
- Fix validation error on categorical zoom-and-property functions #4220
- Fix bug causing expired resources to be re-requested causing an infinite loop #4255
- Fix problem where `MapDataEvent#isSourceLoaded` always returned false #4254
- Resolve an issue where tiles in the source cache were prematurely deleted, resulting in tiles flickering when zooming in and out and  #4311
- Make sure `MapEventData` is passed through on calls `Map#flyTo` #4342
- Fix incorrect returned values for `Map#isMoving` #4350
- Fix categorical functions not allowing boolean stop domain values #4195
- Fix piecewise-constant functions to allow non-integer zoom levels. #4196
- Fix issues with `$id` in filters #4236 #4237
- Fix a race condition with polygon centroid algorithm causing tiles not to load in some cases. #4273
- Throw a meaningful error when giving non-array `layers` parameter to `queryRenderedFeatures` #4331
- Throw a meaningful error when supplying invalid `minZoom` and `maxZoom` values #4324
- Fix a memory leak when using the RTL Text plugin #4248

#### Dev workflow changes
- Merged the [Mapbox GL style specification](https://github.com/mapbox/mapbox-gl-style-spec) repo to this one (now under `src/style-spec` and `test/unit/style-spec`).

## 0.32.1 (Jan 26, 2017)

#### Bug Fixes

 - Fix bug causing [`mapbox-gl-rtl-text` plugin](https://github.com/mapbox/mapbox-gl-rtl-text) to not work #4055

## 0.32.0 (Jan 26, 2017)

#### Deprecation Notices

- [Style classes](https://www.mapbox.com/mapbox-gl-style-spec/#layer-paint.*) are deprecated and will be removed in an upcoming release of Mapbox GL JS.

#### New Features

 - Add `Map#isSourceLoaded` method #4033
 - Automatically reload tiles based on their `Expires` and `Cache-Control` HTTP headers #3944
 - Add `around=center` option to `scrollZoom` and `touchZoomRotate` interaction handlers #3876
 - Add support for [`mapbox-gl-rtl-text` plugin](https://github.com/mapbox/mapbox-gl-rtl-text) to support right-to-left scripts #3758
 - Add `canvas` source type #3765
 - Add `Map#isMoving` method #2792

#### Bug Fixes

 - Fix bug causing garbled text on zoom #3962
 - Fix bug causing crash in Firefox and Mobile Safari when rendering a large map #4037
 - Fix bug causing raster tiles to flicker during zoom #2467
 - Fix bug causing exception when unsetting and resetting fill-outline-color #3657
 - Fix memory leak when removing raster sources #3951
 - Fix bug causing exception when when zooming in / out on empty GeoJSON tile #3985
 - Fix line join artifacts at very sharp angles #4008

## 0.31.0 (Jan 10 2017)

#### New Features

- Add `renderWorldCopies` option to the `Map` constructor to give users control over whether multiple worlds are rendered in a map #3885

#### Bug Fixes

- Fix performance regression triggered when `Map` pitch or bearing is changed #3938
- Fix null pointer exception caused by trying to clear an `undefined` source #3903

#### Miscellaneous

- Incorporate integration tests formerly at [`mapbox-gl-test-suite`](https://github.com/mapbox/mapbox-gl-test-suite) into this repository #3834

## 0.30.0 (Jan 5 2017)

#### New Features

 - Fire an error when map canvas is larger than allowed by `gl.MAX_RENDERBUFFER_SIZE` #2893
 - Improve error messages when referencing a nonexistent layer id #2597
 - Fire an error when layer uses a `geojson` source and specifies a `source-layer` #3896
 - Add inline source declaration syntax #3857
 - Improve line breaking behavior #3887

#### Performance Improvements

 - Improve `Map#setStyle` performance in some cases #3853

#### Bug Fixes

 - Fix unexpected popup positioning when some offsets are unspecified #3367
 - Fix incorrect interpolation in functions #3838
 - Fix incorrect opacity when multiple backgrounds are rendered #3819
 - Fix exception thrown when instantiating geolocation control in Safari #3844
 - Fix exception thrown when setting `showTileBoundaries` with no sources #3849
 - Fix incorrect rendering of transparent parts of raster layers in some cases #3723
 - Fix non-terminating render loop when zooming in in some cases #3399

## 0.29.0 (December 20 2016)

#### New Features

 - Add support for property functions for many style properties on line layers #3033
 - Make `Map#setStyle` smoothly transition to the new style #3621
 - Add `styledata`, `sourcedata`, `styledataloading`, and `sourcedataloading` events
 - Add `isSourceLoaded` and `source` properties to `MapDataEvent` #3590
 - Remove "max zoom" cap of 20 #3683
 - Add `circle-stroke-*` style properties #3672
 - Add a more helpful error message when the specified `container` element doesn't exist #3719
 - Add `watchPosition` option to `GeolocateControl` #3739
 - Add `positionOptions` option to `GeolocateControl` #3739
 - Add `aria-label` to map canvas #3782
 - Adjust multipoint symbol rendering behavior #3763
 - Add support for property functions for `icon-offset` #3791
 - Improved antialiasing on pitched lines #3790
 - Allow attribution control to collapse to an ⓘ button on smaller screens #3783
 - Improve line breaking algorithm #3743

#### Performance Improvements

 - Fix memory leak when calling `Map#removeSource` #3602
 - Reduce bundle size by adding custom build of `gl-matrix` #3734
 - Improve performance of projection code #3721
 - Improve performance of style function evaluation #3816

#### Bug fixes

 - Fix exception thrown when using `line-color` property functions #3639
 - Fix exception thrown when removing a layer and then adding another layer with the same id but different type #3655
 - Fix exception thrown when passing a single point to `Map#fitBounds` #3655
 - Fix exception thrown occasionally during rapid map mutations #3681
 - Fix rendering defects on pitch=0 on some systems #3740
 - Fix unnecessary CPU usage when displaying a raster layer #3764
 - Fix bug causing sprite after `Map#setStyle` #3829
 - Fix bug preventing `Map` from emitting a `contextmenu` event on Windows browsers #3822

## 0.28.0 (November 17 2016)

#### New features and improvements

- Performance improvements for `Map#addLayer` and `Map#removeLayer` #3584
- Add method for changing layer order at runtime - `Map#moveLayer` #3584
- Update vertical punctuation logic to Unicode 9.0 standard #3608

#### Bug fixes

- Fix data-driven `fill-opacity` rendering when using a `fill-pattern` #3598
- Fix line rendering artifacts #3627
- Fix incorrect rendering of opaque fills on top of transparent fills #2628
- Prevent `AssertionErrors` from pitching raster layers by only calling `Worker#redoPlacement` on vector and GeoJSON sources #3624
- Restore IE11 compatability #3635
- Fix symbol placement for cached tiles #3637


## 0.27.0 (November 11 2016)

#### ⚠️ Breaking changes ⚠️

- Replace `fill-extrude-height` and `fill-extrude-base` properties of `fill` render type with a separate `fill-extrusion` type (with corresponding `fill-extrusion-height` and `fill-extrusion-base` properties), solving problems with render parity and runtime switching between flat and extruded fills. https://github.com/mapbox/mapbox-gl-style-spec/issues/554
- Change the units for extrusion height properties (`fill-extrusion-height`, `fill-extrusion-base`) from "magic numbers" to meters. #3509
- Remove `mapboxgl.Control` class and change the way custom controls should be implemented. #3497
- Remove `mapboxgl.util` functions: `inherit`, `extendAll`, `debounce`, `coalesce`, `startsWith`, `supportsGeolocation`. #3441 #3571
- **`mapboxgl.util` is deprecated** and will be removed in the next release. #1408

#### New features and improvements

- Tons of **performance improvements** that combined make rendering **up to 3 times faster**, especially for complex styles. #3485 #3489 #3490 #3491 #3498 #3499 #3501 #3510 #3514 #3515 #3486 #3527 #3574 ⚡️⚡️⚡️
- 🈯 Added **vertical text writing mode** for languages that support it. #3438
- 🈯 Improved **line breaking of Chinese and Japanese text** in point-placed labels. #3420
- Reduce the default number of worker threads (`mapboxgl.workerCount`) for better performance. #3565
- Automatically use `categorical` style function type when input values are strings. #3384
- Improve control buttons accessibility. #3492
- Remove geolocation button if geolocation is disabled (e.g. the page is not served through `https`). #3571
- Added `Map#getMaxZoom` and `Map#getMinZoom` methods #3592

#### Bugfixes

- Fix several line dash rendering bugs. #3451
- Fix intermittent map flicker when using image sources. #3522
- Fix incorrect rendering of semitransparent `background` layers. #3521
- Fix broken `raster-fade-duration` property. #3532
- Fix handling of extrusion heights with negative values (by clamping to `0`). #3463
- Fix GeoJSON sources not placing labels/icons correctly after map rotation. #3366
- Fix icon/label placement not respecting order for layers with numeric names. #3404
- Fix `queryRenderedFeatures` working incorrectly on colliding labels. #3459
- Fix a bug where changing extrusion properties at runtime sometimes threw an error. #3487 #3468
- Fix a bug where `map.loaded()` always returned `true` when using raster tile sources. #3302
- Fix a bug where moving the map out of bounds sometimes threw `failed to invert matrix` error. #3518
- Fixed `queryRenderedFeatures` throwing an error if no parameters provided. #3542
- Fixed a bug where using multiple `\n` in a text field resulted in an error. #3570

#### Misc

- 🐞 Fix `npm install mapbox-gl` pulling in all `devDependencies`, leading to an extremely slow install. #3377
- Switch the codebase to ES6. #3388 #3408 #3415 #3421
- A lot of internal refactoring to make the codebase simpler and more maintainable.
- Various documentation fixes. #3440

## 0.26.0 (October 13 2016)

#### New Features & Improvements

 * Add `fill-extrude-height` and `fill-extrude-base` style properties (3d buildings) :cityscape: #3223
 * Add customizable `colorSpace` interpolation to functions #3245
 * Add `identity` function type #3274
 * Add depth testing for symbols with `'pitch-alignment': 'map'` #3243
 * Add `dataloading` events for styles and sources #3306
 * Add `Control` suffix to all controls :warning: BREAKING CHANGE :warning: #3355
 * Calculate style layer `ref`s automatically and get rid of user-specified `ref`s :warning: BREAKING CHANGE :warning: #3486

#### Performance Improvements

 * Ensure removing style or source releases all tile resources #3359

#### Bugfixes

 * Fix bug causing an error when `Marker#setLngLat` is called #3294
 * Fix bug causing incorrect coordinates in `touchend` on Android Chrome #3319
 * Fix bug causing incorrect popup positioning at top of screen #3333
 * Restore `tile` property to `data` events fired when a tile is removed #3328
 * Fix bug causing "Improve this map" link to not preload map location #3356

## 0.25.1 (September 30 2016)

#### Bugfixes

  * Fix bug causing attribution to not be shown #3278
  * Fix bug causing exceptions when symbol text has a trailing newline #3281

## 0.25.0 (September 29 2016)

#### Breaking Changes

  * `Evented#off` now require two arguments; omitting the second argument in order to unbind all listeners for an event
     type is no longer supported, as it could cause unintended unbinding of internal listeners.

#### New Features & Improvements

  * Consolidate undocumented data lifecycle events into `data` and `dataloading` events (#3255)
  * Add `auto` value for style spec properties (#3203)

#### Bugfixes

  * Fix bug causing "Map#queryRenderedFeatures" to return no features after map rotation or filter change (#3233)
  * Change webpack build process (#3235) :warning: BREAKING CHANGE :warning:
  * Improved error messages for `LngLat#convert` (#3232)
  * Fix bug where the `tiles` field is omitted from the `RasterTileSource#serialize` method (#3259)
  * Comply with HTML spec by replacing the `div` within the `Navigation` control `<button>` with a `span` element (#3268)
  * Fix bug causing `Marker` instances to be translated to non-whole pixel coordinates that caused blurriness (#3270)

#### Performance Improvements

  * Avoid unnecessary style validation (#3224)
  * Share a single blob URL between all workers (#3239)

## 0.24.0 (September 19 2016)

#### New Features & Improvements

 * Allow querystrings in `mapbox://` URLs #3113
 * Allow "drag rotate" interaction to control pitch #3105
 * Improve performance by decreasing `Worker` script `Blob` size #3158
 * Improve vector tile performance #3067
 * Decrease size of distributed library by removing `package.json` #3174
 * Add support for new lines in `text-field` #3179
 * Make keyboard navigation smoother #3190
 * Make mouse wheel zooming smoother #3189
 * Add better error message when calling `Map#queryRenderedFeatures` on nonexistent layer #3196
 * Add support for imperial units on `Scale` control #3160
 * Add map's pitch to URL hash #3218

#### Bugfixes

 * Fix exception thrown when using box zoom handler #3078
 * Ensure style filters cannot be mutated by reference #3093
 * Fix exceptions thrown when opening marker-bound popup by click #3104
 * Fix bug causing fills with transparent colors and patterns to not render #3107
 * Fix order of latitudes in `Map#getBounds` #3081
 * Fix incorrect evaluation of zoom-and-property functions #2827 #3155
 * Fix incorrect evaluation of property functions #2828 #3155
 * Fix bug causing garbled text rendering when multiple maps are rendered on the page #3086
 * Fix rendering defects caused by `Map#setFilter` and map rotation on iOS 10 #3207
 * Fix bug causing image and video sources to disappear when zooming in #3010


## 0.23.0 (August 25 2016)

#### New Features & Improvements

* Add support for `line-color` property functions #2938
* Add `Scale` control #2940 #3042
* Improve polygon label placement by rendering labels at the pole of inaccessability #3038
* Add `Popup` `offset` option #1962
* Add `Marker#bindPopup` method #3056

#### Performance Improvements

* Improve performance of pages with multiple maps using a shared `WebWorker` pool #2952

#### Bugfixes

* Make `LatLngBounds` obey its documented argument order (`southwest`, `northeast`), allowing bounds across the dateline #2414 :warning: **BREAKING CHANGE** :warning:
* Fix bug causing `fill-opacity` property functions to not render as expected #3061

## 0.22.1 (August 18 2016)

#### New Features & Improvements

 * Reduce library size by using minified version of style specification #2998
 * Add a warning when rendering artifacts occur due to too many symbols or glyphs being rendered in a tile #2966

#### Bugfixes

 * Fix bug causing exception to be thrown by `Map#querySourceFeatures` #3022
 * Fix bug causing `Map#loaded` to return true while there are outstanding tile updates #2847

## 0.22.0 (August 11 2016)

#### Breaking Changes

 * The `GeoJSONSource`, `VideoSource`, `ImageSource` constructors are now private. Please use `map.addSource({...})` to create sources and `map.getSource(...).setData(...)` to update GeoJSON sources. #2667
 * `Map#onError` has been removed. You may catch errors by listening for the `error` event. If no listeners are bound to `error`, error messages will be printed to the console. #2852

#### New Features & Improvements

 * Increase max glyph atlas size to accomodate alphabets with large numbers of characters #2930
 * Add support for filtering features on GeoJSON / vector tile `$id` #2888
 * Update geolocate icon #2973
 * Add a `close` event to `Popup`s #2953
 * Add a `offset` option to `Marker` #2885
 * Print `error` events without any listeners to the console #2852
 * Refactored `Source` interface to prepare for custom source types #2667

#### Bugfixes

 * Fix opacity property-functions for fill layers #2971
 * Fix `DataCloneError` in Firefox and IE11 #2559
 * Fix bug preventing camera animations from being triggered in `moveend` listeners #2944
 * Fix bug preventing `fill-outline-color` from being unset #2964
 * Fix webpack support #2887
 * Prevent buttons in controls from acting like form submit buttons #2935
 * Fix bug preventing map interactions near two controls in the same corner #2932
 * Fix crash resulting for large style batch queue #2926

## 0.21.0 (July 13 2016)

#### Breaking Changes

 * GeoJSON polygon inner rings are now rewound for compliance with the [v2 vector tile](https://github.com/mapbox/vector-tile-spec/blob/master/2.1/README.md#4344-polygon-geometry-type). This may affect some uses of `line-offset`, reversing the direction of the offset. #2889

#### New Features & Improvements

 * Add `text-pitch-alignment` style property #2668
 * Allow query parameters on `mapbox://` URLs #2702
 * Add `icon-text-fit` and `icon-text-fit-padding` style properties #2720
 * Enable property functions for `icon-rotate` #2738
 * Enable property functions for `fill-opacity` #2733
 * Fire `Map#mouseout` events #2777
 * Allow query parameters on all sprite URLs #2772
 * Increase sprite atlas size to 1024px square, allowing more and larger sprites #2802
 * Add `Marker` class #2725 #2810
 * Add `{quadkey}` URL parameter #2805
 * Add `circle-pitch-scale` style property #2821

#### Bugfixes

 * Fix rendering of layers with large numbers of features #2794
 * Fix exceptions thrown during drag-rotate interactions #2840
 * Fix error when adding and removing a layer within the same update cycle #2845
 * Fix false "Geometry exceeds allowed extent" warnings #2568
 * Fix `Map#loaded` returning true while there are outstanding tile updates #2847
 * Fix style validation error thrown while removing a filter #2847
 * Fix event data object not being passed for double click events #2814
 * Fix multipolygons disappearing from map at certain zoom levels #2704
 * Fix exceptions caused by `queryRenderedFeatures` in Safari and Firefox #2822
 * Fix `mapboxgl#supported()` returning `true` in old versions of IE11 mapbox/mapbox-gl-supported#1

## 0.20.1 (June 21 2016)

#### Bugfixes

* Fixed exception thrown when changing `*-translate` properties via `setPaintProperty` (#2762)

## 0.20.0 (June 10 2016)

#### New Features & Improvements

 * Add limited WMS support #2612
 * Add `workerCount` constructor option #2666
 * Improve performance of `locationPoint` and `pointLocation` #2690
 * Remove "Not using VertexArrayObject extension" warning messages #2707
 * Add `version` property to mapboxgl #2660
 * Support property functions in `circle-opacity` and `circle-blur` #2693

#### Bugfixes

* Fix exception thrown by "drag rotate" handler #2680
* Return an empty array instead of an empty object from `queryRenderedFeatures` #2694
* Fix bug causing map to not render in IE

## 0.19.1 (June 2 2016)

#### Bugfixes

* Fix rendering of polygons with more than 35k vertices #2657

## 0.19.0 (May 31 2016)

#### New Features & Improvements

* Allow use of special characters in property field names #2547
* Improve rendering speeds on fill layers #1606
* Add data driven styling support for `fill-color` and `fill-outline-color` #2629
* Add `has` and `!has` filter operators mapbox/feature-filter#15
* Improve keyboard handlers with held-down keys #2530
* Support 'tms' tile scheme #2565
* Add `trackResize` option to `Map` #2591

#### Bugfixes

* Scale circles when map is displayed at a pitch #2541
* Fix background pattern rendering bug #2557
* Fix bug that prevented removal of a `fill-pattern` from a fill layer #2534
* Fix `line-pattern` and `fill-pattern`rendering #2596
* Fix some platform specific rendering bugs #2553
* Return empty object from `queryRenderedFeatures` before the map is loaded #2621
* Fix "there is no texture bound to the unit 1" warnings #2509
* Allow transitioned values to be unset #2561

## 0.18.0 (April 13 2016)

#### New Features & Improvements

* Implement zoom-and-property functions for `circle-color` and `circle-size` #2454
* Dedupe attributions that are substrings of others #2453
* Misc performance improvements #2483 #2488

#### Bugfixes

* Fix errors when unsetting and resetting a style property #2464
* Fix errors when updating paint properties while using classes #2496
* Fix errors caused by race condition in unserializeBuckets #2497
* Fix overzoomed tiles in wrapped worlds #2482
* Fix errors caused by mutating a filter object after calling `Map#setFilter` #2495

## 0.17.0 (April 13 2016)

#### Breaking Changes

* Remove `map.batch` in favor of automatically batching style mutations (i.e. calls to `Map#setLayoutProperty`, `Map#setPaintProperty`, `Map#setFilter`, `Map#setClasses`, etc.) and applying them once per frame, significantly improving performance when updating the style frequently #2355 #2380
* Remove `util.throttle` #2345

#### New Features & Improvements

* Improve performance of all style mutation methods by only recalculating affected properties #2339
* Improve fading of labels and icons #2376
* Improve rendering performance by reducing work done on the main thread #2394
* Validate filters passed to `Map#queryRenderedFeatures` and `Map#querySourceFeatures` #2349
* Display a warning if a vector tile's geometry extent is larger than supported  #2383
* Implement property functions (i.e. data-driven styling) for `circle-color` and `circle-size` #1932
* Add `Popup#setDOMContent` method #2436

#### Bugfixes

* Fix a performance regression caused by using 1 `WebWorker` instead of `# cpus - 1` `WebWorker`s, slowing down tile loading times #2408
* Fix a bug in which `Map#queryRenderedFeatures` would sometimes return features that had been removed #2353
* Fix `clusterMaxZoom` option on `GeoJSONSource` not working as expected #2374
* Fix anti-aliased rendering for pattern fills #2372
* Fix exception caused by calling `Map#queryRenderedFeatures` or `Map#querySourceFeatures` with no arguments
* Fix exception caused by calling `Map#setLayoutProperty` for `text-field` or `icon-image` #2407

## 0.16.0 (March 24 2016)

#### Breaking Changes

* Replace `Map#featuresAt` and `Map#featuresIn` with `Map#queryRenderedFeatures` and `map.querySourceFeatures` (#2224)
    * Replace `featuresAt` and `featuresIn` with `queryRenderedFeatures`
    * Make `queryRenderedFeatures` synchronous, remove the callback and use the return value.
    * Rename `layer` parameter to `layers` and make it an array of layer names.
    * Remove the `radius` parameter. `radius` was used with `featuresAt` to account for style properties like `line-width` and `circle-radius`. `queryRenderedFeatures` accounts for these style properties. If you need to query a larger area, use a bounding box query instead of a point query.
    * Remove the `includeGeometry` parameter because `queryRenderedFeatures` always includes geometries.
* `Map#debug` is renamed to `Map#showTileBoundaries` (#2284)
* `Map#collisionDebug` is renamed to `Map#showCollisionBoxes` (#2284)

#### New Features & Improvements

* Improve overall rendering performance. (#2221)
* Improve performance of `GeoJSONSource#setData`. (#2222)
* Add `Map#setMaxBounds` method (#2234)
* Add `isActive` and `isEnabled` methods to interaction handlers (#2238)
* Add `Map#setZoomBounds` method (#2243)
* Add touch events (#2195)
* Add `map.queryRenderedFeatures` to query the styled and rendered representations of features (#2224)
* Add `map.querySourceFeatures` to get features directly from vector tiles, independent of the style (#2224)
* Add `mapboxgl.Geolocate` control (#1939)
* Make background patterns render seamlessly across tile boundaries (#2305)

#### Bugfixes

* Fix calls to `setFilter`, `setLayoutProperty`, and `setLayerZoomRange` on ref children (#2228)
* Fix `undefined` bucket errors after `setFilter` calls (#2244)
* Fix bugs causing hidden symbols to be rendered (#2246, #2276)
* Fix raster flickering (#2236)
* Fix `queryRenderedFeatures` precision at high zoom levels (#2292)
* Fix holes in GeoJSON data caused by unexpected winding order (#2285)
* Fix bug causing deleted features to be returned by `queryRenderedFeatures` (#2306)
* Fix bug causing unexpected fill patterns to be rendered (#2307)
* Fix popup location with preceding sibling elements (#2311)
* Fix polygon anti-aliasing (#2319)
* Fix slivers between non-adjacent polygons (#2319)
* Fix keyboard shortcuts causing page to scroll (#2312)

## 0.15.0 (March 1 2016)

#### New Features & Improvements

* Add `ImageSource#setCoordinates` and `VideoSource#setCoordinates` (#2184)

#### Bugfixes

* Fix flickering on raster layers (#2211)
* Fix browser hang when zooming quickly on raster layers (#2211)

## 0.14.3 (Feb 25 2016)

#### New Features & Improvements

* Improve responsiveness of zooming out by using cached parent tiles (#2168)
* Improve contextual clues on style API validation (#2170)
* Improve performance of methods including `setData` (#2174)

#### Bugfixes

* Fix incorrectly sized line dashes (#2099)
* Fix bug in which `in` feature filter drops features (#2166)
* Fix bug preventing `Map#load` from firing when tile "Not Found" errors occured (#2176)
* Fix rendering artifacts on mobile GPUs (#2117)

## 0.14.2 (Feb 19 2016)

#### Bugfixes

* Look for loaded parent tiles in cache
* Set tile cache size based on viewport size (#2137)
* Fix tile render order for layer-by-layer
* Remove source update throttling (#2139)
* Make panning while zooming more linear (#2070)
* Round points created during bucket creation (#2067)
* Correct bounds for a rotated or tilted map (#1842)
* Fix overscaled featuresAt (#2103)
* Allow using `tileSize: 512` as a switch to trade retina support for 512px raster tiles
* Fix the serialization of paint classes (#2107)
* Fixed bug where unsetting style properties could mutate the value of other style properties (#2105)
* Less slanted dashed lines near sharp corners (#967)
* Fire map#load if no initial style is set (#2042)

## 0.14.1 (Feb 10 2016)

#### Bugfixes

* Fix incorrectly rotated symbols along lines near tile boundries (#2062)
* Fix broken rendering when a fill layer follows certain symbol layers (#2092)

## 0.14.0 (Feb 8 2016)

#### Breaking Changes

* Switch `GeoJSONSource` clustering options from being measured in extent-units to pixels (#2026)

#### New Features & Improvements

* Improved error message for invalid colors (#2006)
* Added support for tiles with variable extents (#2010)
* Improved `filter` performance and maximum size (#2024)
* Changed circle rendering such that all geometry nodes are drawn, not just the geometry's outer ring (#2027)
* Added `Map#getStyle` method (#1982)

#### Bugfixes

* Fixed bug causing WebGL contexts to be "used up" by calling `mapboxgl.supported()` (#2018)
* Fixed non-deterministic symbol z-order sorting (#2023)
* Fixed garbled labels while zooming (#2012)
* Fixed icon jumping when touching trackpad with two fingers (#1990)
* Fixed overzoomed collision debug labels (#2033)
* Fixed dashes sliding along their line during zooming (#2039)
* Fixed overscaled `minzoom` setting for GeoJSON sources (#1651)
* Fixed overly-strict function validation for duplicate stops (#2075)
* Fixed crash due to `performance.now` not being present on some browsers (#2056)
* Fixed the unsetting of paint properties (#2037)
* Fixed bug causing multiple interaction handler event listeners to be attached (#2069)
* Fixed bug causing only a single debug box to be drawn (#2034)

## 0.13.1 (Jan 27 2016)

#### Bugfixes

* Fixed broken npm package due to outdated bundled modules

## 0.13.0 (Jan 27 2016)

#### Bugfixes

* Fixed easeTo pan, zoom, and rotate when initial rotation != 0 (#1950)
* Fixed rendering of tiles with an extent != 4096 (#1952)
* Fixed missing icon collision boxes (#1978)
* Fixed null `Tile#buffers` errors (#1987)

#### New Features & Improvements

* Added `symbol-avoid-edges` style property (#1951)
* Improved `symbol-max-angle` check algorithm (#1959)
* Added marker clustering! (#1931)
* Added zoomstart, zoom, and zoomend events (#1958)
* Disabled drag on mousedown when using boxzoom (#1907)

## 0.12.4 (Jan 19 2016)

#### Bugfixes

* Fix elementGroups null value errors (#1933)
* Fix some glyph atlas overflow cases (#1923)

## 0.12.3 (Jan 14 2016)

#### API Improvements
* Support inline attribution options in map options (#1865)
* Improve flyTo options (#1854, #1429)

#### Bugfixes
* Fix flickering with overscaled tiles (#1921)
* Remove Node.remove calls for IE browser compatibility (#1900)
* Match patterns at tile boundaries (#1908)
* Fix Tile#positionAt, fix query tests (#1899)
* Fix flickering on streets (#1875)
* Fix text-max-angle property (#1870)
* Fix overscaled line patterns (#1856)
* Fix patterns and icons for mismatched pixelRatios (#1851)
* Fix missing labels when text size 0 at max zoom (#1809)
* Use linear interp when pixel ratios don't match (#1601)
* Fix blank areas, flickering in raster layers (#1876, #675)
* Fix labels slipping/cropping at tile bounds (#757)

#### UX Improvements
* Improve touch handler perceived performance (#1844)

## 0.12.2 (Dec 22 2015)

#### API Improvements

* Support LngLat.convert([w, s, e, n]) (#1812)
* Invalid GeoJSON is now handled better

#### Bugfixes

* Fixed `Popup#addTo` when the popup is already open (#1811)
* Fixed warping when rotating / zooming really fast
* `Map#flyTo` now flies across the antimeridan if shorter (#1853)

## 0.12.1 (Dec 8 2015)

#### Breaking changes

* Reversed the direction of `line-offset` (#1808)
* Renamed `Pinch` interaction handler to `TouchZoomRotate` (#1777)
* Made `Map#update` and `Map#render` private methods (#1798)
* Made `Map#remove` remove created DOM elements (#1789)

#### API Improvements

* Added an method to disable touch rotation (#1777)
* Added a `position` option for `Attribution` (#1689)

#### Bugfixes

* Ensure tile loading errors are properly reported (#1799)
* Ensure re-adding a previously removed pop-up works (#1477)

#### UX Improvements

* Don't round zoom level during double-click interaction (#1640)

## 0.12.0 (Dec 2 2015)

#### API Improvements

* Added `line-offset` style property (#1778)

## 0.11.5 (Dec 1 2015)

#### Bugfixes

* Fixed unstable symbol layer render order when adding / removing layers (#1558)
* Fire map loaded event even if raster tiles have errors
* Fix panning animation during easeTo with zoom change
* Fix pitching animation during flyTo
* Fix pitching animation during easeTo
* Prevent rotation from firing `mouseend` events (#1104)

#### API Improvements

* Fire `mousedown` and `mouseup` events (#1411)
* Fire `movestart` and `moveend` when panning (#1658)
* Added drag events (#1442)
* Request webp images for mapbox:// raster tiles in chrome (#1725)

#### UX Improvements

* Added inertia to map rotation (#620)

## 0.11.4 (Nov 16 2015)

#### Bugfixes

* Fix alpha blending of alpha layers (#1684)

## 0.11.3 (Nov 10 2015)

#### Bugfixes

* Fix GeoJSON rendering and performance (#1685)

#### UX Improvements

* Use SVG assets for UI controls (#1657)
* Zoom out with shift + dblclick (#1666)

## 0.11.2 (Oct 29 2015)

* Misc performance improvements

#### Bugfixes

* Fix sprites on systems with non-integer `devicePixelRatio`s (#1029 #1475 #1476)
* Fix layer minZoom being ignored if not less than source maxZoom
* Fix symbol placement at the start of a line (#1461)
* Fix `raster-opacity` on non-tile sources (#1270)
* Ignore boxzoom on shift-click (#1655)

#### UX Improvements

* Enable line breaks on common punctuation (#1115)

#### API Improvements

* Add toString and toArray methods to LngLat, LngLatBounds (#1571)
* Add `Transform#resize` method
* Add `Map#getLayer` method (#1183)
* Add `Transform#unmodified` property (#1452)
* Propagate WebGL context events (#1612)

## 0.11.1 (Sep 30 2015)

#### Bugfixes

* Add statistics and checkboxes to debug page
* Fix `Map#featuresAt` for non-4096 vector sources (#1529)
* Don't fire `mousemove` on drag-pan
* Fix maxBounds constrains (#1539)
* Fix maxBounds infinite loop (#1538)
* Fix memory leak in worker
* Assert valid `TileCoord`, fix wrap calculation in `TileCoord#cover` (#1483)
* Abort raster tile load if not in viewport (#1490)

#### API Improvements

* Add `Map` event listeners for `mouseup`, `contextmenu` (right click) (#1532)


## 0.11.0 (Sep 11 2015)

#### API Improvements

* Add `Map#featuresIn`: a bounding-box feature query
* Emit stylesheet validation errors (#1436)

#### UX Improvements

* Handle v8 style `center`, `zoom`, `bearing`, `pitch` (#1452)
* Improve circle type styling (#1446)
* Improve dashed and patterned line antialiasing

#### Bugfixes

* Load images in a way that respects Cache-Control headers
* Filter for rtree matches to those crossing bbox
* Log errors by default (#1463)
* Fixed modification of `text-size` via `setLayoutProperty` (#1451)
* Throw on lat > 90 || < -90. (#1443)
* Fix circle clipping bug (#1457)


## 0.10.0 (Aug 21 2015)

#### Breaking changes

* Switched to [longitude, latitude] coordinate order, matching GeoJSON. We anticipate that mapbox-gl-js will be widely used
  with GeoJSON, and in the long term having a coordinate order that is consistent with GeoJSON will lead to less confusion
  and impedance mismatch than will a [latitude, longitude] order.

  The following APIs were renamed:

    * `LatLng` was renamed to `LngLat`
    * `LatLngBounds` was renamed to `LngLatBounds`
    * `Popup#setLatLng` was renamed to `Popup#setLngLat`
    * `Popup#getLatLng` was renamed to `Popup#getLngLat`
    * The `latLng` property of Map events was renamed `lngLat`

  The following APIs now expect array coordinates in [longitude, latitude] order:

    * `LngLat.convert`
    * `LngLatBounds.convert`
    * `Popup#setLngLat`
    * The `center` and `maxBounds` options of the `Map` constructor
    * The arguments to `Map#setCenter`, `Map#fitBounds`, `Map#panTo`, and `Map#project`
    * The `center` option of `Map#jumpTo`, `Map#easeTo`, and `Map#flyTo`
    * The `around` option of `Map#zoomTo`, `Map#rotateTo`, and `Map#easeTo`
    * The `coordinates` properties of video and image sources

* Updated to mapbox-gl-style-spec v8.0.0 ([Changelog](https://github.com/mapbox/mapbox-gl-style-spec/blob/v8.0.0/CHANGELOG.md)). Styles are
  now expected to be version 8. You can use the [gl-style-migrate](https://github.com/mapbox/mapbox-gl-style-lint#migrations)
  utility to update existing styles.

* The format for `mapbox://` style and glyphs URLs has changed. For style URLs, you should now use the format
  `mapbox://styles/:username/:style`. The `:style` portion of the URL no longer contains a username. For font URLs, you
  should now use the format `mapbox://fonts/:username/{fontstack}/{range}.pbf`.
* Mapbox default styles are now hosted via the Styles API rather than www.mapbox.com. You can make use of the Styles API
  with a `mapbox://` style URL pointing to a v8 style, e.g. `mapbox://styles/mapbox/streets-v8`.
* The v8 satellite style (`mapbox://styles/mapbox/satellite-v8`) is now a plain satellite style, and not longer supports labels
  or contour lines via classes. For a labeled satellite style, use `mapbox://styles/mapbox/satellite-hybrid`.

* Removed `mbgl.config.HTTP_URL` and `mbgl.config.FORCE_HTTPS`; https is always used when connecting to the Mapbox API.
* Renamed `mbgl.config.HTTPS_URL` to `mbgl.config.API_URL`.

#### Bugfixes

* Don't draw halo when halo-width is 0 (#1381)
* Reverted shader changes that degraded performance on IE

#### API Improvements

* You can now unset layout and paint properties via the `setLayoutProperty` and `setPaintProperty` APIs
  by passing `undefined` as a property value.
* The `layer` option of `featuresAt` now supports an array of layers.

## 0.9.0 (Jul 29 2015)

* `glyphs` URL now normalizes without the `/v4/` prefix for `mapbox://` urls. Legacy behavior for `mapbox://fontstacks` is still maintained (#1385)
* Expose `geojson-vt` options for GeoJSON sources (#1271)
* bearing snaps to "North" within a tolerance of 7 degrees (#1059)
* Now you can directly mutate the minzoom and maxzoom layer properties with `map.setLayerZoomRange(layerId, minzoom, maxzoom)`
* Exposed `mapboxgl.Control`, a base class used by all UI controls
* Refactored handlers to be individually included in Map options, or enable/disable them individually at runtime, e.g. `map.scrollZoom.disable()`.
* New feature: Batch operations can now be done at once, improving performance for calling multiple style functions: (#1352)

  ```js
  style.batch(function(s) {
      s.addLayer({ id: 'first', type: 'symbol', source: 'streets' });
      s.addLayer({ id: 'second', type: 'symbol', source: 'streets' });
      s.addLayer({ id: 'third', type: 'symbol', source: 'terrain' });
      s.setPaintProperty('first', 'text-color', 'black');
      s.setPaintProperty('first', 'text-halo-color', 'white');
  });
  ```
* Improved documentation
* `featuresAt` performance improvements by exposing `includeGeometry` option
* Better label placement along lines (#1283)
* Improvements to round linejoins on semi-transparent lines (mapbox/mapbox-gl-native#1771)
* Round zoom levels for raster tile loading (2a2aec)
* Source#reload cannot be called if source is not loaded (#1198)
* Events bubble to the canvas container for custom overlays (#1301)
* Move handlers are now bound on mousedown and touchstart events
* map.featuresAt() now works across the dateline

## 0.8.1 (Jun 16 2015)

* No code changes; released only to correct a build issue in 0.8.0.

## 0.8.0 (Jun 15 2015)

#### Breaking changes

* `map.setView(latlng, zoom, bearing)` has been removed. Use
  [`map.jumpTo(options)`](https://www.mapbox.com/mapbox-gl-js/api/#map/jumpto) instead:

  ```js
  map.setView([40, -74.50], 9) // 0.7.0 or earlier
  map.jumpTo({center: [40, -74.50], zoom: 9}); // now
  ```
* [`map.easeTo`](https://www.mapbox.com/mapbox-gl-js/api/#map/easeto) and
  [`map.flyTo`](https://www.mapbox.com/mapbox-gl-js/api/#map/flyto) now accept a single
  options object rather than positional parameters:

  ```js
  map.easeTo([40, -74.50], 9, null, {duration: 400}); // 0.7.0 or earlier
  map.easeTo({center: [40, -74.50], zoom: 9, duration: 400}); // now
  ```
* `mapboxgl.Source` is no longer exported. Use `map.addSource()` instead. See the
  [GeoJSON line](https://www.mapbox.com/mapbox-gl-js/example/geojson-line/) or
  [GeoJSON markers](https://www.mapbox.com/mapbox-gl-js/example/geojson-markers/)
  examples.
* `mapboxgl.util.supported()` moved to [`mapboxgl.supported()`](https://www.mapbox.com/mapbox-gl-js/api/#mapboxgl/supported).

#### UX improvements

* Add perspective rendering (#1049)
* Better and faster labelling (#1079)
* Add touch interactions support on mobile devices (#949)
* Viewport-relative popup arrows (#1065)
* Normalize mousewheel zooming speed (#1060)
* Add proper handling of GeoJSON features that cross the date line (#1275)
* Sort overlapping symbols in the y direction (#470)
* Control buttons are now on a 30 pixel grid (#1143)
* Improve GeoJSON processing performance

#### API Improvements

* Switch to JSDoc for documentation
* Bundling with browserify is now supported
* Validate incoming map styles (#1054)
* Add `Map` `setPitch` `getPitch`
* Add `Map` `dblclick` event. (#1168)
* Add `Map` `getSource` (660a8c1)
* Add `Map` `setFilter` and `getFilter` (#985)
* Add `Map` `failIfMajorPerformanceCaveat` option (#1082)
* Add `Map` `preserveDrawingBuffer` option (#1232)
* Add `VideoSource` `getVideo()` (#1162)
* Support vector tiles with extents other than 4096 (#1227)
* Use a DOM hierarchy that supports evented overlays (#1217)
* Pass `latLng` to the event object (#1068)

#### UX Bugfixes

* Fix rendering glitch on iOS 8 (#750)
* Fix line triangulation errors (#1120, #992)
* Support unicode range 65280-65535 (#1108)
* Fix cracks between fill patterns (#972)
* Fix angle of icons aligned with lines (37a498a)
* Fix dashed line bug for overscaled tiles (#1132)
* Fix icon artifacts caused by sprite neighbors (#1195)

#### API Bugfixes

* Don't fire spurious `moveend` events on mouseup (#1107)
* Fix a race condition in `featuresAt` (#1220)
* Fix for brittle fontstack name convention (#1070)
* Fix broken `Popup` `setHTML` (#1272)
* Fix an issue with cross-origin image requests (#1269)


## 0.7.0 (Mar 3 2015)

#### Breaking

* Rename `Map` `hover` event to `mousemove`.
* Change `featuresAt` to return GeoJSON objects, including geometry (#1010)
* Remove `Map` `canvas` and `container` properties, add `getCanvas` and `getContainer` methods instead

#### UX Improvements

* Improve line label density
* Add boxzoom interaction (#1038)
* Add keyboard interaction (#1034)
* Faster `GeoJSONSource` `setData` without flickering (#973)

#### API Improvements

* Add Popup component (#325)
* Add layer API (#1022)
* Add filter API (#985)
* More efficient filter API (#1018)
* Accept plain old JS object for `addSource` (#1021)
* Reparse overscaled tiles

#### Bugfixes

* Fix `featuresAt` for LineStrings (#1006)
* Fix `tileSize` argument to `GeoJSON` worker (#987)
* Remove extraneous files from the npm package (#1024)
* Hide "improve map" link in print (#988)


## 0.6.0 (Feb 9 2015)

#### Bugfixes

* Add wrapped padding to sprite for repeating images (#972)
* Clear color buffers before rendering (#966)
* Make line-opacity work with line-image (#970)
* event.toElement fallback for Firefox (#932)
* skip duplicate vertices at ends of lines (#776)
* allow characters outside \w to be used in token
* Clear old tiles when new GeoJSON is loaded (#905)

#### Improvements

* Added `map.setPaintProperty()`, `map.getPaintProperty()`, `map.setLayoutProperty()`, and `map.getLayoutProperty()`.
* Switch to ESLint and more strict code rules (#957)
* Grab 2x raster tiles if retina (#754)
* Support for mapbox:// style URLs (#875)

#### Breaking

* Updated to mapbox-gl-style-spec v7.0.0 ([Changelog](https://github.com/mapbox/mapbox-gl-style-spec/blob/a2b0b561ce16015a1ef400dc870326b1b5255091/CHANGELOG.md)). Styles are
  now expected to be version 7. You can use the [gl-style-migrate](https://github.com/mapbox/mapbox-gl-style-lint#migrations)
  utility to update existing styles.
* HTTP_URL and HTTPS_URL config options must no longer include a `/v4` path prefix.
* `addClass`, `removeClass`, `setClasses`, `hasClass`, and `getClasses` are now methods
  on Map.
* `Style#cascade` is now private, pending a public style mutation API (#755).
* The format for `featuresAt` results changed. Instead of result-per-geometry-cross-layer,
  each result has a `layers` array with all layers that contain the feature. This avoids
  duplication of geometry and properties in the result set.


## 0.5.2 (Jan 07 2015)

#### Bugfixes

* Remove tiles for unused sources (#863)
* Fix fill pattern alignment

#### Improvements

* Add GeoJSONSource maxzoom option (#760)
* Return ref layers in featuresAt (#847)
* Return any extra layer keys provided in the stylesheet in featuresAt
* Faster protobuf parsing

## 0.5.1 (Dec 19 2014)

#### Bugfixes

* Fix race conditions with style loading/rendering
* Fix race conditions with setStyle
* Fix map.remove()
* Fix featuresAt properties

## 0.5.0 (Dec 17 2014)

#### Bugfixes

* Fix multiple calls to setStyle

#### Improvements

* `featuresAt` now returns additional information
* Complete style/source/tile event suite:
  style.load, style.error, style.change,
  source.add, source.remove, source.load, source.error, source.change,
  tile.add, tile.remove, tile.load, tile.error
* Vastly improved performance and correctness for GeoJSON sources
* Map#setStyle accepts a style URL
* Support {prefix} in tile URL templates
* Provide a source map with minified source

#### Breaking

* Results format for `featuresAt` changed

## 0.4.2 (Nov 14 2014)

#### Bugfixes

- Ensure only one easing is active at a time (#807)
- Don't require style to perform easings (#817)
- Fix raster tiles sometimes not showing up (#761)

#### Improvements

- Internet Explorer 11 support (experimental)

## 0.4.1 (Nov 10 2014)

#### Bugfixes

- Interpolate to the closest bearing when doing rotation animations (#818)

## 0.4.0 (Nov 4 2014)

#### Breaking

- Updated to mapbox-gl-style-spec v6.0.0 ([Changelog](https://github.com/mapbox/mapbox-gl-style-spec/blob/v6.0.0/CHANGELOG.md)). Styles are
  now expected to be version 6. You can use the [gl-style-migrate](https://github.com/mapbox/mapbox-gl-style-lint#migrations)
  utility to update existing styles.

## 0.3.2 (Oct 23 2014)

#### Bugfixes

- Fix worker initialization with deferred or async scripts

#### Improvements

- Added map.remove()
- CDN assets are now served with gzip compression

## 0.3.1 (Oct 06 2014)

#### Bugfixes

- Fixed iteration over arrays with for/in
- Made browserify deps non-dev (#752)

## 0.3.0 (Sep 23 2014)

#### Breaking

- Updated to mapbox-gl-style-spec v0.0.5 ([Changelog](https://github.com/mapbox/mapbox-gl-style-spec/blob/v0.0.5/CHANGELOG.md)). Styles are
  now expected to be version 5. You can use the [gl-style-migrate](https://github.com/mapbox/mapbox-gl-style-lint#migrations)
  utility to update existing styles.
- Removed support for composite layers for performance reasons. [#523](https://github.com/mapbox/mapbox-gl-js/issues/523#issuecomment-51731405)
- `raster-hue-rotate` units are now degrees.

### Improvements

- Added LatLng#wrap
- Added support for Mapbox fontstack API.
- Added support for remote, non-Mapbox TileJSON sources and inline TileJSON sources (#535, #698).
- Added support for `symbol-avoid-edges` property to allow labels to be placed across tile edges.
- Fixed mkdir issue on Windows (#674).
- Fixed drawing beveled line joins without overlap.

#### Bugfixes

- Fixed performance when underzooming a layer's minzoom.
- Fixed `raster-opacity` for regular raster layers.
- Fixed various corner cases of easing functions.
- Do not modify original stylesheet (#728).
- Inherit video source from source (#699).
- Fixed interactivity for geojson layers.
- Stop dblclick on navigation so the map does not pan (#715).

## 0.2.2 (Aug 12 2014)

#### Breaking

- `map.setBearing()` no longer supports a second argument. Use `map.rotateTo` with an `offset` option and duration 0
if you need to rotate around a point other than the map center.

#### Improvements

- Improved `GeoJSONSource` to also accept URL as `data` option, eliminating a huge performance bottleneck in case of large GeoJSON files.
[#669](https://github.com/mapbox/mapbox-gl-js/issues/669) [#671](https://github.com/mapbox/mapbox-gl-js/issues/671)
- Switched to a different fill outlines rendering approach. [#668](https://github.com/mapbox/mapbox-gl-js/issues/668)
- Made the minified build 12% smaller gzipped (66 KB now).
- Added `around` option to `Map` `zoomTo`/`rotateTo`.
- Made the permalink hash more compact.
- Bevel linejoins no longer overlap and look much better when drawn with transparency.

#### Bugfixes

- Fixed the **broken minified build**. [#679](https://github.com/mapbox/mapbox-gl-js/issues/679)
- Fixed **blurry icons** rendering. [#666](https://github.com/mapbox/mapbox-gl-js/issues/666)
- Fixed `util.supports` WebGL detection producing false positives in some cases. [#677](https://github.com/mapbox/mapbox-gl-js/issues/677)
- Fixed invalid font configuration completely blocking tile rendering.  [#662](https://github.com/mapbox/mapbox-gl-js/issues/662)
- Fixed `Map` `project`/`unproject` to properly accept array-form values.
- Fixed sprite loading race condition. [#593](https://github.com/mapbox/mapbox-gl-js/issues/593)
- Fixed `GeoJSONSource` `setData` not updating the map until zoomed or panned. [#676](https://github.com/mapbox/mapbox-gl-js/issues/676)

## 0.2.1 (Aug 8 2014)

#### Breaking

- Changed `Navigation` control signature: now it doesn't need `map` in constructor
and gets added with `map.addControl(nav)` or `nav.addTo(map)`.
- Updated CSS classes to have consistent naming prefixed with `mapboxgl-`.

#### Improvements

- Added attribution control (present by default, disable by passing `attributionControl: false` in options).
- Added rotation by dragging the compass control.
- Added grabbing cursors for the map by default.
- Added `util.inherit` and `util.debounce` functions.
- Changed the default debug page style to OSM Bright.
- Token replacements now support dashes.
- Improved navigation control design.

#### Bugfixes

- Fixed compass control to rotate its icon with the map.
- Fixed navigation control cursors.
- Fixed inertia going to the wrong direction in a rotated map.
- Fixed inertia race condition where error was sometimes thrown after erratic panning/zooming.


## 0.2.0 (Aug 6 2014)

- First public release.<|MERGE_RESOLUTION|>--- conflicted
+++ resolved
@@ -4,12 +4,9 @@
 
 - *...Add new stuff here...*
 - Add map.getCameraTargetElevation() (#1558)
-<<<<<<< HEAD
-- Remove deprecated mapboxgl css classes
+- [Breaking] Remove deprecated mapboxgl css classes
 - Add style swap's stylePatch support (#1238)
-=======
-- [Breaking] Remove deprecated mapboxgl css classes
->>>>>>> 57ab2c33
+
 
 ### 🐞 Bug fixes
 
