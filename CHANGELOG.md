## main

### ✨ Features and improvements
- Add `setiClusterOptions` to update cluster properties of the added sources: fixing these issues ([#429](https://github.com/maplibre/maplibre-gl-js/issues/429)) and ([1384](https://github.com/maplibre/maplibre-gl-js/issues/1384))
- Add types for `workerOptions` and `_options` in `geojson_source.ts`
<<<<<<< HEAD
- Add `split` and `join` expressions ([#2064](https://github.com/maplibre/maplibre-gl-js/pull/2064))
=======
- Add fullscreenstart, fullscreenend events to FullscreenControl
- Make jest tests easier to run in CI and local development
>>>>>>> 242f84ff
- *...Add new stuff here...*
### 🐞 Bug fixes
- Fix the worker been terminated on setting new style ([#2123](https://github.com/maplibre/maplibre-gl-js/pull/2123))

## 3.0.0-pre.3

### ✨ Features and improvements
- Add support for multiple `sprite` declarations in one style file ([#1805](https://github.com/maplibre/maplibre-gl-js/pull/1805))
- Extract sprite image on demand to reduce memory usage and improve performance by reducing number of getImageData calls ([#1809](https://github.com/maplibre/maplibre-gl-js/pull/1809))

### 🐞 Bug fixes
- Fix issue [#1024](https://github.com/maplibre/maplibre-gl-js/pull/1024) - Zoom center not under cursor when terrain is on 
- Fix errors when running style-spec bin scripts and added missing help. Removed unnecessary script 'gl-style-composite'. ([#1971](https://github.com/maplibre/maplibre-gl-js/pull/1971))
- Fix the `slice` expression type ([#1886](https://github.com/maplibre/maplibre-gl-js/issues/1886))
## 3.0.0-pre.2

### ✨ Features and improvements
- Move to rollup 3 ([#1949](https://github.com/maplibre/maplibre-gl-js/pull/1949))
- `QueryRenderedFeaturesOptions` type added to both of the params in queryRenderedFeatures in map.ts ([#1900](https://github.com/maplibre/maplibre-gl-js/issues/1900))
- NavigationControlOptions is now optional when creating an instance of NavigationControl ([#1754](https://github.com/maplibre/maplibre-gl-js/issues/1754))
- Listen to webglcontextcreationerror event and give detailed debug info when it fails ([#1715](https://github.com/maplibre/maplibre-gl-js/pull/1715))
- Make sure `cooperativeGestures` overlay is always "on top" (z-index) of map features ([#1753](https://github.com/maplibre/maplibre-gl-js/pull/1753))
- Use `willReadFrequently` hint to optimize 2D canvas usage and remove warnings ([#1808](https://github.com/maplibre/maplibre-gl-js/pull/1808))
- Speed up the cross tile symbol index in certain circumstances ([#1755](https://github.com/maplibre/maplibre-gl-js/pull/1755))
- Improve rendering speed in scenes with many colliding symbolic icons and labels ([#1757](https://github.com/maplibre/maplibre-gl-js/pull/1757))
- Make request for ImageSource cancelable ([#1802](https://github.com/maplibre/maplibre-gl-js/pull/1802))
- Throttle the image request queue while the map is moving to improve performance ([#2097](https://github.com/maplibre/maplibre-gl-js/pull/2097))

### 🐞 Bug fixes
- Remove dependency on `@rollup/plugin-json`, which was in conflict with `rollup-plugin-import-assert`
- Remove dependency on `@mapbox/gazetteer` which caused some build warnings ([#1757](https://github.com/maplibre/maplibre-gl-js/pull/1757) [#1898](https://github.com/maplibre/maplibre-gl-js/pull/1898))
- Fix `getElevation()` causing uncaught error ([#1650](https://github.com/maplibre/maplibre-gl-js/issues/1650)).
- Add dev version for csp build ([#1730](https://github.com/maplibre/maplibre-gl-js/pull/1730))
- Fix headless benchmark execution especially on VM ([#1732](https://github.com/maplibre/maplibre-gl-js/pull/1732))
- fix issue [#860](https://github.com/maplibre/maplibre-gl-js/issues/860) fill-pattern with pixelRatio > 1 is now switched correctly at runtime. ([#1765](https://github.com/maplibre/maplibre-gl-js/pull/1765))
- Fix the exception that would be thrown on `map.setStyle` when it is passed with transformStyle option and map is initialized without an initial style. ([#1824](https://github.com/maplibre/maplibre-gl-js/pull/1824))
- fix issue [#1582](https://github.com/maplibre/maplibre-gl-js/issues/1582) source maps are now properly generated
- Fix the behavior of the compass button on touch devices.


## 3.0.0-pre.1

### ✨ Features and improvements
- Return a promise from `once` method to allow easier usage of async/await in this case ([#1690(https://github.com/maplibre/maplibre-gl-js/pull/1690))
- Add pseudo (CSS) fullscreen as a fallback for iphones ([#1678](https://github.com/maplibre/maplibre-gl-js/pull/1678))
- Add `updateData` to `GeoJSONSource` which allows for partial data updates ([#1605](https://github.com/maplibre/maplibre-gl-js/pull/1605))

### 🐞 Bug fixes
- Fix `GeoJSONSource` appearing to never finish loading when calling its `setData` method immediately after adding it to a `Map` due to it not firing a `metadata` `data` event ([#1693](https://github.com/maplibre/maplibre-gl-js/issues/1693))
- Fix the gap between terrain elevated tiles ([#1602](https://github.com/maplibre/maplibre-gl-js/issues/1602))

## 3.0.0-pre.0

### ✨ Features and improvements
- Add a RenderPool to render tiles onto textures for 3D ([#1671](https://github.com/maplibre/maplibre-gl-js/pull/1671))
- Add map.getCameraTargetElevation() ([#1558](https://github.com/maplibre/maplibre-gl-js/pull/1558))
- Add `freezeElevation` to `AnimationOptions` to allow smooth camera movement in 3D ([#1514](https://github.com/maplibre/maplibre-gl-js/pull/1514), [#1492](https://github.com/maplibre/maplibre-gl-js/issues/1492))
- [Breaking] Remove deprecated mapboxgl css classes ([#1575](https://github.com/maplibre/maplibre-gl-js/pull/1575))
- Add map.setStyle's transformStyle option ([#1632](https://github.com/maplibre/maplibre-gl-js/pull/1632))
- [Breaking] Improve rendering of areas below sea level, and remove elevationOffset workaround ([#1578](https://github.com/maplibre/maplibre-gl-js/pull/1578))
- [Breaking] Move terrain object from style.terrain to map.terrain ([#1628](https://github.com/maplibre/maplibre-gl-js/pull/1628))

### 🐞 Bug fixes
- [Breaking] Make geojson data source a required field to align with the docs ([#1396](https://github.com/maplibre/maplibre-gl-js/issue/1396))
- Fix showTileBoundaries to show the first vector source [#1395](https://github.com/maplibre/maplibre-gl-js/pull/1395)
- Fix `match` expression type ([#1631](https://github.com/maplibre/maplibre-gl-js/pull/1631))

## 2.4.0

### ✨ Features and improvements
- Added calculateCameraOptionsFromTo to camera ([#1427](https://github.com/maplibre/maplibre-gl-js/pull/1427))
- Improve expression types ([#1510](https://github.com/maplibre/maplibre-gl-js/pull/1510))
- Improve performance for primitive size selection ([#1508](https://github.com/maplibre/maplibre-gl-js/pull/1508))
- Upgrade target from ES2017 to ES2019 ([#1499](https://github.com/maplibre/maplibre-gl-js/pull/1499))
- Improve error handling ([#1485](https://github.com/maplibre/maplibre-gl-js/pull/1485))
- Removed `_interpolationType` unused field ([#264](https://github.com/maplibre/maplibre-gl-js/issues/264))

### 🐞 Bug fixes
- Fix query tests on windows ([#1506](https://github.com/maplibre/maplibre-gl-js/pull/1506))
- Fix attribution not being displayed for terrain ([#1516](https://github.com/maplibre/maplibre-gl-js/pull/1516))
- No triggering of contextmenu after rotate, pitch, etc. also on Windows ([#1537](https://github.com/maplibre/maplibre-gl-js/pull/1537))

## 2.3.1-pre.2

### ✨ Features and improvements
- Improve expression types ([#1510](https://github.com/maplibre/maplibre-gl-js/pull/1510))
- Improve performance for primitive size selection ([#1508](https://github.com/maplibre/maplibre-gl-js/pull/1508))
- Upgrade target from ES2017 to ES2019 ([#1499](https://github.com/maplibre/maplibre-gl-js/pull/1499))

### 🐞 Bug fixes
- Fix query tests on windows ([#1506](https://github.com/maplibre/maplibre-gl-js/pull/1506))

## 2.3.1-pre.1

### ✨ Features and improvements
- Improve error handling ([#1485](https://github.com/maplibre/maplibre-gl-js/pull/1485))

## 2.3.0

### ✨ Features and improvements

- Re-enable method to get library version. Either with `import {version} from 'maplibre-gl'`, or on a Map instance as `map.version`.

## 2.2.1

### 🐞 Bug fixes

- Fix types generation and make sure they run as part of the CI ([#1462](https://github.com/maplibre/maplibre-gl-js/issues/1462), [#1465](https://github.com/maplibre/maplibre-gl-js/pull/1465))

## 2.2.0

Everything from the four previous pre-releases:

### ✨ Features and improvements

- Update `icon-padding` symbol layout property to support asymmetric padding ([#1289](https://github.com/maplibre/maplibre-gl-js/pull/1289))
- Added `cooperativeGestures` option when instantiating map to prevent inadvertent scrolling/panning when navigating a page where map is embedded inline ([#234](https://github.com/maplibre/maplibre-gl-js/issues/234))
- Improve filter specification typings ([#1390](https://github.com/maplibre/maplibre-gl-js/pull/1390))
- Add internal support for Node 18 ([#1431](https://github.com/maplibre/maplibre-gl-js/pull/1431))
- Add 3D terrain capabilities  ([#165](https://github.com/maplibre/maplibre-gl-js/pull/165), [#1022](https://github.com/maplibre/maplibre-gl-js/pull/1022))
- Cancel pending GeoJSON requests when `GeoJSONSource.setData()` is called instead of waiting for any pending request to complete before issuing the request for the new URL ([#1102](https://github.com/maplibre/maplibre-gl-js/pull/1102))

### 🐞 Bug fixes

- Fix compact attribution style when using global CSS that sets `box-sizing: border-box;` ([#1250](https://github.com/maplibre/maplibre-gl-js/pull/1250))
- Handle maxBounds which cross the meridian at longitude ±180° ([#1298](https://github.com/maplibre/maplibre-gl-js/pull/1298), [#1299](https://github.com/maplibre/maplibre-gl-js/pull/1299))
- Hide arrow displayed in default `summary` styles on the attribution control ([#1258](https://github.com/maplibre/maplibre-gl-js/pull/1258))
- Fix memory usage in terrain 3D ([#1291](https://github.com/maplibre/maplibre-gl-js/issues/1291), [#1302](https://github.com/maplibre/maplibre-gl-js/pull/1302))
- Fix disappearence of closest tiles when 3D terrain is enabled ([#1241](https://github.com/maplibre/maplibre-gl-js/issues/1241), [#1300](https://github.com/maplibre/maplibre-gl-js/pull/1300))

## 2.2.0-pre.4

### ✨ Features and improvements

- Update `icon-padding` symbol layout property to support asymmetric padding ([#1289](https://github.com/maplibre/maplibre-gl-js/pull/1289))
- Added `cooperativeGestures` option when instantiating map to prevent inadvertent scrolling/panning when navigating a page where map is embedded inline ([#234](https://github.com/maplibre/maplibre-gl-js/issues/234))
- Improve filter specification typings ([#1390](https://github.com/maplibre/maplibre-gl-js/pull/1390))
- Add internal support for Node 18 ([#1431](https://github.com/maplibre/maplibre-gl-js/pull/1431))

### 🐞 Bug fixes

- Fix compact attribution style when using global CSS that sets `box-sizing: border-box;` ([#1250](https://github.com/maplibre/maplibre-gl-js/pull/1250))

## 2.2.0-pre.3

### 🐞 Bug fixes

- Handle maxBounds which cross the meridian at longitude ±180° ([#1298](https://github.com/maplibre/maplibre-gl-js/issues/1298), [#1299](https://github.com/maplibre/maplibre-gl-js/pull/1299))
- Hide arrow displayed in default `summary` styles on the attribution control ([#1258](https://github.com/maplibre/maplibre-gl-js/pull/1258))
- Fix memory usage in terrain 3D ([#1291](https://github.com/maplibre/maplibre-gl-js/issues/1291), [#1302](https://github.com/maplibre/maplibre-gl-js/pull/1302))
- Fix disappearence of closest tiles when 3D terrain is enabled ([#1241](https://github.com/maplibre/maplibre-gl-js/issues/1241), [#1300](https://github.com/maplibre/maplibre-gl-js/pull/1300))

## 2.2.0-pre.2

### ✨ Features and improvements

- Add 3D terrain capabilities  ([#165](https://github.com/maplibre/maplibre-gl-js/pull/165), [#1022](https://github.com/maplibre/maplibre-gl-js/pull/1022))

## 2.2.0-pre.1

### ✨ Features and improvements

- Cancel pending GeoJSON requests when `GeoJSONSource.setData()` is called instead of waiting for any pending request to complete before issuing the request for the new URL ([#1102](https://github.com/maplibre/maplibre-gl-js/pull/1102))

## 2.1.9

### 🐞 Bug fixes

- Add back typescript typings to dependencies instead of devDependencies ([#1178](https://github.com/maplibre/maplibre-gl-js/pull/1178))

## 2.1.8

### ✨ Features and improvements

- Changed logic for showing the Maplibre logo. The Maplibre logo is now shown by setting the map option 'maplibreLogo' to true or by adding it to a map with addControl. TileJSON no longer controls if the logo is shown. ([#786](https://github.com/maplibre/maplibre-gl-js/pull/786))

### 🐞 Bug fixes

- Fix missing `touchmove` in `MapTouchEvent["type"]` ([#1131](https://github.com/maplibre/maplibre-gl-js/pull/1131))
- Type CustomLayerInterface renderingMode, onRemove, onAdd, and prerender optional ([#1122](https://github.com/maplibre/maplibre-gl-js/pull/1122))

## 2.1.8-pre.3

### 🐞 Bug fixes

- Use correct location for mouse events of line layer with line-offset ([#1108](https://github.com/maplibre/maplibre-gl-js/issues/1108)).
- Change `GeoJSONFeature.properties` type from `{}` to `{ [name: string]: any; }` ([#1115](https://github.com/maplibre/maplibre-gl-js/pull/1115)).
- Fix `error TS2503: Cannot find namespace 'GeoJSON'` ([#1096](https://github.com/maplibre/maplibre-gl-js/issues/1096)).

## 2.1.8-pre.2

### ✨ Features and improvements
- Removal of the unminified production build target, so `npm run build-prod` will be the main build command going forward.
### 🐞 Bug fixes

- Dispose source resources on map style removal, it also fixes `cannot read properties of undefined (reading 'sourceCaches')` error ([#1099](https://github.com/maplibre/maplibre-gl-js/pull/1099)).
- Add MapGeoJSONFeature type as replacement for MapboxGeoJSONFeature. MapGeoJSONFeature type extends GeoJSONFeature type with layer, source, sourceLayer, and state properties ([#1104](https://github.com/maplibre/maplibre-gl-js/pull/1104)).
- Fix automatic refreshing of expired raster tiles ([#1106](https://github.com/maplibre/maplibre-gl-js/pull/1106))
- Fix precision loss in some matrix calculations ([#1105](https://github.com/maplibre/maplibre-gl-js/pull/1105))

## 2.1.8-pre.1

### ✨ Features and improvements

- Add option `viewport-glyph` to `text-rotation-alignment` which places glyphs along a linestring and rotates them to the x-axis of the viewport ([#716](https://github.com/maplibre/maplibre-gl-js/pull/716)).

### 🐞 Bug fixes

- Change `GeoJSONFeature.id` type from `number | string | void` to `number | string | undefined` ([#1093](https://github.com/maplibre/maplibre-gl-js/pull/1093))
- Add FeatureIdentifier type to define feature parameter in setFeatureState, removeFeatureState, and getFeatureState methods. Change FeatureIdentifier.id from `id: string | number;` to `id?: string | number | undefined;` ([#1095](https://github.com/maplibre/maplibre-gl-js/pull/1095))
- Change map.on, map.off, and map.once type parameter from "type: MapEvent" to "type: MapEvent | string" ([#1094](https://github.com/maplibre/maplibre-gl-js/pull/1094))

## 2.1.7

### 🐞 Bug fixes

- Add adjustment for glyph rendering, CJK fonts are mainly affected ([#1002](https://github.com/maplibre/maplibre-gl-js/issues/1002)).
- Improve typings to fix Angular strict mode failure ([#790](https://github.com/maplibre/maplibre-gl-js/issues/790), [#970](https://github.com/maplibre/maplibre-gl-js/issues/970), [#934](https://github.com/maplibre/maplibre-gl-js/issues/934))
- Fix `SourceCache.loaded()` always returning `true` following a load error ([#1025](https://github.com/maplibre/maplibre-gl-js/issues/1025))
- Added back csp and dev builds to npm package ([#1042](https://github.com/maplibre/maplibre-gl-js/issues/1042))

## 2.1.6

### 🐞 Bug fixes

- Publish `dist/package.json` ([#998](https://github.com/maplibre/maplibre-gl-js/pull/998)).

## 2.1.6-pre.1

### 🐞 Bug fixes

- Publish `dist/package.json` ([#998](https://github.com/maplibre/maplibre-gl-js/pull/998)).

## 2.1.5

### 🐞 Bug fixes

- Publish empty `postinstall.js` file. Follow-up on ([#990](https://github.com/maplibre/maplibre-gl-js/issues/990)), ([#991](https://github.com/maplibre/maplibre-gl-js/pull/991)), ([#992](https://github.com/maplibre/maplibre-gl-js/pull/992)).

## 2.1.5-pre.1

### 🐞 Bug fixes

- Publish empty `postinstall.js` file. Follow-up on ([#990](https://github.com/maplibre/maplibre-gl-js/pull/990)), ([#991](https://github.com/maplibre/maplibre-gl-js/pull/991)), ([#992](https://github.com/maplibre/maplibre-gl-js/pull/992)).

## 2.1.4

### 🐞 Bug fixes

- Fix missing `postinstall.js` file in npm publish. Follow-up on ([#990](https://github.com/maplibre/maplibre-gl-js/issues/990)), ([#991](https://github.com/maplibre/maplibre-gl-js/pull/991)).

## 2.1.3

### 🐞 Bug fixes

- Fix postinstall `ts-node` error on non-dev installs ([#900](https://github.com/maplibre/maplibre-gl-js/pull/900))

## 2.1.2

### Features and improvements

- Default compact attribution to be open by default to comply with OpenSteetMap Attribution Guidelines ([#795](https://github.com/maplibre/maplibre-gl-js/pull/795))
- Export `Source` classes (`GeoJSONSource` etc.) declarations. ([#801](https://github.com/maplibre/maplibre-gl-js/issues/801))
- Make `AJAXError` public so error HTTP responses can be handled differently from other errors.

### 🐞 Bug fixes

- Fix compact attribution button showing when attribution is blank ([#795](https://github.com/maplibre/maplibre-gl-js/pull/795))
- Fix error mismatched image size for CJK characters ([#718](https://github.com/maplibre/maplibre-gl-js/issues/718))
- Fire `dataabort` and `sourcedataabort` events when a tile request is aborted ([#794](https://github.com/maplibre/maplibre-gl-js/issues/794))
- Fix NextJs `performance` undefined ([#768](https://github.com/maplibre/maplibre-gl-js/issues/768))

## 2.1.1

### 🐞 Bug fixes

- Fix stale tiles being shown when calling VectorTileSource#setTiles while the map is moving.

## 2.1.0
### ✨ Features and improvements

* Add `icon-overlap` and `text-overlap` symbol layout properties [#347](https://github.com/maplibre/maplibre-gl-js/pull/347)
* Deprecate `icon-allow-overlap` and `text-allow-overlap` symbol layout properties. `icon-overlap` and `text-overlap` are their replacements.
* Remove node package chalk from devDependencies ([#789](https://github.com/maplibre/maplibre-gl-js/pull/789)).
* Allow setting a custom pixel ratio by adding a `MapOptions#pixelRatio` property and a `Map#setPixelRatio` method. Since a high `devicePixelRatio` value can lead to performance and display problems, it is done at your own risk.  ([#769](https://github.com/maplibre/maplibre-gl-js/issues/769))

## 2.0.5
### 🐞 Bug fixes
- Remove list of node versions allowed to install the package.

## 2.0.4
### 🐞 Bug fixes
- Missing package.json file in version 2.0.3 dist in npm ([#811](https://github.com/maplibre/maplibre-gl-js/issues/811)) - this causes webpack to fail

## 2.0.3
### Features and improvements

* Remove node package chalk from devDependencies ([#789](https://github.com/maplibre/maplibre-gl-js/pull/789)).
* Remove vector-tile module declaration and revert to using point from [@mapbox/point-geometry](https://github.com/mapbox/point-geometry] ([#788](https://github.com/maplibre/maplibre-gl-js/issues/788), [#800](https://github.com/maplibre/maplibre-gl-js/pull/800))
* Moved development environemnt to use NodeJs 16 ([#781](https://github.com/maplibre/maplibre-gl-js/pull/781), [#806](https://github.com/maplibre/maplibre-gl-js/pull/806))

### 🐞 Bug fixes

- Fix max cluster zoom in geojson source ([#61](https://github.com/maplibre/maplibre-gl-js/issues/61))

## 2.0.2

### 🐞 Bug fixes

- Fix typescript generated file ([#776](https://github.com/maplibre/maplibre-gl-js/issues/776)).

## 2.0.1

### 🐞 Bug fixes

- Fix documentation of `addProtocol` and `removeProtocol`.

## 2.0.0

### Features and improvements

- Migrated the production code to typescript
- ** Breaking Change ** removed `version` from the public API
- ** Breaking Change ** stopped supporting IE (internet explorer)
- ** Breaking Change ** stopped supporting Chrome 49-65. Chrome 66+ required. For Chrome 49-65 support use version 1.15.2.
- ** Breaking Change ** removed all code related to `accessToken` and Mapbox specific urls starting with `mapbox://`. Telemetry and tracking code was removed.
- ** Breaking Change ** removed `baseApiUrl` as it was used only for Mapbox related urls
- ** Breaking Change ** typescript typings have changed:
  - `Style` => `StyleSpecification`
  - `AnyLayer` => `LayerSpecification`
  - `AnySourceData` => `SourceSpecification`
  - `MapboxEvent` => `MapLibreEvent`
  - `MapboxOptions` => `MapOptions`
  - `MapBoxZoomEvent` => `MapLibreZoomEvent`
  - `*SourceRaw` + `*SourceOptions` => `*SourceSpecification`
  - `*Source` (source implementation definition) were removed
  - `*Layer` => `*LayerSpecification`
  - `*Paint` => `*LayerSpecification['paint']`
  - `*Layout` => `*LayerSpecification['layout']`
  - `MapboxGeoJSONFeature` => `GeoJSONFeature`
- Added `redraw` function to map ([#206](https://github.com/maplibre/maplibre-gl-js/issues/206))
- Improve attribution controls accessibility. See [#359](https://github.com/maplibre/maplibre-gl-js/issues/359)
- Allow maxPitch value up to 85, use values greater than 60 at your own risk ([#574](https://github.com/maplibre/maplibre-gl-js/pull/574))
- `getImage` uses createImageBitmap when supported ([#650](https://github.com/maplibre/maplibre-gl-js/pull/650))

### 🐞 Bug fixes

- Fix warning due to strict comparison of SDF property in image sprite ([#303](https://github.com/maplibre/maplibre-gl-js/issues/303))
- Fix tile placeholder replacement to allow for placeholders to be in a URL more than once. ([#348](https://github.com/maplibre/maplibre-gl-js/pull/348))
- Fix type check for non dom environment. ([#334](https://github.com/maplibre/maplibre-gl-js/issues/334))
- Fix precision problem in patterns when overzoomed in OpenGL ES devices.
- Fix padding-top of the popup to improve readability of popup text ([#354](https://github.com/maplibre/maplibre-gl-js/pull/354)).
- Fix GeoJSONSource#loaded sometimes returning true while there are still pending loads ([#669](https://github.com/maplibre/maplibre-gl-js/issues/669))
- Fix MapDataEvent#isSourceLoaded being true in GeoJSONSource "dataloading" event handlers ([#694](https://github.com/maplibre/maplibre-gl-js/issues/694))
- Fix events being fired after Map#remove has been called when the WebGL context is lost and restored ([#726](https://github.com/maplibre/maplibre-gl-js/issues/726))
- Fix nested expressions types definition [#757](https://github.com/maplibre/maplibre-gl-js/pull/757)

## 1.15.2

### 🐞 Bug fixes
- Fix breaking changes introduced in v1.15.0 by adoption dual naming scheme for CSS class names

## 1.15.1

### 🐞 Bug fixes

- Add void return for some method declaration to match TS strict mode ([#194](https://github.com/maplibre/maplibre-gl-js/pull/194))
- Fix css leftovers ([#83](https://github.com/maplibre/maplibre-gl-js/issues/83))

## 1.15.0

### Features and improvements

- ** Breaking Change: ** Rename css classes ([#83](https://github.com/maplibre/maplibre-gl-js/issues/83))
- Added custom protocol support to allow overriding ajax calls ([#29](https://github.com/maplibre/maplibre-gl-js/issues/29))
- Added setTransformRequest to map ([#159](https://github.com/maplibre/maplibre-gl-js/pull/159))
- Publish @maplibre/maplibre-gl-style-spec v14.0.0 on NPM ([#149](https://github.com/maplibre/maplibre-gl-js/pull/149))
- Replace link to mapbox on LogoControl by link to maplibre ([#151](https://github.com/maplibre/maplibre-gl-js/pull/151))
- Migrate style spec files from mapbox to maplibre ([#147](https://github.com/maplibre/maplibre-gl-js/pull/147))
- Publish the MapLibre style spec in NPM ([#140](https://github.com/maplibre/maplibre-gl-js/pull/140))
- Replace mapboxgl with maplibregl in JSDocs inline examples ([#134](https://github.com/maplibre/maplibre-gl-js/pull/134))
- Bring in typescript definitions file ([#24](https://github.com/maplibre/maplibre-gl-js/issues/24))
- Update example links to https://maplibre.org/maplibre-gl-js-docs/ ([#131](https://github.com/maplibre/maplibre-gl-js/pull/131))
- Improve performance of layers with constant `*-sort-key` ([#78](https://github.com/maplibre/maplibre-gl-js/pull/78))

### 🐞 Bug fixes

- Prevented attribution button from submiting form ([#178](https://github.com/maplibre/maplibre-gl-js/issues/178))

## 1.14.0

### Features and improvements

- Rebranded to MapLibre
- New logo

### 🐞 Bug fixes

- Rename SVGs mapboxgl-ctrl-*.svg to maplibregl ([#85](https://github.com/maplibre/maplibre-gl-js/pull/85))
- fix ImageSource not working in FF/Safari ([#87](https://github.com/maplibre/maplibre-gl-js/pull/87))
- Update HTML debug files to use MapLibre in titles ([#84](https://github.com/maplibre/maplibre-gl-js/pull/84))
- fix CI checksize job to use maplibre name ([#86](https://github.com/maplibre/maplibre-gl-js/pull/86))
- Move output files from mapbox.* to maplibre.* ([#75](https://github.com/maplibre/maplibre-gl-js/pull/75))
- Remove mapbox specifics and branding from .github ([#64](https://github.com/maplibre/maplibre-gl-js/pull/64))
- Fix a bug where mapbox-gl-js is no longer licensed as open source, but we owe immeasurable gratitude to Mapbox for releasing all their initial code to the community under BSD-3 license.

## 1.13.0

### ✨ Features and improvements

- Improve accessibility by fixing issues reported by WCAG 2.1. [#9991](https://github.com/mapbox/mapbox-gl-js/pull/9991)
- Improve accessibility when opening a popup by immediately focusing on the content. [#9774](https://github.com/mapbox/mapbox-gl-js/pull/9774) (h/t [@watofundefined](https://github.com/watofundefined)))
- Improve rendering performance of symbols with `symbol-sort-key`. [#9751](https://github.com/mapbox/mapbox-gl-js/pull/9751) (h/t [@osvodef](https://github.com/osvodef)))
- Add `Marker` `clickTolerance` option. [#9640](https://github.com/mapbox/mapbox-gl-js/pull/9640) (h/t [@ChristopherChudzicki](https://github.com/ChristopherChudzicki)))
- Add `Map` `hasControl` method. [#10035](https://github.com/mapbox/mapbox-gl-js/pull/10035)
- Add `Popup` `setOffset` method. [#9946](https://github.com/mapbox/mapbox-gl-js/pull/9946) (h/t [@jutaz](https://github.com/jutaz)))
- Add `KeyboardHandler` `disableRotation` and `enableRotation` methods. [#10072](https://github.com/mapbox/mapbox-gl-js/pull/10072) (h/t [@jmbott](https://github.com/jmbott)))

### 🐞 Bug fixes

- Fix a bug where `queryRenderedFeatures` didn't properly expose the paint values if they were data-driven. [#10074](https://github.com/mapbox/mapbox-gl-js/pull/10074) (h/t [@osvodef](https://github.com/osvodef)))
- Fix a bug where attribution didn't update when layer visibility changed during zooming. [#9943](https://github.com/mapbox/mapbox-gl-js/pull/9943)
- Fix a bug where hash control conflicted with external history manipulation (e.g. in single-page apps). [#9960](https://github.com/mapbox/mapbox-gl-js/pull/9960) (h/t [@raegen](https://github.com/raegen)))
- Fix a bug where `fitBounds` had an unexpected result with non-zero bearing and uneven padding. [#9821](https://github.com/mapbox/mapbox-gl-js/pull/9821) (h/t [@allison-strandberg](https://github.com/allison-strandberg)))
- Fix HTTP support when running GL JS against [Mapbox Atlas](https://www.mapbox.com/atlas). [#10090](https://github.com/mapbox/mapbox-gl-js/pull/10090)
- Fix a bug where the `within` expression didn't work in `querySourceFeatures`. [#9933](https://github.com/mapbox/mapbox-gl-js/pull/9933)
- Fix a bug where `Popup` content HTML element was removed on `setDOMContent`. [#10036](https://github.com/mapbox/mapbox-gl-js/pull/10036)
- Fix a compatibility bug when `icon-image` is used as a legacy categorical function. [#10060](https://github.com/mapbox/mapbox-gl-js/pull/10060)
- Reduce rapid memory growth in Safari by ensuring `Image` dataURI's are released. [#10118](https://github.com/mapbox/mapbox-gl-js/pull/10118)

### ⚠️ Note on IE11

We intend to remove support for Internet Explorer 11 in a future release of GL JS later this year.

## 1.12.0

### ✨ Features and improvements

* Add methods for changing a vector tile source dynamically (e.g. `setTiles`, `setUrl`). [#8048](https://github.com/mapbox/mapbox-gl-js/pull/8048) (h/t [@stepankuzmin](https://github.com/stepankuzmin))
* Add a `filter` option for GeoJSON sources to filter out features prior to processing (e.g. before clustering). [#9864](https://github.com/mapbox/mapbox-gl-js/pull/9864)
* Vastly increase precision of `line-gradient` for long lines. [#9694](https://github.com/mapbox/mapbox-gl-js/pull/9694)
* Improve `raster-dem` sources to properly support the `maxzoom` option and overzooming. [#9789](https://github.com/mapbox/mapbox-gl-js/pull/9789) (h/t [@brendan-ward](@brendanhttps://github.com/ward))

### 🐞 Bug fixes

* Fix a bug where bearing snap interfered with `easeTo` and `flyTo` animations, freezing the map. [#9884](https://github.com/mapbox/mapbox-gl-js/pull/9884) (h/t [@andycalder](https://github.com/andycalder))
* Fix a bug where a fallback image was not used if it was added via `addImage`. [#9911](https://github.com/mapbox/mapbox-gl-js/pull/9911) (h/t [@francois2metz](https://github.com/francois2metz))
* Fix a bug where `promoteId` option failed for fill extrusions with defined feature ids. [#9863](https://github.com/mapbox/mapbox-gl-js/pull/9863)

### 🛠️ Workflow

* Renamed the default development branch from `master` to `main`.

## 1.11.1

### 🐞 Bug fixes
* Fix a bug that caused  `map.loaded()` to incorrectly return `false` after a click event. ([#9825](https://github.com/mapbox/mapbox-gl-js/pull/9825))

## 1.11.0

### ✨ Features and improvements
* Add an option to scale the default `Marker` icon.([#9414](https://github.com/mapbox/mapbox-gl-js/pull/9414)) (h/t [@adrianababakanian](https://github.com/adrianababakanian))
* Improving the shader compilation speed by manually getting the run-time attributes and uniforms.([#9497](https://github.com/mapbox/mapbox-gl-js/pull/9497))
* Added `clusterMinPoints` option for clustered GeoJSON sources that defines the minimum number of points to form a cluster.([#9748](https://github.com/mapbox/mapbox-gl-js/pull/9748))

### 🐞 Bug fixes
* Fix a bug where map got stuck in a DragRotate interaction if it's mouseup occurred outside of the browser window or iframe.([#9512](https://github.com/mapbox/mapbox-gl-js/pull/9512))
* Fix potential visual regression for `*-pattern` properties on AMD graphics card vendor.([#9681](https://github.com/mapbox/mapbox-gl-js/pull/9681))
* Fix zooming with a double tap on iOS Safari 13.([#9757](https://github.com/mapbox/mapbox-gl-js/pull/9757))
* Removed a misleading `geometry exceeds allowed extent` warning when using Mapbox Streets vector tiles.([#9753](https://github.com/mapbox/mapbox-gl-js/pull/9753))
* Fix reference error when requiring the browser bundle in Node. ([#9749](https://github.com/mapbox/mapbox-gl-js/pull/9749))

## 1.10.2

### 🐞 Bug fixes
* Fix zooming with a double tap in iOS Safari 13.([#9757](https://github.com/mapbox/mapbox-gl-js/pull/9757))

## 1.10.1

### 🐞 Bug fixes
* Fix markers interrupting touch gestures ([#9675](https://github.com/mapbox/mapbox-gl-js/issues/9675), fixed by [#9683](https://github.com/mapbox/mapbox-gl-js/pull/9683))
* Fix bug where `map.isMoving()` returned true while map was not moving ([#9647](https://github.com/mapbox/mapbox-gl-js/issues/9647), fixed by [#9679](https://github.com/mapbox/mapbox-gl-js/pull/9679))
* Fix regression that prevented `touchmove` events from firing during gestures ([#9676](https://github.com/mapbox/mapbox-gl-js/issues/9676), fixed by [#9685](https://github.com/mapbox/mapbox-gl-js/pull/9685))
* Fix `image` expression evaluation which was broken under certain conditions ([#9630](https://github.com/mapbox/mapbox-gl-js/issues/9630), fixed by [#9685](https://github.com/mapbox/mapbox-gl-js/pull/9668))
* Fix nested `within` expressions in filters not evaluating correctly  ([#9605](https://github.com/mapbox/mapbox-gl-js/issues/9605), fixed by [#9611](https://github.com/mapbox/mapbox-gl-js/pull/9611))
* Fix potential `undefined` paint variable in `StyleLayer` ([#9688](https://github.com/mapbox/mapbox-gl-js/pull/9688)) (h/t [mannnick24](https://github.com/mannnick24))

## 1.10.0

### ✨ Features
* Add `mapboxgl.prewarm()` and `mapboxgl.clearPrewarmedResources()` methods to allow developers to optimize load times for their maps ([#9391](https://github.com/mapbox/mapbox-gl-js/pull/9391))
* Add `index-of` and `slice` expressions to search arrays and strings for the first occurrence of a specified value and return a section of the original array or string ([#9450](https://github.com/mapbox/mapbox-gl-js/pull/9450)) (h/t [lbutler](https://github.com/lbutler))
* Correctly set RTL text plugin status if the plugin URL could not be loaded. This allows developers to add retry logic on network errors when loading the plugin ([#9489](https://github.com/mapbox/mapbox-gl-js/pull/9489))

### 🍏 Gestures
This release significantly refactors and improves gesture handling on desktop and mobile. Three new touch gestures have been added: `two-finger swipe` to adjust pitch, `two-finger double tap` to zoom out, and `tap then drag` to adjust zoom with one finger ([#9365](https://github.com/mapbox/mapbox-gl-js/pull/9365)). In addition, this release brings the following changes and bug fixes:

- It's now possible to interact with multiple maps on the same page at the same time ([#9365](https://github.com/mapbox/mapbox-gl-js/pull/9365))
- Fix map jump when releasing one finger after pinch zoom ([#9136](https://github.com/mapbox/mapbox-gl-js/issues/9136))
- Stop mousedown and touchstart from interrupting `easeTo` animations when interaction handlers are disabled ([#8725](https://github.com/mapbox/mapbox-gl-js/issues/8725))
- Stop mouse wheel from interrupting animations when `map.scrollZoom` is disabled ([#9230](https://github.com/mapbox/mapbox-gl-js/issues/9230))
- A camera change can no longer be prevented by disabling the interaction handler within the camera change event. Selectively prevent camera changes by listening to the `mousedown` or `touchstart` map event and calling [.preventDefault()](https://docs.mapbox.com/mapbox-gl-js/api/#mapmouseevent#preventdefault) ([#9365](https://github.com/mapbox/mapbox-gl-js/pull/9365))
- Undocumented properties on the camera change events fired by the doubleClickZoom handler have been removed ([#9365](https://github.com/mapbox/mapbox-gl-js/pull/9365))

### 🐞 Improvements and bug fixes
* Line labels now have improved collision detection, with greater precision in placement, reduced memory footprint, better placement under pitched camera orientations ([#9219](https://github.com/mapbox/mapbox-gl-js/pull/9219))
* Fix `GlyphManager` continually re-requesting missing glyph ranges ([#8027](https://github.com/mapbox/mapbox-gl-js/issues/8027), fixed by [#9375](https://github.com/mapbox/mapbox-gl-js/pull/9375)) (h/t [oterral](https://github.com/oterral))
* Avoid throwing errors when calling certain popup methods before the popup element is created ([#9433](https://github.com/mapbox/mapbox-gl-js/pull/9433))
* Fix a bug where fill-extrusion features with colinear points were not returned by `map.queryRenderedFeatures(...)` ([#9454](https://github.com/mapbox/mapbox-gl-js/pull/9454))
* Fix a bug where using feature state on a large input could cause a stack overflow error ([#9463](https://github.com/mapbox/mapbox-gl-js/pull/9463))
* Fix exception when using `background-pattern` with data driven expressions ([#9518](https://github.com/mapbox/mapbox-gl-js/issues/9518), fixed by [#9520](https://github.com/mapbox/mapbox-gl-js/pull/9520))
* Fix a bug where UI popups were potentially leaking event listeners ([#9498](https://github.com/mapbox/mapbox-gl-js/pull/9498)) (h/t [mbell697](https://github.com/mbell697))
* Fix a bug where the `within` expression would return inconsistent values for points on tile boundaries ([#9411](https://github.com/mapbox/mapbox-gl-js/issues/9411), [#9428](https://github.com/mapbox/mapbox-gl-js/pull/9428))
* Fix a bug where the `within` expression would incorrectly evaluate geometries that cross the antimeridian ([#9440](https://github.com/mapbox/mapbox-gl-js/pull/9440))
* Fix possible undefined exception on paint variable of style layer ([#9437](https://github.com/mapbox/mapbox-gl-js/pull/9437)) (h/t [mannnick24](https://github.com/mannnick24))
* Upgrade minimist to ^1.2.5 to get fix for security issue [CVE-2020-7598](https://cve.mitre.org/cgi-bin/cvename.cgi?name=CVE-2020-7598) upstream ([#9425](https://github.com/mapbox/mapbox-gl-js/issues/9431), fixed by [#9425](https://github.com/mapbox/mapbox-gl-js/pull/9425)) (h/t [watson](https://github.com/watson))

## 1.9.1

### 🐞 Bug fixes
* Fix a bug [#9477](https://github.com/mapbox/mapbox-gl-js/issues/9477) in `Map#fitBounds(..)` wherein the `padding` passed to options would get applied twice.
* Fix rendering bug [#9479](https://github.com/mapbox/mapbox-gl-js/issues/9479) caused when data-driven `*-pattern` properties reference images added with `Map#addImage(..)`.
* Fix a bug [#9468](https://github.com/mapbox/mapbox-gl-js/issues/9468) in which an exception would get thrown when updating symbol layer paint property using `setPaintProperty`.

## 1.9.0
With this release, we're adding [a new changelog policy](./CONTRIBUTING.md#changelog-conventions) to our contribution guidelines.

This release also fixes several long-standing bugs and unintentional rendering behavior with `line-pattern`. The fixes come with a visual change to how patterns added with `line-pattern` scale. Previously, patterns that became larger than the line would be clipped, sometimes distorting the pattern, particularly on mobile and retina devices. Now the pattern will be scaled to fit under all circumstances. [#9266](https://github.com/mapbox/mapbox-gl-js/pull/9266) showcases examples of the visual differences. For more information and to provide feedback on this change, see [#9394](https://github.com/mapbox/mapbox-gl-js/pull/9394).

### ✨ Features
* Add `within` expression for testing whether an evaluated feature lies within a given GeoJSON object ([#9352](https://github.com/mapbox/mapbox-gl-js/pull/9352)).
    - We are aware of an edge case in which points with wrapped coordinates (e.g. longitude -185) are not evaluated properly. See ([#9442](https://github.com/mapbox/mapbox-gl-js/issues/9442)) for more information.
    - An example of the `within` expression:<br>
`"icon-opacity": ["case", ["==", ["within", "some-polygon"], true], 1,
["==", ["within", "some-polygon"], false], 0]`
* Map API functions such as `easeTo` and `flyTo` now support `padding: PaddingOptions` which lets developers shift a map's center of perspective when building floating sidebars ([#8638](https://github.com/mapbox/mapbox-gl-js/pull/8638))

### 🍏 Improvements
* Results from `queryRenderedFeatures` now have evaluated property values rather than raw expressions ([#9198](https://github.com/mapbox/mapbox-gl-js/pull/9198))
* Improve scaling of patterns used in `line-pattern` on all device resolutions and pixel ratios ([#9266](https://github.com/mapbox/mapbox-gl-js/pull/9266))
* Slightly improve GPU memory footprint ([#9377](https://github.com/mapbox/mapbox-gl-js/pull/9377))
* `LngLatBounds.extend` is more flexible because it now accepts objects with `lat` and `lon` properties as well as arrays of coordinates ([#9293](https://github.com/mapbox/mapbox-gl-js/pull/9293))
* Reduce bundle size and improve visual quality of `showTileBoundaries` debug text ([#9267](https://github.com/mapbox/mapbox-gl-js/pull/9267))

### 🐞 Bug fixes
* Correctly adjust patterns added with `addImage(id, image, pixelRatio)` by the asset pixel ratio, not the device pixel ratio ([#9372](https://github.com/mapbox/mapbox-gl-js/pull/9372))
* Allow needle argument to `in` expression to be false ([#9295](https://github.com/mapbox/mapbox-gl-js/pull/9295))
* Fix exception thrown when trying to set `feature-state` for a layer that has been removed, fixes [#8634](https://github.com/mapbox/mapbox-gl-js/issues/8634) ([#9305](https://github.com/mapbox/mapbox-gl-js/pull/9305))
* Fix a bug where maps were not displaying inside elements with `dir=rtl` ([#9332](https://github.com/mapbox/mapbox-gl-js/pull/9332))
* Fix a rendering error for very old versions of Chrome (ca. 2016) where text would appear much bigger than intended ([#9349](https://github.com/mapbox/mapbox-gl-js/pull/9349))
* Prevent exception resulting from `line-dash-array` of empty length ([#9385](https://github.com/mapbox/mapbox-gl-js/pull/9385))
* Fix a bug where `icon-image` expression that evaluates to an empty string (`''`) produced a warning ([#9380](https://github.com/mapbox/mapbox-gl-js/pull/9380))
* Fix a bug where certain `popup` methods threw errors when accessing the container element before it was created, fixes [#9429](https://github.com/mapbox/mapbox-gl-js/issues/9429)([#9433](https://github.com/mapbox/mapbox-gl-js/pull/9433))

## 1.8.1

* Fixed a bug where all labels showed up on a diagonal line on Windows when using an integrated Intel GPU from the Haswell generation ([#9327](https://github.com/mapbox/mapbox-gl-js/issues/9327), fixed by reverting [#9229](https://github.com/mapbox/mapbox-gl-js/pull/9229))

## 1.8.0

### ✨ Features and improvements
* Reduce size of line atlas by removing unused channels ([#9232](https://github.com/mapbox/mapbox-gl-js/pull/9232))
* Prevent empty buffers from being created for debug data when unused ([#9237](https://github.com/mapbox/mapbox-gl-js/pull/9237))
* Add space between distance and unit in scale control ([#9276](https://github.com/mapbox/mapbox-gl-js/pull/9276)) (h/t [gely](https://api.github.com/users/gely)) and ([#9284](https://github.com/mapbox/mapbox-gl-js/pull/9284)) (h/t [pakastin](https://api.github.com/users/pakastin))
* Add a `showAccuracyCircle` option to GeolocateControl that shows the accuracy of the user's location as a transparent circle. Mapbox GL JS will show this circle by default. ([#9253](https://github.com/mapbox/mapbox-gl-js/pull/9253)) (h/t [Meekohi](https://api.github.com/users/Meekohi))
* Implemented a new tile coverage algorithm to enable level-of-detail support in a future release ([#8975](https://github.com/mapbox/mapbox-gl-js/pull/8975))

### 🐞 Bug fixes
* `line-dasharray` is now ignored correctly when `line-pattern` is set ([#9189](https://github.com/mapbox/mapbox-gl-js/pull/9189))
* Fix line distances breaking gradient across tile boundaries ([#9220](https://github.com/mapbox/mapbox-gl-js/pull/9220))
* Fix a bug where lines with duplicate endpoints could disappear at zoom 18+ ([#9218](https://github.com/mapbox/mapbox-gl-js/pull/9218))
* Fix a bug where Ctrl-click to drag rotate the map was disabled if the Alt, Cmd or Windows key is also pressed ([#9203](https://github.com/mapbox/mapbox-gl-js/pull/9203))
* Pass errors to `getClusterExpansionZoom`, `getClusterChildren`, and `getClusterLeaves` callbacks ([#9251](https://github.com/mapbox/mapbox-gl-js/pull/9251))
* Fix a rendering performance regression ([#9261](https://github.com/mapbox/mapbox-gl-js/pull/9261))
* Fix visual artifact for `line-dasharray` ([#9246](https://github.com/mapbox/mapbox-gl-js/pull/9246))
* Fixed a bug in the GeolocateControl which resulted in an error when `trackUserLocation` was `false` and the control was removed before the Geolocation API had returned a location ([#9291](https://github.com/mapbox/mapbox-gl-js/pull/9291))
* Fix `promoteId` for line layers ([#9210](https://github.com/mapbox/mapbox-gl-js/pull/9210))
* Improve accuracy of distance calculations ([#9202](https://github.com/mapbox/mapbox-gl-js/pull/9202)) (h/t [Meekohi](https://api.github.com/users/Meekohi))


## 1.7.0

### ✨ Features
* Add `promoteId` option to use a feature property as ID for feature state ([#8987](https://github.com/mapbox/mapbox-gl-js/pull/8987))
* Add a new constructor option to `mapboxgl.Popup`, `closeOnMove`, that closes the popup when the map's position changes ([#9163](https://github.com/mapbox/mapbox-gl-js/pull/9163))
* Allow creating a map without a style (an empty one will be created automatically) (h/t [@stepankuzmin](https://github.com/stepankuzmin)) ([#8924](https://github.com/mapbox/mapbox-gl-js/pull/8924))
* `map.once()` now allows specifying a layer id as a third parameter making it consistent with `map.on()` ([#8875](https://github.com/mapbox/mapbox-gl-js/pull/8875))

### 🍏 Improvements
* Improve performance of raster layers on large screens ([#9050](https://github.com/mapbox/mapbox-gl-js/pull/9050))
* Improve performance for hillshade and raster layers by implementing a progressive enhancement that utilizes `ImageBitmap` and `OffscreenCanvas` ([#8845](https://github.com/mapbox/mapbox-gl-js/pull/8845))
* Improve performance for raster tile rendering by using the stencil buffer ([#9012](https://github.com/mapbox/mapbox-gl-js/pull/9012))
* Update `symbol-avoid-edges` documentation to acknowledge the existence of global collision detection ([#9157](https://github.com/mapbox/mapbox-gl-js/pull/9157))
* Remove reference to `in` function which has been replaced by the `in` expression ([#9102](https://github.com/mapbox/mapbox-gl-js/pull/9102))

### 🐞 Bug Fixes
* Change the type of tile id key to string to prevent hash collisions ([#8979](https://github.com/mapbox/mapbox-gl-js/pull/8979))
* Prevent changing bearing via URL hash when rotation is disabled ([#9156](https://github.com/mapbox/mapbox-gl-js/pull/9156))
* Fix URL hash with no bearing causing map to fail to load ([#9170](https://github.com/mapbox/mapbox-gl-js/pull/9170))
* Fix bug in `GeolocateControl` where multiple instances of the control on one page may result in the user location not being updated ([#9092](https://github.com/mapbox/mapbox-gl-js/pull/9092))
* Fix query `fill-extrusions` made from polygons with coincident points and polygons with less than four points ([#9138](https://github.com/mapbox/mapbox-gl-js/pull/9138))
* Fix bug where `symbol-sort-key` was not used for collisions that crossed tile boundaries ([#9054](https://github.com/mapbox/mapbox-gl-js/pull/9054))
* Fix bug in `DragRotateHandler._onMouseUp` getting stuck in drag/rotate ([#9137](https://github.com/mapbox/mapbox-gl-js/pull/9137))
* Fix "Click on Compass" on some mobile devices (add `clickTolerance` to `DragRotateHandler`) ([#9015](https://github.com/mapbox/mapbox-gl-js/pull/9015)) (h/t [Yanonix](https://github.com/Yanonix))

## 1.6.1

### 🐞 Bug Fixes
* Fix style validation error messages not being displayed ([#9073](https://github.com/mapbox/mapbox-gl-js/pull/9073))
* Fix deferred loading of rtl-text-plugin not working for labels created from GeoJSON sources ([#9091](https://github.com/mapbox/mapbox-gl-js/pull/9091))
* Fix RTL text not being rendered with the rtl-text-plugin on pages that don't allow `script-src: blob:` in their CSP.([#9122](https://github.com/mapbox/mapbox-gl-js/pull/9122))

## 1.6.0

### ✨ Features
* Add ability to insert images into text labels using an `image` expression within a `format` expression: `"text-field": ["format", "Some text", ["image", "my-image"], "some more text"]` ([#8904](https://github.com/mapbox/mapbox-gl-js/pull/8904))
* Add support for stretchable images (aka nine-part or nine-patch images). Stretchable images can be used with `icon-text-fit` to draw resized images with unstretched corners and borders. ([#8997](https://github.com/mapbox/mapbox-gl-js/pull/8997))
* Add `in` expression. It can check if a value is in an array (`["in", value, array]`) or a substring is in a string (`["in", substring, string]`) ([#8876](https://github.com/mapbox/mapbox-gl-js/pull/8876))
* Add `minPitch` and `maxPitch` map options ([#8834](https://github.com/mapbox/mapbox-gl-js/pull/8834))
* Add `rotation`, `rotationAlignment` and `pitchAlignment` options to markers ([#8836](https://github.com/mapbox/mapbox-gl-js/pull/8836)) (h/t [@dburnsii](https://github.com/dburnsii))
* Add methods to Popup to manipulate container class names ([#8759](https://github.com/mapbox/mapbox-gl-js/pull/8759)) (h/t [Ashot-KR](https://github.com/Ashot-KR))
* Add configurable inertia settings for panning (h/t [@aMoniker](https://github.com/aMoniker))) ([#8887](https://github.com/mapbox/mapbox-gl-js/pull/8887))
* Add ability to localize UI controls ([#8095](https://github.com/mapbox/mapbox-gl-js/pull/8095)) (h/t [@dmytro-gokun](https://github.com/dmytro-gokun))
* Add LatLngBounds.contains() method ([#7512](https://github.com/mapbox/mapbox-gl-js/issues/7512), fixed by [#8200](https://github.com/mapbox/mapbox-gl-js/pull/8200))
* Add option to load rtl-text-plugin lazily ([#8865](https://github.com/mapbox/mapbox-gl-js/pull/8865))
* Add `essential` parameter to AnimationOptions that can override `prefers-reduced-motion: reduce` ([#8743](https://github.com/mapbox/mapbox-gl-js/issues/8743), fixed by [#8883](https://github.com/mapbox/mapbox-gl-js/pull/8883))

### 🍏 Improvements
* Allow rendering full world smaller than 512px. To restore the previous limit call `map.setMinZoom(0)` ([#9028](https://github.com/mapbox/mapbox-gl-js/pull/9028))
* Add an es modules build for mapbox-gl-style-spec in dist/ ([#8247](https://github.com/mapbox/mapbox-gl-js/pull/8247)) (h/t [@ahocevar](https://github.com/ahocevar))
* Add 'image/webp,*/*' accept header to fetch/ajax image requests when webp supported ([#8262](https://github.com/mapbox/mapbox-gl-js/pull/8262))
* Improve documentation for setStyle, getStyle, and isStyleLoaded ([#8807](https://github.com/mapbox/mapbox-gl-js/pull/8807))

### 🐞 Bug Fixes
* Fix map rendering after addImage and removeImage are used to change a used image ([#9016](https://github.com/mapbox/mapbox-gl-js/pull/9016))
* Fix visibility of controls in High Contrast mode in IE ([#8874](https://github.com/mapbox/mapbox-gl-js/pull/8874))
* Fix customizable url hash string in IE 11 ([#8990](https://github.com/mapbox/mapbox-gl-js/pull/8990)) (h/t [pakastin](https://github.com/pakastin))
* Allow expression stops up to zoom 24 instead of 22 ([#8908](https://github.com/mapbox/mapbox-gl-js/pull/8908)) (h/t [nicholas-l](https://github.com/nicholas-l))
* Fix alignment of lines in really overscaled tiles ([#9024](https://github.com/mapbox/mapbox-gl-js/pull/9024))
* Fix `Failed to execute 'shaderSource' on 'WebGLRenderingContext'` errors ([#9017](https://github.com/mapbox/mapbox-gl-js/pull/9017))
* Make expression validation fail on NaN ([#8615](https://github.com/mapbox/mapbox-gl-js/pull/8615))
* Fix setLayerZoomRange bug that caused tiles to be re-requested ([#7865](https://github.com/mapbox/mapbox-gl-js/issues/7865), fixed by [#8854](https://github.com/mapbox/mapbox-gl-js/pull/8854))
* Fix `map.showTileBoundaries` rendering ([#7314](https://github.com/mapbox/mapbox-gl-js/pull/7314))
* Fix using `generateId` in conjunction with `cluster` in a GeoJSONSource ([#8223](https://github.com/mapbox/mapbox-gl-js/issues/8223), fixed by [#8945](https://github.com/mapbox/mapbox-gl-js/pull/8945))
* Fix opening popup on a marker from keyboard ([#6835](https://github.com/mapbox/mapbox-gl-js/pull/6835))
* Fix error thrown when request aborted ([#7614](https://github.com/mapbox/mapbox-gl-js/issues/7614), fixed by [#9021](https://github.com/mapbox/mapbox-gl-js/pull/9021))
* Fix attribution control when repeatedly removing and adding it ([#9052](https://github.com/mapbox/mapbox-gl-js/pull/9052))

## 1.5.1
This patch introduces two workarounds that address longstanding issues related to unbounded memory growth in Safari, including [#8771](https://github.com/mapbox/mapbox-gl-js/issues/8771) and [#4695](https://github.com/mapbox/mapbox-gl-js/issues/4695). We’ve identified two memory leaks in Safari: one in the [CacheStorage](https://developer.mozilla.org/en-US/docs/Web/API/CacheStorage) API, addressed by [#8956](https://github.com/mapbox/mapbox-gl-js/pull/8956), and one in transferring data between web workers through [Transferables](https://developer.mozilla.org/en-US/docs/Web/API/Transferable), addressed by [#9003](https://github.com/mapbox/mapbox-gl-js/pull/9003).

### 🍏 Improvements
* Implement workaround for memory leak in Safari when using the `CacheStorage` API. ([#8856](https://github.com/mapbox/mapbox-gl-js/pull/8956))
* Implement workaround for memory leak in Safari when using `Transferable` objects to transfer `ArrayBuffers` to WebWorkers. If GL-JS detetcts that it is running in Safari, the use of `Transferables` to transfer data to WebWorkers is disabled. ([#9003](https://github.com/mapbox/mapbox-gl-js/pull/9003))
* Improve animation performance when using `map.setData`. ([#8913](https://github.com/mapbox/mapbox-gl-js/pull/8913)) (h/t [msbarry](https://github.com/msbarry))

## 1.5.0

### ✨ Features
* Add disabled icon to GeolocateControl if user denies geolocation permission. [#8871](https://github.com/mapbox/mapbox-gl-js/pull/8871))
* Add `outofmaxbounds` event to GeolocateControl, which is emitted when the user is outside of `map.maxBounds` ([#8756](https://github.com/mapbox/mapbox-gl-js/pull/8756)) (h/t [MoradiDavijani](https://github.com/MoradiDavijani))
* Add `mapboxgl.getRTLTextPluginStatus()` to query the current status of the `rtl-text-plugin` to make it easier to allow clearing the plugin when necessary. (ref. [#7869](https://github.com/mapbox/mapbox-gl-js/issues/7869)) ([#8864](https://github.com/mapbox/mapbox-gl-js/pull/8864))
* Allow `hash` Map option to be set as a string, which sets the map hash in the url to a custom query parameter. ([#8603](https://github.com/mapbox/mapbox-gl-js/pull/8603)) (h/t [SebCorbin](https://github.com/SebCorbin))

### 🍏 Improvements
* Fade symbols faster when zooming out quickly, reducing overlap. ([#8628](https://github.com/mapbox/mapbox-gl-js/pull/8628))
* Reduce memory usage for vector tiles that contain long strings in feature properties. ([#8863](https://github.com/mapbox/mapbox-gl-js/pull/8863))

### 🐞 Bug Fixes
* Fix `text-variable-anchor` not trying multiple placements during collision with icons when `icon-text-fit` is enabled. ([#8803](https://github.com/mapbox/mapbox-gl-js/pull/8803))
* Fix `icon-text-fit` not properly respecting vertical labels. ([#8835](https://github.com/mapbox/mapbox-gl-js/pull/8835))
* Fix opacity interpolation for composition expressions. ([#8818](https://github.com/mapbox/mapbox-gl-js/pull/8818))
* Fix rotate and pitch events being fired at the same time. ([#8872](https://github.com/mapbox/mapbox-gl-js/pull/8872))
* Fix memory leaks that occured during tile loading and map removal.([#8813](https://github.com/mapbox/mapbox-gl-js/pull/8813) and [#8850](https://github.com/mapbox/mapbox-gl-js/pull/8850))
* Fix web-worker transfer of `ArrayBuffers` in environments where `instanceof ArrayBuffer` fails.(e.g `cypress`) ([#8868](https://github.com/mapbox/mapbox-gl-js/pull/8868))

## 1.4.1

### 🐞 Bug Fixes
* Fix the way that `coalesce` handles the `image` operator so available images are rendered properly ([#8839](https://github.com/mapbox/mapbox-gl-js/pull/8839))
* Do not emit the `styleimagemissing` event for an empty string value ([#8840](https://github.com/mapbox/mapbox-gl-js/pull/8840))
* Fix serialization of `ResolvedImage` type so `*-pattern` properties work properly ([#8833](https://github.com/mapbox/mapbox-gl-js/pull/8833))

## 1.4.0

### ✨ Features
* Add `image` expression operator to determine image availability ([#8684](https://github.com/mapbox/mapbox-gl-js/pull/8684))
* Enable `text-offset` with variable label placement ([#8642](https://github.com/mapbox/mapbox-gl-js/pull/8642))

### 🍏 Improvements
* Faster loading and better look of raster terrain ([#8694](https://github.com/mapbox/mapbox-gl-js/pull/8694))
* Improved code documentation around resizing and {get/set}RenderedWorldCopies and more ([#8748](https://github.com/mapbox/mapbox-gl-js/pull/8748), [#8754](https://github.com/mapbox/mapbox-gl-js/pull/8754))
* Improve single vs. multi-touch zoom & pan interaction ([#7196](https://github.com/mapbox/mapbox-gl-js/issues/7196)) ([#8100](https://github.com/mapbox/mapbox-gl-js/pull/8100))

### 🐞 Bug fixes
* Fix rendering of `collisionBox` when `text-translate` or `icon-translate` is enabled ([#8659](https://github.com/mapbox/mapbox-gl-js/pull/8659))
* Fix `TypeError` when reloading a source and immediately removing the map ([#8711](https://github.com/mapbox/mapbox-gl-js/pull/8711))
* Adding tooltip to the geolocation control button ([#8735](https://github.com/mapbox/mapbox-gl-js/pull/8735)) (h/t [BAByrne](https://github.com/BAByrne))
* Add `originalEvent` property to NavigationControl events ([#8693](https://github.com/mapbox/mapbox-gl-js/pull/8693)) (h/t [stepankuzmin](https://github.com/stepankuzmin))
* Don't cancel follow mode in the GeolocateControl when resizing the map or rotating the screen ([#8736](https://github.com/mapbox/mapbox-gl-js/pull/8736))
* Fix error when calling `Popup#trackPointer` before setting its content or location ([#8757](https://github.com/mapbox/mapbox-gl-js/pull/8757)) (h/t [zxwandrew](https://github.com/zxwandrew))
* Respect newline characters when text-max-width is set to zero ([#8706](https://github.com/mapbox/mapbox-gl-js/pull/8706))
* Update earcut to v2.2.0 to fix polygon tesselation errors ([#8772](https://github.com/mapbox/mapbox-gl-js/pull/8772))
* Fix icon-fit with variable label placement ([#8755](https://github.com/mapbox/mapbox-gl-js/pull/8755))
* Icons stretched with `icon-text-fit` are now sized correctly ([#8741](https://github.com/mapbox/mapbox-gl-js/pull/8741))
* Collision detection for icons with `icon-text-fit` now works correctly ([#8741](https://github.com/mapbox/mapbox-gl-js/pull/8741))

## 1.3.2

- Fix a SecurityError in Firefox >= 69 when accessing the cache [#8780](https://github.com/mapbox/mapbox-gl-js/pull/8780)

## 1.3.1

### 🐞 Bug Fixes

- Fix a race condition that produced an error when a map was removed while reloading a source. [#8711](https://github.com/mapbox/mapbox-gl-js/pull/8711)
- Fix a race condition were `render` event was sometimes not fired after `load` event in IE11. [#8708](https://github.com/mapbox/mapbox-gl-js/pull/8708)

## 1.3.0

### 🍏 Features

- Introduce `text-writing-mode` symbol layer property to allow placing point labels vertically. [#8399](https://github.com/mapbox/mapbox-gl-js/pull/8399)
- Extend variable text placement to work when `text/icon-allow-overlap` is set to `true`. [#8620](https://github.com/mapbox/mapbox-gl-js/pull/8620)
- Allow `text-color` to be used in formatted expressions to be able to draw different parts of a label in different colors. [#8068](https://github.com/mapbox/mapbox-gl-js/pull/8068)

### ✨ Improvements

- Improve tile loading logic to cancel requests more aggressively, improving performance when zooming or panning quickly. [#8633](https://github.com/mapbox/mapbox-gl-js/pull/8633)
- Display outline on control buttons when focused (e.g. with a tab key) for better accessibility. [#8520](https://github.com/mapbox/mapbox-gl-js/pull/8520)
- Improve the shape of line round joins. [#8275](https://github.com/mapbox/mapbox-gl-js/pull/8275)
- Improve performance of processing line layers. [#8303](https://github.com/mapbox/mapbox-gl-js/pull/8303)
- Improve legibility of info displayed with `map.showTileBoundaries = true`. [#8380](https://github.com/mapbox/mapbox-gl-js/pull/8380) (h/t [@andrewharvey](https://github.com/andrewharvey))
- Add `MercatorCoordinate.meterInMercatorCoordinateUnits` method to make it easier to convert from meter units to coordinate values used in custom layers. [#8524](https://github.com/mapbox/mapbox-gl-js/pull/8524) (h/t [@andrewharvey](https://github.com/andrewharvey))
- Improve conversion of legacy filters with duplicate values. [#8542](https://github.com/mapbox/mapbox-gl-js/pull/8542)
- Move out documentation & examples website source to a separate `mapbox-gl-js-docs` repo. [#8582](https://github.com/mapbox/mapbox-gl-js/pull/8582)

### 🐞 Bug Fixes

- Fix a bug where local CJK fonts would switch to server-generated ones in overzoomed tiles. [#8657](https://github.com/mapbox/mapbox-gl-js/pull/8657)
- Fix precision issues in [deck.gl](https://deck.gl)-powered custom layers. [#8502](https://github.com/mapbox/mapbox-gl-js/pull/8502)
- Fix a bug where fill and line layers wouldn't render correctly over fill extrusions when coming from the same source. [#8661](https://github.com/mapbox/mapbox-gl-js/pull/8661)
- Fix map loading for documents loaded from Blob URLs. [#8612](https://github.com/mapbox/mapbox-gl-js/pull/8612)
- Fix classification of relative file:// URLs when in documents loaded from a file URL. [#8612](https://github.com/mapbox/mapbox-gl-js/pull/8612)
- Remove `esm` from package `dependencies` (so that it's not installed on `npm install mapbox-gl`). [#8586](https://github.com/mapbox/mapbox-gl-js/pull/8586) (h/t [@DatGreekChick](https://github.com/DatGreekChick))

## 1.2.1

### 🐞 Bug fixes

* Fix bug in `NavigationControl` compass button that prevented it from rotating with the map ([#8605](https://github.com/mapbox/mapbox-gl-js/pull/8605))

## 1.2.0

### Features and improvements
* Add `*-sort-key` layout property for circle, fill, and line layers, to dictate which features appear above others within a single layer([#8467](https://github.com/mapbox/mapbox-gl-js/pull/8467))
* Add ability to instantiate maps with specific access tokens ([#8364](https://github.com/mapbox/mapbox-gl-js/pull/8364))
* Accommodate `prefers-reduced-motion` settings in browser ([#8494](https://github.com/mapbox/mapbox-gl-js/pull/8494))
* Add Map `visualizePitch` option that tilts the compass as the map pitches ([#8208](https://github.com/mapbox/mapbox-gl-js/issues/8208), fixed by [#8296](https://github.com/mapbox/mapbox-gl-js/pull/8296)) (h/t [pakastin](https://github.com/pakastin))
* Make source options take precedence over TileJSON ([#8232](https://github.com/mapbox/mapbox-gl-js/pull/8232)) (h/t [jingsam](https://github.com/jingsam))
* Make requirements for text offset properties more precise ([#8418](https://github.com/mapbox/mapbox-gl-js/pull/8418))
* Expose `convertFilter` API in the style specification ([#8493](https://github.com/mapbox/mapbox-gl-js/pull/8493)

### Bug fixes
* Fix changes to `text-variable-anchor`, such that previous anchor positions would take precedence only if they are present in the updated array (considered a bug fix, but is technically a breaking change from previous behavior) ([#8473](https://github.com/mapbox/mapbox-gl-js/pull/8473))
* Fix rendering of opaque pass layers over heatmap and fill-extrusion layers ([#8440](https://github.com/mapbox/mapbox-gl-js/pull/8440))
* Fix rendering of extraneous vertical line in vector tiles ([#8477](https://github.com/mapbox/mapbox-gl-js/issues/8477), fixed by [#8479](https://github.com/mapbox/mapbox-gl-js/pull/8479))
* Turn off 'move' event listeners when removing a marker ([#8465](https://github.com/mapbox/mapbox-gl-js/pull/8465))
* Fix class toggling on navigation control for IE ([#8495](https://github.com/mapbox/mapbox-gl-js/pull/8495)) (h/t [@cs09g](https://github.com/cs09g))
* Fix background rotation hovering on geolocate control ([#8367](https://github.com/mapbox/mapbox-gl-js/pull/8367)) (h/t [GuillaumeGomez](https://github.com/GuillaumeGomez))
* Fix error in click events on markers where `startPos` is not defined ([#8462](https://github.com/mapbox/mapbox-gl-js/pull/8462)) (h/t [@msbarry](https://github.com/msbarry))
* Fix malformed urls when using custom `baseAPIURL` of a certain form ([#8466](https://github.com/mapbox/mapbox-gl-js/pull/8466))

## 1.1.1

### 🐞 Bug fixes

* Fix unbounded memory growth caused by failure to cancel requests to the cache ([#8472](https://github.com/mapbox/mapbox-gl-js/pull/8472))
* Fix unbounded memory growth caused by failure to cancel requests in IE ([#8481](https://github.com/mapbox/mapbox-gl-js/issues/8481))
* Fix performance of getting tiles from the cache ([#8489](https://github.com/mapbox/mapbox-gl-js/pull/8449))

## 1.1.0

### ✨ Minor features and improvements
* Improve line rendering performance by using a more compact line attributes layout ([#8306](https://github.com/mapbox/mapbox-gl-js/pull/8306))
* Improve data-driven symbol layers rendering performance ([#8295](https://github.com/mapbox/mapbox-gl-js/pull/8295))
* Add the ability to disable validation during `queryRenderedFeatures` and `querySourceFeatures` calls, as a performance optimization ([#8211](https://github.com/mapbox/mapbox-gl-js/pull/8211)) (h/t [gorshkov-leonid](https://github.com/gorshkov-leonid))
* Improve `setFilter` performance by caching keys in `groupByLayout` routine ([#8122](https://github.com/mapbox/mapbox-gl-js/pull/8122)) (h/t [vallendm](https://github.com/vallendm))
* Improve rendering of symbol layers with `symbol-z-order: viewport-y`, when icons are allowed to overlap but not text ([#8180](https://github.com/mapbox/mapbox-gl-js/pull/8180))
* Prefer breaking lines at a zero width space to allow better break point suggestions for Japanese labels ([#8255](https://github.com/mapbox/mapbox-gl-js/pull/8255))
* Add a `WebGLRenderingContext` argument to `onRemove` function of `CustomLayerInterface`, to allow direct cleanup of related context ([#8156](https://github.com/mapbox/mapbox-gl-js/pull/8156)) (h/t [ogiermaitre](https://github.com/ogiermaitre))
* Allow zoom speed customization by adding `setZoomRate` and `setWheelZoomRate` methods to `ScrollZoomHandler` ([#7863](https://github.com/mapbox/mapbox-gl-js/pull/7863)) (h/t [sf31](https://github.com/sf31))
* Add `trackPointer` method to `Popup` API that continuously repositions the popup to the mouse cursor when the cursor is within the map ([#7786](https://github.com/mapbox/mapbox-gl-js/pull/7786))
* Add `getElement` method to `Popup` to retrieve the popup's HTML element ([#8123](https://github.com/mapbox/mapbox-gl-js/pull/8123)) (h/t [@bravecow](https://github.com/bravecow))
* Add `fill-pattern` example to the documentation ([#8022](https://github.com/mapbox/mapbox-gl-js/pull/8022)) (h/t [@flawyte](https://github.com/flawyte))
* Update script detection for Unicode 12.1 ([#8158](https://github.com/mapbox/mapbox-gl-js/pull/8158))
* Add `nofollow` to Mapbox logo & "Improve this map" links ([#8106](https://github.com/mapbox/mapbox-gl-js/pull/8106)) (h/t [viniciuskneves](https://github.com/viniciuskneves))
* Include source name in invalid GeoJSON error ([#8113](https://github.com/mapbox/mapbox-gl-js/pull/8113)) (h/t [Zirak](https://github.com/Zirak))

### 🐞 Bug fixes
* Fix `updateImage` not working as expected in Chrome ([#8199](https://github.com/mapbox/mapbox-gl-js/pull/8199))
* Fix issues with double-tap zoom on touch devices ([#8086](https://github.com/mapbox/mapbox-gl-js/pull/8086))
* Fix duplication of `movestart` events when zooming ([#8259](https://github.com/mapbox/mapbox-gl-js/pull/8259)) (h/t [@bambielli-flex](https://github.com/bambielli-flex))
* Fix validation of ``"format"`` expression failing when options are provided ([#8339](https://github.com/mapbox/mapbox-gl-js/pull/8339))
* Fix `setPaintProperty` not working on `line-pattern` property ([#8289](https://github.com/mapbox/mapbox-gl-js/pull/8289))
* Fix the GL context being left in unpredictable states when using custom layers ([#8132](https://github.com/mapbox/mapbox-gl-js/pull/8132))
* Fix unnecessary updates to attribution control string ([#8082](https://github.com/mapbox/mapbox-gl-js/pull/8082)) (h/t [poletani](https://github.com/poletani))
* Fix bugs in `findStopLessThanOrEqualTo` algorithm ([#8134](https://github.com/mapbox/mapbox-gl-js/pull/8134)) (h/t [Mike96Angelo](https://github.com/Mike96Angelo))
* Fix map not displaying properly when inside an element with `text-align: center` ([#8227](https://github.com/mapbox/mapbox-gl-js/pull/8227)) (h/t [mc100s](https://github.com/mc100s))
* Clarify in documentation that `Popup#maxWidth` accepts all `max-width` CSS values ([#8312](https://github.com/mapbox/mapbox-gl-js/pull/8312)) (h/t [viniciuskneves](https://github.com/viniciuskneves))
* Fix location dot shadow not displaying ([#8119](https://github.com/mapbox/mapbox-gl-js/pull/8119)) (h/t [@bravecow](https://github.com/bravecow))
* Fix docs dev dependencies being mistakenly installed as package dependencies ([#8121](https://github.com/mapbox/mapbox-gl-js/pull/8121)) (h/t [@bravecow](https://github.com/bravecow))
* Various typo fixes ([#8230](https://github.com/mapbox/mapbox-gl-js/pull/8230), h/t [@erictheise](https://github.com/erictheise)) ([#8236](https://github.com/mapbox/mapbox-gl-js/pull/8236), h/t [@fredj](https://github.com/fredj))
* Fix geolocate button CSS ([#8367](https://github.com/mapbox/mapbox-gl-js/pull/8367), h/t [GuillaumeGomez](https://github.com/GuillaumeGomez))
* Fix caching for Mapbox tiles ([#8389](https://github.com/mapbox/mapbox-gl-js/pull/8389))

## 1.0.0

### ⚠️ Breaking changes

This release replaces the existing “map views” pricing model in favor of a “map load” model. Learn more in [a recent blog post about these changes](https://blog.mapbox.com/new-pricing-46b7c26166e7).

**By upgrading to this release, you are opting in to the new map loads pricing.**

**Why is this change being made?**

This change allows us to implement a more standardized and predictable method of billing GL JS map usage. You’ll be charged whenever your website or web application loads, not by when users pan and zoom around the map, incentivizing developers to create highly interactive map experiences. The new pricing structure also creates a significantly larger free tier to help developers get started building their applications with Mapbox tools while pay-as-you-go pricing and automatic volume discounts help your application scale with Mapbox. Session billing also aligns invoices with metrics web developers already track and makes it easier to compare usage with other mapping providers.

**What is changing?**
- Add SKU token to Mapbox API requests [#8276](https://github.com/mapbox/mapbox-gl-js/pull/8276)

When (and only when) loading tiles from a Mapbox API with a Mapbox access token set (`mapboxgl.accessToken`), a query parameter named `sku` will be added to all requests for vector, raster and raster-dem tiles. Every map instance uses a unique `sku` value, which is refreshed every 12 hours. The token itself is comprised of a token version (always “1”), a sku ID (always “01”) and a random 10-digit base-62 number. The purpose of the token is to allow for metering of map sessions on the server-side. A session lasts from a new map instantiation until the map is destroyed or 12 hours passes, whichever comes first.

For further information on the pricing changes, you can read our [blog post](https://blog.mapbox.com/new-pricing-46b7c26166e7) and check out our new [pricing page](https://www.mapbox.com/pricing), which has a price calculator. As always, you can also contact our team at [https://support.mapbox.com](https://support.mapbox.com).

## 0.54.1

### Bug fixes

- Fix unbounded memory growth caused by failure to cancel requests in IE ([#8481](https://github.com/mapbox/mapbox-gl-js/issues/8481))

## 0.54.0

### Breaking changes

- Turned `localIdeographFontFamily` map option on by default. This may change how CJK labels are rendered, but dramatically improves performance of CJK maps (because the browser no longer needs to download heavy amounts of font data from the server). Add `localIdeographFontFamily: false` to turn this off. [#8008](https://github.com/mapbox/mapbox-gl-js/pull/8008)
- Added `Popup` `maxWidth` option, set to `"240px"` by default. [#7906](https://github.com/mapbox/mapbox-gl-js/pull/7906)

### Major features

- Added support for updating and animating style images. [#7999](https://github.com/mapbox/mapbox-gl-js/pull/7999)
- Added support for generating style images dynamically (e.g. for drawing icons based on feature properties). [#7987](https://github.com/mapbox/mapbox-gl-js/pull/7987)
- Added antialiasing support for custom layers. [#7821](https://github.com/mapbox/mapbox-gl-js/pull/7821)
- Added a new `mapbox-gl-csp.js` bundle for strict CSP environments where `worker-src: blob` is disallowed. [#8044](https://github.com/mapbox/mapbox-gl-js/pull/8044)

### Minor features and improvements

- Improved performance of fill extrusions. [#7821](https://github.com/mapbox/mapbox-gl-js/pull/7821)
- Improved performance of symbol layers. [#7967](https://github.com/mapbox/mapbox-gl-js/pull/7967)
- Slightly improved rendering performance in general. [#7969](https://github.com/mapbox/mapbox-gl-js/pull/7969)
- Slightly improved performance of HTML markers. [#8018](https://github.com/mapbox/mapbox-gl-js/pull/8018)
- Improved diffing of styles with `"visibility": "visible"`. [#8005](https://github.com/mapbox/mapbox-gl-js/pull/8005)
- Improved zoom buttons to grey out when reaching min/max zoom. [#8023](https://github.com/mapbox/mapbox-gl-js/pull/8023)
- Added a title to fullscreen control button. [#8012](https://github.com/mapbox/mapbox-gl-js/pull/8012)
- Added `rel="noopener"` attributes to links that lead to external websites (such as Mapbox logo and OpenStreetMap edit link) for improved security. [#7914](https://github.com/mapbox/mapbox-gl-js/pull/7914)
- Added tile size info when `map.showTileBoundaries` is turned on. [#7963](https://github.com/mapbox/mapbox-gl-js/pull/7963)
- Significantly improved load times of the benchmark suite. [#8066](https://github.com/mapbox/mapbox-gl-js/pull/8066)
- Improved behavior of `canvasSource.pause` to be more reliable and able to render a single frame. [#8130](https://github.com/mapbox/mapbox-gl-js/pull/8130)

### Bug fixes

- Fixed a bug in Mac Safari 12+ where controls would disappear until you interact with the map. [#8193](https://github.com/mapbox/mapbox-gl-js/pull/8193)
- Fixed a memory leak when calling `source.setData(url)` many times. [#8035](https://github.com/mapbox/mapbox-gl-js/pull/8035)
- Fixed a bug where marker lost focus when dragging. [#7799](https://github.com/mapbox/mapbox-gl-js/pull/7799)
- Fixed a bug where `map.getCenter()` returned a reference to an internal `LngLat` object instead of cloning it, leading to potential mutability bugs. [#7922](https://github.com/mapbox/mapbox-gl-js/pull/7922)
- Fixed a bug where default HTML marker positioning was slightly off. [#8074](https://github.com/mapbox/mapbox-gl-js/pull/8074)
- Fixed a bug where adding a fill extrusion layer for non-polygon layers would lead to visual artifacts. [#7685](https://github.com/mapbox/mapbox-gl-js/pull/7685)
- Fixed intermittent Flow failures on CI. [#8061](https://github.com/mapbox/mapbox-gl-js/pull/8061)
- Fixed a bug where calling `Map#removeFeatureState` does not remove the state from some tile zooms [#8087](https://github.com/mapbox/mapbox-gl-js/pull/8087)
- Fixed a bug where `removeFeatureState` didn't work on features with `id` equal to `0`. [#8150](https://github.com/mapbox/mapbox-gl-js/pull/8150) (h/t [jutaz](https://github.com/jutaz))

## 0.53.1

### Bug fixes
* Turn off telemetry for Mapbox Atlas ([#7945](https://github.com/mapbox/mapbox-gl-js/pull/7945))
* Fix order of 3D features in query results (fix [#7883](https://github.com/mapbox/mapbox-gl-js/issues/7883)) ([#7953](https://github.com/mapbox/mapbox-gl-js/pull/7953))
* Fix RemovePaintState benchmarks ([#7930](https://github.com/mapbox/mapbox-gl-js/pull/7930))

## 0.53.0

### Features and improvements
* Enable `fill-extrusion` querying with ray picking ([#7499](https://github.com/mapbox/mapbox-gl-js/pull/7499))
* Add `clusterProperties` option for aggregated cluster properties ([#2412](https://github.com/mapbox/mapbox-gl-js/issues/2412), fixed by [#7584](https://github.com/mapbox/mapbox-gl-js/pull/7584))
* Allow initial map bounds to be adjusted with `fitBounds` options. ([#7681](https://github.com/mapbox/mapbox-gl-js/pull/7681)) (h/t [@elyobo](https://github.com/elyobo))
* Remove popups on `Map#remove` ([#7749](https://github.com/mapbox/mapbox-gl-js/pull/7749)) (h/t [@andycalder](https://github.com/andycalder))
* Add `Map#removeFeatureState` ([#7761](https://github.com/mapbox/mapbox-gl-js/pull/7761))
* Add `number-format` expression ([#7626](https://github.com/mapbox/mapbox-gl-js/pull/7626))
* Add `symbol-sort-key` style property ([#7678](https://github.com/mapbox/mapbox-gl-js/pull/7678))

### Bug fixes
* Upgrades Earcut to fix a rare bug in rendering polygons that contain a coincident chain of holes ([#7806](https://github.com/mapbox/mapbox-gl-js/issues/7806), fixed by [#7878](https://github.com/mapbox/mapbox-gl-js/pull/7878))
* Allow `file://` protocol in XHR requests for Cordova/Ionic/etc ([#7818](https://github.com/mapbox/mapbox-gl-js/pull/7818))
* Correctly handle WebP images in Edge 18 ([#7687](https://github.com/mapbox/mapbox-gl-js/pull/7687))
* Fix bug which mistakenly requested WebP images in browsers that do not support WebP ([#7817](https://github.com/mapbox/mapbox-gl-js/pull/7817)) ([#7819](https://github.com/mapbox/mapbox-gl-js/pull/7819))
* Fix images not being aborted when dequeued ([#7655](https://github.com/mapbox/mapbox-gl-js/pull/7655))
* Fix DEM layer memory leak ([#7690](https://github.com/mapbox/mapbox-gl-js/issues/7690), fixed by [#7691](https://github.com/mapbox/mapbox-gl-js/pull/7691))
* Set correct color state before rendering custom layer ([#7711](https://github.com/mapbox/mapbox-gl-js/pull/7711))
* Set `LngLat.toBounds()` default radius to 0 ([#7722](https://github.com/mapbox/mapbox-gl-js/issues/7722), fixed by [#7723](https://github.com/mapbox/mapbox-gl-js/pull/7723)) (h/t [@cherniavskii](https://github.com/cherniavskii))
* Fix race condition in `feature-state` dependent layers ([#7523](https://github.com/mapbox/mapbox-gl-js/issues/7523), fixed by [#7790](https://github.com/mapbox/mapbox-gl-js/pull/7790))
* Prevent `map.repaint` from mistakenly enabling continuous repaints ([#7667](https://github.com/mapbox/mapbox-gl-js/pull/7667))
* Prevent map shaking while zooming in on raster tiles ([#7426](https://github.com/mapbox/mapbox-gl-js/pull/7426))
* Fix query point translation for multi-point geometry ([#6833](https://github.com/mapbox/mapbox-gl-js/issues/6833), fixed by [#7581](https://github.com/mapbox/mapbox-gl-js/pull/7581))

## 0.52.0

### Breaking changes
* Canonicalize tile urls to `mapbox://` urls so they can be transformed with `config.API_URL` ([#7594](https://github.com/mapbox/mapbox-gl-js/pull/7594))

### Features and improvements
* Add getter and setter for `config.API_URL` ([#7594](https://github.com/mapbox/mapbox-gl-js/pull/7594))
* Allow user to define element other than map container for full screen control ([#7548](https://github.com/mapbox/mapbox-gl-js/pull/7548))
* Add validation option to style setters ([#7604](https://github.com/mapbox/mapbox-gl-js/pull/7604))
* Add 'idle' event: fires when no further rendering is expected without further interaction. ([#7625](https://github.com/mapbox/mapbox-gl-js/pull/7625))

### Bug fixes
* Fire error when map.getLayoutProperty references missing layer ([#7537](https://github.com/mapbox/mapbox-gl-js/issues/7537), fixed by [#7539](https://github.com/mapbox/mapbox-gl-js/pull/7539))
* Fix shaky sprites when zooming with scrolling ([#7558](https://github.com/mapbox/mapbox-gl-js/pull/7558))
* Fix layout problems in attribution control ([#7608](https://github.com/mapbox/mapbox-gl-js/pull/7608)) (h/t [lucaswoj](https://github.com/lucaswoj))
* Fixes resetting map's pitch to 0 if initial bounds is set ([#7617](https://github.com/mapbox/mapbox-gl-js/pull/7617)) (h/t [stepankuzmin](https://github.com/stepankuzmin))
* Fix occasional failure to load images after multiple image request abortions [#7641](https://github.com/mapbox/mapbox-gl-js/pull/7641)
* Update repo url to correct one ([#7486](https://github.com/mapbox/mapbox-gl-js/pull/7486)) (h/t [nicholas-l](https://github.com/nicholas-l))
* Fix bug where symbols where sometimes not rendered immediately ([#7610](https://github.com/mapbox/mapbox-gl-js/pull/7610))
* Fix bug where cameraForBounds returns incorrect CameraOptions with asymmetrical padding/offset ([#7517](https://github.com/mapbox/mapbox-gl-js/issues/7517), fixed by [#7518](https://github.com/mapbox/mapbox-gl-js/pull/7518)) (h/t [mike-marcacci](https://github.com/mike-marcacci))
* Use diff+patch approach to map.setStyle when the parameter is a URL ([#4025](https://github.com/mapbox/mapbox-gl-js/issues/4025), fixed by [#7562](https://github.com/mapbox/mapbox-gl-js/pull/7562))
* Begin touch zoom immediately when rotation disabled ([#7582](https://github.com/mapbox/mapbox-gl-js/pull/7582)) (h/t [msbarry](https://github.com/msbarry))
* Fix symbol rendering under opaque fill layers ([#7612](https://github.com/mapbox/mapbox-gl-js/pull/7612))
* Fix shaking by aligning raster sources to pixel grid only when map is idle ([#7426](https://github.com/mapbox/mapbox-gl-js/pull/7426))
* Fix raster layers in Edge 18 by disabling it's incomplete WebP support ([#7687](https://github.com/mapbox/mapbox-gl-js/pull/7687))
* Fix memory leak in hillshade layer ([#7691](https://github.com/mapbox/mapbox-gl-js/pull/7691))
* Fix disappearing custom layers ([#7711](https://github.com/mapbox/mapbox-gl-js/pull/7711))

## 0.51.0
November 7, 2018

### ✨ Features and improvements
* Add initial bounds as map constructor option ([#5518](https://github.com/mapbox/mapbox-gl-js/pull/5518)) (h/t [stepankuzmin](https://github.com/stepankuzmin))
* Improve performance on machines with > 8 cores ([#7407](https://github.com/mapbox/mapbox-gl-js/issues/7407), fixed by [#7430](https://github.com/mapbox/mapbox-gl-js/pull/7430))
* Add `MercatorCoordinate` type ([#7488](https://github.com/mapbox/mapbox-gl-js/pull/7488))
* Allow browser-native `contextmenu` to be enabled ([#2301](https://github.com/mapbox/mapbox-gl-js/issues/2301), fixed by [#7369](https://github.com/mapbox/mapbox-gl-js/pull/7369))
* Add an unminified production build to the NPM package ([#7403](https://github.com/mapbox/mapbox-gl-js/pull/7403))
* Add support for `LngLat` conversion from `{lat, lon}` ([#7507](https://github.com/mapbox/mapbox-gl-js/pull/7507)) (h/t [@bfrengley](https://github.com/bfrengley))
* Add tooltips for navigation controls ([#7373](https://github.com/mapbox/mapbox-gl-js/pull/7373))
* Show attribution only for used sources ([#7384](https://github.com/mapbox/mapbox-gl-js/pull/7384))
* Add telemetry event to log map loads ([#7431](https://github.com/mapbox/mapbox-gl-js/pull/7431))
* **Tighten style validation**
    * Disallow expressions as stop values ([#7396](https://github.com/mapbox/mapbox-gl-js/pull/7396))
    * Disallow `feature-state` expressions in filters ([#7366](https://github.com/mapbox/mapbox-gl-js/pull/7366))

### 🐛 Bug fixes
* Fix for GeoJSON geometries not working when coincident with tile boundaries([#7436](https://github.com/mapbox/mapbox-gl-js/issues/7436), fixed by [#7448](https://github.com/mapbox/mapbox-gl-js/pull/7448))
* Fix depth buffer-related rendering issues on some Android devices. ([#7471](https://github.com/mapbox/mapbox-gl-js/pull/7471))
* Fix positioning of compact attribution strings ([#7444](https://github.com/mapbox/mapbox-gl-js/pull/7444), [#7445](https://github.com/mapbox/mapbox-gl-js/pull/7445), and [#7391](https://github.com/mapbox/mapbox-gl-js/pull/7391))
* Fix an issue with removing markers in mouse event callbacks ([#7442](https://github.com/mapbox/mapbox-gl-js/pull/7442)) (h/t [vbud](https://github.com/vbud))
* Remove controls before destroying a map ([#7479](https://github.com/mapbox/mapbox-gl-js/pull/7479))
* Fix display of Scale control values < 1 ([#7469](https://github.com/mapbox/mapbox-gl-js/pull/7469)) (h/t [MichaelHedman](https://github.com/MichaelHedman))
* Fix an error when using location `hash` within iframes in IE11 ([#7411](https://github.com/mapbox/mapbox-gl-js/pull/7411))
* Fix depth mode usage in custom layers ([#7432](https://github.com/mapbox/mapbox-gl-js/pull/7432)) (h/t [markusjohnsson](https://github.com/markusjohnsson))
* Fix an issue with shaky sprite images during scroll zooms ([#7558](https://github.com/mapbox/mapbox-gl-js/pull/7558))


## 0.50.0
October 10, 2018

### ✨ Features and improvements
* 🎉 Add Custom Layers that can be rendered into with user-provided WebGL code ([#7039](https://github.com/mapbox/mapbox-gl-js/pull/7039))
* Add WebGL face culling for increased performance ([#7178](https://github.com/mapbox/mapbox-gl-js/pull/7178))
* Improve speed of expression evaluation ([#7334](https://github.com/mapbox/mapbox-gl-js/pull/7334))
* Automatically coerce to string for `concat` expression and `text-field` property ([#6190](https://github.com/mapbox/mapbox-gl-js/issues/6190), fixed by [#7280](https://github.com/mapbox/mapbox-gl-js/pull/7280))
* Add `fill-extrusion-vertical-gradient` property for controlling shading of fill extrusions ([#5768](https://github.com/mapbox/mapbox-gl-js/issues/5768), fixed by [#6841](https://github.com/mapbox/mapbox-gl-js/pull/6841))
* Add update functionality for images provided via `ImageSource` ([#4050](https://github.com/mapbox/mapbox-gl-js/issues/4050), fixed by [#7342](https://github.com/mapbox/mapbox-gl-js/pull/7342)) (h/t [@dcervelli](https://github.com/dcervelli))



### 🐛 Bug fixes
* **Expressions**
	* Fix expressions that use `log2` and `log10` in IE11 ([#7318](https://github.com/mapbox/mapbox-gl-js/issues/7318), fixed by [#7320](https://github.com/mapbox/mapbox-gl-js/pull/7320))
	* Fix `let` expression stripping expected type during parsing ([#7300](https://github.com/mapbox/mapbox-gl-js/issues/7300), fixed by [#7301](https://github.com/mapbox/mapbox-gl-js/pull/7301))
	* Fix superfluous wrapping of literals in `literal` expression ([#7336](https://github.com/mapbox/mapbox-gl-js/issues/7336), fixed by [#7337](https://github.com/mapbox/mapbox-gl-js/pull/7337))
	* Allow calling `to-color` on values that are already of type `Color` ([#7260](https://github.com/mapbox/mapbox-gl-js/pull/7260))
	* Fix `to-array` for empty arrays (([#7261](https://github.com/mapbox/mapbox-gl-js/pull/7261)))
	* Fix identity functions for `text-field` when using formatted text ([#7351](https://github.com/mapbox/mapbox-gl-js/pull/7351))
	* Fix coercion of `null` to `0` in `to-number` expression ([#7083](https://github.com/mapbox/mapbox-gl-js/issues/7083), fixed by [#7274](https://github.com/mapbox/mapbox-gl-js/pull/7274))
* **Canvas source**
	* Fix missing repeats of `CanvasSource` when it crosses the antimeridian ([#7273](https://github.com/mapbox/mapbox-gl-js/pull/7273))
	* Fix `CanvasSource` not respecting alpha values set on `canvas` element ([#7302](https://github.com/mapbox/mapbox-gl-js/issues/7302), fixed by [#7309](https://github.com/mapbox/mapbox-gl-js/pull/7309))
* **Rendering**
	* Fix rendering of fill extrusions with really high heights ([#7292](https://github.com/mapbox/mapbox-gl-js/pull/7292))
	* Fix an error where the map state wouldn't return to `loaded` after certain runtime styling changes when there were errored tiles in the viewport ([#7355](https://github.com/mapbox/mapbox-gl-js/pull/7355))
	* Fix errors when rendering symbol layers without symbols ([#7241](https://github.com/mapbox/mapbox-gl-js/issues/7241), fixed by [#7253](https://github.com/mapbox/mapbox-gl-js/pull/7253))
	* Don't fade in symbols with `*-allow-overlap: true` when panning into the viewport ([#7172](https://github.com/mapbox/mapbox-gl-js/issues/7172), fixed by[#7244](https://github.com/mapbox/mapbox-gl-js/pull/7244))
* **Library**
	* Fix disambiguation for `mouseover` event ([#7295](https://github.com/mapbox/mapbox-gl-js/issues/7295), fixed by [#7299](https://github.com/mapbox/mapbox-gl-js/pull/7299))
	* Fix silent failure of `getImage` if an SVG is requested ([#7312](https://github.com/mapbox/mapbox-gl-js/issues/7312), fixed by [#7313](https://github.com/mapbox/mapbox-gl-js/pull/7313))
	* Fix empty control group box shadow ([#7303](https://github.com/mapbox/mapbox-gl-js/issues/7303), fixed by [#7304](https://github.com/mapbox/mapbox-gl-js/pull/7304)) (h/t [Duder-onomy](https://github.com/Duder-onomy))
	* Fixed an issue where a wrong timestamp was sent for Mapbox turnstile events ([#7381](https://github.com/mapbox/mapbox-gl-js/pull/7381))
	* Fixed a bug that lead to attribution not showing up correctly in Internet Explorer ([#3945](https://github.com/mapbox/mapbox-gl-js/issues/3945), fixed by [#7391](https://github.com/mapbox/mapbox-gl-js/pull/7391))


## 0.49.0
September 6, 2018

### ⚠️ Breaking changes
* Use `client{Height/Width}` instead of `offset{Height/Width}` for map canvas sizing ([#6848](https://github.com/mapbox/mapbox-gl-js/issues/6848), fixed by [#7128](https://github.com/mapbox/mapbox-gl-js/pull/7128))

### 🐛 Bug fixes
* Fix [Top Issues list](https://mapbox.github.io/top-issues/#!mapbox/mapbox-gl-js) for mapbox-gl-js ([#7108](https://github.com/mapbox/mapbox-gl-js/issues/7108), fixed by [#7112](https://github.com/mapbox/mapbox-gl-js/pull/7112))
* Fix bug in which symbols with `icon-allow-overlap: true, text-allow-overlap: true, text-optional: false` would show icons when they shouldn't ([#7041](https://github.com/mapbox/mapbox-gl-js/pull/7041))
* Fix bug where the map would not stop at the exact zoom level requested by Map#FlyTo ([#7222](https://github.com/mapbox/mapbox-gl-js/issues/7222)) ([#7223](https://github.com/mapbox/mapbox-gl-js/pull/7223)) (h/t [@benoitbzl](https://github.com/benoitbzl))
* Keep map centered on the center point of a multi-touch gesture when zooming ([#6722](https://github.com/mapbox/mapbox-gl-js/issues/6722)) ([#7191](https://github.com/mapbox/mapbox-gl-js/pull/7191)) (h/t [pakastin](https://github.com/pakastin))
* Update the style-spec's old `gl-style-migrate` script to include conversion of legacy functions and filters to their expression equivalents ([#6927](https://github.com/mapbox/mapbox-gl-js/issues/6927), fixed by [#7095](https://github.com/mapbox/mapbox-gl-js/pull/7095))
* Fix `icon-size` for small data-driven values ([#7125](https://github.com/mapbox/mapbox-gl-js/pull/7125))
* Fix bug in the way AJAX requests load local files on iOS web view ([#6610](https://github.com/mapbox/mapbox-gl-js/pull/6610)) (h/t [oscarfonts](https://github.com/oscarfonts))
* Fix bug in which canvas sources would not render in world wrapped tiles at the edge of the viewport ([#7271]https://github.com/mapbox/mapbox-gl-js/issues/7271), fixed by [#7273](https://github.com/mapbox/mapbox-gl-js/pull/7273))

### ✨ Features and improvements
* Performance updates:
  * Improve time to first render by updating how feature ID maps are transferred to the main thread ([#7110](https://github.com/mapbox/mapbox-gl-js/issues/7110), fixed by [#7132](https://github.com/mapbox/mapbox-gl-js/pull/7132))
  * Reduce size of JSON transmitted from worker thread to main thread ([#7124](https://github.com/mapbox/mapbox-gl-js/pull/7124))
  * Improve image/glyph atlas packing algorithm ([#7171](https://github.com/mapbox/mapbox-gl-js/pull/7171))
  * Use murmur hash on symbol instance keys to reduce worker transfer costs ([#7127](https://github.com/mapbox/mapbox-gl-js/pull/7127))
* Add GL state management for uniforms ([#6018](https://github.com/mapbox/mapbox-gl-js/pull/6018))
* Add `symbol-z-order` symbol layout property to style spec ([#7219](https://github.com/mapbox/mapbox-gl-js/pull/7219))
* Implement data-driven styling support for `*-pattern properties` ([#6289](https://github.com/mapbox/mapbox-gl-js/pull/6289))
* Add `Map#fitScreenCoordinates` which fits viewport to two points, similar to `Map#fitBounds` but uses screen coordinates and supports non-zero map bearings ([#6894](https://github.com/mapbox/mapbox-gl-js/pull/6894))
* Re-implement LAB/HSL color space interpolation for expressions ([#5326](https://github.com/mapbox/mapbox-gl-js/issues/5326), fixed by [#7123](https://github.com/mapbox/mapbox-gl-js/pull/7123))
* Enable benchmark testing for Mapbox styles ([#7047](https://github.com/mapbox/mapbox-gl-js/pull/7047))
* Allow `Map#setFeatureState` and `Map#getFeatureState` to accept numeric IDs ([#7106](https://github.com/mapbox/mapbox-gl-js/pull/7106)) (h/t [@bfrengley](https://github.com/bfrengley))

## 0.48.0
August 16, 2018

### ⚠️ Breaking changes
* Treat tiles that error with status 404 as empty renderable tiles to prevent rendering duplicate features in some sparse tilesets ([#6803](https://github.com/mapbox/mapbox-gl-js/pull/6803))

### 🐛 Bug fixes
* Fix issue where `text-max-angle` property was being calculated incorrectly internally, causing potential rendering errors when `"symbol-placement": line`
* Require `feature.id` when using `Map#setFeatureState` ([#6974](https://github.com/mapbox/mapbox-gl-js/pull/6974))
* Fix issue with removing the `GeolocateControl` when user location is being used ([#6977](https://github.com/mapbox/mapbox-gl-js/pull/6977)) (h/t [sergei-zelinsky](https://github.com/sergei-zelinsky))
* Fix memory leak caused by a failure to remove all controls added to the map ([#7042](https://github.com/mapbox/mapbox-gl-js/pull/7042))
* Fix bug where the build would fail when using mapbox-gl webpack 2 and UglifyJSPlugin ([#4359](https://github.com/mapbox/mapbox-gl-js/issues/4359), fixed by [#6956](https://api.github.com/repos/mapbox/mapbox-gl-js/pulls/6956))
* Fix bug where fitBounds called with coordinates outside the bounds of Web Mercator resulted in uncaught error ([#6906](https://github.com/mapbox/mapbox-gl-js/issues/6906), fixed by [#6918](https://api.github.com/repos/mapbox/mapbox-gl-js/pulls/6918))
* Fix bug wherein `Map#querySourceFeatures` was returning bad results on zooms > maxZoom ([#7061](https://github.com/mapbox/mapbox-gl-js/pull/7061))
* Relax typing for equality and order expressions ([#6459](https://github.com/mapbox/mapbox-gl-js/issues/6459), fixed by [#6961](https://api.github.com/repos/mapbox/mapbox-gl-js/pulls/6961))
* Fix bug where `queryPadding` for all layers in a source was set by the first layer, causing incorrect querying on other layers and, in some cases, incorrect firing of events associated with individual layers ([#6909](https://github.com/mapbox/mapbox-gl-js/pull/6909))

### ✨ Features and improvements

* Performance Improvements:
  * Stop unnecessary serialization of symbol source features. ([#7013](https://github.com/mapbox/mapbox-gl-js/pull/7013))
  * Optimize calculation for getting visible tile coordinates ([#6998](https://github.com/mapbox/mapbox-gl-js/pull/6998))
  * Improve performance of creating `{Glyph/Image}Atlas`es ([#7091](https://github.com/mapbox/mapbox-gl-js/pull/7091))
  * Optimize and simplify tile retention logic ([#6995](https://github.com/mapbox/mapbox-gl-js/pull/6995))
* Add a user turnstile event for users accessing Mapbox APIs ([#6980](https://github.com/mapbox/mapbox-gl-js/pull/6980))
* Add support for autogenerating feature ids for GeoJSON sources so they can be used more easily with the `Map#setFeatureState` API ([#7043](https://www.github.com/mapbox/mapbox-gl-js/pull/7043))) ([#7091](https://github.com/mapbox/mapbox-gl-js/pull/7091))
* Add ability to style symbol layers labels with multiple fonts and text sizes via `"format"` expression ([#6994](https://www.github.com/mapbox/mapbox-gl-js/pull/6994))
* Add customAttribution option to AttributionControl ([#7033](https://github.com/mapbox/mapbox-gl-js/pull/7033)) (h/t [mklopets](https://github.com/mklopets))
* Publish Flow type definitions alongside compiled bundle ([#7079](https://api.github.com/repos/mapbox/mapbox-gl-js/pulls/7079))
* Introduce symbol cross fading when crossing integer zoom levels to prevent labels from disappearing before newly loaded tiles' labels can be rendered ([#6951](https://github.com/mapbox/mapbox-gl-js/pull/6951))
* Improvements in label collision detection ([#6925](https://api.github.com/repos/mapbox/mapbox-gl-js/pulls/6925)))

## 0.47.0

### ✨ Features and improvements
* Add configurable drag pan threshold ([#6809](https://github.com/mapbox/mapbox-gl-js/pull/6809)) (h/t [msbarry](https://github.com/msbarry))
* Add `raster-resampling` raster paint property ([#6411](https://github.com/mapbox/mapbox-gl-js/pull/6411)) (h/t [@andrewharvey](https://github.com/andrewharvey))
* Add `symbol-placement: line-center` ([#6821](https://github.com/mapbox/mapbox-gl-js/pull/6821))
* Add methods for inspecting GeoJSON clusters ([#3318](https://github.com/mapbox/mapbox-gl-js/issues/3318), fixed by [#6829](https://github.com/mapbox/mapbox-gl-js/pull/6829))
* Add warning to geolocate control when unsupported ([#6923](https://github.com/mapbox/mapbox-gl-js/pull/6923)) (h/t [@aendrew](https://github.com/aendrew))
* Upgrade geojson-vt to 3.1.4 ([#6942](https://github.com/mapbox/mapbox-gl-js/pull/6942))
* Include link to license in compiled bundle ([#6975](https://github.com/mapbox/mapbox-gl-js/pull/6975))

### 🐛 Bug fixes
* Use updateData instead of re-creating buffers for repopulated paint arrays ([#6853](https://github.com/mapbox/mapbox-gl-js/pull/6853))
* Fix ScrollZoom handler setting tr.zoom = NaN ([#6924](https://github.com/mapbox/mapbox-gl-js/pull/6924))
  - Failed to invert matrix error ([#6486](https://github.com/mapbox/mapbox-gl-js/issues/6486), fixed by [#6924](https://github.com/mapbox/mapbox-gl-js/pull/6924))
  - Fixing matrix errors ([#6782](https://github.com/mapbox/mapbox-gl-js/issues/6782), fixed by [#6924](https://github.com/mapbox/mapbox-gl-js/pull/6924))
* Fix heatmap tile clipping when layers are ordered above it ([#6806](https://github.com/mapbox/mapbox-gl-js/issues/6806), fixed by [#6807](https://github.com/mapbox/mapbox-gl-js/pull/6807))
* Fix video source in safari (macOS and iOS) ([#6443](https://github.com/mapbox/mapbox-gl-js/issues/6443), fixed by [#6811](https://github.com/mapbox/mapbox-gl-js/pull/6811))
* Do not reload errored tiles ([#6813](https://github.com/mapbox/mapbox-gl-js/pull/6813))
* Fix send / remove timing bug in Dispatcher ([#6756](https://github.com/mapbox/mapbox-gl-js/pull/6756), fixed by [#6826](https://github.com/mapbox/mapbox-gl-js/pull/6826))
* Fix flyTo not zooming to exact given zoom ([#6828](https://github.com/mapbox/mapbox-gl-js/pull/6828))
* Don't stop animation on map resize ([#6636](https://github.com/mapbox/mapbox-gl-js/pull/6636))
* Fix map.getBounds() with rotated map ([#6875](https://github.com/mapbox/mapbox-gl-js/pull/6875)) (h/t [zoltan-mihalyi](https://github.com/zoltan-mihalyi))
* Support collators in feature filter expressions. ([#6929](https://github.com/mapbox/mapbox-gl-js/pull/6929))
* Fix Webpack production mode compatibility ([#6981](https://github.com/mapbox/mapbox-gl-js/pull/6981))

## 0.46.0

### ⚠️ Breaking changes

* Align implicit type casting behavior of `match` expressions with with `case/==` ([#6684](https://github.com/mapbox/mapbox-gl-js/pull/6684))

### ✨ Features and improvements

* :tada: Add `Map#setFeatureState` and `feature-state` expression to support interactive styling ([#6263](https://github.com/mapbox/mapbox-gl-js/pull/6263))
* Create draggable `Marker` with `setDraggable` ([#6687](https://github.com/mapbox/mapbox-gl-js/pull/6687))
* Add `Map#listImages` for listing all currently active sprites/images ([#6381](https://github.com/mapbox/mapbox-gl-js/issues/6381))
* Add "crossSourceCollisions" option to disable cross-source collision detection ([#6566](https://github.com/mapbox/mapbox-gl-js/pull/6566))
* Handle `text/icon-rotate` for symbols with `symbol-placement: point` ([#6075](https://github.com/mapbox/mapbox-gl-js/issues/6075))
* Automatically compact Mapbox wordmark on narrow maps. ([#4282](https://github.com/mapbox/mapbox-gl-js/issues/4282)) (h/t [@andrewharvey](https://github.com/andrewharvey))
* Only show compacted AttributionControl on interactive displays ([#6506](https://github.com/mapbox/mapbox-gl-js/pull/6506)) (h/t [@andrewharvey](https://github.com/andrewharvey))
* Use postcss to inline svg files into css, reduce size of mapbox-gl.css ([#6513](https://github.com/mapbox/mapbox-gl-js/pull/6513)) (h/t [@andrewharvey](https://github.com/andrewharvey))
* Add support for GeoJSON attribution ([#6364](https://github.com/mapbox/mapbox-gl-js/pull/6364)) (h/t [@andrewharvey](https://github.com/andrewharvey))
* Add instructions for running individual unit and render tests ([#6686](https://github.com/mapbox/mapbox-gl-js/pull/6686))
* Make Map constructor fail if WebGL init fails. ([#6744](https://github.com/mapbox/mapbox-gl-js/pull/6744)) (h/t [uforic](https://github.com/uforic))
* Add browser fallback code for `collectResourceTiming: true` in web workers ([#6721](https://github.com/mapbox/mapbox-gl-js/pull/6721))
* Remove ignored usage of gl.lineWidth ([#5541](https://github.com/mapbox/mapbox-gl-js/pull/5541))
* Split new bounds calculation out of fitBounds into new method ([#6683](https://github.com/mapbox/mapbox-gl-js/pull/6683))
* Allow integration tests to be organized in an arbitrarily deep directory structure ([#3920](https://github.com/mapbox/mapbox-gl-js/issues/3920))
* Make "Missing Mapbox GL JS CSS" a console warning ([#5786](https://github.com/mapbox/mapbox-gl-js/issues/5786))
* Add rel="noopener" to Mapbox attribution link. ([#6729](https://github.com/mapbox/mapbox-gl-js/pull/6729)) (h/t [gorbypark](https://github.com/gorbypark))
* Update to deep equality check in example code ([#6599](https://github.com/mapbox/mapbox-gl-js/pull/6599)) (h/t [jonsadka](https://github.com/jonsadka))
* Upgrades!
  - Upgrade ESM dependency to ^3.0.39 ([#6750](https://github.com/mapbox/mapbox-gl-js/pull/6750))
  - Ditch gl-matrix fork in favor of the original package ([#6751](https://github.com/mapbox/mapbox-gl-js/pull/6751))
  - Update to latest sinon ([#6771](https://github.com/mapbox/mapbox-gl-js/pull/6771))
  - Upgrade to Flow 0.69 ([#6594](https://github.com/mapbox/mapbox-gl-js/pull/6594))
  - Update to mapbox-gl-supported 1.4.0 ([#6773](https://github.com/mapbox/mapbox-gl-js/pull/6773))

### 🐛 Bug fixes

* `collectResourceTiming: true` generates error on iOS9 Safari, IE 11 ([#6690](https://github.com/mapbox/mapbox-gl-js/issues/6690))
* Fix PopupOptions flow type declarations ([#6670](https://github.com/mapbox/mapbox-gl-js/pull/6670)) (h/t [TimPetricola](https://github.com/TimPetricola))
* Add className option to Popup constructor ([#6502](https://github.com/mapbox/mapbox-gl-js/pull/6502)) (h/t [Ashot-KR](https://github.com/Ashot-KR))
* GeoJSON MultiLineStrings with `lineMetrics=true` only rendered first line ([#6649](https://github.com/mapbox/mapbox-gl-js/issues/6649))
* Provide target property for mouseenter/over/leave/out events ([#6623](https://github.com/mapbox/mapbox-gl-js/issues/6623))
* Don't break on sources whose name contains "." ([#6660](https://github.com/mapbox/mapbox-gl-js/issues/6660))
* Rotate and pitch with navigationControl broke in v0.45 ([#6650](https://github.com/mapbox/mapbox-gl-js/issues/6650))
* Zero-width lines remained visible ([#6769](https://github.com/mapbox/mapbox-gl-js/pull/6769))
* Heatmaps inappropriately clipped at tile boundaries ([#6806](https://github.com/mapbox/mapbox-gl-js/issues/6806))
* Use named exports for style-spec entrypoint module ([#6601](https://github.com/mapbox/mapbox-gl-js/issues/6601)
* Don't fire click event if default is prevented on mousedown for a drag event ([#6697](https://github.com/mapbox/mapbox-gl-js/pull/6697), fixes [#6642](https://github.com/mapbox/mapbox-gl-js/issues/6642))
* Double clicking to zoom in breaks map dragging/panning in Edge ([#6740](https://github.com/mapbox/mapbox-gl-js/issues/6740)) (h/t [GUI](https://github.com/GUI))
* \*-transition properties cannot be set with setPaintProperty() ([#6706](https://github.com/mapbox/mapbox-gl-js/issues/6706))
* Marker with `a` element does not open the url when clicked ([#6730](https://github.com/mapbox/mapbox-gl-js/issues/6730))
* `setRTLTextPlugin` fails with relative URLs ([#6719](https://github.com/mapbox/mapbox-gl-js/issues/6719))
* Collision detection incorrect for symbol layers that share the same layout properties ([#6548](https://github.com/mapbox/mapbox-gl-js/pull/6548))
* Fix a possible crash when calling queryRenderedFeatures after querySourceFeatures
 ([#6559](https://github.com/mapbox/mapbox-gl-js/pull/6559))
* Fix a collision detection issue that could cause labels to temporarily be placed too densely during rapid panning ([#5654](https://github.com/mapbox/mapbox-gl-js/issues/5654))

## 0.45.0

### ⚠️ Breaking changes

* `Evented#fire` and `Evented#listens` are now marked as private. Though `Evented` is still exported, and `fire` and `listens` are still functional, we encourage you to seek alternatives; a future version may remove their API accessibility or change its behavior. If you are writing a class that needs event emitting functionality, consider using [`EventEmitter`](https://nodejs.org/api/events.html#events_class_eventemitter) or similar libraries instead.
* The `"to-string"` expression operator now converts `null` to an empty string rather than to `"null"`. [#6534](https://github.com/mapbox/mapbox-gl-js/pull/6534)

### ✨ Features and improvements

* :rainbow: Add `line-gradient` property [#6303](https://github.com/mapbox/mapbox-gl-js/pull/6303)
* Add `abs`, `round`, `floor`, and `ceil` expression operators [#6496](https://github.com/mapbox/mapbox-gl-js/pull/6496)
* Add `collator` expression for controlling case and diacritic sensitivity in string comparisons [#6270](https://github.com/mapbox/mapbox-gl-js/pull/6270)
  - Rename `caseSensitive` and `diacriticSensitive` expressions to `case-sensitive` and `diacritic-sensitive` for consistency [#6598](https://github.com/mapbox/mapbox-gl-js/pull/6598)
  - Prevent `collator` expressions for evaluating as constant to account for potential environment-specific differences in expression evaluation [#6596](https://github.com/mapbox/mapbox-gl-js/pull/6596)
* Add CSS linting to test suite (h/t [@jasonbarry](https://github.com/jasonbarry))) [#6071](https://github.com/mapbox/mapbox-gl-js/pull/6071)
* Add support for configurable maxzoom in `raster-dem` tilesets [#6103](https://github.com/mapbox/mapbox-gl-js/pull/6103)
* Add `Map#isZooming` and `Map#isRotating` methods [#6128](https://github.com/mapbox/mapbox-gl-js/pull/6128), [#6183](https://github.com/mapbox/mapbox-gl-js/pull/6183)
* Add support for Mapzen Terrarium tiles in `raster-dem` sources [#6110](https://github.com/mapbox/mapbox-gl-js/pull/6110)
* Add `preventDefault` method on `mousedown`, `touchstart`, and `dblclick` events [#6218](https://github.com/mapbox/mapbox-gl-js/pull/6218)
* Add `originalEvent` property on `zoomend` and `moveend` for user-initiated scroll events (h/t [@stepankuzmin](https://github.com/stepankuzmin))) [#6175](https://github.com/mapbox/mapbox-gl-js/pull/6175)
* Accept arguments of type `value` in [`"length"` expressions](https://www.mapbox.com/mapbox-gl-js/style-spec/#expressions-length) [#6244](https://github.com/mapbox/mapbox-gl-js/pull/6244)
* Introduce `MapWheelEvent`[#6237](https://github.com/mapbox/mapbox-gl-js/pull/6237)
* Add setter for `ScaleControl` units (h/t [@ryanhamley](https://github.com/ryanhamley))) [#6138](https://github.com/mapbox/mapbox-gl-js/pull/6138), [#6274](https://github.com/mapbox/mapbox-gl-js/pull/6274)
* Add `open` event for `Popup` [#6311](https://github.com/mapbox/mapbox-gl-js/pull/6311)
* Explicit `"object"` type assertions are no longer required when using expressions [#6235](https://github.com/mapbox/mapbox-gl-js/pull/6235)
* Add `anchor` option to `Marker` [#6350](https://github.com/mapbox/mapbox-gl-js/pull/6350)
* `HTMLElement` is now passed to `Marker` as part of the `options` object, but the old function signature is still supported for backwards compatibility [#6356](https://github.com/mapbox/mapbox-gl-js/pull/6356)
* Add support for custom colors when using the default `Marker` SVG element (h/t [@andrewharvey](https://github.com/andrewharvey))) [#6416](https://github.com/mapbox/mapbox-gl-js/pull/6416)
* Allow `CanvasSource` initialization from `HTMLElement` [#6424](https://github.com/mapbox/mapbox-gl-js/pull/6424)
* Add `is-supported-script` expression [#6260](https://github.com/mapbox/mapbox-gl-js/pull/6260)

### 🐛 Bug fixes

* Align `raster-dem` tiles to pixel grid to eliminate blurry rendering on some devices [#6059](https://github.com/mapbox/mapbox-gl-js/pull/6059)
* Fix label collision circle debug drawing on overzoomed tiles [#6073](https://github.com/mapbox/mapbox-gl-js/pull/6073)
* Improve error reporting for some failed requests [#6126](https://github.com/mapbox/mapbox-gl-js/pull/6126), [#6032](https://github.com/mapbox/mapbox-gl-js/pull/6032)
* Fix several `Map#queryRenderedFeatures` bugs:
  - account for `{text, icon}-offset` when querying[#6135](https://github.com/mapbox/mapbox-gl-js/pull/6135)
  - correctly query features that extend across tile boundaries [#5756](https://github.com/mapbox/mapbox-gl-js/pull/6283)
  - fix querying of `circle` layer features with `-pitch-scaling: 'viewport'` or `-pitch-alignment: 'map'` [#6036](https://github.com/mapbox/mapbox-gl-js/pull/6036)
  - eliminate flicker effects when using query results to set a hover effect by switching from tile-based to viewport-based symbol querying [#6497](https://github.com/mapbox/mapbox-gl-js/pull/6497)
* Preserve browser history state when updating the `Map` hash [#6140](https://github.com/mapbox/mapbox-gl-js/pull/6140)
* Fix undefined behavior when `Map#addLayer` is invoked with an `id` of a preexisting layer [#6147](https://github.com/mapbox/mapbox-gl-js/pull/6147)
* Fix bug where `icon-image` would not be rendered if `text-field` is an empty string [#6164](https://github.com/mapbox/mapbox-gl-js/pull/6164)
* Ensure all camera methods fire `rotatestart` and `rotateend` events [#6187](https://github.com/mapbox/mapbox-gl-js/pull/6187)
* Always hide duplicate labels [#6166](https://github.com/mapbox/mapbox-gl-js/pull/6166)
* Fix `DragHandler` bugs where a left-button mouse click would end a right-button drag rotate and a drag gesture would not end if the control key is down on `mouseup` [#6193](https://github.com/mapbox/mapbox-gl-js/pull/6193)
* Add support for calling `{DragPanHandler, DragRotateHandler}#disable` while a gesture is in progress [#6232](https://github.com/mapbox/mapbox-gl-js/pull/6232)
* Fix `GeolocateControl` user location dot sizing when `Map`'s `<div>` inherits `box-sizing: border-box;` (h/t [@andrewharvey](https://github.com/andrewharvey))) [#6227](https://github.com/mapbox/mapbox-gl-js/pull/6232)
* Fix bug causing an off-by-one error in `array` expression error messages (h/t [@drewbo](https://github.com/drewbo))) [#6269](https://github.com/mapbox/mapbox-gl-js/pull/6269)
* Improve error message when an invalid access token triggers a 401 error [#6283](https://github.com/mapbox/mapbox-gl-js/pull/6283)
* Fix bug where lines with `line-width` larger than the sprite height of the `line-pattern` property would render other sprite images [#6246](https://github.com/mapbox/mapbox-gl-js/pull/6246)
* Fix broken touch events for `DragPanHandler` on mobile using Edge (note that zoom/rotate/pitch handlers still do not support Edge touch events [#1928](https://github.com/mapbox/mapbox-gl-js/pull/1928)) [#6325](https://github.com/mapbox/mapbox-gl-js/pull/6325)
* Fix race condition in `VectorTileWorkerSource#reloadTile` causing a rendering timeout [#6308](https://github.com/mapbox/mapbox-gl-js/issues/6308)
* Fix bug causing redundant `gl.stencilFunc` calls due to incorrect state checking (h/t [@yangdonglai](https://github.com/yangdonglai))) [#6330](https://github.com/mapbox/mapbox-gl-js/pull/6330)
* Fix bug where `mousedown` or `touchstart` would cancel camera animations in non-interactive maps [#6338](https://github.com/mapbox/mapbox-gl-js/pull/6338)
* Fix bug causing a full-screen flicker when the map is pitched and a symbol layer uses non-zero `text-translate` [#6365](https://github.com/mapbox/mapbox-gl-js/issues/6365)
* Fix bug in `to-rgba` expression causing division by zero [#6388](https://github.com/mapbox/mapbox-gl-js/pull/6388)
* Fix bug in cross-fading for `*-pattern` properties with non-integer zoom stops [#6430](https://github.com/mapbox/mapbox-gl-js/pull/6430)
* Fix bug where calling `Map#remove` on a map with constructor option `hash: true` throws an error (h/t [@allthesignals](https://github.com/allthesignals))) [#6490](https://github.com/mapbox/mapbox-gl-js/pull/6497)
* Fix bug causing flickering when panning across the anti-meridian [#6438](https://github.com/mapbox/mapbox-gl-js/pull/6438)
* Fix error when using tiles of non-power-of-two size [#6444](https://github.com/mapbox/mapbox-gl-js/pull/6444)
* Fix bug causing `Map#moveLayer(layerId, beforeId)` to remove the layer when `layerId === beforeId` [#6542](https://github.com/mapbox/mapbox-gl-js/pull/6542)
- Fix Rollup build for style-spec module [#6575](https://github.com/mapbox/mapbox-gl-js/pull/6575)
- Fix bug causing `Map#querySourceFeatures` to throw an `Uncaught TypeError`(https://github.com/mapbox/mapbox-gl-js/pull/6555)
- Fix issue where label collision detection was inaccurate for some symbol layers that shared layout properties with another layer [#6558](https://github.com/mapbox/mapbox-gl-js/pull/6558)
- Restore `target` property for `mouse{enter,over,leave,out}` events [#6623](https://github.com/mapbox/mapbox-gl-js/pull/6623)

## 0.44.2

### 🐛 Bug fixes

* Workaround a breaking change in Safari causing page to scroll/zoom in response to user actions intended to pan/zoom the map [#6095](https://github.com/mapbox/mapbox-gl-js/issues/6095). (N.B., not to be confused with the workaround from April 2017 dealing with the same breaking change in Chrome [#4259](https://github.com/mapbox/mapbox-gl-js/issues/6095). See also https://github.com/WICG/interventions/issues/18, https://bugs.webkit.org/show_bug.cgi?id=182521, https://bugs.chromium.org/p/chromium/issues/detail?id=639227 .)

## 0.44.1

### 🐛 Bug fixes

* Fix bug causing features from symbol layers to be omitted from `map.queryRenderedFeatures()` [#6074](https://github.com/mapbox/mapbox-gl-js/issues/6074)
* Fix error triggered by simultaneous scroll-zooming and drag-panning. [#6106](https://github.com/mapbox/mapbox-gl-js/issues/6106)
* Fix bug wherein drag-panning failed to resume after a brief pause [#6063](https://github.com/mapbox/mapbox-gl-js/issues/6063)

## 0.44.0

### ✨ Features and improvements

* The CSP policy of a page using mapbox-gl-js no longer needs to include `script-src 'unsafe-eval'` [#559](https://github.com/mapbox/mapbox-gl-js/issues/559)
* Add `LngLatBounds#isEmpty()` method [#5917](https://github.com/mapbox/mapbox-gl-js/pull/5917)
* Updated to flow 0.62.0 [#5923](https://github.com/mapbox/mapbox-gl-js/issues/5923)
* Make compass and zoom controls optional ([#5348](https://github.com/mapbox/mapbox-gl-js/pull/5348)) (h/t [@matijs](https://github.com/matijs)))
* Add `collectResourceTiming` option to the enable collection of [Resource Timing](https://developer.mozilla.org/en-US/docs/Web/API/Resource_Timing_API/Using_the_Resource_Timing_API) data for requests that are made from Web Workers. ([#5948](https://github.com/mapbox/mapbox-gl-js/issues/5948))
* Improve user location dot appearance across browsers ([#5498](https://github.com/mapbox/mapbox-gl-js/pull/5498)) (h/t [@jasonbarry](https://github.com/jasonbarry)))

### 🐛 Bug fixes

* Fix error triggered by `==` and `!=` expressions [#5947](https://github.com/mapbox/mapbox-gl-js/issues/5947)
* Image sources honor `renderWorldCopies` [#5932](https://github.com/mapbox/mapbox-gl-js/pull/5932)
* Fix transitions to default fill-outline-color [#5953](https://github.com/mapbox/mapbox-gl-js/issues/5953)
* Fix transitions for light properties [#5982](https://github.com/mapbox/mapbox-gl-js/issues/5982)
* Fix minor symbol collisions on pitched maps [#5913](https://github.com/mapbox/mapbox-gl-js/pull/5913)
* Fix memory leaks after `Map#remove()` [#5943](https://github.com/mapbox/mapbox-gl-js/pull/5943), [#5951](https://github.com/mapbox/mapbox-gl-js/pull/5951)
* Fix bug wherein `GeoJSONSource#setData()` caused labels to fade out and back in ([#6002](https://github.com/mapbox/mapbox-gl-js/issues/6002))
* Fix bug that could cause incorrect collisions for labels placed very near to each other at low zoom levels ([#5993](https://github.com/mapbox/mapbox-gl-js/issues/5993))
* Fix bug causing `move` events to be fired out of sync with actual map movements ([#6005](https://github.com/mapbox/mapbox-gl-js/pull/6005))
* Fix bug wherein `Map` did not fire `mouseover` events ([#6000](https://github.com/mapbox/mapbox-gl-js/pull/6000)] (h/t [@jay-manday](https://github.com/jay-manday)))
* Fix bug causing blurry rendering of raster tiles ([#4552](https://github.com/mapbox/mapbox-gl-js/issues/4552))
* Fix potential memory leak caused by removing layers ([#5995](https://github.com/mapbox/mapbox-gl-js/issues/5995))
* Fix bug causing attribution icon to appear incorrectly in compact maps not using Mapbox data ([#6042](https://github.com/mapbox/mapbox-gl-js/pull/6042))
* Fix positioning of default marker element ([#6012](https://github.com/mapbox/mapbox-gl-js/pull/6012)) (h/t [@andrewharvey](https://github.com/andrewharvey)))

## 0.43.0 (December 21, 2017)

### ⚠️ Breaking changes

* It is now an error to attempt to remove a source that is in use [#5562](https://github.com/mapbox/mapbox-gl-js/pull/5562)
* It is now an error if the layer specified by the `before` parameter to `moveLayer` does not exist [#5679](https://github.com/mapbox/mapbox-gl-js/pull/5679)
* `"colorSpace": "hcl"` now uses shortest-path interpolation for hue [#5811](https://github.com/mapbox/mapbox-gl-js/issues/5811)

### ✨ Features and improvements

* Introduce client-side hillshading with `raster-dem` source type and `hillshade` layer type [#5286](https://github.com/mapbox/mapbox-gl-js/pull/5286)
* GeoJSON sources take 2x less memory and generate tiles 20%–100% faster [#5799](https://github.com/mapbox/mapbox-gl-js/pull/5799)
* Enable data-driven values for text-font [#5698](https://github.com/mapbox/mapbox-gl-js/pull/5698)
* Enable data-driven values for heatmap-radius [#5898](https://github.com/mapbox/mapbox-gl-js/pull/5898)
* Add getter and setter for offset on marker [#5759](https://github.com/mapbox/mapbox-gl-js/pull/5759)
* Add `Map#hasImage` [#5775](https://github.com/mapbox/mapbox-gl-js/pull/5775)
* Improve typing for `==` and `!=` expressions [#5840](https://github.com/mapbox/mapbox-gl-js/pull/5840)
* Made `coalesce` expressions more useful [#5755](https://github.com/mapbox/mapbox-gl-js/issues/5755)
* Enable implicit type assertions for array types [#5738](https://github.com/mapbox/mapbox-gl-js/pull/5738)
* Improve hash control precision [#5767](https://github.com/mapbox/mapbox-gl-js/pull/5767)
* `supported()` now returns false on old IE 11 versions that don't support Web Worker blob URLs [#5801](https://github.com/mapbox/mapbox-gl-js/pull/5801)
* Remove flow globals TileJSON and Transferable [#5668](https://github.com/mapbox/mapbox-gl-js/pull/5668)
* Improve performance of image, video, and canvas sources [#5845](https://github.com/mapbox/mapbox-gl-js/pull/5845)

### 🐛 Bug fixes

* Fix popups and markers lag during pan animation [#4670](https://github.com/mapbox/mapbox-gl-js/issues/4670)
* Fix fading of symbol layers caused by setData [#5716](https://github.com/mapbox/mapbox-gl-js/issues/5716)
* Fix behavior of `to-rgba` and `rgba` expressions [#5778](https://github.com/mapbox/mapbox-gl-js/pull/5778), [#5866](https://github.com/mapbox/mapbox-gl-js/pull/5866)
* Fix cross-fading of `*-pattern` and `line-dasharray` [#5791](https://github.com/mapbox/mapbox-gl-js/pull/5791)
* Fix `colorSpace` function property [#5843](https://github.com/mapbox/mapbox-gl-js/pull/5843)
* Fix style diffing when changing GeoJSON source properties [#5731](https://github.com/mapbox/mapbox-gl-js/issues/5731)
* Fix missing labels when zooming out from overzoomed tile [#5827](https://github.com/mapbox/mapbox-gl-js/issues/5827)
* Fix missing labels when zooming out and quickly using setData [#5837](https://github.com/mapbox/mapbox-gl-js/issues/5837)
* Handle NaN as input to step and interpolate expressions [#5757](https://github.com/mapbox/mapbox-gl-js/pull/5757)
* Clone property values on input and output [#5806](https://github.com/mapbox/mapbox-gl-js/pull/5806)
* Bump geojson-rewind dependency [#5769](https://github.com/mapbox/mapbox-gl-js/pull/5769)
* Allow setting Marker's popup before LngLat [#5893](https://github.com/mapbox/mapbox-gl-js/pull/5893)

## 0.42.2 (November 21, 2017)

### 🐛 Bug fixes

- Add box-sizing to the "mapboxgl-ctrl-scale"-class [#5715](https://github.com/mapbox/mapbox-gl-js/pull/5715)
- Fix rendering in Safari [#5712](https://github.com/mapbox/mapbox-gl-js/issues/5712)
- Fix "Cannot read property 'hasTransition' of undefined" error [#5714](https://github.com/mapbox/mapbox-gl-js/issues/5714)
- Fix misplaced raster tiles [#5713](https://github.com/mapbox/mapbox-gl-js/issues/5713)
- Fix raster tile fading [#5722](https://github.com/mapbox/mapbox-gl-js/issues/5722)
- Ensure that an unset filter is undefined rather than null [#5727](https://github.com/mapbox/mapbox-gl-js/pull/5727)
- Restore pitch-with-rotate to nav control [#5725](https://github.com/mapbox/mapbox-gl-js/pull/5725)
- Validate container option in map constructor [#5695](https://github.com/mapbox/mapbox-gl-js/pull/5695)
- Fix queryRenderedFeatures behavior for features displayed in multiple layers [#5172](https://github.com/mapbox/mapbox-gl-js/issues/5172)

## 0.42.1 (November 17, 2017)

### 🐛 Bug fixes

- Workaround for map flashing bug on Chrome 62+ with Intel Iris Graphics 6100 cards [#5704](https://github.com/mapbox/mapbox-gl-js/pull/5704)
- Rerender map when `map.showCollisionBoxes` is set to `false` [#5673](https://github.com/mapbox/mapbox-gl-js/pull/5673)
- Fix transitions from property default values [#5682](https://github.com/mapbox/mapbox-gl-js/pull/5682)
- Fix runtime updating of `heatmap-color` [#5682](https://github.com/mapbox/mapbox-gl-js/pull/5682)
- Fix mobile Safari `history.replaceState` error [#5613](https://github.com/mapbox/mapbox-gl-js/pull/5613)

### ✨ Features and improvements

- Provide default element for Marker class [#5661](https://github.com/mapbox/mapbox-gl-js/pull/5661)

## 0.42.0 (November 10, 2017)

### ⚠️ Breaking changes

- Require that `heatmap-color` use expressions instead of stop functions [#5624](https://github.com/mapbox/mapbox-gl-js/issues/5624)
- Remove support for validating and migrating v6 styles
- Remove support for validating v7 styles [#5604](https://github.com/mapbox/mapbox-gl-js/pull/5604)
- Remove support for including `{tokens}` in expressions for `text-field` and `icon-image` [#5599](https://github.com/mapbox/mapbox-gl-js/issues/5599)
- Split `curve` expression into `step` and `interpolate` expressions [#5542](https://github.com/mapbox/mapbox-gl-js/pull/5542)
- Disallow interpolation in expressions for `line-dasharray` [#5519](https://github.com/mapbox/mapbox-gl-js/pull/5519)

### ✨ Features and improvements

- Improve label collision detection [#5150](https://github.com/mapbox/mapbox-gl-js/pull/5150)
  - Labels from different sources will now collide with each other
  - Collisions caused by rotation and pitch are now smoothly transitioned with a fade
  - Improved algorithm for fewer erroneous collisions, denser label placement, and greater label stability during rotation
- Add `sqrt` expression [#5493](https://github.com/mapbox/mapbox-gl-js/pull/5493)

### 🐛 Bug fixes and error reporting improvements

- Fix viewport calculations for `fitBounds` when both zooming and padding change [#4846](https://github.com/mapbox/mapbox-gl-js/issues/4846)
- Fix WebGL "range out of bounds for buffer" error caused by sorted symbol layers [#5620](https://github.com/mapbox/mapbox-gl-js/issues/5620)
- Fix symbol fading across tile reloads [#5491](https://github.com/mapbox/mapbox-gl-js/issues/5491)
- Change tile rendering order to better match GL Native [#5601](https://github.com/mapbox/mapbox-gl-js/pull/5601)
- Ensure no errors are triggered when calling `queryRenderedFeatures` on a heatmap layer [#5594](https://github.com/mapbox/mapbox-gl-js/pull/5594)
- Fix bug causing `queryRenderedSymbols` to return results from different sources [#5554](https://github.com/mapbox/mapbox-gl-js/issues/5554)
- Fix CJK rendering issues [#5544](https://github.com/mapbox/mapbox-gl-js/issues/5544), [#5546](https://github.com/mapbox/mapbox-gl-js/issues/5546)
- Account for `circle-stroke-width` in `queryRenderedFeatures` [#5514](https://github.com/mapbox/mapbox-gl-js/pull/5514)
- Fix rendering of fill layers atop raster layers [#5513](https://github.com/mapbox/mapbox-gl-js/pull/5513)
- Fix rendering of circle layers with a `circle-stroke-opacity` of 0 [#5496](https://github.com/mapbox/mapbox-gl-js/issues/5496)
- Fix memory leak caused by actor callbacks [#5443](https://github.com/mapbox/mapbox-gl-js/issues/5443)
- Fix source cache size for raster sources with tile sizes other than 512px [#4313](https://github.com/mapbox/mapbox-gl-js/issues/4313)
- Validate that zoom expressions only appear at the top level of an expression [#5609](https://github.com/mapbox/mapbox-gl-js/issues/5609)
- Validate that step and interpolate expressions don't have any duplicate stops [#5605](https://github.com/mapbox/mapbox-gl-js/issues/5605)
- Fix rendering for `icon-text-fit` with a data-driven `text-size` [#5632](https://github.com/mapbox/mapbox-gl-js/pull/5632)
- Improve validation to catch uses of deprecated function syntax [#5667](https://github.com/mapbox/mapbox-gl-js/pull/5667)
- Permit altitude coordinates in `position` field in GeoJSON [#5608](https://github.com/mapbox/mapbox-gl-js/pull/5608)

## 0.41.0 (October 11, 2017)

### :warning: Breaking changes
- Removed support for paint classes [#3643](https://github.com/mapbox/mapbox-gl-js/pull/3643). Instead, use runtime styling APIs or `Map#setStyle`.
- Reverted the `canvas` source `contextType` option added in 0.40.0 [#5449](https://github.com/mapbox/mapbox-gl-js/pull/5449)

### :bug: Bug fixes
- Clip raster tiles to avoid tile overlap [#5105](https://github.com/mapbox/mapbox-gl-js/pull/5105)
- Guard for offset edgecase in flyTo [#5331](https://github.com/mapbox/mapbox-gl-js/pull/5331)
- Ensure the map is updated after the sprite loads [#5367](https://github.com/mapbox/mapbox-gl-js/pull/5367)
- Limit animation duration on flyTo with maxDuration option [#5349](https://github.com/mapbox/mapbox-gl-js/pull/5349)
- Make double-tapping on make zoom in by a factor of 2 on iOS [#5274](https://github.com/mapbox/mapbox-gl-js/pull/5274)
- Fix rendering error with translucent raster tiles [#5380](https://github.com/mapbox/mapbox-gl-js/pull/5380)
- Error if invalid 'before' argument is passed to Map#addLayer [#5401](https://github.com/mapbox/mapbox-gl-js/pull/5401)
- Revert CanvasSource intermediary image buffer fix [#5449](https://github.com/mapbox/mapbox-gl-js/pull/5449)

### :sparkles: Features and improvements
- Use setData operation when diffing geojson sources [#5332](https://github.com/mapbox/mapbox-gl-js/pull/5332)
- Return early from draw calls on layers where opacity=0 [#5429](https://github.com/mapbox/mapbox-gl-js/pull/5429)
- A [heatmap](https://www.mapbox.com/mapbox-gl-js/example/heatmap-layer/) layer type is now available. This layer type allows you to visualize and explore massive datasets of points, reflecting the shape and density of data well while also looking beautiful. See [the blog post](https://blog.mapbox.com/sneak-peek-at-heatmaps-in-mapbox-gl-73b41d4b16ae) for further details.
  ![](https://cdn-images-1.medium.com/max/1600/1*Dme5MAgdA3pYdTRHUQzvLw.png)
- The value of a style property or filter can now be an [expression](http://www.mapbox.com/mapbox-gl-js/style-spec/#expressions). Expressions are a way of doing data-driven and zoom-driven styling that provides more flexibility and control, and unifies property and filter syntax.

  Previously, data-driven and zoom-driven styling relied on stop functions: you specify a feature property and a set of input-output pairs that essentially define a “scale” for how the style should be calculated based on the feature property. For example, the following would set circle colors on a green-to-red scale based on the value of `feature.properties.population`:

  ```
  "circle-color": {
    "property": "population",
    "stops": [
      [0, "green"],
      [1000000, "red"]
    ]
  }
  ```

  This approach is powerful, but we’ve seen a number of use cases that stop functions don't satisfy. Expressions provide the flexibility to address use cases like these:

  **Multiple feature properties**
  Using more than one feature property to calculate a given style property. E.g., styling land polygon colors based on both `feature.properties.land_use_category` and `feature.properties.elevation`.

  **Arithmetic**
  For some use cases it’s necessary to do some arithmetic on the input data. One example is sizing circles to represent quantitative data. Since a circle’s visual size on the screen is really its area (and A=πr^2), the right way to scale `circle-radius` is `square_root(feature.properties.input_data_value)`. Another example is unit conversions: feature data may include properties that are in some particular unit. Displaying such data in units appropriate to, say, a user’s preference or location, requires being able to do simple arithmetic (multiplication, division) on whatever value is in the data.

  **Conditional logic**
  This is a big one: basic if-then logic, for example to decide exactly what text to display for a label based on which properties are available in the feature or even the length of the name. A key example of this is properly supporting bilingual labels, where we have to decide whether to show local + English, local-only, or English-only, based on the data that’s available for each feature.

  **String manipulation**
  More dynamic control over label text with things like uppercase/lowercase/title case transforms, localized number formatting, etc. Without this functionality, crafting and iterating on label content entails a large data-prep burden.

  **Filters**
  Style layer filters had similar limitations. Moreover, they use a different syntax, even though their job is very similar to that of data-driven styling functions: filters say, “here’s how to look at a feature and decide whether to draw it,” and data-driven style functions say, “here’s how to look at a feature and decide how to size/color/place it.” Expressions provide a unified syntax for defining parts of a style that need to be calculated dynamically from feature data.

  For information on the syntax and behavior of expressions, please see [the documentation](http://www.mapbox.com/mapbox-gl-js/style-spec/#expressions).

### :wrench: Development workflow improvements
- Made the performance benchmarking runner more informative and statistically robust

## 0.40.1 (September 18, 2017)

### :bug: Bug fixes
- Fix bug causing flicker when zooming in on overzoomed tiles [#5295](https://github.com/mapbox/mapbox-gl-js/pull/5295)
- Remove erroneous call to Tile#redoPlacement for zoom-only or low pitch camera changes [#5284](https://github.com/mapbox/mapbox-gl-js/pull/5284)
- Fix bug where `CanvasSource` coordinates were flipped and improve performance for non-animated `CanvasSource`s [#5303](https://github.com/mapbox/mapbox-gl-js/pull/5303)
- Fix bug causing map not to render on some cases on Internet Explorer 11 [#5321](https://github.com/mapbox/mapbox-gl-js/pull/5321)
- Remove upper limit on `fill-extrusion-height` property [#5320](https://github.com/mapbox/mapbox-gl-js/pull/5320)

## 0.40.0 (September 13, 2017)

### :warning: Breaking changes
- `Map#addImage` now requires the image as an `HTMLImageElement`, `ImageData`, or object with `width`, `height`, and
  `data` properties with the same format as `ImageData`. It no longer accepts a raw `ArrayBufferView` in the second
  argument and `width` and `height` options in the third argument.
- `canvas` sources now require a `contextType` option specifying the drawing context associated with the source canvas. [#5155](https://github.com/mapbox/mapbox-gl-js/pull/5155)


### :sparkles: Features and improvements
- Correct rendering for multiple `fill-extrusion` layers on the same map [#5101](https://github.com/mapbox/mapbox-gl-js/pull/5101)
- Add an `icon-anchor` property to symbol layers [#5183](https://github.com/mapbox/mapbox-gl-js/pull/5183)
- Add a per-map `transformRequest` option, allowing users to provide a callback that transforms resource request URLs [#5021](https://github.com/mapbox/mapbox-gl-js/pull/5021)
- Add data-driven styling support for
  - `text-max-width` [#5067](https://github.com/mapbox/mapbox-gl-js/pull/5067)
  - `text-letter-spacing` [#5071](https://github.com/mapbox/mapbox-gl-js/pull/5071)
  - `line-join` [#5020](https://github.com/mapbox/mapbox-gl-js/pull/5020)
- Add support for SDF icons in `Map#addImage()` [#5181](https://github.com/mapbox/mapbox-gl-js/pull/5181)
- Added nautical miles unit to ScaleControl [#5238](https://github.com/mapbox/mapbox-gl-js/pull/5238) (h/t [@fmairesse](https://github.com/fmairesse)))
- Eliminate the map-wide limit on the number of glyphs and sprites that may be used in a style [#141](https://github.com/mapbox/mapbox-gl-js/issues/141). (Fixed by [#5190](https://github.com/mapbox/mapbox-gl-js/pull/5190), see also [mapbox-gl-native[#9213](https://github.com/mapbox/mapbox-gl-js/issues/9213)](https://github.com/mapbox/mapbox-gl-native/pull/9213)
- Numerous performance optimizations (including [#5108](https://github.com/mapbox/mapbox-gl-js/pull/5108) h/t [@pirxpilot](https://github.com/pirxpilot)))


### :bug: Bug fixes
- Add missing documentation for mouseenter, mouseover, mouseleave events [#4772](https://github.com/mapbox/mapbox-gl-js/issues/4772)
- Add missing documentation for `Marker#getElement()` method [#5242](https://github.com/mapbox/mapbox-gl-js/pull/5242)
- Fix bug wherein removing canvas source with animate=true leaves map in render loop [#5097](https://github.com/mapbox/mapbox-gl-js/issues/5097)
- Fix fullscreen detection on Firefox [#5272](https://github.com/mapbox/mapbox-gl-js/pull/5272)
- Fix z-fighting on overlapping fills within the same layer [#3320](https://github.com/mapbox/mapbox-gl-js/issues/3320)
- Fix handling of fractional values for `layer.minzoom` [#2929](https://github.com/mapbox/mapbox-gl-js/issues/2929)
- Clarify coordinate ordering in documentation for `center` option [#5042](https://github.com/mapbox/mapbox-gl-js/pull/5042) (h/t [@karthikb351](https://github.com/karthikb351)))
- Fix output of stop functions where two stops have the same input value [#5020](https://github.com/mapbox/mapbox-gl-js/pull/5020) (h/t [@edpop](https://github.com/edpop))
- Fix bug wherein using `Map#addLayer()`  with an inline source would mutate its input [#4040](https://github.com/mapbox/mapbox-gl-js/issues/4040)
- Fix invalid css keyframes selector [#5075](https://github.com/mapbox/mapbox-gl-js/pull/5075) (h/t [@aar0nr](https://github.com/aar0nr)))
- Fix GPU-specific bug wherein canvas sources caused an error [#4262](https://github.com/mapbox/mapbox-gl-js/issues/4262)
- Fix a race condition in symbol layer handling that caused sporadic uncaught errors [#5185](https://github.com/mapbox/mapbox-gl-js/pull/5185)
- Fix bug causing line labels to render incorrectly on overzoomed tiles [#5120](https://github.com/mapbox/mapbox-gl-js/pull/5120)
- Fix bug wherein `NavigationControl` triggered mouse events unexpectedly [#5148](https://github.com/mapbox/mapbox-gl-js/issues/5148)
- Fix bug wherein clicking on the `NavigationControl` compass caused an error in IE 11 [#4784](https://github.com/mapbox/mapbox-gl-js/issues/4784)
- Remove dependency on GPL-3-licensed `fast-stable-stringify` module [#5152](https://github.com/mapbox/mapbox-gl-js/issues/5152)
- Fix bug wherein layer-specific an event listener produced an error after its target layer was removed from the map [#5145](https://github.com/mapbox/mapbox-gl-js/issues/5145)
- Fix `Marker#togglePopup()` failing to return the marker instance [#5116](https://github.com/mapbox/mapbox-gl-js/issues/5116)
- Fix bug wherein a marker's position failed to adapt to the marker element's size changing [#5133](https://github.com/mapbox/mapbox-gl-js/issues/5133)
- Fix rendering bug affecting Broadcom GPUs [#5073](https://github.com/mapbox/mapbox-gl-js/pull/5073)

### :wrench: Development workflow improvements
- Add (and now require) Flow type annotations throughout the majority of the codebase.
- Migrate to CircleCI 2.0 [#4939](https://github.com/mapbox/mapbox-gl-js/pull/4939)


## 0.39.1 (July 24, 2017)

### :bug: Bug fixes
- Fix packaging issue in 0.39.0 [#5025](https://github.com/mapbox/mapbox-gl-js/issues/5025)
- Correctly evaluate enum-based identity functions [#5023](https://github.com/mapbox/mapbox-gl-js/issues/5023)

## 0.39.0 (July 21, 2017)

### :warning: Breaking changes

- `GeolocateControl` breaking changes [#4479](https://github.com/mapbox/mapbox-gl-js/pull/4479)
  * The option `watchPosition` has been replaced with `trackUserLocation`
  * The camera operation has changed from `jumpTo` (not animated) to `fitBounds` (animated). An effect of this is the map pitch is no longer reset, although the bearing is still reset to 0.
  * The accuracy of the geolocation provided by the device is used to set the view (previously it was fixed at zoom level 17). The `maxZoom` can be controlled via the new `fitBoundsOptions` option (defaults to 15).
- Anchor `Marker`s at their center by default [#5019](https://github.com/mapbox/mapbox-gl-js/issues/5019) [@andrewharvey](https://github.com/andrewharvey)
- Increase `significantRotateThreshold` for the `TouchZoomRotateHandler` [#4971](https://github.com/mapbox/mapbox-gl-js/pull/4971), [@dagjomar](https://github.com/dagjomar)

### :sparkles: Features and improvements
- Improve performance of updating GeoJSON sources [#4069](https://github.com/mapbox/mapbox-gl-js/pull/4069), [@ezheidtmann](https://github.com/ezheidtmann)
- Improve rendering speed of extrusion layers [#4818](https://github.com/mapbox/mapbox-gl-js/pull/4818)
- Improve line label legibility in pitched views [#4781](https://github.com/mapbox/mapbox-gl-js/pull/4781)
- Improve line label legibility on curved lines [#4853](https://github.com/mapbox/mapbox-gl-js/pull/4853)
- Add user location tracking capability to `GeolocateControl` [#4479](https://github.com/mapbox/mapbox-gl-js/pull/4479), [@andrewharvey](https://github.com/andrewharvey)
  * New option `showUserLocation` to draw a "dot" as a `Marker` on the map at the user's location
  * An active lock and background state are introduced with `trackUserLocation`. When in active lock the camera will update to follow the user location, however if the camera is changed by the API or UI then the control will enter the background state where it won't update the camera to follow the user location.
  * New option `fitBoundsOptions` to control the camera operation
  * New `trackuserlocationstart` and `trackuserlocationend` events
  * New `LngLat.toBounds` method to extend a point location by a given radius to a `LngLatBounds` object
- Include main CSS file in `package.json` [#4809](https://github.com/mapbox/mapbox-gl-js/pull/4809), [@tomscholz](https://github.com/tomscholz)
- Add property function (data-driven styling) support for `line-width` [#4773](https://github.com/mapbox/mapbox-gl-js/pull/4773)
- Add property function (data-driven styling) support for `text-anchor` [#4997](https://github.com/mapbox/mapbox-gl-js/pull/4997)
- Add property function (data-driven styling) support for `text-justify` [#5000](https://github.com/mapbox/mapbox-gl-js/pull/5000)
- Add `maxTileCacheSize` option [#4778](https://github.com/mapbox/mapbox-gl-js/pull/4778), [@jczaplew](https://github.com/jczaplew)
- Add new `icon-pitch-alignment` and `circle-pitch-alignment` properties [#4869](https://github.com/mapbox/mapbox-gl-js/pull/4869) [#4871](https://github.com/mapbox/mapbox-gl-js/pull/4871)
- Add `Map#getMaxBounds` method [#4890](https://github.com/mapbox/mapbox-gl-js/pull/4890), [@andrewharvey](https://github.com/andrewharvey ) [@lamuertepeluda](https://github.com/lamuertepeluda)
- Add option (`localIdeographFontFamily`) to use TinySDF to avoid loading expensive CJK glyphs [#4895](https://github.com/mapbox/mapbox-gl-js/pull/4895)
- If `config.API_URL` includes a path prepend it to the request URL [#4995](https://github.com/mapbox/mapbox-gl-js/pull/4995)
- Bump `supercluster` version to expose `cluster_id` property on clustered sources [#5002](https://github.com/mapbox/mapbox-gl-js/pull/5002)

### :bug: Bug fixes
- Do not display `FullscreenControl` on unsupported devices [#4838](https://github.com/mapbox/mapbox-gl-js/pull/4838), [@stepankuzmin](https://github.com/stepankuzmin)
- Fix yarn build on Windows machines [#4887](https://github.com/mapbox/mapbox-gl-js/pull/4887)
- Prevent potential memory leaks by dispatching `loadData` to the same worker every time [#4877](https://github.com/mapbox/mapbox-gl-js/pull/4877)
- Fix bug preventing the rtlTextPlugin from loading before the initial style `load` [#4870](https://github.com/mapbox/mapbox-gl-js/pull/4870)
- Fix bug causing runtime-stying to not take effect in some situations [#4893](https://github.com/mapbox/mapbox-gl-js/pull/4893)
- Prevent requests of vertical glyphs for labels that can't be verticalized [#4720](https://github.com/mapbox/mapbox-gl-js/issues/4720)
- Fix character detection for Zanabazar Square [#4940](https://github.com/mapbox/mapbox-gl-js/pull/4940)
- Fix `LogoControl` logic to update correctly, and hide the `<div>` instead of removing it from the DOM when it is not needed [#4842](https://github.com/mapbox/mapbox-gl-js/pull/4842)
- Fix `GeoJSONSource#serialize` to include all options
- Fix error handling in `GlyphSource#getSimpleGlyphs`[#4992](https://github.com/mapbox/mapbox-gl-js/pull/4992)
- Fix bug causing `setStyle` to reload raster tiles [#4852](https://github.com/mapbox/mapbox-gl-js/pull/4852)
- Fix bug causing symbol layers not to render on devices with non-integer device pixel ratios [#4989](https://github.com/mapbox/mapbox-gl-js/pull/4989)
- Fix bug where `Map#queryRenderedFeatures` would error when returning no results [#4993](https://github.com/mapbox/mapbox-gl-js/pull/4993)
- Fix bug where `Map#areTilesLoaded` would always be false on `sourcedata` events for reloading tiles [#4987](https://github.com/mapbox/mapbox-gl-js/pull/4987)
- Fix bug causing categorical property functions to error on non-ascending order stops [#4996](https://github.com/mapbox/mapbox-gl-js/pull/4996)

### :hammer_and_wrench: Development workflow changes
- Use flow to type much of the code base [#4629](https://github.com/mapbox/mapbox-gl-js/pull/4629) [#4903](https://github.com/mapbox/mapbox-gl-js/pull/4903) [#4909](https://github.com/mapbox/mapbox-gl-js/pull/4909) [#4910](https://github.com/mapbox/mapbox-gl-js/pull/4910) [#4911](https://github.com/mapbox/mapbox-gl-js/pull/4911) [#4913](https://github.com/mapbox/mapbox-gl-js/pull/4913) [#4915](https://github.com/mapbox/mapbox-gl-js/pull/4915) [#4918](https://github.com/mapbox/mapbox-gl-js/pull/4918) [#4932](https://github.com/mapbox/mapbox-gl-js/pull/4932) [#4933](https://github.com/mapbox/mapbox-gl-js/pull/4933) [#4948](https://github.com/mapbox/mapbox-gl-js/pull/4948) [#4949](https://github.com/mapbox/mapbox-gl-js/pull/4949) [#4955](https://github.com/mapbox/mapbox-gl-js/pull/4955) [#4966](https://github.com/mapbox/mapbox-gl-js/pull/4966) [#4967](https://github.com/mapbox/mapbox-gl-js/pull/4967) [#4973](https://github.com/mapbox/mapbox-gl-js/pull/4973) :muscle: [@jfirebaugh](https://github.com/jfirebaugh ) [@vicapow](https://github.com/vicapow)
- Use style specification to generate flow type [#4958](https://github.com/mapbox/mapbox-gl-js/pull/4958)
- Explicitly list which files to publish in `package.json` [#4819](https://github.com/mapbox/mapbox-gl-js/pull/4819)  [@tomscholz](https://github.com/tomscholz)
- Move render test ignores to a separate file [#4977](https://github.com/mapbox/mapbox-gl-js/pull/4977)
- Add code of conduct [#5015](https://github.com/mapbox/mapbox-gl-js/pull/5015) :sparkling_heart:

## 0.38.0 (June 9, 2017)

#### New features :sparkles:

- Attenuate label size scaling with distance, improving readability of pitched maps [#4547](https://github.com/mapbox/mapbox-gl-js/pull/4547)

#### Bug fixes :beetle:

- Skip rendering for patterned layers when pattern is missing [#4687](https://github.com/mapbox/mapbox-gl-js/pull/4687)
- Fix bug with map failing to rerender after `webglcontextlost` event [#4725](https://github.com/mapbox/mapbox-gl-js/pull/4725) [@cdawi](https://github.com/cdawi)
- Clamp zoom level in `flyTo` to within the map's specified min- and maxzoom to prevent undefined behavior [#4726](https://github.com/mapbox/mapbox-gl-js/pull/4726) [@](https://github.com/ ) IvanSanchez
- Fix wordmark rendering in IE [#4741](https://github.com/mapbox/mapbox-gl-js/pull/4741)
- Fix slight pixelwise symbol rendering bugs caused by incorrect sprite calculations [#4737](https://github.com/mapbox/mapbox-gl-js/pull/4737)
- Prevent exceptions thrown by certain `flyTo` calls [#4761](https://github.com/mapbox/mapbox-gl-js/pull/4761)
- Fix "Improve this map" link [#4685](https://github.com/mapbox/mapbox-gl-js/pull/4685)
- Tweak `queryRenderedSymbols` logic to better account for pitch scaling [#4792](https://github.com/mapbox/mapbox-gl-js/pull/4792)
- Fix for symbol layers sometimes failing to render, most frequently in Safari [#4795](https://github.com/mapbox/mapbox-gl-js/pull/4795)
- Apply `text-keep-upright` after `text-offset` to keep labels upright when intended [#4779](https://github.com/mapbox/mapbox-gl-js/pull/4779) **[Potentially breaking :warning: but considered a bugfix]**
- Prevent exceptions thrown by empty GeoJSON tiles [#4803](https://github.com/mapbox/mapbox-gl-js/pull/4803)

#### Accessibility improvements :sound:

- Add `aria-label` to popup close button [#4799](https://github.com/mapbox/mapbox-gl-js/pull/4799) [@andrewharvey](https://github.com/andrewharvey)

#### Development workflow + testing improvements :wrench:

- Fix equality assertion bug in tests [#4731](https://github.com/mapbox/mapbox-gl-js/pull/4731) [@IvanSanchez](https://github.com/IvanSanchez)
- Benchmark results page improvements [#4746](https://github.com/mapbox/mapbox-gl-js/pull/4746)
- Require node version >=6.4.0, enabling the use of more ES6 features [#4752](https://github.com/mapbox/mapbox-gl-js/pull/4752)
- Document missing `pitchWithRotate` option [#4800](https://github.com/mapbox/mapbox-gl-js/pull/4800) [@simast](https://github.com/simast)
- Move Github-specific Markdown files into subdirectory [#4806](https://github.com/mapbox/mapbox-gl-js/pull/4806) [@tomscholz](https://github.com/tomscholz)

## 0.37.0 (May 2nd, 2017)

#### :warning: Breaking changes

- Removed `LngLat#wrapToBestWorld`

#### New features :rocket:

- Improve popup/marker positioning [#4577](https://github.com/mapbox/mapbox-gl-js/pull/4577)
- Add `Map#isStyleLoaded` and `Map#areTilesLoaded` events [#4321](https://github.com/mapbox/mapbox-gl-js/pull/4321)
- Support offline sprites using `file:` protocol [#4649](https://github.com/mapbox/mapbox-gl-js/pull/4649) [@oscarfonts](https://github.com/oscarfonts)

#### Bug fixes :bug:

- Fix fullscreen control in Firefox [#4666](https://github.com/mapbox/mapbox-gl-js/pull/4666)
- Fix rendering artifacts that caused tile boundaries to be visible in some cases [#4636](https://github.com/mapbox/mapbox-gl-js/pull/4636)
- Fix default calculation for categorical zoom-and-property functions [#4657](https://github.com/mapbox/mapbox-gl-js/pull/4657)
- Fix scaling of images on retina screens [#4645](https://github.com/mapbox/mapbox-gl-js/pull/4645)
- Rendering error when a transparent image is added via `Map#addImage` [#4644](https://github.com/mapbox/mapbox-gl-js/pull/4644)
- Fix an issue with rendering lines with duplicate points [#4634](https://github.com/mapbox/mapbox-gl-js/pull/4634)
- Fix error when switching from data-driven styles to a constant paint value [#4611](https://github.com/mapbox/mapbox-gl-js/pull/4611)
- Add check to make sure invalid bounds on tilejson don't error out [#4641](https://github.com/mapbox/mapbox-gl-js/pull/4641)

#### Development workflow improvements :computer:

- Add flowtype interfaces and definitions [@vicapow](https://github.com/vicapow)
- Add stylelinting to ensure `mapboxgl-` prefix on all classes [#4584](https://github.com/mapbox/mapbox-gl-js/pull/4584) [@asantos3026](https://github.com/asantos3026)

## 0.36.0 (April 19, 2017)

#### New features :sparkles:

- Replace LogoControl logo with the new Mapbox logo [#4598](https://github.com/mapbox/mapbox-gl-js/pull/4598)

#### Bug fixes :bug:

- Fix bug with the BoxZoomHandler that made it glitchy if it is enabled after the DragPanHandler [#4528](https://github.com/mapbox/mapbox-gl-js/pull/4528)
- Fix undefined behavior in `fill_outline` shaders [#4600](https://github.com/mapbox/mapbox-gl-js/pull/4600)
- Fix `Camera#easeTo` interpolation on pitched maps [#4540](https://github.com/mapbox/mapbox-gl-js/pull/4540)
- Choose property function interpolation method by the `property`'s type [#4614](https://github.com/mapbox/mapbox-gl-js/pull/4614)

#### Development workflow improvements :nerd_face:

- Fix crash on missing `style.json` in integration tests
- `gl-style-composite` is now executable in line with the other tools [@andrewharvey](https://github.com/andrewharvey ) [#4595](https://github.com/mapbox/mapbox-gl-js/pull/4595)
- `gl-style-composite` utility now throws an error if a name conflict would occur between layers [@andrewharvey](https://github.com/andrewharvey ) [#4595](https://github.com/mapbox/mapbox-gl-js/pull/4595)

## 0.35.1 (April 12, 2017)

#### Bug fixes :bug:

- Add `.json` extension to style-spec `require` statements for webpack compatibility [#4563](https://github.com/mapbox/mapbox-gl-js/pull/4563) [@orangemug](https://github.com/orangemug)
- Fix documentation type for `Map#fitBounde` [#4569](https://github.com/mapbox/mapbox-gl-js/pull/4569) [@andrewharvey](https://github.com/andrewharvey)
- Fix bug causing {Image,Video,Canvas}Source to throw exception if latitude is outside of +/-85.05113 [#4574](https://github.com/mapbox/mapbox-gl-js/pull/4574)
- Fix bug causing overzoomed raster tiles to disappear from map [#4567](https://github.com/mapbox/mapbox-gl-js/pull/4567)
- Fix bug causing queryRenderedFeatures to crash on polygon features that have an `id` field. [#4581](https://github.com/mapbox/mapbox-gl-js/pull/4581)

## 0.35.0 (April 7, 2017)

#### New features :rocket:
- Use anisotropic filtering to improve rendering of raster tiles on pitched maps [#1064](https://github.com/mapbox/mapbox-gl-js/issues/1064)
- Add `pitchstart` and `pitchend` events [#2449](https://github.com/mapbox/mapbox-gl-js/issues/2449)
- Add an optional `layers` parameter to `Map#on` [#1002](https://github.com/mapbox/mapbox-gl-js/issues/1002)
- Add data-driven styling support for `text-offset` [#4495](https://github.com/mapbox/mapbox-gl-js/pull/4495)
- Add data-driven styling support for `text-rotate` [#3516](https://github.com/mapbox/mapbox-gl-js/issues/3516)
- Add data-driven styling support for `icon-image` [#4304](https://github.com/mapbox/mapbox-gl-js/issues/4304)
- Add data-driven styling support for `{text,icon}-size` [#4455](https://github.com/mapbox/mapbox-gl-js/pull/4455)

#### Bug fixes :bug:
- Suppress error messages in JS console due to missing tiles [#1800](https://github.com/mapbox/mapbox-gl-js/issues/1800)
- Fix bug wherein `GeoJSONSource#setData()` could cause unnecessary DOM updates [#4447](https://github.com/mapbox/mapbox-gl-js/issues/4447)
- Fix bug wherein `Map#flyTo` did not respect the `renderWorldCopies` setting [#4449](https://github.com/mapbox/mapbox-gl-js/issues/4449)
- Fix regression in browserify support # 4453
- Fix bug causing poor touch event behavior on mobile devices [#4259](https://github.com/mapbox/mapbox-gl-js/issues/4259)
- Fix bug wherein duplicate stops in property functions could cause an infinite loop [#4498](https://github.com/mapbox/mapbox-gl-js/issues/4498)
- Respect image height/width in `addImage` api [#4531](https://github.com/mapbox/mapbox-gl-js/pull/4531)
- Fix bug preventing correct behavior of `shift+zoom` [#3334](https://github.com/mapbox/mapbox-gl-js/issues/3334)
- Fix bug preventing image source from rendering when coordinate area is too large [#4550](https://github.com/mapbox/mapbox-gl-js/issues/4550)
- Show image source on horizontally wrapped worlds [#4555](https://github.com/mapbox/mapbox-gl-js/pull/4555)
- Fix bug in the handling of `refreshedExpiredTiles` option [#4549](https://github.com/mapbox/mapbox-gl-js/pull/4549)
- Support the TileJSON `bounds` property [#1775](https://github.com/mapbox/mapbox-gl-js/issues/1775)

#### Development workflow improvements :computer:
- Upgrade flow to 0.42.0 ([#4500](https://github.com/mapbox/mapbox-gl-js/pull/4500))


## 0.34.0 (March 17, 2017)

#### New features :rocket:
- Add `Map#addImage` and `Map#removeImage` API to allow adding icon images at runtime [#4404](https://github.com/mapbox/mapbox-gl-js/pull/4404)
- Simplify non-browserify bundler usage by making the distribution build the main entrypoint [#4423](https://github.com/mapbox/mapbox-gl-js/pull/4423)

#### Bug fixes :bug:
- Fix issue where coincident start/end points of LineStrings were incorrectly rendered as joined [#4413](https://github.com/mapbox/mapbox-gl-js/pull/4413)
- Fix bug causing `queryRenderedFeatures` to fail in cases where both multiple sources and data-driven paint properties were present [#4417](https://github.com/mapbox/mapbox-gl-js/issues/4417)
- Fix bug where tile request errors caused `map.loaded()` to incorrectly return `false` [#4425](https://github.com/mapbox/mapbox-gl-js/issues/4425)

#### Testing improvements :white_check_mark:
- Improve test coverage across several core modules [#4432](https://github.com/mapbox/mapbox-gl-js/pull/4432) [#4431](https://github.com/mapbox/mapbox-gl-js/pull/4431) [#4422](https://github.com/mapbox/mapbox-gl-js/pull/4422) [#4244](https://github.com/mapbox/mapbox-gl-js/pull/4244) :bowing_man:

## 0.33.1 (March 10, 2017)

#### Bug fixes :bug:
- Prevent Mapbox logo from being added to the map more than once [#4386](https://github.com/mapbox/mapbox-gl-js/pull/4386)
- Add `type='button'` to `FullscreenControl` to prevent button from acting as a form submit [#4397](https://github.com/mapbox/mapbox-gl-js/pull/4397)
- Fix issue where map would continue to rotate if `Ctrl` key is released before the click during a `DragRotate` event [#4389](https://github.com/mapbox/mapbox-gl-js/pull/4389)
- Remove double `options.easing` description from the `Map#fitBounds` documentation [#4402](https://github.com/mapbox/mapbox-gl-js/pull/4402)


## 0.33.0 (March 8, 2017)

#### :warning: Breaking changes
- Automatically add Mapbox wordmark when required by Mapbox TOS [#3933](https://github.com/mapbox/mapbox-gl-js/pull/3933)
- Increase default `maxZoom` from 20 to 22 [#4333](https://github.com/mapbox/mapbox-gl-js/pull/4333)
- Deprecate `tiledata` and `tiledataloading` events in favor of `sourcedata` and `sourcedataloading`. [#4347](https://github.com/mapbox/mapbox-gl-js/pull/4347)
- `mapboxgl.util` is no longer exported [#1408](https://github.com/mapbox/mapbox-gl-js/issues/1408)
- `"type": "categorical"` is now required for all categorical functions. Previously, some forms of "implicitly" categorical functions worked, and others did not. [#3717](https://github.com/mapbox/mapbox-gl-js/issues/3717)

#### :white_check_mark: New features
- Add property functions support for most symbol paint properties [#4074](https://github.com/mapbox/mapbox-gl-js/pull/4074), [#4186](https://github.com/mapbox/mapbox-gl-js/pull/4186), [#4226](https://github.com/mapbox/mapbox-gl-js/pull/4226)
- Add ability to specify default property value for undefined or invalid property values used in property functions. [#4175](https://github.com/mapbox/mapbox-gl-js/pull/4175)
- Improve `Map#fitBounds` to accept different values for top, bottom, left, and right `padding` [#3890](https://github.com/mapbox/mapbox-gl-js/pull/3890)
- Add a `FullscreenControl` for displaying a fullscreen map [#3977](https://github.com/mapbox/mapbox-gl-js/pull/3977)

#### :beetle: Bug fixes
- Fix validation error on categorical zoom-and-property functions [#4220](https://github.com/mapbox/mapbox-gl-js/pull/4220)
- Fix bug causing expired resources to be re-requested causing an infinite loop [#4255](https://github.com/mapbox/mapbox-gl-js/pull/4255)
- Fix problem where `MapDataEvent#isSourceLoaded` always returned false [#4254](https://github.com/mapbox/mapbox-gl-js/pull/4254)
- Resolve an issue where tiles in the source cache were prematurely deleted, resulting in tiles flickering when zooming in and out and  [#4311](https://github.com/mapbox/mapbox-gl-js/pull/4311)
- Make sure `MapEventData` is passed through on calls `Map#flyTo` [#4342](https://github.com/mapbox/mapbox-gl-js/pull/4342)
- Fix incorrect returned values for `Map#isMoving` [#4350](https://github.com/mapbox/mapbox-gl-js/pull/4350)
- Fix categorical functions not allowing boolean stop domain values [#4195](https://github.com/mapbox/mapbox-gl-js/pull/4195)
- Fix piecewise-constant functions to allow non-integer zoom levels. [#4196](https://github.com/mapbox/mapbox-gl-js/pull/4196)
- Fix issues with `$id` in filters [#4236](https://github.com/mapbox/mapbox-gl-js/pull/4236) [#4237](https://github.com/mapbox/mapbox-gl-js/pull/4237)
- Fix a race condition with polygon centroid algorithm causing tiles not to load in some cases. [#4273](https://github.com/mapbox/mapbox-gl-js/pull/4273)
- Throw a meaningful error when giving non-array `layers` parameter to `queryRenderedFeatures` [#4331](https://github.com/mapbox/mapbox-gl-js/pull/4331)
- Throw a meaningful error when supplying invalid `minZoom` and `maxZoom` values [#4324](https://github.com/mapbox/mapbox-gl-js/pull/4324)
- Fix a memory leak when using the RTL Text plugin [#4248](https://github.com/mapbox/mapbox-gl-js/pull/4248)

#### Dev workflow changes
- Merged the [Mapbox GL style specification](https://github.com/mapbox/mapbox-gl-style-spec) repo to this one (now under `src/style-spec` and `test/unit/style-spec`).

## 0.32.1 (Jan 26, 2017)

#### Bug Fixes

 - Fix bug causing [`mapbox-gl-rtl-text` plugin](https://github.com/mapbox/mapbox-gl-rtl-text) to not work [#4055](https://github.com/mapbox/mapbox-gl-js/pull/4055)

## 0.32.0 (Jan 26, 2017)

#### Deprecation Notices

- [Style classes](https://www.mapbox.com/mapbox-gl-style-spec/#layer-paint.*) are deprecated and will be removed in an upcoming release of Mapbox GL JS.

#### New Features

 - Add `Map#isSourceLoaded` method [#4033](https://github.com/mapbox/mapbox-gl-js/pull/4033)
 - Automatically reload tiles based on their `Expires` and `Cache-Control` HTTP headers [#3944](https://github.com/mapbox/mapbox-gl-js/pull/3944)
 - Add `around=center` option to `scrollZoom` and `touchZoomRotate` interaction handlers [#3876](https://github.com/mapbox/mapbox-gl-js/pull/3876)
 - Add support for [`mapbox-gl-rtl-text` plugin](https://github.com/mapbox/mapbox-gl-rtl-text) to support right-to-left scripts [#3758](https://github.com/mapbox/mapbox-gl-js/pull/3758)
 - Add `canvas` source type [#3765](https://github.com/mapbox/mapbox-gl-js/pull/3765)
 - Add `Map#isMoving` method [#2792](https://github.com/mapbox/mapbox-gl-js/issues/2792)

#### Bug Fixes

 - Fix bug causing garbled text on zoom [#3962](https://github.com/mapbox/mapbox-gl-js/pull/3962)
 - Fix bug causing crash in Firefox and Mobile Safari when rendering a large map [#4037](https://github.com/mapbox/mapbox-gl-js/pull/4037)
 - Fix bug causing raster tiles to flicker during zoom [#2467](https://github.com/mapbox/mapbox-gl-js/issues/2467)
 - Fix bug causing exception when unsetting and resetting fill-outline-color [#3657](https://github.com/mapbox/mapbox-gl-js/issues/3657)
 - Fix memory leak when removing raster sources [#3951](https://github.com/mapbox/mapbox-gl-js/issues/3951)
 - Fix bug causing exception when when zooming in / out on empty GeoJSON tile [#3985](https://github.com/mapbox/mapbox-gl-js/pull/3985)
 - Fix line join artifacts at very sharp angles [#4008](https://github.com/mapbox/mapbox-gl-js/pull/4008)

## 0.31.0 (Jan 10 2017)

#### New Features

- Add `renderWorldCopies` option to the `Map` constructor to give users control over whether multiple worlds are rendered in a map [#3885](https://github.com/mapbox/mapbox-gl-js/pull/3885)

#### Bug Fixes

- Fix performance regression triggered when `Map` pitch or bearing is changed [#3938](https://github.com/mapbox/mapbox-gl-js/pull/3938)
- Fix null pointer exception caused by trying to clear an `undefined` source [#3903](https://github.com/mapbox/mapbox-gl-js/pull/3903)

#### Miscellaneous

- Incorporate integration tests formerly at [`mapbox-gl-test-suite`](https://github.com/mapbox/mapbox-gl-test-suite) into this repository [#3834](https://github.com/mapbox/mapbox-gl-js/pull/3834)

## 0.30.0 (Jan 5 2017)

#### New Features

 - Fire an error when map canvas is larger than allowed by `gl.MAX_RENDERBUFFER_SIZE` [#2893](https://github.com/mapbox/mapbox-gl-js/issues/2893)
 - Improve error messages when referencing a nonexistent layer id [#2597](https://github.com/mapbox/mapbox-gl-js/issues/2597)
 - Fire an error when layer uses a `geojson` source and specifies a `source-layer` [#3896](https://github.com/mapbox/mapbox-gl-js/pull/3896)
 - Add inline source declaration syntax [#3857](https://github.com/mapbox/mapbox-gl-js/issues/3857)
 - Improve line breaking behavior [#3887](https://github.com/mapbox/mapbox-gl-js/issues/3887)

#### Performance Improvements

 - Improve `Map#setStyle` performance in some cases [#3853](https://github.com/mapbox/mapbox-gl-js/pull/3853)

#### Bug Fixes

 - Fix unexpected popup positioning when some offsets are unspecified [#3367](https://github.com/mapbox/mapbox-gl-js/issues/3367)
 - Fix incorrect interpolation in functions [#3838](https://github.com/mapbox/mapbox-gl-js/issues/3838)
 - Fix incorrect opacity when multiple backgrounds are rendered [#3819](https://github.com/mapbox/mapbox-gl-js/issues/3819)
 - Fix exception thrown when instantiating geolocation control in Safari [#3844](https://github.com/mapbox/mapbox-gl-js/issues/3844)
 - Fix exception thrown when setting `showTileBoundaries` with no sources [#3849](https://github.com/mapbox/mapbox-gl-js/issues/3849)
 - Fix incorrect rendering of transparent parts of raster layers in some cases [#3723](https://github.com/mapbox/mapbox-gl-js/issues/3723)
 - Fix non-terminating render loop when zooming in in some cases [#3399](https://github.com/mapbox/mapbox-gl-js/pull/3399)

## 0.29.0 (December 20 2016)

#### New Features

 - Add support for property functions for many style properties on line layers [#3033](https://github.com/mapbox/mapbox-gl-js/pull/3033)
 - Make `Map#setStyle` smoothly transition to the new style [#3621](https://github.com/mapbox/mapbox-gl-js/pull/3621)
 - Add `styledata`, `sourcedata`, `styledataloading`, and `sourcedataloading` events
 - Add `isSourceLoaded` and `source` properties to `MapDataEvent` [#3590](https://github.com/mapbox/mapbox-gl-js/pull/3590)
 - Remove "max zoom" cap of 20 [#3683](https://github.com/mapbox/mapbox-gl-js/pull/3683)
 - Add `circle-stroke-*` style properties [#3672](https://github.com/mapbox/mapbox-gl-js/pull/3672)
 - Add a more helpful error message when the specified `container` element doesn't exist [#3719](https://github.com/mapbox/mapbox-gl-js/pull/3719)
 - Add `watchPosition` option to `GeolocateControl` [#3739](https://github.com/mapbox/mapbox-gl-js/pull/3739)
 - Add `positionOptions` option to `GeolocateControl` [#3739](https://github.com/mapbox/mapbox-gl-js/pull/3739)
 - Add `aria-label` to map canvas [#3782](https://github.com/mapbox/mapbox-gl-js/pull/3782)
 - Adjust multipoint symbol rendering behavior [#3763](https://github.com/mapbox/mapbox-gl-js/pull/3763)
 - Add support for property functions for `icon-offset` [#3791](https://github.com/mapbox/mapbox-gl-js/pull/3791)
 - Improved antialiasing on pitched lines [#3790](https://github.com/mapbox/mapbox-gl-js/pull/3790)
 - Allow attribution control to collapse to an ⓘ button on smaller screens [#3783](https://github.com/mapbox/mapbox-gl-js/pull/3783)
 - Improve line breaking algorithm [#3743](https://github.com/mapbox/mapbox-gl-js/pull/3743)

#### Performance Improvements

 - Fix memory leak when calling `Map#removeSource` [#3602](https://github.com/mapbox/mapbox-gl-js/pull/3602)
 - Reduce bundle size by adding custom build of `gl-matrix` [#3734](https://github.com/mapbox/mapbox-gl-js/pull/3734)
 - Improve performance of projection code [#3721](https://github.com/mapbox/mapbox-gl-js/pull/3721)
 - Improve performance of style function evaluation [#3816](https://github.com/mapbox/mapbox-gl-js/pull/3816)

#### Bug fixes

 - Fix exception thrown when using `line-color` property functions [#3639](https://github.com/mapbox/mapbox-gl-js/issues/3639)
 - Fix exception thrown when removing a layer and then adding another layer with the same id but different type [#3655](https://github.com/mapbox/mapbox-gl-js/pull/3655)
 - Fix exception thrown when passing a single point to `Map#fitBounds` [#3655](https://github.com/mapbox/mapbox-gl-js/pull/3655)
 - Fix exception thrown occasionally during rapid map mutations [#3681](https://github.com/mapbox/mapbox-gl-js/pull/3681)
 - Fix rendering defects on pitch=0 on some systems [#3740](https://github.com/mapbox/mapbox-gl-js/pull/3740)
 - Fix unnecessary CPU usage when displaying a raster layer [#3764](https://github.com/mapbox/mapbox-gl-js/pull/3764)
 - Fix bug causing sprite after `Map#setStyle` [#3829](https://github.com/mapbox/mapbox-gl-js/pull/3829)
 - Fix bug preventing `Map` from emitting a `contextmenu` event on Windows browsers [#3822](https://github.com/mapbox/mapbox-gl-js/pull/3822)

## 0.28.0 (November 17 2016)

#### New features and improvements

- Performance improvements for `Map#addLayer` and `Map#removeLayer` [#3584](https://github.com/mapbox/mapbox-gl-js/pull/3584)
- Add method for changing layer order at runtime - `Map#moveLayer` [#3584](https://github.com/mapbox/mapbox-gl-js/pull/3584)
- Update vertical punctuation logic to Unicode 9.0 standard [#3608](https://github.com/mapbox/mapbox-gl-js/pull/3608)

#### Bug fixes

- Fix data-driven `fill-opacity` rendering when using a `fill-pattern` [#3598](https://github.com/mapbox/mapbox-gl-js/pull/3598)
- Fix line rendering artifacts [#3627](https://github.com/mapbox/mapbox-gl-js/pull/3627)
- Fix incorrect rendering of opaque fills on top of transparent fills [#2628](https://github.com/mapbox/mapbox-gl-js/pull/2628)
- Prevent `AssertionErrors` from pitching raster layers by only calling `Worker#redoPlacement` on vector and GeoJSON sources [#3624](https://github.com/mapbox/mapbox-gl-js/pull/3624)
- Restore IE11 compatability [#3635](https://github.com/mapbox/mapbox-gl-js/pull/3635)
- Fix symbol placement for cached tiles [#3637](https://github.com/mapbox/mapbox-gl-js/pull/3637)


## 0.27.0 (November 11 2016)

#### ⚠️ Breaking changes ⚠️

- Replace `fill-extrude-height` and `fill-extrude-base` properties of `fill` render type with a separate `fill-extrusion` type (with corresponding `fill-extrusion-height` and `fill-extrusion-base` properties), solving problems with render parity and runtime switching between flat and extruded fills. https://github.com/mapbox/mapbox-gl-style-spec/issues/554
- Change the units for extrusion height properties (`fill-extrusion-height`, `fill-extrusion-base`) from "magic numbers" to meters. [#3509](https://github.com/mapbox/mapbox-gl-js/pull/3509)
- Remove `mapboxgl.Control` class and change the way custom controls should be implemented. [#3497](https://github.com/mapbox/mapbox-gl-js/pull/3497)
- Remove `mapboxgl.util` functions: `inherit`, `extendAll`, `debounce`, `coalesce`, `startsWith`, `supportsGeolocation`. [#3441](https://github.com/mapbox/mapbox-gl-js/pull/3441) [#3571](https://github.com/mapbox/mapbox-gl-js/pull/3571)
- **`mapboxgl.util` is deprecated** and will be removed in the next release. [#1408](https://github.com/mapbox/mapbox-gl-js/issues/1408)

#### New features and improvements

- Tons of **performance improvements** that combined make rendering **up to 3 times faster**, especially for complex styles. [#3485](https://github.com/mapbox/mapbox-gl-js/pull/3485) [#3489](https://github.com/mapbox/mapbox-gl-js/pull/3489) [#3490](https://github.com/mapbox/mapbox-gl-js/pull/3490) [#3491](https://github.com/mapbox/mapbox-gl-js/pull/3491) [#3498](https://github.com/mapbox/mapbox-gl-js/pull/3498) [#3499](https://github.com/mapbox/mapbox-gl-js/pull/3499) [#3501](https://github.com/mapbox/mapbox-gl-js/pull/3501) [#3510](https://github.com/mapbox/mapbox-gl-js/pull/3510) [#3514](https://github.com/mapbox/mapbox-gl-js/pull/3514) [#3515](https://github.com/mapbox/mapbox-gl-js/pull/3515) [#3486](https://github.com/mapbox/mapbox-gl-js/pull/3486) [#3527](https://github.com/mapbox/mapbox-gl-js/pull/3527) [#3574](https://github.com/mapbox/mapbox-gl-js/pull/3574) ⚡️⚡️⚡️
- 🈯 Added **vertical text writing mode** for languages that support it. [#3438](https://github.com/mapbox/mapbox-gl-js/pull/3438)
- 🈯 Improved **line breaking of Chinese and Japanese text** in point-placed labels. [#3420](https://github.com/mapbox/mapbox-gl-js/pull/3420)
- Reduce the default number of worker threads (`mapboxgl.workerCount`) for better performance. [#3565](https://github.com/mapbox/mapbox-gl-js/pull/3565)
- Automatically use `categorical` style function type when input values are strings. [#3384](https://github.com/mapbox/mapbox-gl-js/pull/3384)
- Improve control buttons accessibility. [#3492](https://github.com/mapbox/mapbox-gl-js/pull/3492)
- Remove geolocation button if geolocation is disabled (e.g. the page is not served through `https`). [#3571](https://github.com/mapbox/mapbox-gl-js/pull/3571)
- Added `Map#getMaxZoom` and `Map#getMinZoom` methods [#3592](https://github.com/mapbox/mapbox-gl-js/pull/3592)

#### Bugfixes

- Fix several line dash rendering bugs. [#3451](https://github.com/mapbox/mapbox-gl-js/pull/3451)
- Fix intermittent map flicker when using image sources. [#3522](https://github.com/mapbox/mapbox-gl-js/pull/3522)
- Fix incorrect rendering of semitransparent `background` layers. [#3521](https://github.com/mapbox/mapbox-gl-js/pull/3521)
- Fix broken `raster-fade-duration` property. [#3532](https://github.com/mapbox/mapbox-gl-js/pull/3532)
- Fix handling of extrusion heights with negative values (by clamping to `0`). [#3463](https://github.com/mapbox/mapbox-gl-js/pull/3463)
- Fix GeoJSON sources not placing labels/icons correctly after map rotation. [#3366](https://github.com/mapbox/mapbox-gl-js/pull/3366)
- Fix icon/label placement not respecting order for layers with numeric names. [#3404](https://github.com/mapbox/mapbox-gl-js/pull/3404)
- Fix `queryRenderedFeatures` working incorrectly on colliding labels. [#3459](https://github.com/mapbox/mapbox-gl-js/pull/3459)
- Fix a bug where changing extrusion properties at runtime sometimes threw an error. [#3487](https://github.com/mapbox/mapbox-gl-js/pull/3487) [#3468](https://github.com/mapbox/mapbox-gl-js/pull/3468)
- Fix a bug where `map.loaded()` always returned `true` when using raster tile sources. [#3302](https://github.com/mapbox/mapbox-gl-js/pull/3302)
- Fix a bug where moving the map out of bounds sometimes threw `failed to invert matrix` error. [#3518](https://github.com/mapbox/mapbox-gl-js/pull/3518)
- Fixed `queryRenderedFeatures` throwing an error if no parameters provided. [#3542](https://github.com/mapbox/mapbox-gl-js/pull/3542)
- Fixed a bug where using multiple `\n` in a text field resulted in an error. [#3570](https://github.com/mapbox/mapbox-gl-js/pull/3570)

#### Misc

- 🐞 Fix `npm install mapbox-gl` pulling in all `devDependencies`, leading to an extremely slow install. [#3377](https://github.com/mapbox/mapbox-gl-js/pull/3377)
- Switch the codebase to ES6. [#c](https://github.com/mapbox/mapbox-gl-js/pull/3388) [#3408](https://github.com/mapbox/mapbox-gl-js/pull/3408) [#3415](https://github.com/mapbox/mapbox-gl-js/pull/3415) [#3421](https://github.com/mapbox/mapbox-gl-js/pull/3421)
- A lot of internal refactoring to make the codebase simpler and more maintainable.
- Various documentation fixes. [#3440](https://github.com/mapbox/mapbox-gl-js/pull/3440)

## 0.26.0 (October 13 2016)

#### New Features & Improvements

 * Add `fill-extrude-height` and `fill-extrude-base` style properties (3d buildings) :cityscape: [#3223](https://github.com/mapbox/mapbox-gl-js/pull/3223)
 * Add customizable `colorSpace` interpolation to functions [#3245](https://github.com/mapbox/mapbox-gl-js/pull/3245)
 * Add `identity` function type [#3274](https://github.com/mapbox/mapbox-gl-js/pull/3274)
 * Add depth testing for symbols with `'pitch-alignment': 'map'` [#3243](https://github.com/mapbox/mapbox-gl-js/pull/3243)
 * Add `dataloading` events for styles and sources [#3306](https://github.com/mapbox/mapbox-gl-js/pull/3306)
 * Add `Control` suffix to all controls :warning: BREAKING CHANGE :warning: [#3355](https://github.com/mapbox/mapbox-gl-js/pull/3355)
 * Calculate style layer `ref`s automatically and get rid of user-specified `ref`s :warning: BREAKING CHANGE :warning: [#3486](https://github.com/mapbox/mapbox-gl-js/pull/3486)

#### Performance Improvements

 * Ensure removing style or source releases all tile resources [#3359](https://github.com/mapbox/mapbox-gl-js/pull/3359)

#### Bugfixes

 * Fix bug causing an error when `Marker#setLngLat` is called [#3294](https://github.com/mapbox/mapbox-gl-js/pull/3294)
 * Fix bug causing incorrect coordinates in `touchend` on Android Chrome [#3319](https://github.com/mapbox/mapbox-gl-js/pull/3319)
 * Fix bug causing incorrect popup positioning at top of screen [#3333](https://github.com/mapbox/mapbox-gl-js/pull/3333)
 * Restore `tile` property to `data` events fired when a tile is removed [#3328](https://github.com/mapbox/mapbox-gl-js/pull/3328)
 * Fix bug causing "Improve this map" link to not preload map location [#3356](https://github.com/mapbox/mapbox-gl-js/pull/3356)

## 0.25.1 (September 30 2016)

#### Bugfixes

  * Fix bug causing attribution to not be shown [#3278](https://github.com/mapbox/mapbox-gl-js/pull/3278)
  * Fix bug causing exceptions when symbol text has a trailing newline [#3281](https://github.com/mapbox/mapbox-gl-js/pull/3281)

## 0.25.0 (September 29 2016)

#### Breaking Changes

  * `Evented#off` now require two arguments; omitting the second argument in order to unbind all listeners for an event
     type is no longer supported, as it could cause unintended unbinding of internal listeners.

#### New Features & Improvements

  * Consolidate undocumented data lifecycle events into `data` and `dataloading` events ([#3255](https://github.com/mapbox/mapbox-gl-js/pull/3255))
  * Add `auto` value for style spec properties ([#3203](https://github.com/mapbox/mapbox-gl-js/pull/3203))

#### Bugfixes

  * Fix bug causing "Map#queryRenderedFeatures" to return no features after map rotation or filter change ([#3233](https://github.com/mapbox/mapbox-gl-js/pull/3233))
  * Change webpack build process ([#3235](https://github.com/mapbox/mapbox-gl-js/pull/3235)) :warning: BREAKING CHANGE :warning:
  * Improved error messages for `LngLat#convert` ([#3232](https://github.com/mapbox/mapbox-gl-js/pull/3232))
  * Fix bug where the `tiles` field is omitted from the `RasterTileSource#serialize` method ([#3259](https://github.com/mapbox/mapbox-gl-js/pull/3259))
  * Comply with HTML spec by replacing the `div` within the `Navigation` control `<button>` with a `span` element ([#3268](https://github.com/mapbox/mapbox-gl-js/pull/3268))
  * Fix bug causing `Marker` instances to be translated to non-whole pixel coordinates that caused blurriness ([#3270](https://github.com/mapbox/mapbox-gl-js/pull/3270))

#### Performance Improvements

  * Avoid unnecessary style validation ([#3224](https://github.com/mapbox/mapbox-gl-js/pull/3224))
  * Share a single blob URL between all workers ([#3239](https://github.com/mapbox/mapbox-gl-js/pull/3239))

## 0.24.0 (September 19 2016)

#### New Features & Improvements

 * Allow querystrings in `mapbox://` URLs [#3113](https://github.com/mapbox/mapbox-gl-js/issues/3113)
 * Allow "drag rotate" interaction to control pitch [#3105](https://github.com/mapbox/mapbox-gl-js/pull/3105)
 * Improve performance by decreasing `Worker` script `Blob` size [#3158](https://github.com/mapbox/mapbox-gl-js/pull/3158)
 * Improve vector tile performance [#3067](https://github.com/mapbox/mapbox-gl-js/pull/3067)
 * Decrease size of distributed library by removing `package.json` [#3174](https://github.com/mapbox/mapbox-gl-js/pull/3174)
 * Add support for new lines in `text-field` [#3179](https://github.com/mapbox/mapbox-gl-js/pull/3179)
 * Make keyboard navigation smoother [#3190](https://github.com/mapbox/mapbox-gl-js/pull/3190)
 * Make mouse wheel zooming smoother [#3189](https://github.com/mapbox/mapbox-gl-js/pull/3189)
 * Add better error message when calling `Map#queryRenderedFeatures` on nonexistent layer [#3196](https://github.com/mapbox/mapbox-gl-js/pull/3196)
 * Add support for imperial units on `Scale` control [#3160](https://github.com/mapbox/mapbox-gl-js/pull/3160)
 * Add map's pitch to URL hash [#3218](https://github.com/mapbox/mapbox-gl-js/pull/3218)

#### Bugfixes

 * Fix exception thrown when using box zoom handler [#3078](https://github.com/mapbox/mapbox-gl-js/pull/3078)
 * Ensure style filters cannot be mutated by reference [#3093](https://github.com/mapbox/mapbox-gl-js/pull/3093)
 * Fix exceptions thrown when opening marker-bound popup by click [#3104](https://github.com/mapbox/mapbox-gl-js/pull/3104)
 * Fix bug causing fills with transparent colors and patterns to not render [#3107](https://github.com/mapbox/mapbox-gl-js/issues/3107)
 * Fix order of latitudes in `Map#getBounds` [#3081](https://github.com/mapbox/mapbox-gl-js/issues/3081)
 * Fix incorrect evaluation of zoom-and-property functions [#2827](https://github.com/mapbox/mapbox-gl-js/issues/2827) [#3155](https://github.com/mapbox/mapbox-gl-js/pull/3155)
 * Fix incorrect evaluation of property functions [#2828](https://github.com/mapbox/mapbox-gl-js/issues/2828) [#3155](https://github.com/mapbox/mapbox-gl-js/pull/3155)
 * Fix bug causing garbled text rendering when multiple maps are rendered on the page [#3086](https://github.com/mapbox/mapbox-gl-js/issues/3086)
 * Fix rendering defects caused by `Map#setFilter` and map rotation on iOS 10 [#3207](https://github.com/mapbox/mapbox-gl-js/pull/3207)
 * Fix bug causing image and video sources to disappear when zooming in [#3010](https://github.com/mapbox/mapbox-gl-js/issues/3010)


## 0.23.0 (August 25 2016)

#### New Features & Improvements

* Add support for `line-color` property functions [#2938](https://github.com/mapbox/mapbox-gl-js/pull/2938)
* Add `Scale` control [#2940](https://github.com/mapbox/mapbox-gl-js/pull/2940) [#3042](https://github.com/mapbox/mapbox-gl-js/pull/3042)
* Improve polygon label placement by rendering labels at the pole of inaccessability [#3038](https://github.com/mapbox/mapbox-gl-js/pull/3038)
* Add `Popup` `offset` option [#1962](https://github.com/mapbox/mapbox-gl-js/issues/1962)
* Add `Marker#bindPopup` method [#3056](https://github.com/mapbox/mapbox-gl-js/pull/3056)

#### Performance Improvements

* Improve performance of pages with multiple maps using a shared `WebWorker` pool [#2952](https://github.com/mapbox/mapbox-gl-js/pull/2952)

#### Bugfixes

* Make `LatLngBounds` obey its documented argument order (`southwest`, `northeast`), allowing bounds across the dateline [#2414](https://github.com/mapbox/mapbox-gl-js/pull/2414) :warning: **BREAKING CHANGE** :warning:
* Fix bug causing `fill-opacity` property functions to not render as expected [#3061](https://github.com/mapbox/mapbox-gl-js/pull/3061)

## 0.22.1 (August 18 2016)

#### New Features & Improvements

 * Reduce library size by using minified version of style specification [#2998](https://github.com/mapbox/mapbox-gl-js/pull/2998)
 * Add a warning when rendering artifacts occur due to too many symbols or glyphs being rendered in a tile [#2966](https://github.com/mapbox/mapbox-gl-js/pull/2966)

#### Bugfixes

 * Fix bug causing exception to be thrown by `Map#querySourceFeatures` [#3022](https://github.com/mapbox/mapbox-gl-js/pull/3022)
 * Fix bug causing `Map#loaded` to return true while there are outstanding tile updates [#2847](https://github.com/mapbox/mapbox-gl-js/pull/2847)

## 0.22.0 (August 11 2016)

#### Breaking Changes

 * The `GeoJSONSource`, `VideoSource`, `ImageSource` constructors are now private. Please use `map.addSource({...})` to create sources and `map.getSource(...).setData(...)` to update GeoJSON sources. [#2667](https://github.com/mapbox/mapbox-gl-js/pull/2667)
 * `Map#onError` has been removed. You may catch errors by listening for the `error` event. If no listeners are bound to `error`, error messages will be printed to the console. [#2852](https://github.com/mapbox/mapbox-gl-js/pull/2852)

#### New Features & Improvements

 * Increase max glyph atlas size to accomodate alphabets with large numbers of characters [#2930](https://github.com/mapbox/mapbox-gl-js/pull/2930)
 * Add support for filtering features on GeoJSON / vector tile `$id` [#2888](https://github.com/mapbox/mapbox-gl-js/pull/2888)
 * Update geolocate icon [#2973](https://github.com/mapbox/mapbox-gl-js/pull/2973)
 * Add a `close` event to `Popup`s [#2953](https://github.com/mapbox/mapbox-gl-js/pull/2953)
 * Add a `offset` option to `Marker` [#2885](https://github.com/mapbox/mapbox-gl-js/pull/2885)
 * Print `error` events without any listeners to the console [#2852](https://github.com/mapbox/mapbox-gl-js/pull/2852)
 * Refactored `Source` interface to prepare for custom source types [#2667](https://github.com/mapbox/mapbox-gl-js/pull/2667)

#### Bugfixes

 * Fix opacity property-functions for fill layers [#2971](https://github.com/mapbox/mapbox-gl-js/pull/2971)
 * Fix `DataCloneError` in Firefox and IE11 [#2559](https://github.com/mapbox/mapbox-gl-js/pull/2559)
 * Fix bug preventing camera animations from being triggered in `moveend` listeners [#2944](https://github.com/mapbox/mapbox-gl-js/pull/2944)
 * Fix bug preventing `fill-outline-color` from being unset [#2964](https://github.com/mapbox/mapbox-gl-js/pull/2964)
 * Fix webpack support [#2887](https://github.com/mapbox/mapbox-gl-js/pull/2887)
 * Prevent buttons in controls from acting like form submit buttons [#2935](https://github.com/mapbox/mapbox-gl-js/pull/2935)
 * Fix bug preventing map interactions near two controls in the same corner [#2932](https://github.com/mapbox/mapbox-gl-js/pull/2932)
 * Fix crash resulting for large style batch queue [#2926](https://github.com/mapbox/mapbox-gl-js/issues/2926)

## 0.21.0 (July 13 2016)

#### Breaking Changes

 * GeoJSON polygon inner rings are now rewound for compliance with the [v2 vector tile](https://github.com/mapbox/vector-tile-spec/blob/master/2.1/README.md#4344-polygon-geometry-type). This may affect some uses of `line-offset`, reversing the direction of the offset. [#2889](https://github.com/mapbox/mapbox-gl-js/issues/2889)

#### New Features & Improvements

 * Add `text-pitch-alignment` style property [#2668](https://github.com/mapbox/mapbox-gl-js/pull/2668)
 * Allow query parameters on `mapbox://` URLs [#2702](https://github.com/mapbox/mapbox-gl-js/pull/2702)
 * Add `icon-text-fit` and `icon-text-fit-padding` style properties [#2720](https://github.com/mapbox/mapbox-gl-js/pull/2720)
 * Enable property functions for `icon-rotate` [#2738](https://github.com/mapbox/mapbox-gl-js/pull/2738)
 * Enable property functions for `fill-opacity` [#2733](https://github.com/mapbox/mapbox-gl-js/pull/2733)
 * Fire `Map#mouseout` events [#2777](https://github.com/mapbox/mapbox-gl-js/pull/2777)
 * Allow query parameters on all sprite URLs [#2772](https://github.com/mapbox/mapbox-gl-js/pull/2772)
 * Increase sprite atlas size to 1024px square, allowing more and larger sprites [#2802](https://github.com/mapbox/mapbox-gl-js/pull/2802)
 * Add `Marker` class [#2725](https://github.com/mapbox/mapbox-gl-js/pull/2725) [#2810](https://github.com/mapbox/mapbox-gl-js/pull/2810)
 * Add `{quadkey}` URL parameter [#2805](https://github.com/mapbox/mapbox-gl-js/pull/2805)
 * Add `circle-pitch-scale` style property [#2821](https://github.com/mapbox/mapbox-gl-js/pull/2821)

#### Bugfixes

 * Fix rendering of layers with large numbers of features [#2794](https://github.com/mapbox/mapbox-gl-js/pull/2794)
 * Fix exceptions thrown during drag-rotate interactions [#2840](https://github.com/mapbox/mapbox-gl-js/pull/2840)
 * Fix error when adding and removing a layer within the same update cycle [#2845](https://github.com/mapbox/mapbox-gl-js/pull/2845)
 * Fix false "Geometry exceeds allowed extent" warnings [#2568](https://github.com/mapbox/mapbox-gl-js/issues/2568)
 * Fix `Map#loaded` returning true while there are outstanding tile updates [#2847](https://github.com/mapbox/mapbox-gl-js/pull/2847)
 * Fix style validation error thrown while removing a filter [#2847](https://github.com/mapbox/mapbox-gl-js/pull/2847)
 * Fix event data object not being passed for double click events [#2814](https://github.com/mapbox/mapbox-gl-js/pull/2814)
 * Fix multipolygons disappearing from map at certain zoom levels [#2704](https://github.com/mapbox/mapbox-gl-js/issues/2704)
 * Fix exceptions caused by `queryRenderedFeatures` in Safari and Firefox [#2822](https://github.com/mapbox/mapbox-gl-js/pull/2822)
 * Fix `mapboxgl#supported()` returning `true` in old versions of IE11 [mapbox/mapbox-gl-supported#1](https://github.com/mapbox/mapbox-gl-supported/issues/1)

## 0.20.1 (June 21 2016)

#### Bugfixes

* Fixed exception thrown when changing `*-translate` properties via `setPaintProperty` ([#2762](https://github.com/mapbox/mapbox-gl-js/issues/2762))

## 0.20.0 (June 10 2016)

#### New Features & Improvements

 * Add limited WMS support [#2612](https://github.com/mapbox/mapbox-gl-js/pull/2612)
 * Add `workerCount` constructor option [#2666](https://github.com/mapbox/mapbox-gl-js/pull/2666)
 * Improve performance of `locationPoint` and `pointLocation` [#2690](https://github.com/mapbox/mapbox-gl-js/pull/2690)
 * Remove "Not using VertexArrayObject extension" warning messages [#2707](https://github.com/mapbox/mapbox-gl-js/pull/2707)
 * Add `version` property to mapboxgl [#2660](https://github.com/mapbox/mapbox-gl-js/pull/2660)
 * Support property functions in `circle-opacity` and `circle-blur` [#2693](https://github.com/mapbox/mapbox-gl-js/pull/2693)

#### Bugfixes

* Fix exception thrown by "drag rotate" handler [#2680](https://github.com/mapbox/mapbox-gl-js/issues/2680)
* Return an empty array instead of an empty object from `queryRenderedFeatures` [#2694](https://github.com/mapbox/mapbox-gl-js/pull/2694)
* Fix bug causing map to not render in IE

## 0.19.1 (June 2 2016)

#### Bugfixes

* Fix rendering of polygons with more than 35k vertices [#2657](https://github.com/mapbox/mapbox-gl-js/issues/2657)

## 0.19.0 (May 31 2016)

#### New Features & Improvements

* Allow use of special characters in property field names [#2547](https://github.com/mapbox/mapbox-gl-js/pull/2547)
* Improve rendering speeds on fill layers [#1606](https://github.com/mapbox/mapbox-gl-js/pull/1606)
* Add data driven styling support for `fill-color` and `fill-outline-color` [#2629](https://github.com/mapbox/mapbox-gl-js/pull/2629)
* Add `has` and `!has` filter operators [mapbox/feature-filter#15](https://github.com/mapbox/feature-filter/pull/15)
* Improve keyboard handlers with held-down keys [#2530](https://github.com/mapbox/mapbox-gl-js/pull/2530)
* Support 'tms' tile scheme [#2565](https://github.com/mapbox/mapbox-gl-js/pull/2565)
* Add `trackResize` option to `Map` [#2591](https://github.com/mapbox/mapbox-gl-js/pull/2591)

#### Bugfixes

* Scale circles when map is displayed at a pitch [#2541](https://github.com/mapbox/mapbox-gl-js/issues/2541)
* Fix background pattern rendering bug [#2557](https://github.com/mapbox/mapbox-gl-js/pull/2557)
* Fix bug that prevented removal of a `fill-pattern` from a fill layer [#2534](https://github.com/mapbox/mapbox-gl-js/issues/2534)
* Fix `line-pattern` and `fill-pattern`rendering [#2596](https://github.com/mapbox/mapbox-gl-js/pull/2596)
* Fix some platform specific rendering bugs [#2553](https://github.com/mapbox/mapbox-gl-js/pull/2553)
* Return empty object from `queryRenderedFeatures` before the map is loaded [#2621](https://github.com/mapbox/mapbox-gl-js/pull/2621)
* Fix "there is no texture bound to the unit 1" warnings [#2509](https://github.com/mapbox/mapbox-gl-js/pull/2509)
* Allow transitioned values to be unset [#2561](https://github.com/mapbox/mapbox-gl-js/pull/2561)

## 0.18.0 (April 13 2016)

#### New Features & Improvements

* Implement zoom-and-property functions for `circle-color` and `circle-size` [#2454](https://github.com/mapbox/mapbox-gl-js/pull/2454)
* Dedupe attributions that are substrings of others [#2453](https://github.com/mapbox/mapbox-gl-js/pull/2453)
* Misc performance improvements [#2483](https://github.com/mapbox/mapbox-gl-js/pull/2483) [#2488](https://github.com/mapbox/mapbox-gl-js/pull/2488)

#### Bugfixes

* Fix errors when unsetting and resetting a style property [#2464](https://github.com/mapbox/mapbox-gl-js/pull/2464)
* Fix errors when updating paint properties while using classes [#2496](https://github.com/mapbox/mapbox-gl-js/pull/2496)
* Fix errors caused by race condition in unserializeBuckets [#2497](https://github.com/mapbox/mapbox-gl-js/pull/2497)
* Fix overzoomed tiles in wrapped worlds [#2482](https://github.com/mapbox/mapbox-gl-js/issues/2482)
* Fix errors caused by mutating a filter object after calling `Map#setFilter` [#2495](https://github.com/mapbox/mapbox-gl-js/pull/2495)

## 0.17.0 (April 13 2016)

#### Breaking Changes

* Remove `map.batch` in favor of automatically batching style mutations (i.e. calls to `Map#setLayoutProperty`, `Map#setPaintProperty`, `Map#setFilter`, `Map#setClasses`, etc.) and applying them once per frame, significantly improving performance when updating the style frequently [#2355](https://github.com/mapbox/mapbox-gl-js/pull/2355) [#2380](https://github.com/mapbox/mapbox-gl-js/pull/2380)
* Remove `util.throttle` [#2345](https://github.com/mapbox/mapbox-gl-js/issues/2345)

#### New Features & Improvements

* Improve performance of all style mutation methods by only recalculating affected properties [#2339](https://github.com/mapbox/mapbox-gl-js/issues/2339)
* Improve fading of labels and icons [#2376](https://github.com/mapbox/mapbox-gl-js/pull/2376)
* Improve rendering performance by reducing work done on the main thread [#2394](https://github.com/mapbox/mapbox-gl-js/pull/2394)
* Validate filters passed to `Map#queryRenderedFeatures` and `Map#querySourceFeatures` [#2349](https://github.com/mapbox/mapbox-gl-js/issues/2349)
* Display a warning if a vector tile's geometry extent is larger than supported  [#2383](https://github.com/mapbox/mapbox-gl-js/pull/2383)
* Implement property functions (i.e. data-driven styling) for `circle-color` and `circle-size` [#1932](https://github.com/mapbox/mapbox-gl-js/pull/1932)
* Add `Popup#setDOMContent` method [#2436](https://github.com/mapbox/mapbox-gl-js/pull/2436)

#### Bugfixes

* Fix a performance regression caused by using 1 `WebWorker` instead of `# cpus - 1` `WebWorker`s, slowing down tile loading times [#2408](https://github.com/mapbox/mapbox-gl-js/pull/2408)
* Fix a bug in which `Map#queryRenderedFeatures` would sometimes return features that had been removed [#2353](https://github.com/mapbox/mapbox-gl-js/issues/2353)
* Fix `clusterMaxZoom` option on `GeoJSONSource` not working as expected [#2374](https://github.com/mapbox/mapbox-gl-js/issues/2374)
* Fix anti-aliased rendering for pattern fills [#2372](https://github.com/mapbox/mapbox-gl-js/issues/2372)
* Fix exception caused by calling `Map#queryRenderedFeatures` or `Map#querySourceFeatures` with no arguments
* Fix exception caused by calling `Map#setLayoutProperty` for `text-field` or `icon-image` [#2407](https://github.com/mapbox/mapbox-gl-js/issues/2407)

## 0.16.0 (March 24 2016)

#### Breaking Changes

* Replace `Map#featuresAt` and `Map#featuresIn` with `Map#queryRenderedFeatures` and `map.querySourceFeatures` ([#2224](https://github.com/mapbox/mapbox-gl-js/pull/2224))
    * Replace `featuresAt` and `featuresIn` with `queryRenderedFeatures`
    * Make `queryRenderedFeatures` synchronous, remove the callback and use the return value.
    * Rename `layer` parameter to `layers` and make it an array of layer names.
    * Remove the `radius` parameter. `radius` was used with `featuresAt` to account for style properties like `line-width` and `circle-radius`. `queryRenderedFeatures` accounts for these style properties. If you need to query a larger area, use a bounding box query instead of a point query.
    * Remove the `includeGeometry` parameter because `queryRenderedFeatures` always includes geometries.
* `Map#debug` is renamed to `Map#showTileBoundaries` ([#2284](https://github.com/mapbox/mapbox-gl-js/pull/2284))
* `Map#collisionDebug` is renamed to `Map#showCollisionBoxes` ([#2284](https://github.com/mapbox/mapbox-gl-js/pull/2284))

#### New Features & Improvements

* Improve overall rendering performance. ([#2221](https://github.com/mapbox/mapbox-gl-js/pull/2221))
* Improve performance of `GeoJSONSource#setData`. ([#2222](https://github.com/mapbox/mapbox-gl-js/pull/2222))
* Add `Map#setMaxBounds` method ([#2234](https://github.com/mapbox/mapbox-gl-js/pull/2234))
* Add `isActive` and `isEnabled` methods to interaction handlers ([#2238](https://github.com/mapbox/mapbox-gl-js/pull/2238))
* Add `Map#setZoomBounds` method ([#2243](https://github.com/mapbox/mapbox-gl-js/pull/2243))
* Add touch events ([#2195](https://github.com/mapbox/mapbox-gl-js/issues/2195))
* Add `map.queryRenderedFeatures` to query the styled and rendered representations of features ([#2224](https://github.com/mapbox/mapbox-gl-js/pull/2224))
* Add `map.querySourceFeatures` to get features directly from vector tiles, independent of the style ([#2224](https://github.com/mapbox/mapbox-gl-js/pull/2224))
* Add `mapboxgl.Geolocate` control ([#1939](https://github.com/mapbox/mapbox-gl-js/issues/1939))
* Make background patterns render seamlessly across tile boundaries ([#2305](https://github.com/mapbox/mapbox-gl-js/pull/2305))

#### Bugfixes

* Fix calls to `setFilter`, `setLayoutProperty`, and `setLayerZoomRange` on ref children ([#2228](https://github.com/mapbox/mapbox-gl-js/issues/2228))
* Fix `undefined` bucket errors after `setFilter` calls ([#2244](https://github.com/mapbox/mapbox-gl-js/issues/2244))
* Fix bugs causing hidden symbols to be rendered ([#2246](https://github.com/mapbox/mapbox-gl-js/pull/2246), [#2276](https://github.com/mapbox/mapbox-gl-js/pull/2276))
* Fix raster flickering ([#2236](https://github.com/mapbox/mapbox-gl-js/issues/2236))
* Fix `queryRenderedFeatures` precision at high zoom levels ([#2292](https://github.com/mapbox/mapbox-gl-js/pull/2292))
* Fix holes in GeoJSON data caused by unexpected winding order ([#2285](https://github.com/mapbox/mapbox-gl-js/pull/2285))
* Fix bug causing deleted features to be returned by `queryRenderedFeatures` ([#2306](https://github.com/mapbox/mapbox-gl-js/pull/2306))
* Fix bug causing unexpected fill patterns to be rendered ([#2307](https://github.com/mapbox/mapbox-gl-js/pull/2307))
* Fix popup location with preceding sibling elements ([#2311](https://github.com/mapbox/mapbox-gl-js/pull/2311))
* Fix polygon anti-aliasing ([#2319](https://github.com/mapbox/mapbox-gl-js/pull/2319))
* Fix slivers between non-adjacent polygons ([#2319](https://github.com/mapbox/mapbox-gl-js/pull/2319))
* Fix keyboard shortcuts causing page to scroll ([#2312](https://github.com/mapbox/mapbox-gl-js/pull/2312))

## 0.15.0 (March 1 2016)

#### New Features & Improvements

* Add `ImageSource#setCoordinates` and `VideoSource#setCoordinates` ([#2184](https://github.com/mapbox/mapbox-gl-js/pull/2184))

#### Bugfixes

* Fix flickering on raster layers ([#2211](https://github.com/mapbox/mapbox-gl-js/pull/2211))
* Fix browser hang when zooming quickly on raster layers ([#2211](https://github.com/mapbox/mapbox-gl-js/pull/2211))

## 0.14.3 (Feb 25 2016)

#### New Features & Improvements

* Improve responsiveness of zooming out by using cached parent tiles ([#2168](https://github.com/mapbox/mapbox-gl-js/pull/2168))
* Improve contextual clues on style API validation ([#2170](https://github.com/mapbox/mapbox-gl-js/issues/2170))
* Improve performance of methods including `setData` ([#2174](https://github.com/mapbox/mapbox-gl-js/pull/2174))

#### Bugfixes

* Fix incorrectly sized line dashes ([#2099](https://github.com/mapbox/mapbox-gl-js/issues/2099))
* Fix bug in which `in` feature filter drops features ([#2166](https://github.com/mapbox/mapbox-gl-js/pull/2166))
* Fix bug preventing `Map#load` from firing when tile "Not Found" errors occured ([#2176](https://github.com/mapbox/mapbox-gl-js/pull/2176))
* Fix rendering artifacts on mobile GPUs ([#2117](https://github.com/mapbox/mapbox-gl-js/pull/2117))

## 0.14.2 (Feb 19 2016)

#### Bugfixes

* Look for loaded parent tiles in cache
* Set tile cache size based on viewport size ([#2137](https://github.com/mapbox/mapbox-gl-js/issues/2137))
* Fix tile render order for layer-by-layer
* Remove source update throttling ([#2139](https://github.com/mapbox/mapbox-gl-js/issues/2139))
* Make panning while zooming more linear ([#2070](https://github.com/mapbox/mapbox-gl-js/issues/2070))
* Round points created during bucket creation ([#2067](https://github.com/mapbox/mapbox-gl-js/issues/2067))
* Correct bounds for a rotated or tilted map ([#1842](https://github.com/mapbox/mapbox-gl-js/issues/1842))
* Fix overscaled featuresAt ([#2103](https://github.com/mapbox/mapbox-gl-js/issues/2103))
* Allow using `tileSize: 512` as a switch to trade retina support for 512px raster tiles
* Fix the serialization of paint classes ([#2107](https://github.com/mapbox/mapbox-gl-js/issues/2107))
* Fixed bug where unsetting style properties could mutate the value of other style properties ([#2105](https://github.com/mapbox/mapbox-gl-js/pull/2105))
* Less slanted dashed lines near sharp corners ([#967](https://github.com/mapbox/mapbox-gl-js/issues/967))
* Fire map#load if no initial style is set ([#2042](https://github.com/mapbox/mapbox-gl-js/issues/2042))

## 0.14.1 (Feb 10 2016)

#### Bugfixes

* Fix incorrectly rotated symbols along lines near tile boundries ([#2062](https://github.com/mapbox/mapbox-gl-js/issues/2062))
* Fix broken rendering when a fill layer follows certain symbol layers ([#2092](https://github.com/mapbox/mapbox-gl-js/issues/2092))

## 0.14.0 (Feb 8 2016)

#### Breaking Changes

* Switch `GeoJSONSource` clustering options from being measured in extent-units to pixels ([#2026](https://github.com/mapbox/mapbox-gl-js/pull/2026))

#### New Features & Improvements

* Improved error message for invalid colors ([#2006](https://github.com/mapbox/mapbox-gl-js/pull/2006))
* Added support for tiles with variable extents ([#2010](https://github.com/mapbox/mapbox-gl-js/pull/2010))
* Improved `filter` performance and maximum size ([#2024](https://github.com/mapbox/mapbox-gl-js/issues/2024))
* Changed circle rendering such that all geometry nodes are drawn, not just the geometry's outer ring ([#2027](https://github.com/mapbox/mapbox-gl-js/pull/2027))
* Added `Map#getStyle` method ([#1982](https://github.com/mapbox/mapbox-gl-js/issues/1982))

#### Bugfixes

* Fixed bug causing WebGL contexts to be "used up" by calling `mapboxgl.supported()` ([#2018](https://github.com/mapbox/mapbox-gl-js/issues/2018))
* Fixed non-deterministic symbol z-order sorting ([#2023](https://github.com/mapbox/mapbox-gl-js/pull/2023))
* Fixed garbled labels while zooming ([#2012](https://github.com/mapbox/mapbox-gl-js/issues/2012))
* Fixed icon jumping when touching trackpad with two fingers ([#1990](https://github.com/mapbox/mapbox-gl-js/pull/1990))
* Fixed overzoomed collision debug labels ([#2033](https://github.com/mapbox/mapbox-gl-js/issues/2033))
* Fixed dashes sliding along their line during zooming ([#2039](https://github.com/mapbox/mapbox-gl-js/issues/2039))
* Fixed overscaled `minzoom` setting for GeoJSON sources ([#1651](https://github.com/mapbox/mapbox-gl-js/issues/1651))
* Fixed overly-strict function validation for duplicate stops ([#2075](https://github.com/mapbox/mapbox-gl-js/pull/2075))
* Fixed crash due to `performance.now` not being present on some browsers ([#2056](https://github.com/mapbox/mapbox-gl-js/issues/2056))
* Fixed the unsetting of paint properties ([#2037](https://github.com/mapbox/mapbox-gl-js/issues/2037))
* Fixed bug causing multiple interaction handler event listeners to be attached ([#2069](https://github.com/mapbox/mapbox-gl-js/issues/2069))
* Fixed bug causing only a single debug box to be drawn ([#2034](https://github.com/mapbox/mapbox-gl-js/issues/2034))

## 0.13.1 (Jan 27 2016)

#### Bugfixes

* Fixed broken npm package due to outdated bundled modules

## 0.13.0 (Jan 27 2016)

#### Bugfixes

* Fixed easeTo pan, zoom, and rotate when initial rotation != 0 ([#1950](https://github.com/mapbox/mapbox-gl-js/pull/1950))
* Fixed rendering of tiles with an extent != 4096 ([#1952](https://github.com/mapbox/mapbox-gl-js/issues/1952))
* Fixed missing icon collision boxes ([#1978](https://github.com/mapbox/mapbox-gl-js/issues/1978))
* Fixed null `Tile#buffers` errors ([#1987](https://github.com/mapbox/mapbox-gl-js/pull/1987))

#### New Features & Improvements

* Added `symbol-avoid-edges` style property ([#1951](https://github.com/mapbox/mapbox-gl-js/pull/1951))
* Improved `symbol-max-angle` check algorithm ([#1959](https://github.com/mapbox/mapbox-gl-js/pull/1959))
* Added marker clustering! ([#1931](https://github.com/mapbox/mapbox-gl-js/pull/1931))
* Added zoomstart, zoom, and zoomend events ([#1958](https://github.com/mapbox/mapbox-gl-js/issues/1958))
* Disabled drag on mousedown when using boxzoom ([#1907](https://github.com/mapbox/mapbox-gl-js/issues/1907))

## 0.12.4 (Jan 19 2016)

#### Bugfixes

* Fix elementGroups null value errors ([#1933](https://github.com/mapbox/mapbox-gl-js/issues/1933))
* Fix some glyph atlas overflow cases ([#1923](https://github.com/mapbox/mapbox-gl-js/pull/1923))

## 0.12.3 (Jan 14 2016)

#### API Improvements
* Support inline attribution options in map options ([#1865](https://github.com/mapbox/mapbox-gl-js/issues/1865))
* Improve flyTo options ([#1854](https://github.com/mapbox/mapbox-gl-js/issues/1854), [#1429](https://github.com/mapbox/mapbox-gl-js/issues/1429))

#### Bugfixes
* Fix flickering with overscaled tiles ([#1921](https://github.com/mapbox/mapbox-gl-js/issues/1921))
* Remove Node.remove calls for IE browser compatibility ([#1900](https://github.com/mapbox/mapbox-gl-js/issues/1900))
* Match patterns at tile boundaries ([#1908](https://github.com/mapbox/mapbox-gl-js/pull/1908))
* Fix Tile#positionAt, fix query tests ([#1899](https://github.com/mapbox/mapbox-gl-js/issues/1899))
* Fix flickering on streets ([#1875](https://github.com/mapbox/mapbox-gl-js/issues/1875))
* Fix text-max-angle property ([#1870](https://github.com/mapbox/mapbox-gl-js/issues/1870))
* Fix overscaled line patterns ([#1856](https://github.com/mapbox/mapbox-gl-js/issues/1856))
* Fix patterns and icons for mismatched pixelRatios ([#1851](https://github.com/mapbox/mapbox-gl-js/issues/1851))
* Fix missing labels when text size 0 at max zoom ([#1809](https://github.com/mapbox/mapbox-gl-js/issues/1809))
* Use linear interp when pixel ratios don't match ([#1601](https://github.com/mapbox/mapbox-gl-js/issues/1601))
* Fix blank areas, flickering in raster layers ([#1876](https://github.com/mapbox/mapbox-gl-js/issues/1876), [#675](https://github.com/mapbox/mapbox-gl-js/issues/675))
* Fix labels slipping/cropping at tile bounds ([#757](https://github.com/mapbox/mapbox-gl-js/issues/757))

#### UX Improvements
* Improve touch handler perceived performance ([#1844](https://github.com/mapbox/mapbox-gl-js/issues/1844))

## 0.12.2 (Dec 22 2015)

#### API Improvements

* Support LngLat.convert([w, s, e, n]) ([#1812](https://github.com/mapbox/mapbox-gl-js/issues/1812))
* Invalid GeoJSON is now handled better

#### Bugfixes

* Fixed `Popup#addTo` when the popup is already open ([#1811](https://github.com/mapbox/mapbox-gl-js/issues/1811))
* Fixed warping when rotating / zooming really fast
* `Map#flyTo` now flies across the antimeridan if shorter ([#1853](https://github.com/mapbox/mapbox-gl-js/issues/1853))

## 0.12.1 (Dec 8 2015)

#### Breaking changes

* Reversed the direction of `line-offset` ([#1808](https://github.com/mapbox/mapbox-gl-js/pull/1808))
* Renamed `Pinch` interaction handler to `TouchZoomRotate` ([#1777](https://github.com/mapbox/mapbox-gl-js/pull/1777))
* Made `Map#update` and `Map#render` private methods ([#1798](https://github.com/mapbox/mapbox-gl-js/pull/1798))
* Made `Map#remove` remove created DOM elements ([#1789](https://github.com/mapbox/mapbox-gl-js/issues/1789))

#### API Improvements

* Added an method to disable touch rotation ([#1777](https://github.com/mapbox/mapbox-gl-js/pull/1777))
* Added a `position` option for `Attribution` ([#1689](https://github.com/mapbox/mapbox-gl-js/issues/1689))

#### Bugfixes

* Ensure tile loading errors are properly reported ([#1799](https://github.com/mapbox/mapbox-gl-js/pull/1799))
* Ensure re-adding a previously removed pop-up works ([#1477](https://github.com/mapbox/mapbox-gl-js/issues/1477))

#### UX Improvements

* Don't round zoom level during double-click interaction ([#1640](https://github.com/mapbox/mapbox-gl-js/issues/1640))

## 0.12.0 (Dec 2 2015)

#### API Improvements

* Added `line-offset` style property ([#1778](https://github.com/mapbox/mapbox-gl-js/issues/1778))

## 0.11.5 (Dec 1 2015)

#### Bugfixes

* Fixed unstable symbol layer render order when adding / removing layers ([#1558](https://github.com/mapbox/mapbox-gl-js/issues/1558))
* Fire map loaded event even if raster tiles have errors
* Fix panning animation during easeTo with zoom change
* Fix pitching animation during flyTo
* Fix pitching animation during easeTo
* Prevent rotation from firing `mouseend` events ([#1104](https://github.com/mapbox/mapbox-gl-js/issues/1104))

#### API Improvements

* Fire `mousedown` and `mouseup` events ([#1411](https://github.com/mapbox/mapbox-gl-js/issues/1411))
* Fire `movestart` and `moveend` when panning ([#1658](https://github.com/mapbox/mapbox-gl-js/issues/1658))
* Added drag events ([#1442](https://github.com/mapbox/mapbox-gl-js/issues/1442))
* Request webp images for mapbox:// raster tiles in chrome ([#1725](https://github.com/mapbox/mapbox-gl-js/issues/1725))

#### UX Improvements

* Added inertia to map rotation ([#620](https://github.com/mapbox/mapbox-gl-js/issues/620))

## 0.11.4 (Nov 16 2015)

#### Bugfixes

* Fix alpha blending of alpha layers ([#1684](https://github.com/mapbox/mapbox-gl-js/issues/1684))

## 0.11.3 (Nov 10 2015)

#### Bugfixes

* Fix GeoJSON rendering and performance ([#1685](https://github.com/mapbox/mapbox-gl-js/pull/1685))

#### UX Improvements

* Use SVG assets for UI controls ([#1657](https://github.com/mapbox/mapbox-gl-js/pull/1657))
* Zoom out with shift + dblclick ([#1666](https://github.com/mapbox/mapbox-gl-js/issues/1666))

## 0.11.2 (Oct 29 2015)

* Misc performance improvements

#### Bugfixes

* Fix sprites on systems with non-integer `devicePixelRatio`s ([#1029](https://github.com/mapbox/mapbox-gl-js/issues/1029) [#1475](https://github.com/mapbox/mapbox-gl-js/issues/1475) [#1476](https://github.com/mapbox/mapbox-gl-js/issues/1476))
* Fix layer minZoom being ignored if not less than source maxZoom
* Fix symbol placement at the start of a line ([#1461](https://github.com/mapbox/mapbox-gl-js/issues/1461))
* Fix `raster-opacity` on non-tile sources ([#1270](https://github.com/mapbox/mapbox-gl-js/issues/1270))
* Ignore boxzoom on shift-click ([#1655](https://github.com/mapbox/mapbox-gl-js/issues/1655))

#### UX Improvements

* Enable line breaks on common punctuation ([#1115](https://github.com/mapbox/mapbox-gl-js/issues/1115))

#### API Improvements

* Add toString and toArray methods to LngLat, LngLatBounds ([#1571](https://github.com/mapbox/mapbox-gl-js/issues/1571))
* Add `Transform#resize` method
* Add `Map#getLayer` method ([#1183](https://github.com/mapbox/mapbox-gl-js/issues/1183))
* Add `Transform#unmodified` property ([#1452](https://github.com/mapbox/mapbox-gl-js/issues/1452))
* Propagate WebGL context events ([#1612](https://github.com/mapbox/mapbox-gl-js/pull/1612))

## 0.11.1 (Sep 30 2015)

#### Bugfixes

* Add statistics and checkboxes to debug page
* Fix `Map#featuresAt` for non-4096 vector sources ([#1529](https://github.com/mapbox/mapbox-gl-js/issues/1529))
* Don't fire `mousemove` on drag-pan
* Fix maxBounds constrains ([#1539](https://github.com/mapbox/mapbox-gl-js/issues/1539))
* Fix maxBounds infinite loop ([#1538](https://github.com/mapbox/mapbox-gl-js/issues/1538))
* Fix memory leak in worker
* Assert valid `TileCoord`, fix wrap calculation in `TileCoord#cover` ([#1483](https://github.com/mapbox/mapbox-gl-js/issues/1483))
* Abort raster tile load if not in viewport ([#1490](https://github.com/mapbox/mapbox-gl-js/issues/1490))

#### API Improvements

* Add `Map` event listeners for `mouseup`, `contextmenu` (right click) ([#1532](https://github.com/mapbox/mapbox-gl-js/issues/1532))


## 0.11.0 (Sep 11 2015)

#### API Improvements

* Add `Map#featuresIn`: a bounding-box feature query
* Emit stylesheet validation errors ([#1436](https://github.com/mapbox/mapbox-gl-js/issues/1436))

#### UX Improvements

* Handle v8 style `center`, `zoom`, `bearing`, `pitch` ([#1452](https://github.com/mapbox/mapbox-gl-js/issues/1452))
* Improve circle type styling ([#1446](https://github.com/mapbox/mapbox-gl-js/issues/1446))
* Improve dashed and patterned line antialiasing

#### Bugfixes

* Load images in a way that respects Cache-Control headers
* Filter for rtree matches to those crossing bbox
* Log errors by default ([#1463](https://github.com/mapbox/mapbox-gl-js/issues/1463))
* Fixed modification of `text-size` via `setLayoutProperty` ([#1451](https://github.com/mapbox/mapbox-gl-js/issues/1451))
* Throw on lat > 90 || < -90. ([#1443](https://github.com/mapbox/mapbox-gl-js/issues/1443))
* Fix circle clipping bug ([#1457](https://github.com/mapbox/mapbox-gl-js/issues/1457))


## 0.10.0 (Aug 21 2015)

#### Breaking changes

* Switched to [longitude, latitude] coordinate order, matching GeoJSON. We anticipate that mapbox-gl-js will be widely used
  with GeoJSON, and in the long term having a coordinate order that is consistent with GeoJSON will lead to less confusion
  and impedance mismatch than will a [latitude, longitude] order.

  The following APIs were renamed:

    * `LatLng` was renamed to `LngLat`
    * `LatLngBounds` was renamed to `LngLatBounds`
    * `Popup#setLatLng` was renamed to `Popup#setLngLat`
    * `Popup#getLatLng` was renamed to `Popup#getLngLat`
    * The `latLng` property of Map events was renamed `lngLat`

  The following APIs now expect array coordinates in [longitude, latitude] order:

    * `LngLat.convert`
    * `LngLatBounds.convert`
    * `Popup#setLngLat`
    * The `center` and `maxBounds` options of the `Map` constructor
    * The arguments to `Map#setCenter`, `Map#fitBounds`, `Map#panTo`, and `Map#project`
    * The `center` option of `Map#jumpTo`, `Map#easeTo`, and `Map#flyTo`
    * The `around` option of `Map#zoomTo`, `Map#rotateTo`, and `Map#easeTo`
    * The `coordinates` properties of video and image sources

* Updated to mapbox-gl-style-spec v8.0.0 ([Changelog](https://github.com/mapbox/mapbox-gl-style-spec/blob/v8.0.0/CHANGELOG.md)). Styles are
  now expected to be version 8. You can use the [gl-style-migrate](https://github.com/mapbox/mapbox-gl-style-lint#migrations)
  utility to update existing styles.

* The format for `mapbox://` style and glyphs URLs has changed. For style URLs, you should now use the format
  `mapbox://styles/:username/:style`. The `:style` portion of the URL no longer contains a username. For font URLs, you
  should now use the format `mapbox://fonts/:username/{fontstack}/{range}.pbf`.
* Mapbox default styles are now hosted via the Styles API rather than www.mapbox.com. You can make use of the Styles API
  with a `mapbox://` style URL pointing to a v8 style, e.g. `mapbox://styles/mapbox/streets-v8`.
* The v8 satellite style (`mapbox://styles/mapbox/satellite-v8`) is now a plain satellite style, and not longer supports labels
  or contour lines via classes. For a labeled satellite style, use `mapbox://styles/mapbox/satellite-hybrid`.

* Removed `mbgl.config.HTTP_URL` and `mbgl.config.FORCE_HTTPS`; https is always used when connecting to the Mapbox API.
* Renamed `mbgl.config.HTTPS_URL` to `mbgl.config.API_URL`.

#### Bugfixes

* Don't draw halo when halo-width is 0 ([#1381](https://github.com/mapbox/mapbox-gl-js/issues/1381))
* Reverted shader changes that degraded performance on IE

#### API Improvements

* You can now unset layout and paint properties via the `setLayoutProperty` and `setPaintProperty` APIs
  by passing `undefined` as a property value.
* The `layer` option of `featuresAt` now supports an array of layers.

## 0.9.0 (Jul 29 2015)

* `glyphs` URL now normalizes without the `/v4/` prefix for `mapbox://` urls. Legacy behavior for `mapbox://fontstacks` is still maintained ([#1385](https://github.com/mapbox/mapbox-gl-js/issues/1385))
* Expose `geojson-vt` options for GeoJSON sources ([#1271](https://github.com/mapbox/mapbox-gl-js/issues/1271))
* bearing snaps to "North" within a tolerance of 7 degrees ([#1059](https://github.com/mapbox/mapbox-gl-js/issues/1059))
* Now you can directly mutate the minzoom and maxzoom layer properties with `map.setLayerZoomRange(layerId, minzoom, maxzoom)`
* Exposed `mapboxgl.Control`, a base class used by all UI controls
* Refactored handlers to be individually included in Map options, or enable/disable them individually at runtime, e.g. `map.scrollZoom.disable()`.
* New feature: Batch operations can now be done at once, improving performance for calling multiple style functions: ([#1352](https://github.com/mapbox/mapbox-gl-js/pull/1352))

  ```js
  style.batch(function(s) {
      s.addLayer({ id: 'first', type: 'symbol', source: 'streets' });
      s.addLayer({ id: 'second', type: 'symbol', source: 'streets' });
      s.addLayer({ id: 'third', type: 'symbol', source: 'terrain' });
      s.setPaintProperty('first', 'text-color', 'black');
      s.setPaintProperty('first', 'text-halo-color', 'white');
  });
  ```
* Improved documentation
* `featuresAt` performance improvements by exposing `includeGeometry` option
* Better label placement along lines ([#1283](https://github.com/mapbox/mapbox-gl-js/pull/1283))
* Improvements to round linejoins on semi-transparent lines (mapbox/mapbox-gl-native[#1771](https://github.com/mapbox/mapbox-gl-js/pull/1771))
* Round zoom levels for raster tile loading ([@2a2aec](https://github.com/mapbox/mapbox-gl-js/commit/2a2aec44a39e11e73bdf663258bd6d52b83775f5))
* Source#reload cannot be called if source is not loaded ([#1198](https://github.com/mapbox/mapbox-gl-js/issues/1198))
* Events bubble to the canvas container for custom overlays ([#1301](https://github.com/mapbox/mapbox-gl-js/pull/1301))
* Move handlers are now bound on mousedown and touchstart events
* map.featuresAt() now works across the dateline

## 0.8.1 (Jun 16 2015)

* No code changes; released only to correct a build issue in 0.8.0.

## 0.8.0 (Jun 15 2015)

#### Breaking changes

* `map.setView(latlng, zoom, bearing)` has been removed. Use
  [`map.jumpTo(options)`](https://www.mapbox.com/mapbox-gl-js/api/#map/jumpto) instead:

  ```js
  map.setView([40, -74.50], 9) // 0.7.0 or earlier
  map.jumpTo({center: [40, -74.50], zoom: 9}); // now
  ```
* [`map.easeTo`](https://www.mapbox.com/mapbox-gl-js/api/#map/easeto) and
  [`map.flyTo`](https://www.mapbox.com/mapbox-gl-js/api/#map/flyto) now accept a single
  options object rather than positional parameters:

  ```js
  map.easeTo([40, -74.50], 9, null, {duration: 400}); // 0.7.0 or earlier
  map.easeTo({center: [40, -74.50], zoom: 9, duration: 400}); // now
  ```
* `mapboxgl.Source` is no longer exported. Use `map.addSource()` instead. See the
  [GeoJSON line](https://www.mapbox.com/mapbox-gl-js/example/geojson-line/) or
  [GeoJSON markers](https://www.mapbox.com/mapbox-gl-js/example/geojson-markers/)
  examples.
* `mapboxgl.util.supported()` moved to [`mapboxgl.supported()`](https://www.mapbox.com/mapbox-gl-js/api/#mapboxgl/supported).

#### UX improvements

* Add perspective rendering ([#1049](https://github.com/mapbox/mapbox-gl-js/pull/1049))
* Better and faster labelling ([#1079](https://github.com/mapbox/mapbox-gl-js/pull/1079))
* Add touch interactions support on mobile devices ([#949](https://github.com/mapbox/mapbox-gl-js/pull/949))
* Viewport-relative popup arrows ([#1065](https://github.com/mapbox/mapbox-gl-js/pull/1065))
* Normalize mousewheel zooming speed ([#1060](https://github.com/mapbox/mapbox-gl-js/pull/1060))
* Add proper handling of GeoJSON features that cross the date line ([#1275](https://github.com/mapbox/mapbox-gl-js/issues/1275))
* Sort overlapping symbols in the y direction ([#470](https://github.com/mapbox/mapbox-gl-js/issues/470))
* Control buttons are now on a 30 pixel grid ([#1143](https://github.com/mapbox/mapbox-gl-js/issues/1143))
* Improve GeoJSON processing performance

#### API Improvements

* Switch to JSDoc for documentation
* Bundling with browserify is now supported
* Validate incoming map styles ([#1054](https://github.com/mapbox/mapbox-gl-js/pull/1054))
* Add `Map` `setPitch` `getPitch`
* Add `Map` `dblclick` event. ([#1168](https://github.com/mapbox/mapbox-gl-js/issues/1168))
* Add `Map` `getSource` ([@660a8c1](https://github.com/mapbox/mapbox-gl-js/commit/660a8c1e087f63282d24a30684d686523bce36cb))
* Add `Map` `setFilter` and `getFilter` ([#985](https://github.com/mapbox/mapbox-gl-js/issues/985))
* Add `Map` `failIfMajorPerformanceCaveat` option ([#1082](https://github.com/mapbox/mapbox-gl-js/pull/1082))
* Add `Map` `preserveDrawingBuffer` option ([#1232](https://github.com/mapbox/mapbox-gl-js/pull/1232))
* Add `VideoSource` `getVideo()` ([#1162](https://github.com/mapbox/mapbox-gl-js/issues/1162))
* Support vector tiles with extents other than 4096 ([#1227](https://github.com/mapbox/mapbox-gl-js/pull/1227))
* Use a DOM hierarchy that supports evented overlays ([#1217](https://github.com/mapbox/mapbox-gl-js/issues/1217))
* Pass `latLng` to the event object ([#1068](https://github.com/mapbox/mapbox-gl-js/pull/1068))

#### UX Bugfixes

* Fix rendering glitch on iOS 8 ([#750](https://github.com/mapbox/mapbox-gl-js/issues/750))
* Fix line triangulation errors ([#1120](https://github.com/mapbox/mapbox-gl-js/issues/1120), [#992](https://github.com/mapbox/mapbox-gl-js/issues/992))
* Support unicode range 65280-65535 ([#1108](https://github.com/mapbox/mapbox-gl-js/pull/1108))
* Fix cracks between fill patterns ([#972](https://github.com/mapbox/mapbox-gl-js/issues/972))
* Fix angle of icons aligned with lines ([@37a498a](https://github.com/mapbox/mapbox-gl-js/commit/37a498a7aa2c37d6b94611b614b4efe134e6dd59))
* Fix dashed line bug for overscaled tiles ([#1132](https://github.com/mapbox/mapbox-gl-js/issues/1132))
* Fix icon artifacts caused by sprite neighbors ([#1195](https://github.com/mapbox/mapbox-gl-js/pull/1195))

#### API Bugfixes

* Don't fire spurious `moveend` events on mouseup ([#1107](https://github.com/mapbox/mapbox-gl-js/issues/1107))
* Fix a race condition in `featuresAt` ([#1220](https://github.com/mapbox/mapbox-gl-js/pull/1220))
* Fix for brittle fontstack name convention ([#1070](https://github.com/mapbox/mapbox-gl-js/pull/1070))
* Fix broken `Popup` `setHTML` ([#1272](https://github.com/mapbox/mapbox-gl-js/issues/1272))
* Fix an issue with cross-origin image requests ([#1269](https://github.com/mapbox/mapbox-gl-js/pull/1269))


## 0.7.0 (Mar 3 2015)

#### Breaking

* Rename `Map` `hover` event to `mousemove`.
* Change `featuresAt` to return GeoJSON objects, including geometry ([#1010](https://github.com/mapbox/mapbox-gl-js/issues/1010))
* Remove `Map` `canvas` and `container` properties, add `getCanvas` and `getContainer` methods instead

#### UX Improvements

* Improve line label density
* Add boxzoom interaction ([#1038](https://github.com/mapbox/mapbox-gl-js/issues/1038))
* Add keyboard interaction ([#1034](https://github.com/mapbox/mapbox-gl-js/pull/1034))
* Faster `GeoJSONSource` `setData` without flickering ([#973](https://github.com/mapbox/mapbox-gl-js/issues/973))

#### API Improvements

* Add Popup component ([#325](https://github.com/mapbox/mapbox-gl-js/issues/325))
* Add layer API ([#1022](https://github.com/mapbox/mapbox-gl-js/issues/1022))
* Add filter API ([#985](https://github.com/mapbox/mapbox-gl-js/issues/985))
* More efficient filter API ([#1018](https://github.com/mapbox/mapbox-gl-js/issues/1018))
* Accept plain old JS object for `addSource` ([#1021](https://github.com/mapbox/mapbox-gl-js/issues/1021))
* Reparse overscaled tiles

#### Bugfixes

* Fix `featuresAt` for LineStrings ([#1006](https://github.com/mapbox/mapbox-gl-js/issues/1006))
* Fix `tileSize` argument to `GeoJSON` worker ([#987](https://github.com/mapbox/mapbox-gl-js/issues/987))
* Remove extraneous files from the npm package ([#1024](https://github.com/mapbox/mapbox-gl-js/issues/1024))
* Hide "improve map" link in print ([#988](https://github.com/mapbox/mapbox-gl-js/issues/988))


## 0.6.0 (Feb 9 2015)

#### Bugfixes

* Add wrapped padding to sprite for repeating images ([#972](https://github.com/mapbox/mapbox-gl-js/issues/972))
* Clear color buffers before rendering ([#966](https://github.com/mapbox/mapbox-gl-js/issues/966))
* Make line-opacity work with line-image ([#970](https://github.com/mapbox/mapbox-gl-js/issues/970))
* event.toElement fallback for Firefox ([#932](https://github.com/mapbox/mapbox-gl-js/issues/932))
* skip duplicate vertices at ends of lines ([#776](https://github.com/mapbox/mapbox-gl-js/issues/776))
* allow characters outside \w to be used in token
* Clear old tiles when new GeoJSON is loaded ([#905](https://github.com/mapbox/mapbox-gl-js/issues/905))

#### Improvements

* Added `map.setPaintProperty()`, `map.getPaintProperty()`, `map.setLayoutProperty()`, and `map.getLayoutProperty()`.
* Switch to ESLint and more strict code rules ([#957](https://github.com/mapbox/mapbox-gl-js/pull/957))
* Grab 2x raster tiles if retina ([#754](https://github.com/mapbox/mapbox-gl-js/issues/754))
* Support for mapbox:// style URLs ([#875](https://github.com/mapbox/mapbox-gl-js/issues/875))

#### Breaking

* Updated to mapbox-gl-style-spec v7.0.0 ([Changelog](https://github.com/mapbox/mapbox-gl-style-spec/blob/a2b0b561ce16015a1ef400dc870326b1b5255091/CHANGELOG.md)). Styles are
  now expected to be version 7. You can use the [gl-style-migrate](https://github.com/mapbox/mapbox-gl-style-lint#migrations)
  utility to update existing styles.
* HTTP_URL and HTTPS_URL config options must no longer include a `/v4` path prefix.
* `addClass`, `removeClass`, `setClasses`, `hasClass`, and `getClasses` are now methods
  on Map.
* `Style#cascade` is now private, pending a public style mutation API ([#755](https://github.com/mapbox/mapbox-gl-js/pull/755)).
* The format for `featuresAt` results changed. Instead of result-per-geometry-cross-layer,
  each result has a `layers` array with all layers that contain the feature. This avoids
  duplication of geometry and properties in the result set.


## 0.5.2 (Jan 07 2015)

#### Bugfixes

* Remove tiles for unused sources ([#863](https://github.com/mapbox/mapbox-gl-js/issues/863))
* Fix fill pattern alignment

#### Improvements

* Add GeoJSONSource maxzoom option ([#760](https://github.com/mapbox/mapbox-gl-js/issues/760))
* Return ref layers in featuresAt ([#847](https://github.com/mapbox/mapbox-gl-js/issues/847))
* Return any extra layer keys provided in the stylesheet in featuresAt
* Faster protobuf parsing

## 0.5.1 (Dec 19 2014)

#### Bugfixes

* Fix race conditions with style loading/rendering
* Fix race conditions with setStyle
* Fix map.remove()
* Fix featuresAt properties

## 0.5.0 (Dec 17 2014)

#### Bugfixes

* Fix multiple calls to setStyle

#### Improvements

* `featuresAt` now returns additional information
* Complete style/source/tile event suite:
  style.load, style.error, style.change,
  source.add, source.remove, source.load, source.error, source.change,
  tile.add, tile.remove, tile.load, tile.error
* Vastly improved performance and correctness for GeoJSON sources
* Map#setStyle accepts a style URL
* Support {prefix} in tile URL templates
* Provide a source map with minified source

#### Breaking

* Results format for `featuresAt` changed

## 0.4.2 (Nov 14 2014)

#### Bugfixes

- Ensure only one easing is active at a time ([#807](https://github.com/mapbox/mapbox-gl-js/issues/807))
- Don't require style to perform easings ([#817](https://github.com/mapbox/mapbox-gl-js/issues/817))
- Fix raster tiles sometimes not showing up ([#761](https://github.com/mapbox/mapbox-gl-js/issues/761))

#### Improvements

- Internet Explorer 11 support (experimental)

## 0.4.1 (Nov 10 2014)

#### Bugfixes

- Interpolate to the closest bearing when doing rotation animations ([#818](https://github.com/mapbox/mapbox-gl-js/issues/818))

## 0.4.0 (Nov 4 2014)

#### Breaking

- Updated to mapbox-gl-style-spec v6.0.0 ([Changelog](https://github.com/mapbox/mapbox-gl-style-spec/blob/v6.0.0/CHANGELOG.md)). Styles are
  now expected to be version 6. You can use the [gl-style-migrate](https://github.com/mapbox/mapbox-gl-style-lint#migrations)
  utility to update existing styles.

## 0.3.2 (Oct 23 2014)

#### Bugfixes

- Fix worker initialization with deferred or async scripts

#### Improvements

- Added map.remove()
- CDN assets are now served with gzip compression

## 0.3.1 (Oct 06 2014)

#### Bugfixes

- Fixed iteration over arrays with for/in
- Made browserify deps non-dev ([#752](https://github.com/mapbox/mapbox-gl-js/issues/752))

## 0.3.0 (Sep 23 2014)

#### Breaking

- Updated to mapbox-gl-style-spec v0.0.5 ([Changelog](https://github.com/mapbox/mapbox-gl-style-spec/blob/v0.0.5/CHANGELOG.md)). Styles are
  now expected to be version 5. You can use the [gl-style-migrate](https://github.com/mapbox/mapbox-gl-style-lint#migrations)
  utility to update existing styles.
- Removed support for composite layers for performance reasons. [#523](https://github.com/mapbox/mapbox-gl-js/issues/523#issuecomment-51731405)
- `raster-hue-rotate` units are now degrees.

### Improvements

- Added LatLng#wrap
- Added support for Mapbox fontstack API.
- Added support for remote, non-Mapbox TileJSON sources and inline TileJSON sources ([#535](https://github.com/mapbox/mapbox-gl-js/issues/535), [#698](https://github.com/mapbox/mapbox-gl-js/issues/698)).
- Added support for `symbol-avoid-edges` property to allow labels to be placed across tile edges.
- Fixed mkdir issue on Windows ([#674](https://github.com/mapbox/mapbox-gl-js/issues/674)).
- Fixed drawing beveled line joins without overlap.

#### Bugfixes

- Fixed performance when underzooming a layer's minzoom.
- Fixed `raster-opacity` for regular raster layers.
- Fixed various corner cases of easing functions.
- Do not modify original stylesheet ([#728](https://github.com/mapbox/mapbox-gl-js/issues/728)).
- Inherit video source from source ([#699](https://github.com/mapbox/mapbox-gl-js/issues/699)).
- Fixed interactivity for geojson layers.
- Stop dblclick on navigation so the map does not pan ([#715](https://github.com/mapbox/mapbox-gl-js/issues/715)).

## 0.2.2 (Aug 12 2014)

#### Breaking

- `map.setBearing()` no longer supports a second argument. Use `map.rotateTo` with an `offset` option and duration 0
if you need to rotate around a point other than the map center.

#### Improvements

- Improved `GeoJSONSource` to also accept URL as `data` option, eliminating a huge performance bottleneck in case of large GeoJSON files.
[#669](https://github.com/mapbox/mapbox-gl-js/issues/669) [#671](https://github.com/mapbox/mapbox-gl-js/issues/671)
- Switched to a different fill outlines rendering approach. [#668](https://github.com/mapbox/mapbox-gl-js/issues/668)
- Made the minified build 12% smaller gzipped (66 KB now).
- Added `around` option to `Map` `zoomTo`/`rotateTo`.
- Made the permalink hash more compact.
- Bevel linejoins no longer overlap and look much better when drawn with transparency.

#### Bugfixes

- Fixed the **broken minified build**. [#679](https://github.com/mapbox/mapbox-gl-js/issues/679)
- Fixed **blurry icons** rendering. [#666](https://github.com/mapbox/mapbox-gl-js/issues/666)
- Fixed `util.supports` WebGL detection producing false positives in some cases. [#677](https://github.com/mapbox/mapbox-gl-js/issues/677)
- Fixed invalid font configuration completely blocking tile rendering.  [#662](https://github.com/mapbox/mapbox-gl-js/issues/662)
- Fixed `Map` `project`/`unproject` to properly accept array-form values.
- Fixed sprite loading race condition. [#593](https://github.com/mapbox/mapbox-gl-js/issues/593)
- Fixed `GeoJSONSource` `setData` not updating the map until zoomed or panned. [#676](https://github.com/mapbox/mapbox-gl-js/issues/676)

## 0.2.1 (Aug 8 2014)

#### Breaking

- Changed `Navigation` control signature: now it doesn't need `map` in constructor
and gets added with `map.addControl(nav)` or `nav.addTo(map)`.
- Updated CSS classes to have consistent naming prefixed with `mapboxgl-`.

#### Improvements

- Added attribution control (present by default, disable by passing `attributionControl: false` in options).
- Added rotation by dragging the compass control.
- Added grabbing cursors for the map by default.
- Added `util.inherit` and `util.debounce` functions.
- Changed the default debug page style to OSM Bright.
- Token replacements now support dashes.
- Improved navigation control design.

#### Bugfixes

- Fixed compass control to rotate its icon with the map.
- Fixed navigation control cursors.
- Fixed inertia going to the wrong direction in a rotated map.
- Fixed inertia race condition where error was sometimes thrown after erratic panning/zooming.


## 0.2.0 (Aug 6 2014)

- First public release.<|MERGE_RESOLUTION|>--- conflicted
+++ resolved
@@ -3,12 +3,9 @@
 ### ✨ Features and improvements
 - Add `setiClusterOptions` to update cluster properties of the added sources: fixing these issues ([#429](https://github.com/maplibre/maplibre-gl-js/issues/429)) and ([1384](https://github.com/maplibre/maplibre-gl-js/issues/1384))
 - Add types for `workerOptions` and `_options` in `geojson_source.ts`
-<<<<<<< HEAD
-- Add `split` and `join` expressions ([#2064](https://github.com/maplibre/maplibre-gl-js/pull/2064))
-=======
 - Add fullscreenstart, fullscreenend events to FullscreenControl
 - Make jest tests easier to run in CI and local development
->>>>>>> 242f84ff
+- Add `split` and `join` expressions ([#2064](https://github.com/maplibre/maplibre-gl-js/pull/2064))
 - *...Add new stuff here...*
 ### 🐞 Bug fixes
 - Fix the worker been terminated on setting new style ([#2123](https://github.com/maplibre/maplibre-gl-js/pull/2123))
