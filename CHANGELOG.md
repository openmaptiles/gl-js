## main

### ✨ Features and improvements
- When clustering circles and the promoteId is set to some parameter, the promoted ID is used on non-clustered features and the cluster_id is used on clustered features. Previously the ID was undefined for non-clustered features.
- Support Terrain in Globe projection ([#4976](https://github.com/maplibre/maplibre-gl-js/pull/4976))
- Improved performance of the `coveringTiles` (tile culling) function for globe ([#4937](https://github.com/maplibre/maplibre-gl-js/pull/4937))
- _...Add new stuff here..._

### 🐞 Bug fixes
<<<<<<< HEAD
- ⚠️ Fix order of normalizeSpriteURL and transformRequest in loadSprite ([#3897](https://github.com/maplibre/maplibre-gl-js/issues/3897))
- Fixes scale control for globe on zoom out ([#4897](https://github.com/maplibre/maplibre-gl-js/pull/4897))
=======
- ⚠️ Fix level of detail at high pitch angle by changing which tiles to load ([#3983](https://github.com/maplibre/maplibre-gl-js/issues/3983))
>>>>>>> 928fc0c4
- _...Add new stuff here..._

## 5.0.0-pre.5

### ✨ Features and improvements

- Catches network fetching errors such as CORS, DNS or malformed URL as actual `AJAXError` to expose HTTP request details to the `"error"` event (https://github.com/maplibre/maplibre-gl-js/pull/4822)
- Add setVerticalFieldOfView() to public API ([#4717](https://github.com/maplibre/maplibre-gl-js/issues/4717))
- ⚠️ Return actual altitude from queryTerrainElevation + Pass non-translated matrices to custom layer on mercator map ([#3854](https://github.com/maplibre/maplibre-gl-js/pull/3854))
- Disable sky when using globe and blend it in when changing to mercator ([#4853](https://github.com/maplibre/maplibre-gl-js/issues/4853))
- New GlobeControl ([#4960](https://github.com/maplibre/maplibre-gl-js/pull/4960))

### 🐞 Bug fixes

- Fix line-placed map-pitch-aligned texts being too large when viewed from some latitudes on a globe ([#4786](https://github.com/maplibre/maplibre-gl-js/issues/4786))
- Disabled unsupported Fog rendering, for Terrain3D on Globe ([#4963](https://github.com/maplibre/maplibre-gl-js/pull/4963))

## 5.0.0-pre.4

### ✨ Features and improvements

- ⚠️ Changed `geometry-type` to identify "Multi-" features ([#4877](https://github.com/maplibre/maplibre-gl-js/pull/4877))
- Add support for pitch > 90 degrees ([#4717](https://github.com/maplibre/maplibre-gl-js/issues/4717))

### 🐞 Bug fixes

- ⚠️ Fix order of normalizeSpriteURL and transformRequest in loadSprite ([#3897](https://github.com/maplibre/maplibre-gl-js/issues/3897))
- ⚠️ Remove unminified prod build ([#4906](https://github.com/maplibre/maplibre-gl-js/pull/4906))
- Fix issue where raster tile source won't fetch updates following request error ([#4890](https://github.com/maplibre/maplibre-gl-js/pull/4890))
- Fix 3D models in custom layers not being properly occluded by the globe ([#4817](https://github.com/maplibre/maplibre-gl-js/issues/4817))
- Fix issue where raster tiles were not rendered correctly when using globe and terrain ([#4912](https://github.com/maplibre/maplibre-gl-js/pull/4912))

## v5.0.0-pre.3

### ✨ Features and improvements

- Add support for camera roll angle ([#4717](https://github.com/maplibre/maplibre-gl-js/issues/4717))

### 🐞 Bug fixes

- Fix text not being hidden behind the globe when overlap mode was set to `always` ([#4802](https://github.com/maplibre/maplibre-gl-js/issues/4802))
- Fix a single white frame being displayed when the map internally transitions from mercator to globe projection ([#4816](https://github.com/maplibre/maplibre-gl-js/issues/4816))
- Fix loading of RTL plugin version 0.3.0 ([#4860](https://github.com/maplibre/maplibre-gl-js/pull/4860))

## 5.0.0-pre.2

### ✨ Features and improvements

- Improve performance of `queryRenderedFeatures` by using JavaScript `Set`s to assess layer membership internally ([#4777](https://github.com/maplibre/maplibre-gl-js/pull/4777))

### 🐞 Bug fixes

- Fix a memory leak due to missing removal of event listener registration ([#4824](https://github.com/maplibre/maplibre-gl-js/pull/4824))
- Improve symbol collision performance for both mercator and globe projections ([#4778](https://github.com/maplibre/maplibre-gl-js/pull/4778))
- Fix bad line scaling near the poles under globe projection ([#4778](https://github.com/maplibre/maplibre-gl-js/pull/4778))
- Fix globe loading many tiles at an unnecessarily high zoom level when the camera is pitched ([#4778](https://github.com/maplibre/maplibre-gl-js/pull/4778))

## 5.0.0-pre.1

### ✨ Features and improvements

- Support globe mode ([#3963](https://github.com/maplibre/maplibre-gl-js/issues/3963))
- Merge atmosphere an sky implementation ([#3888](https://github.com/maplibre/maplibre-gl-js/issues/3888))
- Add option to display a realistic atmosphere when using a Globe projection ([#3888](https://github.com/maplibre/maplibre-gl-js/issues/3888))

## 4.7.1

### 🐞 Bug fixes

- Fix circle won't render on mesa 24.1 with AMD GPU ([#4062](https://github.com/maplibre/maplibre-gl-js/issues/4062))
- Fix hash router for urls ending with a hashtag ([#4730](https://github.com/maplibre/maplibre-gl-js/pull/4730))
- Replace rollup-plugin-sourcemaps with rollup-plugin-sourcemaps2 ([#4740](https://github.com/maplibre/maplibre-gl-js/pull/4740))

## 4.7.0

### ✨ Features and improvements

- Support multiple layers in `map.on`, `map.once` and `map.off` methods ([#4570](https://github.com/maplibre/maplibre-gl-js/pull/4570))
- Ensure GeoJSON cluster sources emit a console warning if `maxzoom` is less than or equal to `clusterMaxZoom` since in this case you may see unexpected results. ([#4604](https://github.com/maplibre/maplibre-gl-js/pull/4604))

### 🐞 Bug fixes

- Heatmap Fix for 3D terrain ([#4571](https://github.com/maplibre/maplibre-gl-js/pull/4571))
- Fix Map#off to not remove listener with layer(s) registered with Map#once ([#4592](https://github.com/maplibre/maplibre-gl-js/pull/4592))
- Improve types a bit for `addSource` and `getSource` ([#4616](https://github.com/maplibre/maplibre-gl-js/pull/4616))
- Fix the color near the horizon when terrain is enabled without any sky ([#4607](https://github.com/maplibre/maplibre-gl-js/pull/4607))
- Fix bug where `fitBounds` and `cameraForBounds` would not display across the 180th meridian (antimeridian)
- Fix white flickering on map resize ([#4158](https://github.com/maplibre/maplibre-gl-js/pull/4158))
- Fixed a performance regression related to symbol placement ([#4599](https://github.com/maplibre/maplibre-gl-js/pull/4599))
- Fix a bug where cloning a Transform instance didn't include the `lngRange`. This caused a bug where
using `transformCameraUpdate` caused the `maxBounds` to stop working just for east/west bounds. ([#4625](https://github.com/maplibre/maplibre-gl-js/pull/4625))

## 4.6.0

### ✨ Features and improvements

- Prefer local glyph rendering for all CJKV characters, not just those in the CJK Unified Ideographs, Hiragana, Katakana, and Hangul Syllables blocks. ([#4560](https://github.com/maplibre/maplibre-gl-js/pull/4560)))

### 🐞 Bug fixes

- Fix right-to-left layout of labels that contain characters in the Arabic Extended-B code block. ([#4536](https://github.com/maplibre/maplibre-gl-js/pull/4536))
- Fix 3D map freezing when camera is adjusted against map bounds. ([#4537](https://github.com/maplibre/maplibre-gl-js/issues/4537))
- Fix `getStyle()` to return a clone so the object cannot be internally changed ([#4488](https://github.com/maplibre/maplibre-gl-js/issues/4488))
- Fix issues with setting sky to `undefined` ([#4587](https://github.com/maplibre/maplibre-gl-js/pull/4587)))

## 4.5.2

### ✨ Features and improvements

- Emit events when the cooperative gestures option has prevented a gesture. ([#4470](https://github.com/maplibre/maplibre-gl-js/pull/4470))
- Enable anisotropic filtering only when the pitch is greater than 20 degrees to preserve image sharpness on flat or slightly tilted maps.

### 🐞 Bug fixes

- Fix camera being able to move into 3D terrain ([#1542](https://github.com/maplibre/maplibre-gl-js/issues/1542))

## 4.5.1

### ✨ Features and improvements

- Allow trackpad pinch gestures to break through the `cooperativeGestures` setting, bringing it in line with other embedded map behaviours, such as Google Maps and Mapbox. ([#4465](https://github.com/maplibre/maplibre-gl-js/pull/4465))
- Expose projection matrix parameters ([#3136](https://github.com/maplibre/maplibre-gl-js/pull/3136))
- Add option to position markers at subpixel coordinates to prevent markers jumping on `moveend` ([#4458](https://github.com/maplibre/maplibre-gl-js/pull/4458))

### 🐞 Bug fixes

- Fix lag on fast map zoom ([#4366](https://github.com/maplibre/maplibre-gl-js/pull/4366))
- Fix unguarded read access to possibly undefined object ([#4431](https://github.com/maplibre/maplibre-gl-js/pull/4431))
- Fix remove hash string when map is removed ([#4427](https://github.com/maplibre/maplibre-gl-js/pull/4427))
- Fix GeolocateControl may be added twice when calling addControl/removeControl/addControl rapidly ([#4454](https://github.com/maplibre/maplibre-gl-js/pull/4454))
- Fix `style.loadURL` abort error being logged when removing style ([#4425](https://github.com/maplibre/maplibre-gl-js/pull/4425))
- Fix vector tiles not loading when html is opened via "resource://android" (i.e., the assets folder) in GeckoView on Android ([#4451](https://github.com/maplibre/maplibre-gl-js/pull/4451))

## 4.5.0

### ✨ Features and improvements

- Add sky implementation according to spec ([#3645](https://github.com/maplibre/maplibre-gl-js/pull/3645))

### 🐞 Bug fixes

- Fix (de)serialization of extends of built-ins (currently only AjaxError) not working correctly in web_worker_transfer. Also refactored related web_worker_transfer code and added more tests ([#4024](https://github.com/maplibre/maplibre-gl-js/pull/4211))

## 4.4.1

### 🐞 Bug fixes

- Fix `terrain` listener memory leak when adding and removing Marker ([#4284](https://github.com/maplibre/maplibre-gl-js/pull/4284))

## 4.4.0

### ✨ Features and improvements

- Improve animation curve when easeTo and flyTo with constraints ([#3793](https://github.com/maplibre/maplibre-gl-js/pull/3793))
- For filled extrusions, calculate the elevation per polygon ([#3313](https://github.com/maplibre/maplibre-gl-js/issues/3313))
- Add events to `GeolocateControl` to allow a more granular interaction ([#3847](https://github.com/maplibre/maplibre-gl-js/pull/3847))
- Make `MapOptions.style` optional to be consistent with `Map.setStyle(null)` ([#4151](https://github.com/maplibre/maplibre-gl-js/pull/4151))
- Use Autoprefixer to handle vendor prefixes in CSS ([#4165](https://github.com/maplibre/maplibre-gl-js/pull/4165))
- Make `aria-label` configurable for Map, Marker and Popup ([#4147](https://github.com/maplibre/maplibre-gl-js/pull/4147))
- Map `<canvas>` is focusable only when interactive ([#4147](https://github.com/maplibre/maplibre-gl-js/pull/4147))
- "Accept" headers set in Request Transformers are not overwritten ([#4210](https://github.com/maplibre/maplibre-gl-js/pull/4210))
- ⚠️ Rename projMatrix to modelViewProjectionMatrix. Also rename invProjMatrix, alignedProjMatrix accordingly ([#4215](https://github.com/maplibre/maplibre-gl-js/pull/4215))
- Publish an unminified prod build ([#4265](https://github.com/maplibre/maplibre-gl-js/pull/4265))

### 🐞 Bug fixes

- ⚠️ Allow breaking lines in labels before a left parenthesis ([#4138](https://github.com/maplibre/maplibre-gl-js/pull/4138))
- ⚠️ Fix ignoring embedded line breaks when `symbol-placement` is `line` or `line-center` ([#4124](https://github.com/maplibre/maplibre-gl-js/pull/4124))
- Ensure loseContext exists before calling it ([#4245](https://github.com/maplibre/maplibre-gl-js/pull/4245))
- Update deprecated `-ms-high-contrast` vendor prefix to `(forced-colors: active)` and `(prefers-color-scheme: light)` as appropriate ([#4250](https://github.com/maplibre/maplibre-gl-js/pull/4250))

## 4.3.2

### 🐞 Bug fixes

- Fix an issue with `moveend` zoom being different than the actual current zoom ([#4132](https://github.com/maplibre/maplibre-gl-js/pull/4132))

## 4.3.1

### 🐞 Bug fixes

- Fix drift in zoom that may happen during flyTo and easeTo due to freezeElevation logic. ([#3878](https://github.com/maplibre/maplibre-gl-js/issues/3878))

## 4.3.0

### ✨ Features and improvements

- Add `getData` method for GeoJSON Sources to provide the possibility to obtain all the source's features ([#4082](https://github.com/maplibre/maplibre-gl-js/pull/4082))
- Allow cross-fading between raster tile source updates at the same zoom level ([#4072](https://github.com/maplibre/maplibre-gl-js/pull/4072))

### 🐞 Bug fixes

- Fix normalizeSpriteURL before transformRequest throwing an Error with relative URLs ([#3897](https://github.com/maplibre/maplibre-gl-js/issues/3897))
- Fix return type of map.cameraForBounds ([#3760](https://github.com/maplibre/maplibre-gl-js/issues/3760))
- Fix to run benchmark with MAPLIBRE_STYLES environment variable ([#2122](https://github.com/maplibre/maplibre-gl-js/issues/2122))
- Fix symbol collisions using inaccurate and sometimes entirely wrong collision boxes when the map is pitched or rotated ([#210](https://github.com/maplibre/maplibre-gl-js/issues/210))
- Fix `text-translate` and `icon-translate` behaving weirdly and inconsistently with other `-translate` properties ([#3456](https://github.com/maplibre/maplibre-gl-js/issues/3456))
- Fix symbol collision debug view (`showCollisionBoxes`) not showing the actual bounding boxes used for collision and click areas. The displayed boxes now match actual collision boxes exactly ([#4071](https://github.com/maplibre/maplibre-gl-js/pull/4071))
- Fix symbol collision boxes not being accurate for variable-anchor symbols ([#4071](https://github.com/maplibre/maplibre-gl-js/pull/4071))
- Fix icon collision boxes using `text-translate` property for translation instead of the correct `icon-translate` ([#4071](https://github.com/maplibre/maplibre-gl-js/pull/4071))

## 4.2.0

### ✨ Features and improvements

- Update `Popup`'s methods `addClass` and `removeClass` to return an instance of Popup ([#3975](https://github.com/maplibre/maplibre-gl-js/pull/3975))
- New map option to decide whether to cancel previous pending tiles while zooming in ([#4051](https://github.com/maplibre/maplibre-gl-js/pull/4051))
- Sprites include optional textFitHeight and textFitWidth values ([#4019](https://github.com/maplibre/maplibre-gl-js/pull/4019))
- Add support for `distance` expression ([#4076](https://github.com/maplibre/maplibre-gl-js/pull/4076))

## 4.1.3

### ✨ Features and improvements

- Added const enum for actor messages to improve readability and maintainability. In tsconfig.json, `isolatedModules` flag is set to false in favor of generated JS size. ([#3879](https://github.com/maplibre/maplibre-gl-js/issues/3879))

### 🐞 Bug fixes

- Fix different unwanted panning changes at the end of a panning motion, that happen on a large screen ([#3935](https://github.com/maplibre/maplibre-gl-js/issues/3935))
- Fix image sources not being marked as loaded on error ([#3981](https://github.com/maplibre/maplibre-gl-js/pull/3981))
- Fix ScaleControl options should be optional. ([#4002](https://github.com/maplibre/maplibre-gl-js/pull/4002))
- Fix race condition in `SourceCache` that makes unit tests unstable. Eliminate a redundant 'visibility' event fired from Style class. ([#3992](https://github.com/maplibre/maplibre-gl-js/issues/3992))
- Fix paint property not being updated by setPaintProperty ([#2651](https://github.com/maplibre/maplibre-gl-js/issues/2651))

## 4.1.2

### ✨ Features and improvements

- Hide Popup when its parent Marker is behind terrain ([#3865](https://github.com/maplibre/maplibre-gl-js/pull/3865))

### 🐞 Bug fixes

- Fix type definition on `localIdeographFontFamily` ([#3896](https://github.com/maplibre/maplibre-gl-js/pull/3896))
- Fix unwanted panning changes at the end of a panning motion ([#3872](https://github.com/maplibre/maplibre-gl-js/issues/3872))
- Fix `close` events being fired for popups that aren't open ([#3901](https://github.com/maplibre/maplibre-gl-js/pull/3901))

## 4.1.1

### ✨ Features and improvements

- Improve animation curve when easeTo and flyTo with constraints ([#3793](https://github.com/maplibre/maplibre-gl-js/pull/3793))

### 🐞 Bug fixes

- Fix unwanted zoom changes at the end of a panning motion ([#2094](https://github.com/maplibre/maplibre-gl-js/issues/2094))

## 4.1.0

### ✨ Features and improvements

- Add option to position popup at subpixel coordinates to allow for smooth animations ([#3710](https://github.com/maplibre/maplibre-gl-js/pull/3710))
- Constrain horizontal panning when renderWorldCopies is set to false ([3738](https://github.com/maplibre/maplibre-gl-js/pull/3738))

### 🐞 Bug fixes

- Fix popup appearing far from marker that was moved to a side globe ([3712](https://github.com/maplibre/maplibre-gl-js/pull/3712))
- Set text color to ensure contrast in the attribution pill ([3737](https://github.com/maplibre/maplibre-gl-js/pull/3737))
- Fix memory leak in Worker when map is removed ([3734](https://github.com/maplibre/maplibre-gl-js/pull/3734))
- Fix issue with `FullscreenControl` when MapLibre is within a [ShadowRoot](https://developer.mozilla.org/en-US/docs/Web/API/ShadowRoot) ([#3573](https://github.com/maplibre/maplibre-gl-js/pull/3573))
- Fix performance regression with `setRTLTextPlugin` which can cause 1 or 2 extra frames to render. ([#3728](https://github.com/maplibre/maplibre-gl-js/pull/3728))

## 4.0.2

### 🐞 Bug fixes

- Fix `Style.setState` ignoring validate flag ([#3709](https://github.com/maplibre/maplibre-gl-js/pull/3709))
- Fix marker flying off near horizon ([3704](https://github.com/maplibre/maplibre-gl-js/pull/3704))

## 4.0.1

### ✨ Features and improvements

- Add `setUrl` method to RasterTileSource to dynamically update existing TileJSON resource. ([3700](https://github.com/maplibre/maplibre-gl-js/pull/3700))

### 🐞 Bug fixes

- Fix Marker losing opacity after window resize ([#3656](https://github.com/maplibre/maplibre-gl-js/pull/3656))
- Fix vector tiles not loading when html is opened via "file://" ([#3681](https://github.com/maplibre/maplibre-gl-js/pull/3681))

## 4.0.0

### ✨ Features and improvements

- ⚠️ Remove all global getters and setters from `maplibregl`, this means the the following methods have changed:

  - `maplibregl.version` => `getVersion()`
  - `maplibregl.workerCount` => `getWorkerCount()`, `setWorkerCount(...)`
  - `maplibregl.maxParallelImageRequests` => `getMaxParallelImageRequests()`, `setMaxParallelImageRequests(...)`
  - `maplibregl.workerUrl` => `getWorkerUrl()`, `setWorkerUrl(...)`

  This is to avoid the need to use a global object and allow named exports/imports ([#3601](https://github.com/maplibre/maplibre-gl-js/issues/3601))

- ⚠️ Change attribution to be on by default, change `MapOptions.attributionControl` to be the type that the control handles, removed `MapOptions.customAttribution` ([#3618](https://github.com/maplibre/maplibre-gl-js/issues/3618))
  Note: showing the logo of MapLibre is not required for using MapLibre.
- ⚠️ Changed cooperative gesture config and removed the strings from it in favor of the locale variable ([#3621](https://github.com/maplibre/maplibre-gl-js/issues/3621))
- ⚠️ Changed the terrain enable disable locale key to match the other keys' styles, updated the typings to allow using locale with more ease ([#3621](https://github.com/maplibre/maplibre-gl-js/issues/3621))
- ⚠️ Add the ability to import a script in the worker thread and call `addProtocol` and `removeProtocol` there ([#3459](https://github.com/maplibre/maplibre-gl-js/pull/3459)) - this also changed how `addSourceType` works since now you'll need to load the script with `maplibregl.importScriptInWorkers`.
- ⚠️ Changes `addProtocol` to be promise-based without the usage of callbacks and cancelable ([#3433](https://github.com/maplibre/maplibre-gl-js/pull/3433))
- ⚠️ Moved the `addSourceType` to be a part of the global maplibregl object instead of being per map object ([#3420](https://github.com/maplibre/maplibre-gl-js/pull/3420))
- ⚠️ Removed callback usage from `map.loadImage` in continue to below change ([#3422](https://github.com/maplibre/maplibre-gl-js/pull/3422))
- ⚠️ Changed the `GeoJSONSource`'s `getClusterExpansionZoom`, `getClusterChildren`, `getClusterLeaves` methods to return a `Promise` instead of a callback usage ([#3421](https://github.com/maplibre/maplibre-gl-js/pull/3421))
- ⚠️ Changed the `setRTLTextPlugin` function to return a promise instead of using callback ([#3418](https://github.com/maplibre/maplibre-gl-js/pull/3418)) this also changed how the RTL plugin code is handled internally by splitting the main thread and worker thread code.
- ⚠️ Remove `setCooperativeGestures` and `getCooperativeGestures` functions in favor of `cooperativeGestures` handler which now has an `enabled()` or `disabled()` methods ([#3430](https://github.com/maplibre/maplibre-gl-js/pull/3430))
- ⚠️ Changed the underlying worker communication from callbacks to promises. This has a breaking effect on the implementation of custom `WorkerSource` and how it behaves ([#3233](https://github.com/maplibre/maplibre-gl-js/pull/3233))
- ⚠️ Changed the `Source` interface to return promises instead of callbacks ([#3233](https://github.com/maplibre/maplibre-gl-js/pull/3233))
- ⚠️ Changed all the sources to be promises based. ([#3233](https://github.com/maplibre/maplibre-gl-js/pull/3233))
- ⚠️ Changed the `map.loadImage` method to return a `Promise` instead of a callback usage ([#3233](https://github.com/maplibre/maplibre-gl-js/pull/3233))
- Add "opacity" option and `setOpacity` method to Marker ([#3620](https://github.com/maplibre/maplibre-gl-js/pull/3620))
- Created a new example showing how to place a threejs scene as a `CustomLayer` over maplibre 3d-terrain ([#3429](https://github.com/maplibre/maplibre-gl-js/pull/3429))
- Changed `ImageRequest` to be `Promise` based ([#3233](https://github.com/maplibre/maplibre-gl-js/pull/3233))
- Improved precision and added a subtle fade transition to marker opacity changes ([#3431](https://github.com/maplibre/maplibre-gl-js/pull/3431))
- Adds support for terrain in `setStyle` with diff method ([#3515](https://github.com/maplibre/maplibre-gl-js/pull/3515), [#3463](https://github.com/maplibre/maplibre-gl-js/pull/3463))
- Upgraded to use Node JS 20 and removed the dependency of `gl` package from the tests to allow easier development setup. ([#3452](https://github.com/maplibre/maplibre-gl-js/pull/3452))

### 🐞 Bug fixes

- Fix wheel zoom to be into the same direction above or under the horizon ([#3398](https://github.com/maplibre/maplibre-gl-js/issues/3398))
- Fix \_cameraForBoxAndBearing not fitting bounds properly when using asymmetrical camera viewport and bearing.([#3591](https://github.com/maplibre/maplibre-gl-js/pull/3591))
- Fix missing export `Map` type in the `d.ts` file ([#3564](https://github.com/maplibre/maplibre-gl-js/pull/3564))
- Fix the shifted mouse events after a css transform scale on the map container ([#3437](https://github.com/maplibre/maplibre-gl-js/pull/3437))
- Fix markers remaining transparent when disabling terrain ([#3431](https://github.com/maplibre/maplibre-gl-js/pull/3431))
- Fix labels disappearing when enabling terrain at high zoom ([#3545](https://github.com/maplibre/maplibre-gl-js/pull/3545))
- Fix zooming outside the central globe when terrain 3D is enabled ([#3425](https://github.com/maplibre/maplibre-gl-js/pull/3425))
- Fix cursor being shown indefinitely as a pointer when removing a popup with its `trackPointer` method active ([#3434](https://github.com/maplibre/maplibre-gl-js/pull/3434))
- Fix a bug in showing cooperative gestures when scroll zoom is disabled ([#2498](https://github.com/maplibre/maplibre-gl-js/pull/2498))
- Handle loading of empty raster tiles (204 No Content) ([#3428](https://github.com/maplibre/maplibre-gl-js/pull/3428))
- Fixes a security issue in `Actor` against XSS attacks in postMessage / onmessage ([#3239](https://github.com/maplibre/maplibre-gl-js/pull/3239))

## 4.0.0-pre.6

### ✨ Features and improvements

- ⚠️ Change attribution to be on by default, change `MapOptions.attributionControl` to be the type that the control handles, removed `MapOptions.customAttribution` ([#3618](https://github.com/maplibre/maplibre-gl-js/issues/3618))
  Note: showing the logo of MapLibre is not required for using MapLibre.
- ⚠️ Changed cooperative gesture config and removed the strings from it in favor of the locale variable ([#3621](https://github.com/maplibre/maplibre-gl-js/issues/3621))
- ⚠️ Changed the terrain enable disable locale key to match the other keys' styles, updated the typings to allow using locale with more ease ([#3621](https://github.com/maplibre/maplibre-gl-js/issues/3621))
- Add "opacity" option and "setOpacity" method to Marker ([#3620](https://github.com/maplibre/maplibre-gl-js/pull/3620))

## 4.0.0-pre.5

### ✨ Features and improvements

- ⚠️ Remove all global getters and setters from `maplibregl`, this means the the following methods have changed:
  `maplibregl.version` => `getVersion()`
  `maplibregl.workerCount` => `getWorkerCount()`, `setWorkerCount(...)`
  `maplibregl.maxParallelImageRequests` => `getMaxParallelImageRequests()`, `setMaxParallelImageRequests(...)`
  `maplibregl.workerUrl` => `getWorkerUrl()`, `setWorkerUrl(...)`
  This is to avoid the need to use a global object and allow named exports/imports ([#3601](https://github.com/maplibre/maplibre-gl-js/issues/3601))

### 🐞 Bug fixes

- Fix wheel zoom to be into the same direction above or under the horizon ([#3398](https://github.com/maplibre/maplibre-gl-js/issues/3398))
- Fix \_cameraForBoxAndBearing not fitting bounds properly when using asymmetrical camera viewport and bearing ([#3591](https://github.com/maplibre/maplibre-gl-js/pull/3591))

## 4.0.0-pre.4

### 🐞 Bug fixes

- Fix missing export `Map` type in the `d.ts` file ([#3564](https://github.com/maplibre/maplibre-gl-js/pull/3564))

## 4.0.0-pre.3

### ✨ Features and improvements

- ⚠️ Add the ability to import a script in the worker thread and call `addProtocol` and `removeProtocol` there ([#3459](https://github.com/maplibre/maplibre-gl-js/pull/3459)) - this also changed how `addSourceType` works since now you'll need to load the script with `maplibregl.importScriptInWorkers`.
- Upgraded to use Node JS 20 and removed the dependency of `gl` package from the tests to allow easier development setup. ([#3452](https://github.com/maplibre/maplibre-gl-js/pull/3452))
- Improved precision and added a subtle fade transition to marker opacity changes ([#3431](https://github.com/maplibre/maplibre-gl-js/pull/3431))
- Adds support for terrain in `setStyle` with diff method ([#3515](https://github.com/maplibre/maplibre-gl-js/pull/3515), [#3463](https://github.com/maplibre/maplibre-gl-js/pull/3463))

### 🐞 Bug fixes

- Fix the shifted mouse events after a css transform scale on the map container ([#3437](https://github.com/maplibre/maplibre-gl-js/pull/3437))
- Fix markers remaining transparent when disabling terrain ([#3431](https://github.com/maplibre/maplibre-gl-js/pull/3431))
- Fix labels disappearing when enabling terrain at high zoom ([#3545](https://github.com/maplibre/maplibre-gl-js/pull/3545))

## 4.0.0-pre.2

### ✨ Features and improvements

- ⚠️ Changes `addProtocol` to be promise-based without the usage of callbacks and cancelable ([#3433](https://github.com/maplibre/maplibre-gl-js/pull/3433))
- ⚠️ Moved the `addSourceType` to be a part of the global maplibregl object instead of being per map object ([#3420](https://github.com/maplibre/maplibre-gl-js/pull/3420))
- ⚠️ Removed callback usage from `map.loadImage` in continue to below change ([#3422](https://github.com/maplibre/maplibre-gl-js/pull/3422))
- ⚠️ Changed the `GeoJSONSource`'s `getClusterExpansionZoom`, `getClusterChildren`, `getClusterLeaves` methods to return a `Promise` instead of a callback usage ([#3421](https://github.com/maplibre/maplibre-gl-js/pull/3421))
- ⚠️ Changed the `setRTLTextPlugin` function to return a promise instead of using callback ([#3418](https://github.com/maplibre/maplibre-gl-js/pull/3418)) this also changed how the RTL plugin code is handled internally by splitting the main thread and worker thread code.
- ⚠️ Remove `setCooperativeGestures` and `getCooperativeGestures` functions in favor of `cooperativeGestures` handler which now has an `enabled()` or `disabled()` methods ([#3430](https://github.com/maplibre/maplibre-gl-js/pull/3430))
- Created a new example showing how to place a threejs scene as a `CustomLayer` over maplibre 3d-terrain ([#3429](https://github.com/maplibre/maplibre-gl-js/pull/3429))

### 🐞 Bug fixes

- Fix zooming outside the central globe when terrain 3D is enabled ([#3425](https://github.com/maplibre/maplibre-gl-js/pull/3425))
- Fix cursor being shown indefinitely as a pointer when removing a popup with its `trackPointer` method active ([#3434](https://github.com/maplibre/maplibre-gl-js/pull/3434))
- Fix a bug in showing cooperative gestures when scroll zoom is disabled ([#2498](https://github.com/maplibre/maplibre-gl-js/pull/2498))
- Handle loading of empty raster tiles (204 No Content) ([#3428](https://github.com/maplibre/maplibre-gl-js/pull/3428))

## 4.0.0-pre.1

### ✨ Features and improvements

- Changed `ImageRequest` to be `Promise` based ([#3233](https://github.com/maplibre/maplibre-gl-js/pull/3233))
- ⚠️ Changed the underlying worker communication from callbacks to promises. This has a breaking effect on the implementation of custom `WorkerSource` and how it behaves ([#3233](https://github.com/maplibre/maplibre-gl-js/pull/3233))
- ⚠️ Changed the `Source` interface to return promises instead of callbacks ([#3233](https://github.com/maplibre/maplibre-gl-js/pull/3233))
- ⚠️ Changed all the sources to be promises based. ([#3233](https://github.com/maplibre/maplibre-gl-js/pull/3233))
- ⚠️ Changed the `map.loadImage` method to return a `Promise` instead of a callback usage ([#3233](https://github.com/maplibre/maplibre-gl-js/pull/3233))

### 🐞 Bug fixes

- Fixes a security issue in `Actor` against XSS attacks in postMessage / onmessage ([#3239](https://github.com/maplibre/maplibre-gl-js/pull/3239))

## 3.6.2

### 🐞 Bug fixes

- Fix mapbox-gl-draw example ([#2601](https://github.com/maplibre/maplibre-gl-js/issues/2601), [#3394](https://github.com/maplibre/maplibre-gl-js/pull/3394))
- Fix fill patterns sometimes not rendering at all ([#3339](https://github.com/maplibre/maplibre-gl-js/pull/3339))

## 3.6.1

### 🐞 Bug fixes

- Fix `undefined` `_onEaseFrame` call in `Camera._renderFrameCallback()` while doing `Camera.jumpTo` during a `Camera.easeTo` ([#3332](https://github.com/maplibre/maplibre-gl-js/pull/3332))

## 3.6.0

### ✨ Features and improvements

- Add getLayersOrder() to Map and Style ([#3279](https://github.com/maplibre/maplibre-gl-js/pull/3279))
- Updated description of `fullscreen` example ([#3311](https://github.com/maplibre/maplibre-gl-js/pull/3311))

### 🐞 Bug fixes

- Fix null feature properties in resolve_tokens ([#3272](https://github.com/maplibre/maplibre-gl-js/pull/3272))

## 3.5.2

### ✨ Features and improvements

- Convert plantuml diagrams to mermaid ([#3217](https://github.com/maplibre/maplibre-gl-js/pull/3217))
- Improve buffer transfer in Safari after Safari fixed a memory leak bug ([#3225](https://github.com/maplibre/maplibre-gl-js/pull/3225))
- Minify internal exports to reduce bundle size ([#3216](https://github.com/maplibre/maplibre-gl-js/pull/3216))

### 🐞 Bug fixes

- Add terrain property to map style object ([#3234](https://github.com/maplibre/maplibre-gl-js/pull/3234))
- Fix exception thrown from `isWebGL2` check ([#3238](https://github.com/maplibre/maplibre-gl-js/pull/3238))
- Fix rollup watch mode ([#3270](https://github.com/maplibre/maplibre-gl-js/pull/3270))

## 3.5.1

### 🐞 Bug fixes

- Fix regression introduced in 3.5.0, related to async/await ([#3228](https://github.com/maplibre/maplibre-gl-js/pull/3228))

## 3.5.0

### ✨ Features and improvements

- Add setTiles method to RasterTileSource to dynamically update existing tile sources. ([#3208](https://github.com/maplibre/maplibre-gl-js/pull/3208))

## 3.4.1

### ✨ Features and improvements

- Locally rendered glyphs are double resolution (48px), greatly improving sharpness of CJK text. ([#2990](https://github.com/maplibre/maplibre-gl-js/issues/2990), [#3006](https://github.com/maplibre/maplibre-gl-js/pull/3006))

### 🐞 Bug fixes

- Fix setStyle->style.setState didn't reset \_serializedLayers ([#3133](https://github.com/maplibre/maplibre-gl-js/pull/3133)).
- Fix Raster DEM decoding in safari private browsing mode ([#3185](https://github.com/maplibre/maplibre-gl-js/pull/3185))

## 3.4.0

### ✨ Features and improvements

- Improve error message when a tile can't be loaded ([#3130](https://github.com/maplibre/maplibre-gl-js/pull/3130))
- Support custom raster-dem encodings ([#3087](https://github.com/maplibre/maplibre-gl-js/pull/3087))

### 🐞 Bug fixes

- Fixed Interrupting a scroll zoom causes the next scroll zoom to return to the prior zoom level by reseting scroll handler state properly ([#2709](https://github.com/maplibre/maplibre-gl-js/issues/2709), [#3051](https://github.com/maplibre/maplibre-gl-js/pull/305))
- Fix unit test warning about duplicate module names ([#3049](https://github.com/maplibre/maplibre-gl-js/pull/3049))
- Correct marker position when switching between 2D and 3D view ([#2996](https://github.com/maplibre/maplibre-gl-js/pull/2996))
- Fix error thrown when unsetting line-gradient [#2683]
- Update raster tile end points in documentation
- Avoiding inertia animation on Mac when reduced motion is on ([#3068](https://github.com/maplibre/maplibre-gl-js/pull/3068))
- 3d buildings example doesn't work as expected ([#3165](https://github.com/maplibre/maplibre-gl-js/pull/3165))

## 3.3.1

### ✨ Features and improvements

- Copy LICENSE.txt to dist folder so it's included in 3rdpartylicenses.txt by webpack ([#3021](https://github.com/maplibre/maplibre-gl-js/pull/3021))

### 🐞 Bug fixes

- Correct declared return type of `Map.getLayer()` and `Style.getLayer()` to be `StyleLayer | undefined` to match the documentation ([#2969](https://github.com/maplibre/maplibre-gl-js/pull/2969))
- Correct type of `Map.addLayer()` and `Style.addLayer()` to allow adding a layer with an embedded source, matching the documentation ([#2966](https://github.com/maplibre/maplibre-gl-js/pull/2966))
- Throttle map resizes from ResizeObserver to reduce flicker ([#2986](https://github.com/maplibre/maplibre-gl-js/pull/2986))
- Correct function `Map.setTerrain(options: TerrainSpecification): Map` to be `Map.setTerrain(options: TerrainSpecification | null): Map` per the API spec ([#2993](https://github.com/maplibre/maplibre-gl-js/pull/2993))
- Correct function `Map.getTerrain(): TerrainSpecification` to be `Map.getTerrain(): TerrainSpecification | null` for consistency with the setTerrain function ([#3020](https://github.com/maplibre/maplibre-gl-js/pull/3020))

## 3.3.0

### ✨ Features and improvements

- Add support for [`text-variable-anchor-offset`](https://maplibre.org/maplibre-style-spec/layers/#layout-symbol-text-variable-anchor-offset) symbol style layer property ([#2914](https://github.com/maplibre/maplibre-gl-js/pull/2914))

## 3.2.2

### ✨ Features and improvements

- Add `cache` parameter to [`RequestParameters`](https://maplibre.org/maplibre-gl-js/docs/API/types/maplibregl.RequestParameters/) ([#2910](https://github.com/maplibre/maplibre-gl-js/pull/2910))
- Removed some classed from the docs to better define the public API ([#2945](https://github.com/maplibre/maplibre-gl-js/pull/2945))

### 🐞 Bug fixes

- Properly check ImageBitmap ([#2942](https://github.com/maplibre/maplibre-gl-js/pull/2942), [#2940](https://github.com/maplibre/maplibre-gl-js/issues/2940))
- VectorTileWorkerSource: fix reload for original's load parse would not pass the rawTileData and meta. ([#2941](https://github.com/maplibre/maplibre-gl-js/pull/2941))

## 3.2.1

### ✨ Features and improvements

- Remove cooperative gesture screen from the accessibility tree since screenreaders cannot interact with the map using gestures
- Add `cooperated gestures` example to the doc.([#2860](https://github.com/maplibre/maplibre-gl-js/pull/2860))

### 🐞 Bug fixes

- Incorrect distance field of view calculation for negative elevation, fixed by storing min elevation for the tile in view ([#1655](https://github.com/maplibre/maplibre-gl-js/issues/1655), [#2858](https://github.com/maplibre/maplibre-gl-js/pull/2858))
- Fix reloadCallback not firing on VectorTileWorkerSource.reloadTile ([#1874](https://github.com/maplibre/maplibre-gl-js/pull/1874))
- Don't draw halo pixels underneath text pixels ([#2897](https://github.com/maplibre/maplibre-gl-js/pull/2897))
- Fix RasterDEMTileSource not serializing its options correctly ([#2895](https://github.com/maplibre/maplibre-gl-js/pull/2895))
- Remove node and jest from dist type checking, fix map event and other typing problems ([#2898](https://github.com/maplibre/maplibre-gl-js/pull/2898))

## 3.2.0

### ✨ Features and improvements

- Change all internal exports to named exports([#2711](https://github.com/maplibre/maplibre-gl-js/pull/2711))
- Docs generation is now part of this repo([#2733](https://github.com/maplibre/maplibre-gl-js/pull/2733))
- Add `className` option to Marker constructor ([#2729](https://github.com/maplibre/maplibre-gl-js/pull/2729))
- Immediately redraw the map after setting pixel ratio ([#2674](https://github.com/maplibre/maplibre-gl-js/pull/2673))
- Add maxCanvasSize option to limit canvas size. It can prevent reaching the GL limits and reduce the load on the devices. Default value is [4096, 4096].
- Reduce maxCanvasSize when hitting GL limits to avoid distortions ([#2674](https://github.com/maplibre/maplibre-gl-js/pull/2673))
- Rewrite all the code comments in TSDocs, introduced a new documentation system and moved examples into this repository for better debug options ([#2756](https://github.com/maplibre/maplibre-gl-js/pull/2756))
- ⚠️ Removed non documented `Marker` constructor parameter ([#2756](https://github.com/maplibre/maplibre-gl-js/pull/2756))
- Updated `check-for-support` example ([#2859](https://github.com/maplibre/maplibre-gl-js/pull/2859))

### 🐞 Bug fixes

- Return undefined instead of throwing from `Style.serialize()` when the style hasn't loaded yet ([#2712](https://github.com/maplibre/maplibre-gl-js/pull/2712))
- Don't throw an exception from `checkMaxAngle` when a label with length 0 is on the last segment of a line ([#2710](https://github.com/maplibre/maplibre-gl-js/pull/2710))
- Fix the `tap then drag` zoom gesture detection to abort when the two taps are far away ([#2673](https://github.com/maplibre/maplibre-gl-js/pull/2673))
- Fix regression - update pixel ratio when devicePixelRatio changes, restoring the v1.x behaviour ([#2706](https://github.com/maplibre/maplibre-gl-js/issues/2706))
- Fix incorrect elevation calculation [#2772]

## 3.1.0

### ✨ Features and improvements

- Expose map options.maxTileCacheZoomLevels to allow better control of tile cache ([#2581](https://github.com/maplibre/maplibre-gl-js/pull/2581))

### 🐞 Bug fixes

- Fix regression - Add webgl1 fallback to accommodate users without webgl2 support ([#2653](https://github.com/maplibre/maplibre-gl-js/issues/2653))

## 3.0.1

### ✨ Features and improvements

- Update shaders to GLSL ES 3.0 ([#2599](https://github.com/maplibre/maplibre-gl-js/pull/2599))

### 🐞 Bug fixes

- Fix `RequestTransformFunction` type to return RequestParameters or undefined ([#2586](https://github.com/maplibre/maplibre-gl-js/pull/2586))
- Load `EXT_color_buffer_float` WebGL2 extension to fix heatmap in firefox ([#2595](https://github.com/maplibre/maplibre-gl-js/pull/2595))

## 3.0.0

## New features and improvements

- Add `transformCameraUpdate` callback to `Map` options ([#2535](https://github.com/maplibre/maplibre-gl-js/pull/2535))
- Bump KDBush and supercluster for better memory efficiency ([#2522](https://github.com/maplibre/maplibre-gl-js/pull/2522))
- Improve performance by using HTMLImageElement to download raster source images when refreshExpiredTiles tiles is false ([#2126](https://github.com/maplibre/maplibre-gl-js/pull/2126))
- Set fetchPriority for HTMLImageElement to help improve raster-heavy scenarios ([#2459](https://github.com/maplibre/maplibre-gl-js/pull/2459))
- Reduce rendering calls on initial load. No reason to try rendering before the style is loaded. ([#2464](https://github.com/maplibre/maplibre-gl-js/pull/2464))
- Lazy load default style properties on demand to improve loading performance and reduce memory usage. ([#2476](https://github.com/maplibre/maplibre-gl-js/pull/2476))
- Add queryTerrainElevation allows getting terrain elevation in meters at a specific point ([#2264](https://github.com/maplibre/maplibre-gl-js/pull/2264))
- Improve performance by sending style layers to the worker thread before processing it on the main thread to allow parallel processing ([#2131](https://github.com/maplibre/maplibre-gl-js/pull/2131))
- Add Map.getImage() to retrieve previously-loaded images. ([#2168](https://github.com/maplibre/maplibre-gl-js/pull/2168))
- Add a method to enable/disable cooperative gestures
- Update CONTRIBUTING.md with details on setting up on M1 mac ([#2196](https://github.com/maplibre/maplibre-gl-js/pull/2196))
- Update default type of originalEvent in MapLibreEvent to be `unknown` ([#2243](https://github.com/maplibre/maplibre-gl-js/pull/2243))
- Improve performance when forcing full symbol placement by short-circuiting pause checks ([#2241](https://github.com/maplibre/maplibre-gl-js/pull/2241))
- Adding a `warnonce` when terrain and hillshade source are the same ([#2298](https://github.com/maplibre/maplibre-gl-js/pull/2298))
- Remove a deprecation warning by removing an empty texture that is no longer being used in the codebase ([#2299](https://github.com/maplibre/maplibre-gl-js/pull/2299))
- Improve initial loading performance by lazy serializing layers only when needed. ([#2306](https://github.com/maplibre/maplibre-gl-js/pull/2306))
- Add validateStyle MapOption to allow disabling style validation for faster performance in production environment. ([#2390](https://github.com/maplibre/maplibre-gl-js/pull/2390))
- Add `setiClusterOptions` to update cluster properties of the added sources: fixing these issues ([#429](https://github.com/maplibre/maplibre-gl-js/issues/429)) and ([#1384](https://github.com/maplibre/maplibre-gl-js/issues/1384))
- Add types for `workerOptions` and `_options` in `geojson_source.ts`
- Add fullscreenstart, fullscreenend events to FullscreenControl ([#2128](https://github.com/maplibre/maplibre-gl-js/issues/2128)
- Throttle the image request queue while the map is moving to improve performance ([#2097](https://github.com/maplibre/maplibre-gl-js/issues/2097)
- Add support for multiple `sprite` declarations in one style file ([#1805](https://github.com/maplibre/maplibre-gl-js/pull/1805))
- Extract sprite image on demand to reduce memory usage and improve performance by reducing the number of getImageData calls ([#1809](https://github.com/maplibre/maplibre-gl-js/pull/1809))
- `QueryRenderedFeaturesOptions` type added to both of the params in queryRenderedFeatures in map.ts ([#1900](https://github.com/maplibre/maplibre-gl-js/issues/1900))
- NavigationControlOptions is now optional when creating an instance of NavigationControl ([#1754](https://github.com/maplibre/maplibre-gl-js/issues/1754))
- Listen to webglcontextcreationerror event and give detailed debug info when it fails ([#1715](https://github.com/maplibre/maplibre-gl-js/pull/1715))
- Make sure `cooperativeGestures` overlay is always "on top" (z-index) of map features ([#1753](https://github.com/maplibre/maplibre-gl-js/pull/1753))
- Use `willReadFrequently` hint to optimize 2D canvas usage and remove warnings ([#1808](https://github.com/maplibre/maplibre-gl-js/pull/1808))
- Speed up the cross tile symbol index in certain circumstances ([#1755](https://github.com/maplibre/maplibre-gl-js/pull/1755))
- Improve rendering speed in scenes with many colliding symbolic icons and labels ([#1757](https://github.com/maplibre/maplibre-gl-js/pull/1757))
- Make request for ImageSource cancelable ([#1802](https://github.com/maplibre/maplibre-gl-js/pull/1802))
- Throttle the image request queue while the map is moving to improve performance ([#2097](https://github.com/maplibre/maplibre-gl-js/pull/2097))
- Return a promise from `once` method to allow easier usage of async/await in this case ([#1690](https://github.com/maplibre/maplibre-gl-js/pull/1690))
- Add pseudo (CSS) fullscreen as a fallback for iPhones ([#1678](https://github.com/maplibre/maplibre-gl-js/pull/1678))
- Add `updateData` to `GeoJSONSource` which allows for partial data updates ([#1605](https://github.com/maplibre/maplibre-gl-js/pull/1605))
- Add a RenderPool to render tiles onto textures for 3D ([#1671](https://github.com/maplibre/maplibre-gl-js/pull/1671))
- Add map.getCameraTargetElevation() ([#1558](https://github.com/maplibre/maplibre-gl-js/pull/1558))
- Add `freezeElevation` to `AnimationOptions` to allow smooth camera movement in 3D ([#1514](https://github.com/maplibre/maplibre-gl-js/pull/1514), [#1492](https://github.com/maplibre/maplibre-gl-js/issues/1492))
- Add map.setStyle's transformStyle option ([#1632](https://github.com/maplibre/maplibre-gl-js/pull/1632))

## Potentially breaking changes

Most of these changes will not affect your code but read carefully through the list to asses if a migration is needed.

- ⚠️ Cancel unloaded tile request on zooming in across multiple zooms. Previously these requests were not cancelled. ([#2377](https://github.com/maplibre/maplibre-gl-js/pull/2377))
- ⚠️ Resize map when container element is resized. The "resize"-related events now has different data associated with it ([#2157](https://github.com/maplibre/maplibre-gl-js/pull/2157), [#2551](https://github.com/maplibre/maplibre-gl-js/issues/2551)). Previously the originalEvent field was the reason of this change, for example it could be a `resize` event from the browser. Now it is `ResizeObserverEntry`, see more [here](https://developer.mozilla.org/en-US/docs/web/api/resizeobserverentry).
- ⚠️ Improve rendering of areas below sea level, and remove elevationOffset workaround ([#1578](https://github.com/maplibre/maplibre-gl-js/pull/1578))
- ⚠️ Remove support for `hsl` css color in a format that does not comply with the CSS Color specification. Colors defined in `hsl(110, 0.7, 0.055)` format will no longer work, instead it is recommended to use the format with percentages `hsl(110, 70%, 5.5%)`. ([#2376](https://github.com/maplibre/maplibre-gl-js/pull/2376))
- ⚠️ Move terrain object from style.terrain to map.terrain ([#1628](https://github.com/maplibre/maplibre-gl-js/pull/1628))
- ⚠️ Remove deprecated `mapboxgl-` css classes (use `maplibregl-` instead) ([#1575](https://github.com/maplibre/maplibre-gl-js/pull/1575))
- ⚠️ Full transition from WebGL1 to WebGL2 ([browser support](https://caniuse.com/?search=webgl2)) ([#2512](https://github.com/maplibre/maplibre-gl-js/pull/2512), [#1891](https://github.com/maplibre/maplibre-gl-js/pull/1891))
- ⚠️ `LngLat.toBounds()` is replaced by a static method `LngLatBounds.fromLngLat()` ([#2188](https://github.com/maplibre/maplibre-gl-js/pull/2188))
- ⚠️ Make geojson data source a required field to align with the docs ([#1396](https://github.com/maplibre/maplibre-gl-js/issue/1396))
- ⚠️ Improve control initial loading performance by forcing fadeDuration to 0 till first idle event ([#2447](https://github.com/maplibre/maplibre-gl-js/pull/2447))
- ⚠️ Remove "mapbox-gl-supported" package from API. If needed, please reference it directly instead of going through MapLibre. ([#2451](https://github.com/maplibre/maplibre-gl-js/pull/2451))
- ⚠️ Improve control performance by restricting worker count to a max of 1 except for Safari browser. ([#2354](https://github.com/maplibre/maplibre-gl-js/pull/2354))

## Bug fixes

- Fix of incorrect dash in diagonal lines with a vector source at some zoom levels. ([#2479](https://github.com/maplibre/maplibre-gl-js/pull/2479))
- Fix event.isSourceLoaded to reflect the state of source loading for sourcedata event ([#2543](https://github.com/maplibre/maplibre-gl-js/pull/2543))
- Fix overlapping of 3D building parts when 3D Terrain is activated ([#2513](https://github.com/maplibre/maplibre-gl-js/issues/2513))
- Show 3D buildings located below sea level when 3D Terrain is activated ([#2544](https://github.com/maplibre/maplibre-gl-js/issues/2544))
- Fix `LngLatBounds.extend()` to correctly handle `{ lng: number, lat: number }` coordinates. ([#2425](https://github.com/maplibre/maplibre-gl-js/pull/2425))
- Fix the accuracy-circle in the geolocate control from randomly resizing. ([#2450](https://github.com/maplibre/maplibre-gl-js/pull/2450))
- Fix the type of the `features` property on `MapLayerMouseEvent` and `MapLayerTouchEvent` to be `MapGeoJSONFeature[]` in lieu of `GeoJSON.Feature[]` ([#2244](https://github.com/maplibre/maplibre-gl-js/pull/2244))
- Fix GeolocateControl error if removed quickly ([#2391](https://github.com/maplibre/maplibre-gl-js/pull/2391))
- Fix issue unloading sprite sheet when using `setStyle(style, {diff:true})` ([#2146](https://github.com/maplibre/maplibre-gl-js/pull/2146))
- Fix wrap coords in `getTerrain` when `fitBounds` across the AM ([#2155](https://github.com/maplibre/maplibre-gl-js/pull/2155))
- Fix LngLat `toArray` method return type to [number,number] ([#2233](https://github.com/maplibre/maplibre-gl-js/issues/2233))
- Fix handling of text-offset with symbol-placement: line ([#2170](https://github.com/maplibre/maplibre-gl-js/issues/2170) and [#2171](https://github.com/maplibre/maplibre-gl-js/issues/2171))
- Fix geolocate control permissions failure on IOS16 web view with fallback to `window.navigator.geolocation` ([#2359](https://github.com/maplibre/maplibre-gl-js/pull/2359))
- Prevent unnecessary reload of raster sources when RTL Text Plugin loads ([#2380](https://github.com/maplibre/maplibre-gl-js/issues/2380))
- Fix Handle AddProtocol callback function returning an HTMLImageElement ([#](https://github.com/maplibre/maplibre-gl-js/pull/2393)2393](https://github.com/maplibre/maplibre-gl-js/pull/2393))
- Fix raster tiles being retained when raster-fade-duration is 0 ([#2445](https://github.com/maplibre/maplibre-gl-js/issues/2445), [#2501](https://github.com/maplibre/maplibre-gl-js/issues/2501))
- Fix the worker been terminated on setting new style ([#2123](https://github.com/maplibre/maplibre-gl-js/pull/2123))
- Change how meta key is detected for cooperative gestures
- Fix the worker been terminated on setting new style ([#2123](https://github.com/maplibre/maplibre-gl-js/pull/2123))
- Fix issue [#1024](https://github.com/maplibre/maplibre-gl-js/pull/1024) - Zoom center not under cursor when terrain is on
- Fix errors when running style-spec bin scripts and added missing help. Removed unnecessary script 'gl-style-composite'. ([#1971](https://github.com/maplibre/maplibre-gl-js/pull/1971))
- Fix the `slice` expression type ([#1886](https://github.com/maplibre/maplibre-gl-js/issues/1886))
- Remove dependency on `@rollup/plugin-json`, which was in conflict with `rollup-plugin-import-assert`
- Remove dependency on `@mapbox/gazetteer` which caused some build warnings ([#1757](https://github.com/maplibre/maplibre-gl-js/pull/1757) [#1898](https://github.com/maplibre/maplibre-gl-js/pull/1898))
- Fix `getElevation()` causing uncaught error ([#1650](https://github.com/maplibre/maplibre-gl-js/issues/1650)).
- Fix headless benchmark execution especially on VM ([#1732](https://github.com/maplibre/maplibre-gl-js/pull/1732))
- fix issue [#860](https://github.com/maplibre/maplibre-gl-js/issues/860) fill-pattern with pixelRatio > 1 is now switched correctly at runtime. ([#1765](https://github.com/maplibre/maplibre-gl-js/pull/1765))
- Fix the exception that would be thrown on `map.setStyle` when it is passed with transformStyle option and map is initialized without an initial style. ([#1824](https://github.com/maplibre/maplibre-gl-js/pull/1824))
- Fix the behavior of the compass button on touch devices. ([#1852](https://github.com/maplibre/maplibre-gl-js/pull/1852))
- Fix `GeoJSONSource` appearing to never finish loading when calling its `setData` method immediately after adding it to a `Map` due to it not firing a `metadata` `data` event ([#1693](https://github.com/maplibre/maplibre-gl-js/issues/1693))
- Fix the gap between terrain elevated tiles ([#1602](https://github.com/maplibre/maplibre-gl-js/issues/1602))
- Fix showTileBoundaries to show the first vector source [#1395](https://github.com/maplibre/maplibre-gl-js/pull/1395)
- Fix `match` expression type ([#1631](https://github.com/maplibre/maplibre-gl-js/pull/1631))
- Fix for blurry raster tiles due to raster tiles requests stuck in image queue. ([#2511](https://github.com/maplibre/maplibre-gl-js/pull/2511))

## 3.0.0-pre.9

### 🐞 Bug fixes

- Fixes issue with ResizeObserver firing an initial 'resize' event (since 3.0.0-pre.5) ([#2551](https://github.com/maplibre/maplibre-gl-js/issues/2551))

## 3.0.0-pre.8

### ✨ Features and improvements

- Add `transformCameraUpdate` callback to `Map` options ([#2535](https://github.com/maplibre/maplibre-gl-js/pull/2535))

### 🐞 Bug fixes

- Revise previous fix ([#2445](https://github.com/maplibre/maplibre-gl-js/issues/2445)) for raster tiles being retained when raster-fade-duration is 0 ([#2501](https://github.com/maplibre/maplibre-gl-js/issues/2501))

## 3.0.0-pre.7

### ✨ Features and improvements

- ⚠️ Breaking - Remove WebGL1 support. Move to WebGL2 ([#2512](https://github.com/maplibre/maplibre-gl-js/pull/2512))
- Bump KDBush and supercluster ([#2522](https://github.com/maplibre/maplibre-gl-js/pull/2522))

## 3.0.0-pre.6

### ✨ Features and improvements

- ⚠️ Breaking - Improve control performance by restricting worker count to a max of 1 except safari browser. ([#2354](https://github.com/maplibre/maplibre-gl-js/pull/2354))
- Improve performance by using HTMLImageElement to download raster source images when refreshExpiredTiles tiles is false ([#2126](https://github.com/maplibre/maplibre-gl-js/pull/2126))
- ⚠️ Breaking - Improve control initial loading performance by forcing fadeDuration to 0 till first idle event ([#2447](https://github.com/maplibre/maplibre-gl-js/pull/2447))
- ⚠️ Breaking - Remove "mapbox-gl-supported" package from API. If needed, please reference it directly instead of going through MapLibre. ([#2451](https://github.com/maplibre/maplibre-gl-js/pull/2451))
- Set fetchPriority for HTMLImageElement to help improve raster heavy scenarios ([#2459](https://github.com/maplibre/maplibre-gl-js/pull/2459))
- Reduce rendering calls on initial load. No reason to try rendering before style is loaded. ([#2464](https://github.com/maplibre/maplibre-gl-js/pull/2464))
- Lazy load default style properties on demand to improve loading performance and reduce memory usage. ([#2476](https://github.com/maplibre/maplibre-gl-js/pull/2476))
- Conditional WebGL2 support ([#1891](https://github.com/maplibre/maplibre-gl-js/pull/1891)

### 🐞 Bug fixes

- Fix `LngLatBounds.extend()` to correctly handle `{ lng: number, lat: number }` coordinates. ([#2425](https://github.com/maplibre/maplibre-gl-js/pull/2425))
- Fix the accuracy-circle in the geolocate control from randomly resizing. ([#2450](https://github.com/maplibre/maplibre-gl-js/pull/2450))

## 3.0.0-pre.5

### ✨ Features and improvements

- Add queryTerrainElevation allows getting terrain elevation in meters at specific point ([#2264](https://github.com/maplibre/maplibre-gl-js/pull/2264))
- Improve performance by sending style layers to worker thread before processing it on main thread to allow parallel processing ([#2131](https://github.com/maplibre/maplibre-gl-js/pull/2131))
- ⚠️ Breaking - Resize map when container element is resized. The resize related events now has different data associated with it ([#2157](https://github.com/maplibre/maplibre-gl-js/pull/2157)). Previously the originalEvent field was the reason of this change, for example it could be a `resize` event from the browser. Now it is `ResizeObserverEntry`, see more [here](https://developer.mozilla.org/en-US/docs/web/api/resizeobserverentry).
- Add Map.getImage() to retrieve previously-loaded images. ([#2168](https://github.com/maplibre/maplibre-gl-js/pull/2168))
- Add method to enable/disable cooperative gestures
- ⚠️ Breaking - `LngLat.toBounds()` is replaced by a static method `LngLatBounds.fromLngLat()` ([#2188](https://github.com/maplibre/maplibre-gl-js/pull/2188))
- Update CONTRIBUTING.md with details on setting up on M1 mac ([#2196](https://github.com/maplibre/maplibre-gl-js/pull/2196))
- Update default type of originalEvent in MapLibreEvent to be `unknown` ([#2243](https://github.com/maplibre/maplibre-gl-js/pull/2243))
- Improve performance when forcing full symbol placement by short circuiting pause checks ([#2241](https://github.com/maplibre/maplibre-gl-js/pull/2241))
- Adding a `warnonce` when terrain and hillshade source are the same ([#2298](https://github.com/maplibre/maplibre-gl-js/pull/2298))
- Remove a deprecation warning by removing an empty texture that is no longer being used in the codebase ([#2299](https://github.com/maplibre/maplibre-gl-js/pull/2299))
- Improve initial loading performance by lazy serializing layers only when needed. ([#2306](https://github.com/maplibre/maplibre-gl-js/pull/2306))
- ⚠️ Breaking - Cancel unloaded tile request on zooming in across multiple zoom. Previously these requests were not cancelled. ([#2377](https://github.com/maplibre/maplibre-gl-js/pull/2377))
- Add validateStyle MapOption to allow disabling style validation for faster performance in production environment. ([#2390](https://github.com/maplibre/maplibre-gl-js/pull/2390))
- ⚠️ Breaking - Remove support for `hsl` css color in a format that does not comply with the CSS Color specification. Colors defined in `hsl(110, 0.7, 0.055)` format will no longer work, instead it is recommended to use the format with percentages `hsl(110, 70%, 5.5%)`. ([#2376](https://github.com/maplibre/maplibre-gl-js/pull/2376))

### 🐞 Bug fixes

- Fix the type of the `features` property on `MapLayerMouseEvent` and `MapLayerTouchEvent` to be `MapGeoJSONFeature[]` in lieu of `GeoJSON.Feature[]` ([#2244](https://github.com/maplibre/maplibre-gl-js/pull/2244))
- Fix GeolocateControl error if removed quickly ([#2391](https://github.com/maplibre/maplibre-gl-js/pull/2391))
- Fix issue unloading sprite sheet when using `setStyle(style, {diff:true})` ([#2146](https://github.com/maplibre/maplibre-gl-js/pull/2146))
- Fix wrap coords in `getTerrain` when `fitBounds` across the AM ([#2155](https://github.com/maplibre/maplibre-gl-js/pull/2155))
- Fix LngLat `toArray` method return type to [number,number] ([#2233](https://github.com/maplibre/maplibre-gl-js/issues/2233))
- Fix handling of text-offset with symbol-placement: line ([#2170](https://github.com/maplibre/maplibre-gl-js/issues/2170) and [#2171](https://github.com/maplibre/maplibre-gl-js/issues/2171))
- Fix geolocate control permissions failure on IOS16 web view with fallback to `window.navigator.geolocation` ([#2359](https://github.com/maplibre/maplibre-gl-js/pull/2359))
- Prevent unnecessary reload of raster sources when RTL Text Plugin loads ([#2380](https://github.com/maplibre/maplibre-gl-js/issues/2380))
- Fix Handle AddProtocol callback function returning an HTMLImageElement ([#](https://github.com/maplibre/maplibre-gl-js/pull/2393)2393](https://github.com/maplibre/maplibre-gl-js/pull/2393))
- Fix raster tiles being retained when raster-fade-duration is 0 ([#2445](https://github.com/maplibre/maplibre-gl-js/issues/2445))

## 3.0.0-pre.4

### ✨ Features and improvements

- Add `setiClusterOptions` to update cluster properties of the added sources: fixing these issues ([#429](https://github.com/maplibre/maplibre-gl-js/issues/429)) and ([#1384](https://github.com/maplibre/maplibre-gl-js/issues/1384))
- Add types for `workerOptions` and `_options` in `geojson_source.ts`
- Add fullscreenstart, fullscreenend events to FullscreenControl ([#2128](https://github.com/maplibre/maplibre-gl-js/issues/2128)
- Throttle the image request queue while the map is moving to improve performance ([#2097](https://github.com/maplibre/maplibre-gl-js/issues/2097)

### 🐞 Bug fixes

- Fix the worker been terminated on setting new style ([#2123](https://github.com/maplibre/maplibre-gl-js/pull/2123))
- Change how meta key is detected for cooperative gestures
- Fix the worker been terminated on setting new style ([#2123](https://github.com/maplibre/maplibre-gl-js/pull/2123))

## 3.0.0-pre.3

### ✨ Features and improvements

- Add support for multiple `sprite` declarations in one style file ([#1805](https://github.com/maplibre/maplibre-gl-js/pull/1805))
- Extract sprite image on demand to reduce memory usage and improve performance by reducing number of getImageData calls ([#1809](https://github.com/maplibre/maplibre-gl-js/pull/1809))

### 🐞 Bug fixes

- Fix issue [#1024](https://github.com/maplibre/maplibre-gl-js/pull/1024) - Zoom center not under cursor when terrain is on
- Fix errors when running style-spec bin scripts and added missing help. Removed unnecessary script 'gl-style-composite'. ([#1971](https://github.com/maplibre/maplibre-gl-js/pull/1971))
- Fix the `slice` expression type ([#1886](https://github.com/maplibre/maplibre-gl-js/issues/1886))

## 3.0.0-pre.2

### ✨ Features and improvements

- `QueryRenderedFeaturesOptions` type added to both of the params in queryRenderedFeatures in map.ts ([#1900](https://github.com/maplibre/maplibre-gl-js/issues/1900))
- NavigationControlOptions is now optional when creating an instance of NavigationControl ([#1754](https://github.com/maplibre/maplibre-gl-js/issues/1754))
- Listen to webglcontextcreationerror event and give detailed debug info when it fails ([#1715](https://github.com/maplibre/maplibre-gl-js/pull/1715))
- Make sure `cooperativeGestures` overlay is always "on top" (z-index) of map features ([#1753](https://github.com/maplibre/maplibre-gl-js/pull/1753))
- Use `willReadFrequently` hint to optimize 2D canvas usage and remove warnings ([#1808](https://github.com/maplibre/maplibre-gl-js/pull/1808))
- Speed up the cross tile symbol index in certain circumstances ([#1755](https://github.com/maplibre/maplibre-gl-js/pull/1755))
- Improve rendering speed in scenes with many colliding symbolic icons and labels ([#1757](https://github.com/maplibre/maplibre-gl-js/pull/1757))
- Make request for ImageSource cancelable ([#1802](https://github.com/maplibre/maplibre-gl-js/pull/1802))
- Throttle the image request queue while the map is moving to improve performance ([#2097](https://github.com/maplibre/maplibre-gl-js/pull/2097))

### 🐞 Bug fixes

- Remove dependency on `@rollup/plugin-json`, which was in conflict with `rollup-plugin-import-assert`
- Remove dependency on `@mapbox/gazetteer` which caused some build warnings ([#1757](https://github.com/maplibre/maplibre-gl-js/pull/1757) [#1898](https://github.com/maplibre/maplibre-gl-js/pull/1898))
- Fix `getElevation()` causing uncaught error ([#1650](https://github.com/maplibre/maplibre-gl-js/issues/1650)).
- Fix headless benchmark execution especially on VM ([#1732](https://github.com/maplibre/maplibre-gl-js/pull/1732))
- fix issue [#860](https://github.com/maplibre/maplibre-gl-js/issues/860) fill-pattern with pixelRatio > 1 is now switched correctly at runtime. ([#1765](https://github.com/maplibre/maplibre-gl-js/pull/1765))
- Fix the exception that would be thrown on `map.setStyle` when it is passed with transformStyle option and map is initialized without an initial style. ([#1824](https://github.com/maplibre/maplibre-gl-js/pull/1824))
- Fix the behavior of the compass button on touch devices.

## 3.0.0-pre.1

### ✨ Features and improvements

- Return a promise from `once` method to allow easier usage of async/await in this case ([#1690](https://github.com/maplibre/maplibre-gl-js/pull/1690))
- Add pseudo (CSS) fullscreen as a fallback for iPhones ([#1678](https://github.com/maplibre/maplibre-gl-js/pull/1678))
- Add `updateData` to `GeoJSONSource` which allows for partial data updates ([#1605](https://github.com/maplibre/maplibre-gl-js/pull/1605))

### 🐞 Bug fixes

- Fix `GeoJSONSource` appearing to never finish loading when calling its `setData` method immediately after adding it to a `Map` due to it not firing a `metadata` `data` event ([#1693](https://github.com/maplibre/maplibre-gl-js/issues/1693))
- Fix the gap between terrain elevated tiles ([#1602](https://github.com/maplibre/maplibre-gl-js/issues/1602))

## 3.0.0-pre.0

### ✨ Features and improvements

- Add a RenderPool to render tiles onto textures for 3D ([#1671](https://github.com/maplibre/maplibre-gl-js/pull/1671))
- Add map.getCameraTargetElevation() ([#1558](https://github.com/maplibre/maplibre-gl-js/pull/1558))
- Add `freezeElevation` to `AnimationOptions` to allow smooth camera movement in 3D ([#1514](https://github.com/maplibre/maplibre-gl-js/pull/1514), [#1492](https://github.com/maplibre/maplibre-gl-js/issues/1492))
- ⚠️ Breaking - Remove deprecated `mapboxgl-` css classes ([#1575](https://github.com/maplibre/maplibre-gl-js/pull/1575))
- Add map.setStyle's transformStyle option ([#1632](https://github.com/maplibre/maplibre-gl-js/pull/1632))
- ⚠️ Breaking - Improve rendering of areas below sea level, and remove elevationOffset workaround ([#1578](https://github.com/maplibre/maplibre-gl-js/pull/1578))
- ⚠️ Breaking - Move terrain object from style.terrain to map.terrain ([#1628](https://github.com/maplibre/maplibre-gl-js/pull/1628))

### 🐞 Bug fixes

- ⚠️ Breaking - Make geojson data source a required field to align with the docs ([#1396](https://github.com/maplibre/maplibre-gl-js/issue/1396))
- Fix showTileBoundaries to show the first vector source [#1395](https://github.com/maplibre/maplibre-gl-js/pull/1395)
- Fix `match` expression type ([#1631](https://github.com/maplibre/maplibre-gl-js/pull/1631))

## 2.4.0

### ✨ Features and improvements

- Added calculateCameraOptionsFromTo to camera ([#1427](https://github.com/maplibre/maplibre-gl-js/pull/1427))
- Improve expression types ([#1510](https://github.com/maplibre/maplibre-gl-js/pull/1510))
- Improve performance for primitive size selection ([#1508](https://github.com/maplibre/maplibre-gl-js/pull/1508))
- Upgrade target from ES2017 to ES2019 ([#1499](https://github.com/maplibre/maplibre-gl-js/pull/1499))
- Improve error handling ([#1485](https://github.com/maplibre/maplibre-gl-js/pull/1485))
- Removed `_interpolationType` unused field ([#264](https://github.com/maplibre/maplibre-gl-js/issues/264))

### 🐞 Bug fixes

- Fix attribution not being displayed for terrain ([#1516](https://github.com/maplibre/maplibre-gl-js/pull/1516))
- No triggering of contextmenu after rotate, pitch, etc. also on Windows ([#1537](https://github.com/maplibre/maplibre-gl-js/pull/1537))

## 2.3.1-pre.2

### ✨ Features and improvements

- Improve expression types ([#1510](https://github.com/maplibre/maplibre-gl-js/pull/1510))
- Improve performance for primitive size selection ([#1508](https://github.com/maplibre/maplibre-gl-js/pull/1508))
- Upgrade target from ES2017 to ES2019 ([#1499](https://github.com/maplibre/maplibre-gl-js/pull/1499))

## 2.3.1-pre.1

### ✨ Features and improvements

- Improve error handling ([#1485](https://github.com/maplibre/maplibre-gl-js/pull/1485))

## 2.3.0

### ✨ Features and improvements

- Re-enable method to get library version. Either with `import {version} from 'maplibre-gl'`, or on a Map instance as `map.version`.

## 2.2.1

### 🐞 Bug fixes

- Fix types generation and make sure they run as part of the CI ([#1462](https://github.com/maplibre/maplibre-gl-js/issues/1462), [#1465](https://github.com/maplibre/maplibre-gl-js/pull/1465))

## 2.2.0

Everything from the four previous pre-releases:

### ✨ Features and improvements

- Update `icon-padding` symbol layout property to support asymmetric padding ([#1289](https://github.com/maplibre/maplibre-gl-js/pull/1289))
- Added `cooperativeGestures` option when instantiating map to prevent inadvertent scrolling/panning when navigating a page where map is embedded inline ([#234](https://github.com/maplibre/maplibre-gl-js/issues/234))
- Improve filter specification typings ([#1390](https://github.com/maplibre/maplibre-gl-js/pull/1390))
- Add 3D terrain capabilities ([#165](https://github.com/maplibre/maplibre-gl-js/pull/165), [#1022](https://github.com/maplibre/maplibre-gl-js/pull/1022))
- Cancel pending GeoJSON requests when `GeoJSONSource.setData()` is called instead of waiting for any pending request to complete before issuing the request for the new URL ([#1102](https://github.com/maplibre/maplibre-gl-js/pull/1102))

### 🐞 Bug fixes

- Fix compact attribution style when using global CSS that sets `box-sizing: border-box;` ([#1250](https://github.com/maplibre/maplibre-gl-js/pull/1250))
- Handle maxBounds which cross the meridian at longitude ±180° ([#1298](https://github.com/maplibre/maplibre-gl-js/pull/1298), [#1299](https://github.com/maplibre/maplibre-gl-js/pull/1299))
- Hide arrow displayed in default `summary` styles on the attribution control ([#1258](https://github.com/maplibre/maplibre-gl-js/pull/1258))
- Fix memory usage in terrain 3D ([#1291](https://github.com/maplibre/maplibre-gl-js/issues/1291), [#1302](https://github.com/maplibre/maplibre-gl-js/pull/1302))
- Fix disappearance of closest tiles when 3D terrain is enabled ([#1241](https://github.com/maplibre/maplibre-gl-js/issues/1241), [#1300](https://github.com/maplibre/maplibre-gl-js/pull/1300))

## 2.2.0-pre.4

### ✨ Features and improvements

- Update `icon-padding` symbol layout property to support asymmetric padding ([#1289](https://github.com/maplibre/maplibre-gl-js/pull/1289))
- Added `cooperativeGestures` option when instantiating map to prevent inadvertent scrolling/panning when navigating a page where map is embedded inline ([#234](https://github.com/maplibre/maplibre-gl-js/issues/234))
- Improve filter specification typings ([#1390](https://github.com/maplibre/maplibre-gl-js/pull/1390))

### 🐞 Bug fixes

- Fix compact attribution style when using global CSS that sets `box-sizing: border-box;` ([#1250](https://github.com/maplibre/maplibre-gl-js/pull/1250))

## 2.2.0-pre.3

### 🐞 Bug fixes

- Handle maxBounds which cross the meridian at longitude ±180° ([#1298](https://github.com/maplibre/maplibre-gl-js/issues/1298), [#1299](https://github.com/maplibre/maplibre-gl-js/pull/1299))
- Hide arrow displayed in default `summary` styles on the attribution control ([#1258](https://github.com/maplibre/maplibre-gl-js/pull/1258))
- Fix memory usage in terrain 3D ([#1291](https://github.com/maplibre/maplibre-gl-js/issues/1291), [#1302](https://github.com/maplibre/maplibre-gl-js/pull/1302))
- Fix disappearance of closest tiles when 3D terrain is enabled ([#1241](https://github.com/maplibre/maplibre-gl-js/issues/1241), [#1300](https://github.com/maplibre/maplibre-gl-js/pull/1300))

## 2.2.0-pre.2

### ✨ Features and improvements

- Add 3D terrain capabilities ([#165](https://github.com/maplibre/maplibre-gl-js/pull/165), [#1022](https://github.com/maplibre/maplibre-gl-js/pull/1022))

## 2.2.0-pre.1

### ✨ Features and improvements

- Cancel pending GeoJSON requests when `GeoJSONSource.setData()` is called instead of waiting for any pending request to complete before issuing the request for the new URL ([#1102](https://github.com/maplibre/maplibre-gl-js/pull/1102))

## 2.1.9

### 🐞 Bug fixes

- Add back typescript typings to dependencies instead of devDependencies ([#1178](https://github.com/maplibre/maplibre-gl-js/pull/1178))

## 2.1.8

### ✨ Features and improvements

- Changed logic for showing the MapLibre logo. The MapLibre logo is now shown by setting the map option 'maplibreLogo' to true or by adding it to a map with addControl. TileJSON no longer controls if the logo is shown. ([#786](https://github.com/maplibre/maplibre-gl-js/pull/786))

### 🐞 Bug fixes

- Fix missing `touchmove` in `MapTouchEvent["type"]` ([#1131](https://github.com/maplibre/maplibre-gl-js/pull/1131))
- Type CustomLayerInterface renderingMode, onRemove, onAdd, and prerender optional ([#1122](https://github.com/maplibre/maplibre-gl-js/pull/1122))

## 2.1.8-pre.3

### 🐞 Bug fixes

- Use correct location for mouse events of line layer with line-offset ([#1108](https://github.com/maplibre/maplibre-gl-js/issues/1108)).
- Change `GeoJSONFeature.properties` type from `{}` to `{ [name: string]: any; }` ([#1115](https://github.com/maplibre/maplibre-gl-js/pull/1115)).
- Fix `error TS2503: Cannot find namespace 'GeoJSON'` ([#1096](https://github.com/maplibre/maplibre-gl-js/issues/1096)).

## 2.1.8-pre.2

### ✨ Features and improvements

- Removal of the unminified production build target, so `npm run build-prod` will be the main build command going forward.

### 🐞 Bug fixes

- Dispose source resources on map style removal, it also fixes `cannot read properties of undefined (reading 'sourceCaches')` error ([#1099](https://github.com/maplibre/maplibre-gl-js/pull/1099)).
- Add MapGeoJSONFeature type as replacement for MapboxGeoJSONFeature. MapGeoJSONFeature type extends GeoJSONFeature type with layer, source, sourceLayer, and state properties ([#1104](https://github.com/maplibre/maplibre-gl-js/pull/1104)).
- Fix automatic refreshing of expired raster tiles ([#1106](https://github.com/maplibre/maplibre-gl-js/pull/1106))
- Fix precision loss in some matrix calculations ([#1105](https://github.com/maplibre/maplibre-gl-js/pull/1105))

## 2.1.8-pre.1

### ✨ Features and improvements

- Add option `viewport-glyph` to `text-rotation-alignment` which places glyphs along a linestring and rotates them to the x-axis of the viewport ([#716](https://github.com/maplibre/maplibre-gl-js/pull/716)).

### 🐞 Bug fixes

- Change `GeoJSONFeature.id` type from `number | string | void` to `number | string | undefined` ([#1093](https://github.com/maplibre/maplibre-gl-js/pull/1093))
- Add FeatureIdentifier type to define feature parameter in setFeatureState, removeFeatureState, and getFeatureState methods. Change FeatureIdentifier.id from `id: string | number;` to `id?: string | number | undefined;` ([#1095](https://github.com/maplibre/maplibre-gl-js/pull/1095))
- Change map.on, map.off, and map.once type parameter from "type: MapEvent" to "type: MapEvent | string" ([#1094](https://github.com/maplibre/maplibre-gl-js/pull/1094))

## 2.1.7

### 🐞 Bug fixes

- Add adjustment for glyph rendering, CJK fonts are mainly affected ([#1002](https://github.com/maplibre/maplibre-gl-js/issues/1002)).
- Improve typings to fix Angular strict mode failure ([#790](https://github.com/maplibre/maplibre-gl-js/issues/790), [#970](https://github.com/maplibre/maplibre-gl-js/issues/970), [#934](https://github.com/maplibre/maplibre-gl-js/issues/934))
- Fix `SourceCache.loaded()` always returning `true` following a load error ([#1025](https://github.com/maplibre/maplibre-gl-js/issues/1025))
- Added back csp and dev builds to npm package ([#1042](https://github.com/maplibre/maplibre-gl-js/issues/1042))

## 2.1.6

### 🐞 Bug fixes

- Publish `dist/package.json` ([#998](https://github.com/maplibre/maplibre-gl-js/pull/998)).

## 2.1.6-pre.1

### 🐞 Bug fixes

- Publish `dist/package.json` ([#998](https://github.com/maplibre/maplibre-gl-js/pull/998)).

## 2.1.5

### 🐞 Bug fixes

- Publish empty `postinstall.js` file. Follow-up on ([#990](https://github.com/maplibre/maplibre-gl-js/issues/990)), ([#991](https://github.com/maplibre/maplibre-gl-js/pull/991)), ([#992](https://github.com/maplibre/maplibre-gl-js/pull/992)).

## 2.1.5-pre.1

### 🐞 Bug fixes

- Publish empty `postinstall.js` file. Follow-up on ([#990](https://github.com/maplibre/maplibre-gl-js/pull/990)), ([#991](https://github.com/maplibre/maplibre-gl-js/pull/991)), ([#992](https://github.com/maplibre/maplibre-gl-js/pull/992)).

## 2.1.4

### 🐞 Bug fixes

- Fix missing `postinstall.js` file in npm publish. Follow-up on ([#990](https://github.com/maplibre/maplibre-gl-js/issues/990)), ([#991](https://github.com/maplibre/maplibre-gl-js/pull/991)).

## 2.1.3

### 🐞 Bug fixes

- Fix postinstall `ts-node` error on non-dev installs ([#900](https://github.com/maplibre/maplibre-gl-js/pull/900))

## 2.1.2

### Features and improvements

- Default compact attribution to be open by default to comply with OpenStreetMap Attribution Guidelines ([#795](https://github.com/maplibre/maplibre-gl-js/pull/795))
- Export `Source` classes (`GeoJSONSource` etc.) declarations. ([#801](https://github.com/maplibre/maplibre-gl-js/issues/801))
- Make `AJAXError` public so error HTTP responses can be handled differently from other errors.

### 🐞 Bug fixes

- Fix compact attribution button showing when attribution is blank ([#795](https://github.com/maplibre/maplibre-gl-js/pull/795))
- Fix error mismatched image size for CJK characters ([#718](https://github.com/maplibre/maplibre-gl-js/issues/718))
- Fire `dataabort` and `sourcedataabort` events when a tile request is aborted ([#794](https://github.com/maplibre/maplibre-gl-js/issues/794))
- Fix NextJs `performance` undefined ([#768](https://github.com/maplibre/maplibre-gl-js/issues/768))

## 2.1.1

### 🐞 Bug fixes

- Fix stale tiles being shown when calling VectorTileSource#setTiles while the map is moving.

## 2.1.0

### ✨ Features and improvements

- Add `icon-overlap` and `text-overlap` symbol layout properties [#347](https://github.com/maplibre/maplibre-gl-js/pull/347)
- Deprecate `icon-allow-overlap` and `text-allow-overlap` symbol layout properties. `icon-overlap` and `text-overlap` are their replacements.
- Remove node package chalk from devDependencies ([#789](https://github.com/maplibre/maplibre-gl-js/pull/789)).
- Allow setting a custom pixel ratio by adding a `MapOptions#pixelRatio` property and a `Map#setPixelRatio` method. Since a high `devicePixelRatio` value can lead to performance and display problems, it is done at your own risk. ([#769](https://github.com/maplibre/maplibre-gl-js/issues/769))

## 2.0.5

### 🐞 Bug fixes

- Remove list of node versions allowed to install the package.

## 2.0.4

### 🐞 Bug fixes

- Missing package.json file in version 2.0.3 dist in npm ([#811](https://github.com/maplibre/maplibre-gl-js/issues/811)) - this causes webpack to fail

## 2.0.3

### Features and improvements

- Remove node package chalk from devDependencies ([#789](https://github.com/maplibre/maplibre-gl-js/pull/789)).
- Remove vector-tile module declaration and revert to using point from [@mapbox/point-geometry](https://github.com/mapbox/point-geometry] ([#788](https://github.com/maplibre/maplibre-gl-js/issues/788), [#800](https://github.com/maplibre/maplibre-gl-js/pull/800))
- Moved development environment to use NodeJs 16 ([#781](https://github.com/maplibre/maplibre-gl-js/pull/781), [#806](https://github.com/maplibre/maplibre-gl-js/pull/806))

### 🐞 Bug fixes

- Fix max cluster zoom in geojson source ([#61](https://github.com/maplibre/maplibre-gl-js/issues/61))

## 2.0.2

### 🐞 Bug fixes

- Fix typescript generated file ([#776](https://github.com/maplibre/maplibre-gl-js/issues/776)).

## 2.0.1

### 🐞 Bug fixes

- Fix documentation of `addProtocol` and `removeProtocol`.

## 2.0.0

### Features and improvements

- Migrated the production code to typescript
- ** Breaking Change ** removed `version` from the public API
- ** Breaking Change ** stopped supporting IE (internet explorer)
- ** Breaking Change ** stopped supporting Chrome 49-65. Chrome 66+ required. For Chrome 49-65 support use version 1.15.2.
- ** Breaking Change ** removed all code related to `accessToken` and Mapbox specific urls starting with `mapbox://`. Telemetry and tracking code was removed.
- ** Breaking Change ** removed `baseApiUrl` as it was used only for Mapbox related urls
- ** Breaking Change ** typescript typings have changed:
  - `Style` => `StyleSpecification`
  - `AnyLayer` => `LayerSpecification`
  - `AnySourceData` => `SourceSpecification`
  - `MapboxEvent` => `MapLibreEvent`
  - `MapboxOptions` => `MapOptions`
  - `MapBoxZoomEvent` => `MapLibreZoomEvent`
  - `*SourceRaw` + `*SourceOptions` => `*SourceSpecification`
  - `*Source` (source implementation definition) were removed
  - `*Layer` => `*LayerSpecification`
  - `*Paint` => `*LayerSpecification['paint']`
  - `*Layout` => `*LayerSpecification['layout']`
  - `MapboxGeoJSONFeature` => `GeoJSONFeature`
- Added `redraw` function to map ([#206](https://github.com/maplibre/maplibre-gl-js/issues/206))
- Improve attribution controls accessibility. See [#359](https://github.com/maplibre/maplibre-gl-js/issues/359)
- Allow maxPitch value up to 85, use values greater than 60 at your own risk ([#574](https://github.com/maplibre/maplibre-gl-js/pull/574))
- `getImage` uses createImageBitmap when supported ([#650](https://github.com/maplibre/maplibre-gl-js/pull/650))

### 🐞 Bug fixes

- Fix warning due to strict comparison of SDF property in image sprite ([#303](https://github.com/maplibre/maplibre-gl-js/issues/303))
- Fix tile placeholder replacement to allow for placeholders to be in a URL more than once. ([#348](https://github.com/maplibre/maplibre-gl-js/pull/348))
- Fix type check for non dom environment. ([#334](https://github.com/maplibre/maplibre-gl-js/issues/334))
- Fix precision problem in patterns when overzoomed in OpenGL ES devices.
- Fix padding-top of the popup to improve readability of popup text ([#354](https://github.com/maplibre/maplibre-gl-js/pull/354)).
- Fix GeoJSONSource#loaded sometimes returning true while there are still pending loads ([#669](https://github.com/maplibre/maplibre-gl-js/issues/669))
- Fix MapDataEvent#isSourceLoaded being true in GeoJSONSource "dataloading" event handlers ([#694](https://github.com/maplibre/maplibre-gl-js/issues/694))
- Fix events being fired after Map#remove has been called when the WebGL context is lost and restored ([#726](https://github.com/maplibre/maplibre-gl-js/issues/726))
- Fix nested expressions types definition [#757](https://github.com/maplibre/maplibre-gl-js/pull/757)

## 1.15.2

### 🐞 Bug fixes

- Fix breaking changes introduced in v1.15.0 by adoption dual naming scheme for CSS class names

## 1.15.1

### 🐞 Bug fixes

- Add void return for some method declaration to match TS strict mode ([#194](https://github.com/maplibre/maplibre-gl-js/pull/194))
- Fix css leftovers ([#83](https://github.com/maplibre/maplibre-gl-js/issues/83))

## 1.15.0

### Features and improvements

- ** Breaking Change: ** Rename css classes ([#83](https://github.com/maplibre/maplibre-gl-js/issues/83))
- Added custom protocol support to allow overriding ajax calls ([#29](https://github.com/maplibre/maplibre-gl-js/issues/29))
- Added setTransformRequest to map ([#159](https://github.com/maplibre/maplibre-gl-js/pull/159))
- Publish @maplibre/maplibre-gl-style-spec v14.0.0 on NPM ([#149](https://github.com/maplibre/maplibre-gl-js/pull/149))
- Replace link to mapbox on LogoControl by link to maplibre ([#151](https://github.com/maplibre/maplibre-gl-js/pull/151))
- Migrate style spec files from mapbox to maplibre ([#147](https://github.com/maplibre/maplibre-gl-js/pull/147))
- Publish the MapLibre style spec in NPM ([#140](https://github.com/maplibre/maplibre-gl-js/pull/140))
- Replace mapboxgl with maplibregl in JSDocs inline examples ([#134](https://github.com/maplibre/maplibre-gl-js/pull/134))
- Bring in typescript definitions file ([#24](https://github.com/maplibre/maplibre-gl-js/issues/24))
- Update example links to https://maplibre.org/maplibre-gl-js-docs/ ([#131](https://github.com/maplibre/maplibre-gl-js/pull/131))
- Improve performance of layers with constant `*-sort-key` ([#78](https://github.com/maplibre/maplibre-gl-js/pull/78))

### 🐞 Bug fixes

- Prevented attribution button from submitting form ([#178](https://github.com/maplibre/maplibre-gl-js/issues/178))

## 1.14.0

### Features and improvements

- Rebranded to MapLibre
- New logo

### 🐞 Bug fixes

- Rename SVGs mapboxgl-ctrl-\*.svg to maplibregl ([#85](https://github.com/maplibre/maplibre-gl-js/pull/85))
- fix ImageSource not working in FF/Safari ([#87](https://github.com/maplibre/maplibre-gl-js/pull/87))
- Update HTML debug files to use MapLibre in titles ([#84](https://github.com/maplibre/maplibre-gl-js/pull/84))
- fix CI checksize job to use maplibre name ([#86](https://github.com/maplibre/maplibre-gl-js/pull/86))
- Move output files from mapbox._ to maplibre._ ([#75](https://github.com/maplibre/maplibre-gl-js/pull/75))
- Remove mapbox specifics and branding from .github ([#64](https://github.com/maplibre/maplibre-gl-js/pull/64))
- Fix a bug where mapbox-gl-js is no longer licensed as open source, but we owe immeasurable gratitude to Mapbox for releasing all their initial code to the community under BSD-3 license.

## 1.13.0

### ✨ Features and improvements

- Improve accessibility by fixing issues reported by WCAG 2.1. [#9991](https://github.com/mapbox/mapbox-gl-js/pull/9991)
- Improve accessibility when opening a popup by immediately focusing on the content. [#9774](https://github.com/mapbox/mapbox-gl-js/pull/9774) (h/t [@watofundefined](https://github.com/watofundefined)))
- Improve rendering performance of symbols with `symbol-sort-key`. [#9751](https://github.com/mapbox/mapbox-gl-js/pull/9751) (h/t [@osvodef](https://github.com/osvodef)))
- Add `Marker` `clickTolerance` option. [#9640](https://github.com/mapbox/mapbox-gl-js/pull/9640) (h/t [@ChristopherChudzicki](https://github.com/ChristopherChudzicki)))
- Add `Map` `hasControl` method. [#10035](https://github.com/mapbox/mapbox-gl-js/pull/10035)
- Add `Popup` `setOffset` method. [#9946](https://github.com/mapbox/mapbox-gl-js/pull/9946) (h/t [@jutaz](https://github.com/jutaz)))
- Add `KeyboardHandler` `disableRotation` and `enableRotation` methods. [#10072](https://github.com/mapbox/mapbox-gl-js/pull/10072) (h/t [@jmbott](https://github.com/jmbott)))

### 🐞 Bug fixes

- Fix a bug where `queryRenderedFeatures` didn't properly expose the paint values if they were data-driven. [#10074](https://github.com/mapbox/mapbox-gl-js/pull/10074) (h/t [@osvodef](https://github.com/osvodef)))
- Fix a bug where attribution didn't update when layer visibility changed during zooming. [#9943](https://github.com/mapbox/mapbox-gl-js/pull/9943)
- Fix a bug where hash control conflicted with external history manipulation (e.g. in single-page apps). [#9960](https://github.com/mapbox/mapbox-gl-js/pull/9960) (h/t [@raegen](https://github.com/raegen)))
- Fix a bug where `fitBounds` had an unexpected result with non-zero bearing and uneven padding. [#9821](https://github.com/mapbox/mapbox-gl-js/pull/9821) (h/t [@allison-strandberg](https://github.com/allison-strandberg)))
- Fix HTTP support when running GL JS against [Mapbox Atlas](https://www.mapbox.com/atlas). [#10090](https://github.com/mapbox/mapbox-gl-js/pull/10090)
- Fix a bug where the `within` expression didn't work in `querySourceFeatures`. [#9933](https://github.com/mapbox/mapbox-gl-js/pull/9933)
- Fix a bug where `Popup` content HTML element was removed on `setDOMContent`. [#10036](https://github.com/mapbox/mapbox-gl-js/pull/10036)
- Fix a compatibility bug when `icon-image` is used as a legacy categorical function. [#10060](https://github.com/mapbox/mapbox-gl-js/pull/10060)
- Reduce rapid memory growth in Safari by ensuring `Image` dataURI's are released. [#10118](https://github.com/mapbox/mapbox-gl-js/pull/10118)

### ⚠️ Note on IE11

We intend to remove support for Internet Explorer 11 in a future release of GL JS later this year.

## 1.12.0

### ✨ Features and improvements

- Add methods for changing a vector tile source dynamically (e.g. `setTiles`, `setUrl`). [#8048](https://github.com/mapbox/mapbox-gl-js/pull/8048) (h/t [@stepankuzmin](https://github.com/stepankuzmin))
- Add a `filter` option for GeoJSON sources to filter out features prior to processing (e.g. before clustering). [#9864](https://github.com/mapbox/mapbox-gl-js/pull/9864)
- Vastly increase precision of `line-gradient` for long lines. [#9694](https://github.com/mapbox/mapbox-gl-js/pull/9694)
- Improve `raster-dem` sources to properly support the `maxzoom` option and overzooming. [#9789](https://github.com/mapbox/mapbox-gl-js/pull/9789) (h/t [@brendan-ward](@brendanhttps://github.com/ward))

### 🐞 Bug fixes

- Fix a bug where bearing snap interfered with `easeTo` and `flyTo` animations, freezing the map. [#9884](https://github.com/mapbox/mapbox-gl-js/pull/9884) (h/t [@andycalder](https://github.com/andycalder))
- Fix a bug where a fallback image was not used if it was added via `addImage`. [#9911](https://github.com/mapbox/mapbox-gl-js/pull/9911) (h/t [@francois2metz](https://github.com/francois2metz))
- Fix a bug where `promoteId` option failed for fill extrusions with defined feature ids. [#9863](https://github.com/mapbox/mapbox-gl-js/pull/9863)

### 🛠️ Workflow

- Renamed the default development branch from `master` to `main`.

## 1.11.1

### 🐞 Bug fixes

- Fix a bug that caused `map.loaded()` to incorrectly return `false` after a click event. ([#9825](https://github.com/mapbox/mapbox-gl-js/pull/9825))

## 1.11.0

### ✨ Features and improvements

- Add an option to scale the default `Marker` icon.([#9414](https://github.com/mapbox/mapbox-gl-js/pull/9414)) (h/t [@adrianababakanian](https://github.com/adrianababakanian))
- Improving the shader compilation speed by manually getting the run-time attributes and uniforms.([#9497](https://github.com/mapbox/mapbox-gl-js/pull/9497))
- Added `clusterMinPoints` option for clustered GeoJSON sources that defines the minimum number of points to form a cluster.([#9748](https://github.com/mapbox/mapbox-gl-js/pull/9748))

### 🐞 Bug fixes

- Fix a bug where map got stuck in a DragRotate interaction if it's mouseup occurred outside of the browser window or iframe.([#9512](https://github.com/mapbox/mapbox-gl-js/pull/9512))
- Fix potential visual regression for `*-pattern` properties on AMD graphics card vendor.([#9681](https://github.com/mapbox/mapbox-gl-js/pull/9681))
- Fix zooming with a double tap on iOS Safari 13.([#9757](https://github.com/mapbox/mapbox-gl-js/pull/9757))
- Removed a misleading `geometry exceeds allowed extent` warning when using Mapbox Streets vector tiles.([#9753](https://github.com/mapbox/mapbox-gl-js/pull/9753))
- Fix reference error when requiring the browser bundle in Node. ([#9749](https://github.com/mapbox/mapbox-gl-js/pull/9749))

## 1.10.2

### 🐞 Bug fixes

- Fix zooming with a double tap in iOS Safari 13.([#9757](https://github.com/mapbox/mapbox-gl-js/pull/9757))

## 1.10.1

### 🐞 Bug fixes

- Fix markers interrupting touch gestures ([#9675](https://github.com/mapbox/mapbox-gl-js/issues/9675), fixed by [#9683](https://github.com/mapbox/mapbox-gl-js/pull/9683))
- Fix bug where `map.isMoving()` returned true while map was not moving ([#9647](https://github.com/mapbox/mapbox-gl-js/issues/9647), fixed by [#9679](https://github.com/mapbox/mapbox-gl-js/pull/9679))
- Fix regression that prevented `touchmove` events from firing during gestures ([#9676](https://github.com/mapbox/mapbox-gl-js/issues/9676), fixed by [#9685](https://github.com/mapbox/mapbox-gl-js/pull/9685))
- Fix `image` expression evaluation which was broken under certain conditions ([#9630](https://github.com/mapbox/mapbox-gl-js/issues/9630), fixed by [#9685](https://github.com/mapbox/mapbox-gl-js/pull/9668))
- Fix nested `within` expressions in filters not evaluating correctly ([#9605](https://github.com/mapbox/mapbox-gl-js/issues/9605), fixed by [#9611](https://github.com/mapbox/mapbox-gl-js/pull/9611))
- Fix potential `undefined` paint variable in `StyleLayer` ([#9688](https://github.com/mapbox/mapbox-gl-js/pull/9688)) (h/t [mannnick24](https://github.com/mannnick24))

## 1.10.0

### ✨ Features

- Add `mapboxgl.prewarm()` and `mapboxgl.clearPrewarmedResources()` methods to allow developers to optimize load times for their maps ([#9391](https://github.com/mapbox/mapbox-gl-js/pull/9391))
- Add `index-of` and `slice` expressions to search arrays and strings for the first occurrence of a specified value and return a section of the original array or string ([#9450](https://github.com/mapbox/mapbox-gl-js/pull/9450)) (h/t [lbutler](https://github.com/lbutler))
- Correctly set RTL text plugin status if the plugin URL could not be loaded. This allows developers to add retry logic on network errors when loading the plugin ([#9489](https://github.com/mapbox/mapbox-gl-js/pull/9489))

### 🍏 Gestures

This release significantly refactors and improves gesture handling on desktop and mobile. Three new touch gestures have been added: `two-finger swipe` to adjust pitch, `two-finger double tap` to zoom out, and `tap then drag` to adjust zoom with one finger ([#9365](https://github.com/mapbox/mapbox-gl-js/pull/9365)). In addition, this release brings the following changes and bug fixes:

- It's now possible to interact with multiple maps on the same page at the same time ([#9365](https://github.com/mapbox/mapbox-gl-js/pull/9365))
- Fix map jump when releasing one finger after pinch zoom ([#9136](https://github.com/mapbox/mapbox-gl-js/issues/9136))
- Stop mousedown and touchstart from interrupting `easeTo` animations when interaction handlers are disabled ([#8725](https://github.com/mapbox/mapbox-gl-js/issues/8725))
- Stop mouse wheel from interrupting animations when `map.scrollZoom` is disabled ([#9230](https://github.com/mapbox/mapbox-gl-js/issues/9230))
- A camera change can no longer be prevented by disabling the interaction handler within the camera change event. Selectively prevent camera changes by listening to the `mousedown` or `touchstart` map event and calling [.preventDefault()](https://docs.mapbox.com/mapbox-gl-js/api/#mapmouseevent#preventdefault) ([#9365](https://github.com/mapbox/mapbox-gl-js/pull/9365))
- Undocumented properties on the camera change events fired by the doubleClickZoom handler have been removed ([#9365](https://github.com/mapbox/mapbox-gl-js/pull/9365))

### 🐞 Improvements and bug fixes

- Line labels now have improved collision detection, with greater precision in placement, reduced memory footprint, better placement under pitched camera orientations ([#9219](https://github.com/mapbox/mapbox-gl-js/pull/9219))
- Fix `GlyphManager` continually re-requesting missing glyph ranges ([#8027](https://github.com/mapbox/mapbox-gl-js/issues/8027), fixed by [#9375](https://github.com/mapbox/mapbox-gl-js/pull/9375)) (h/t [oterral](https://github.com/oterral))
- Avoid throwing errors when calling certain popup methods before the popup element is created ([#9433](https://github.com/mapbox/mapbox-gl-js/pull/9433))
- Fix a bug where fill-extrusion features with colinear points were not returned by `map.queryRenderedFeatures(...)` ([#9454](https://github.com/mapbox/mapbox-gl-js/pull/9454))
- Fix a bug where using feature state on a large input could cause a stack overflow error ([#9463](https://github.com/mapbox/mapbox-gl-js/pull/9463))
- Fix exception when using `background-pattern` with data driven expressions ([#9518](https://github.com/mapbox/mapbox-gl-js/issues/9518), fixed by [#9520](https://github.com/mapbox/mapbox-gl-js/pull/9520))
- Fix a bug where UI popups were potentially leaking event listeners ([#9498](https://github.com/mapbox/mapbox-gl-js/pull/9498)) (h/t [mbell697](https://github.com/mbell697))
- Fix a bug where the `within` expression would return inconsistent values for points on tile boundaries ([#9411](https://github.com/mapbox/mapbox-gl-js/issues/9411), [#9428](https://github.com/mapbox/mapbox-gl-js/pull/9428))
- Fix a bug where the `within` expression would incorrectly evaluate geometries that cross the antimeridian ([#9440](https://github.com/mapbox/mapbox-gl-js/pull/9440))
- Fix possible undefined exception on paint variable of style layer ([#9437](https://github.com/mapbox/mapbox-gl-js/pull/9437)) (h/t [mannnick24](https://github.com/mannnick24))
- Upgrade minimist to ^1.2.5 to get fix for security issue [CVE-2020-7598](https://cve.mitre.org/cgi-bin/cvename.cgi?name=CVE-2020-7598) upstream ([#9425](https://github.com/mapbox/mapbox-gl-js/issues/9431), fixed by [#9425](https://github.com/mapbox/mapbox-gl-js/pull/9425)) (h/t [watson](https://github.com/watson))

## 1.9.1

### 🐞 Bug fixes

- Fix a bug [#9477](https://github.com/mapbox/mapbox-gl-js/issues/9477) in `Map#fitBounds(..)` wherein the `padding` passed to options would get applied twice.
- Fix rendering bug [#9479](https://github.com/mapbox/mapbox-gl-js/issues/9479) caused when data-driven `*-pattern` properties reference images added with `Map#addImage(..)`.
- Fix a bug [#9468](https://github.com/mapbox/mapbox-gl-js/issues/9468) in which an exception would get thrown when updating symbol layer paint property using `setPaintProperty`.

## 1.9.0

With this release, we're adding [a new changelog policy](./CONTRIBUTING.md#changelog-conventions) to our contribution guidelines.

This release also fixes several long-standing bugs and unintentional rendering behavior with `line-pattern`. The fixes come with a visual change to how patterns added with `line-pattern` scale. Previously, patterns that became larger than the line would be clipped, sometimes distorting the pattern, particularly on mobile and retina devices. Now the pattern will be scaled to fit under all circumstances. [#9266](https://github.com/mapbox/mapbox-gl-js/pull/9266) showcases examples of the visual differences. For more information and to provide feedback on this change, see [#9394](https://github.com/mapbox/mapbox-gl-js/pull/9394).

### ✨ Features

- Add `within` expression for testing whether an evaluated feature lies within a given GeoJSON object ([#9352](https://github.com/mapbox/mapbox-gl-js/pull/9352)). - We are aware of an edge case in which points with wrapped coordinates (e.g. longitude -185) are not evaluated properly. See ([#9442](https://github.com/mapbox/mapbox-gl-js/issues/9442)) for more information. - An example of the `within` expression:<br>
  `"icon-opacity": ["case", ["==", ["within", "some-polygon"], true], 1,
["==", ["within", "some-polygon"], false], 0]`
- Map API functions such as `easeTo` and `flyTo` now support `padding: PaddingOptions` which lets developers shift a map's center of perspective when building floating sidebars ([#8638](https://github.com/mapbox/mapbox-gl-js/pull/8638))

### 🍏 Improvements

- Results from `queryRenderedFeatures` now have evaluated property values rather than raw expressions ([#9198](https://github.com/mapbox/mapbox-gl-js/pull/9198))
- Improve scaling of patterns used in `line-pattern` on all device resolutions and pixel ratios ([#9266](https://github.com/mapbox/mapbox-gl-js/pull/9266))
- Slightly improve GPU memory footprint ([#9377](https://github.com/mapbox/mapbox-gl-js/pull/9377))
- `LngLatBounds.extend` is more flexible because it now accepts objects with `lat` and `lon` properties as well as arrays of coordinates ([#9293](https://github.com/mapbox/mapbox-gl-js/pull/9293))
- Reduce bundle size and improve visual quality of `showTileBoundaries` debug text ([#9267](https://github.com/mapbox/mapbox-gl-js/pull/9267))

### 🐞 Bug fixes

- Correctly adjust patterns added with `addImage(id, image, pixelRatio)` by the asset pixel ratio, not the device pixel ratio ([#9372](https://github.com/mapbox/mapbox-gl-js/pull/9372))
- Allow needle argument to `in` expression to be false ([#9295](https://github.com/mapbox/mapbox-gl-js/pull/9295))
- Fix exception thrown when trying to set `feature-state` for a layer that has been removed, fixes [#8634](https://github.com/mapbox/mapbox-gl-js/issues/8634) ([#9305](https://github.com/mapbox/mapbox-gl-js/pull/9305))
- Fix a bug where maps were not displaying inside elements with `dir=rtl` ([#9332](https://github.com/mapbox/mapbox-gl-js/pull/9332))
- Fix a rendering error for very old versions of Chrome (ca. 2016) where text would appear much bigger than intended ([#9349](https://github.com/mapbox/mapbox-gl-js/pull/9349))
- Prevent exception resulting from `line-dash-array` of empty length ([#9385](https://github.com/mapbox/mapbox-gl-js/pull/9385))
- Fix a bug where `icon-image` expression that evaluates to an empty string (`''`) produced a warning ([#9380](https://github.com/mapbox/mapbox-gl-js/pull/9380))
- Fix a bug where certain `popup` methods threw errors when accessing the container element before it was created, fixes [#9429](https://github.com/mapbox/mapbox-gl-js/issues/9429)([#9433](https://github.com/mapbox/mapbox-gl-js/pull/9433))

## 1.8.1

- Fixed a bug where all labels showed up on a diagonal line on Windows when using an integrated Intel GPU from the Haswell generation ([#9327](https://github.com/mapbox/mapbox-gl-js/issues/9327), fixed by reverting [#9229](https://github.com/mapbox/mapbox-gl-js/pull/9229))

## 1.8.0

### ✨ Features and improvements

- Reduce size of line atlas by removing unused channels ([#9232](https://github.com/mapbox/mapbox-gl-js/pull/9232))
- Prevent empty buffers from being created for debug data when unused ([#9237](https://github.com/mapbox/mapbox-gl-js/pull/9237))
- Add space between distance and unit in scale control ([#9276](https://github.com/mapbox/mapbox-gl-js/pull/9276)) (h/t [gely](https://api.github.com/users/gely)) and ([#9284](https://github.com/mapbox/mapbox-gl-js/pull/9284)) (h/t [pakastin](https://api.github.com/users/pakastin))
- Add a `showAccuracyCircle` option to GeolocateControl that shows the accuracy of the user's location as a transparent circle. Mapbox GL JS will show this circle by default. ([#9253](https://github.com/mapbox/mapbox-gl-js/pull/9253)) (h/t [Meekohi](https://api.github.com/users/Meekohi))
- Implemented a new tile coverage algorithm to enable level-of-detail support in a future release ([#8975](https://github.com/mapbox/mapbox-gl-js/pull/8975))

### 🐞 Bug fixes

- `line-dasharray` is now ignored correctly when `line-pattern` is set ([#9189](https://github.com/mapbox/mapbox-gl-js/pull/9189))
- Fix line distances breaking gradient across tile boundaries ([#9220](https://github.com/mapbox/mapbox-gl-js/pull/9220))
- Fix a bug where lines with duplicate endpoints could disappear at zoom 18+ ([#9218](https://github.com/mapbox/mapbox-gl-js/pull/9218))
- Fix a bug where Ctrl-click to drag rotate the map was disabled if the Alt, Cmd or Windows key is also pressed ([#9203](https://github.com/mapbox/mapbox-gl-js/pull/9203))
- Pass errors to `getClusterExpansionZoom`, `getClusterChildren`, and `getClusterLeaves` callbacks ([#9251](https://github.com/mapbox/mapbox-gl-js/pull/9251))
- Fix a rendering performance regression ([#9261](https://github.com/mapbox/mapbox-gl-js/pull/9261))
- Fix visual artifact for `line-dasharray` ([#9246](https://github.com/mapbox/mapbox-gl-js/pull/9246))
- Fixed a bug in the GeolocateControl which resulted in an error when `trackUserLocation` was `false` and the control was removed before the Geolocation API had returned a location ([#9291](https://github.com/mapbox/mapbox-gl-js/pull/9291))
- Fix `promoteId` for line layers ([#9210](https://github.com/mapbox/mapbox-gl-js/pull/9210))
- Improve accuracy of distance calculations ([#9202](https://github.com/mapbox/mapbox-gl-js/pull/9202)) (h/t [Meekohi](https://api.github.com/users/Meekohi))

## 1.7.0

### ✨ Features

- Add `promoteId` option to use a feature property as ID for feature state ([#8987](https://github.com/mapbox/mapbox-gl-js/pull/8987))
- Add a new constructor option to `mapboxgl.Popup`, `closeOnMove`, that closes the popup when the map's position changes ([#9163](https://github.com/mapbox/mapbox-gl-js/pull/9163))
- Allow creating a map without a style (an empty one will be created automatically) (h/t [@stepankuzmin](https://github.com/stepankuzmin)) ([#8924](https://github.com/mapbox/mapbox-gl-js/pull/8924))
- `map.once()` now allows specifying a layer id as a third parameter making it consistent with `map.on()` ([#8875](https://github.com/mapbox/mapbox-gl-js/pull/8875))

### 🍏 Improvements

- Improve performance of raster layers on large screens ([#9050](https://github.com/mapbox/mapbox-gl-js/pull/9050))
- Improve performance for hillshade and raster layers by implementing a progressive enhancement that utilizes `ImageBitmap` and `OffscreenCanvas` ([#8845](https://github.com/mapbox/mapbox-gl-js/pull/8845))
- Improve performance for raster tile rendering by using the stencil buffer ([#9012](https://github.com/mapbox/mapbox-gl-js/pull/9012))
- Update `symbol-avoid-edges` documentation to acknowledge the existence of global collision detection ([#9157](https://github.com/mapbox/mapbox-gl-js/pull/9157))
- Remove reference to `in` function which has been replaced by the `in` expression ([#9102](https://github.com/mapbox/mapbox-gl-js/pull/9102))

### 🐞 Bug Fixes

- Change the type of tile id key to string to prevent hash collisions ([#8979](https://github.com/mapbox/mapbox-gl-js/pull/8979))
- Prevent changing bearing via URL hash when rotation is disabled ([#9156](https://github.com/mapbox/mapbox-gl-js/pull/9156))
- Fix URL hash with no bearing causing map to fail to load ([#9170](https://github.com/mapbox/mapbox-gl-js/pull/9170))
- Fix bug in `GeolocateControl` where multiple instances of the control on one page may result in the user location not being updated ([#9092](https://github.com/mapbox/mapbox-gl-js/pull/9092))
- Fix query `fill-extrusions` made from polygons with coincident points and polygons with less than four points ([#9138](https://github.com/mapbox/mapbox-gl-js/pull/9138))
- Fix bug where `symbol-sort-key` was not used for collisions that crossed tile boundaries ([#9054](https://github.com/mapbox/mapbox-gl-js/pull/9054))
- Fix bug in `DragRotateHandler._onMouseUp` getting stuck in drag/rotate ([#9137](https://github.com/mapbox/mapbox-gl-js/pull/9137))
- Fix "Click on Compass" on some mobile devices (add `clickTolerance` to `DragRotateHandler`) ([#9015](https://github.com/mapbox/mapbox-gl-js/pull/9015)) (h/t [Yanonix](https://github.com/Yanonix))

## 1.6.1

### 🐞 Bug Fixes

- Fix style validation error messages not being displayed ([#9073](https://github.com/mapbox/mapbox-gl-js/pull/9073))
- Fix deferred loading of rtl-text-plugin not working for labels created from GeoJSON sources ([#9091](https://github.com/mapbox/mapbox-gl-js/pull/9091))
- Fix RTL text not being rendered with the rtl-text-plugin on pages that don't allow `script-src: blob:` in their CSP.([#9122](https://github.com/mapbox/mapbox-gl-js/pull/9122))

## 1.6.0

### ✨ Features

- Add ability to insert images into text labels using an `image` expression within a `format` expression: `"text-field": ["format", "Some text", ["image", "my-image"], "some more text"]` ([#8904](https://github.com/mapbox/mapbox-gl-js/pull/8904))
- Add support for stretchable images (aka nine-part or nine-patch images). Stretchable images can be used with `icon-text-fit` to draw resized images with unstretched corners and borders. ([#8997](https://github.com/mapbox/mapbox-gl-js/pull/8997))
- Add `in` expression. It can check if a value is in an array (`["in", value, array]`) or a substring is in a string (`["in", substring, string]`) ([#8876](https://github.com/mapbox/mapbox-gl-js/pull/8876))
- Add `minPitch` and `maxPitch` map options ([#8834](https://github.com/mapbox/mapbox-gl-js/pull/8834))
- Add `rotation`, `rotationAlignment` and `pitchAlignment` options to markers ([#8836](https://github.com/mapbox/mapbox-gl-js/pull/8836)) (h/t [@dburnsii](https://github.com/dburnsii))
- Add methods to Popup to manipulate container class names ([#8759](https://github.com/mapbox/mapbox-gl-js/pull/8759)) (h/t [Ashot-KR](https://github.com/Ashot-KR))
- Add configurable inertia settings for panning (h/t [@aMoniker](https://github.com/aMoniker))) ([#8887](https://github.com/mapbox/mapbox-gl-js/pull/8887))
- Add ability to localize UI controls ([#8095](https://github.com/mapbox/mapbox-gl-js/pull/8095)) (h/t [@dmytro-gokun](https://github.com/dmytro-gokun))
- Add LatLngBounds.contains() method ([#7512](https://github.com/mapbox/mapbox-gl-js/issues/7512), fixed by [#8200](https://github.com/mapbox/mapbox-gl-js/pull/8200))
- Add option to load rtl-text-plugin lazily ([#8865](https://github.com/mapbox/mapbox-gl-js/pull/8865))
- Add `essential` parameter to AnimationOptions that can override `prefers-reduced-motion: reduce` ([#8743](https://github.com/mapbox/mapbox-gl-js/issues/8743), fixed by [#8883](https://github.com/mapbox/mapbox-gl-js/pull/8883))

### 🍏 Improvements

- Allow rendering full world smaller than 512px. To restore the previous limit call `map.setMinZoom(0)` ([#9028](https://github.com/mapbox/mapbox-gl-js/pull/9028))
- Add an es modules build for mapbox-gl-style-spec in dist/ ([#8247](https://github.com/mapbox/mapbox-gl-js/pull/8247)) (h/t [@ahocevar](https://github.com/ahocevar))
- Add 'image/webp,_/_' accept header to fetch/ajax image requests when webp supported ([#8262](https://github.com/mapbox/mapbox-gl-js/pull/8262))
- Improve documentation for setStyle, getStyle, and isStyleLoaded ([#8807](https://github.com/mapbox/mapbox-gl-js/pull/8807))

### 🐞 Bug Fixes

- Fix map rendering after addImage and removeImage are used to change a used image ([#9016](https://github.com/mapbox/mapbox-gl-js/pull/9016))
- Fix visibility of controls in High Contrast mode in IE ([#8874](https://github.com/mapbox/mapbox-gl-js/pull/8874))
- Fix customizable url hash string in IE 11 ([#8990](https://github.com/mapbox/mapbox-gl-js/pull/8990)) (h/t [pakastin](https://github.com/pakastin))
- Allow expression stops up to zoom 24 instead of 22 ([#8908](https://github.com/mapbox/mapbox-gl-js/pull/8908)) (h/t [nicholas-l](https://github.com/nicholas-l))
- Fix alignment of lines in really overscaled tiles ([#9024](https://github.com/mapbox/mapbox-gl-js/pull/9024))
- Fix `Failed to execute 'shaderSource' on 'WebGLRenderingContext'` errors ([#9017](https://github.com/mapbox/mapbox-gl-js/pull/9017))
- Make expression validation fail on NaN ([#8615](https://github.com/mapbox/mapbox-gl-js/pull/8615))
- Fix setLayerZoomRange bug that caused tiles to be re-requested ([#7865](https://github.com/mapbox/mapbox-gl-js/issues/7865), fixed by [#8854](https://github.com/mapbox/mapbox-gl-js/pull/8854))
- Fix `map.showTileBoundaries` rendering ([#7314](https://github.com/mapbox/mapbox-gl-js/pull/7314))
- Fix using `generateId` in conjunction with `cluster` in a GeoJSONSource ([#8223](https://github.com/mapbox/mapbox-gl-js/issues/8223), fixed by [#8945](https://github.com/mapbox/mapbox-gl-js/pull/8945))
- Fix opening popup on a marker from keyboard ([#6835](https://github.com/mapbox/mapbox-gl-js/pull/6835))
- Fix error thrown when request aborted ([#7614](https://github.com/mapbox/mapbox-gl-js/issues/7614), fixed by [#9021](https://github.com/mapbox/mapbox-gl-js/pull/9021))
- Fix attribution control when repeatedly removing and adding it ([#9052](https://github.com/mapbox/mapbox-gl-js/pull/9052))

## 1.5.1

This patch introduces two workarounds that address longstanding issues related to unbounded memory growth in Safari, including [#8771](https://github.com/mapbox/mapbox-gl-js/issues/8771) and [#4695](https://github.com/mapbox/mapbox-gl-js/issues/4695). We’ve identified two memory leaks in Safari: one in the [CacheStorage](https://developer.mozilla.org/en-US/docs/Web/API/CacheStorage) API, addressed by [#8956](https://github.com/mapbox/mapbox-gl-js/pull/8956), and one in transferring data between web workers through [Transferables](https://developer.mozilla.org/en-US/docs/Web/API/Transferable), addressed by [#9003](https://github.com/mapbox/mapbox-gl-js/pull/9003).

### 🍏 Improvements

- Implement workaround for memory leak in Safari when using the `CacheStorage` API. ([#8856](https://github.com/mapbox/mapbox-gl-js/pull/8956))
- Implement workaround for memory leak in Safari when using `Transferable` objects to transfer `ArrayBuffers` to WebWorkers. If GL-JS detects that it is running in Safari, the use of `Transferables` to transfer data to WebWorkers is disabled. ([#9003](https://github.com/mapbox/mapbox-gl-js/pull/9003))
- Improve animation performance when using `map.setData`. ([#8913](https://github.com/mapbox/mapbox-gl-js/pull/8913)) (h/t [msbarry](https://github.com/msbarry))

## 1.5.0

### ✨ Features

- Add disabled icon to GeolocateControl if user denies geolocation permission. [#8871](https://github.com/mapbox/mapbox-gl-js/pull/8871))
- Add `outofmaxbounds` event to GeolocateControl, which is emitted when the user is outside of `map.maxBounds` ([#8756](https://github.com/mapbox/mapbox-gl-js/pull/8756)) (h/t [MoradiDavijani](https://github.com/MoradiDavijani))
- Add `mapboxgl.getRTLTextPluginStatus()` to query the current status of the `rtl-text-plugin` to make it easier to allow clearing the plugin when necessary. (ref. [#7869](https://github.com/mapbox/mapbox-gl-js/issues/7869)) ([#8864](https://github.com/mapbox/mapbox-gl-js/pull/8864))
- Allow `hash` Map option to be set as a string, which sets the map hash in the url to a custom query parameter. ([#8603](https://github.com/mapbox/mapbox-gl-js/pull/8603)) (h/t [SebCorbin](https://github.com/SebCorbin))

### 🍏 Improvements

- Fade symbols faster when zooming out quickly, reducing overlap. ([#8628](https://github.com/mapbox/mapbox-gl-js/pull/8628))
- Reduce memory usage for vector tiles that contain long strings in feature properties. ([#8863](https://github.com/mapbox/mapbox-gl-js/pull/8863))

### 🐞 Bug Fixes

- Fix `text-variable-anchor` not trying multiple placements during collision with icons when `icon-text-fit` is enabled. ([#8803](https://github.com/mapbox/mapbox-gl-js/pull/8803))
- Fix `icon-text-fit` not properly respecting vertical labels. ([#8835](https://github.com/mapbox/mapbox-gl-js/pull/8835))
- Fix opacity interpolation for composition expressions. ([#8818](https://github.com/mapbox/mapbox-gl-js/pull/8818))
- Fix rotate and pitch events being fired at the same time. ([#8872](https://github.com/mapbox/mapbox-gl-js/pull/8872))
- Fix memory leaks that occurred during tile loading and map removal.([#8813](https://github.com/mapbox/mapbox-gl-js/pull/8813) and [#8850](https://github.com/mapbox/mapbox-gl-js/pull/8850))
- Fix web-worker transfer of `ArrayBuffers` in environments where `instanceof ArrayBuffer` fails.(e.g `cypress`) ([#8868](https://github.com/mapbox/mapbox-gl-js/pull/8868))

## 1.4.1

### 🐞 Bug Fixes

- Fix the way that `coalesce` handles the `image` operator so available images are rendered properly ([#8839](https://github.com/mapbox/mapbox-gl-js/pull/8839))
- Do not emit the `styleimagemissing` event for an empty string value ([#8840](https://github.com/mapbox/mapbox-gl-js/pull/8840))
- Fix serialization of `ResolvedImage` type so `*-pattern` properties work properly ([#8833](https://github.com/mapbox/mapbox-gl-js/pull/8833))

## 1.4.0

### ✨ Features

- Add `image` expression operator to determine image availability ([#8684](https://github.com/mapbox/mapbox-gl-js/pull/8684))
- Enable `text-offset` with variable label placement ([#8642](https://github.com/mapbox/mapbox-gl-js/pull/8642))

### 🍏 Improvements

- Faster loading and better look of raster terrain ([#8694](https://github.com/mapbox/mapbox-gl-js/pull/8694))
- Improved code documentation around resizing and {get/set}RenderedWorldCopies and more ([#8748](https://github.com/mapbox/mapbox-gl-js/pull/8748), [#8754](https://github.com/mapbox/mapbox-gl-js/pull/8754))
- Improve single vs. multi-touch zoom & pan interaction ([#7196](https://github.com/mapbox/mapbox-gl-js/issues/7196)) ([#8100](https://github.com/mapbox/mapbox-gl-js/pull/8100))

### 🐞 Bug fixes

- Fix rendering of `collisionBox` when `text-translate` or `icon-translate` is enabled ([#8659](https://github.com/mapbox/mapbox-gl-js/pull/8659))
- Fix `TypeError` when reloading a source and immediately removing the map ([#8711](https://github.com/mapbox/mapbox-gl-js/pull/8711))
- Adding tooltip to the geolocation control button ([#8735](https://github.com/mapbox/mapbox-gl-js/pull/8735)) (h/t [BAByrne](https://github.com/BAByrne))
- Add `originalEvent` property to NavigationControl events ([#8693](https://github.com/mapbox/mapbox-gl-js/pull/8693)) (h/t [stepankuzmin](https://github.com/stepankuzmin))
- Don't cancel follow mode in the GeolocateControl when resizing the map or rotating the screen ([#8736](https://github.com/mapbox/mapbox-gl-js/pull/8736))
- Fix error when calling `Popup#trackPointer` before setting its content or location ([#8757](https://github.com/mapbox/mapbox-gl-js/pull/8757)) (h/t [zxwandrew](https://github.com/zxwandrew))
- Respect newline characters when text-max-width is set to zero ([#8706](https://github.com/mapbox/mapbox-gl-js/pull/8706))
- Update earcut to v2.2.0 to fix polygon tessellation errors ([#8772](https://github.com/mapbox/mapbox-gl-js/pull/8772))
- Fix icon-fit with variable label placement ([#8755](https://github.com/mapbox/mapbox-gl-js/pull/8755))
- Icons stretched with `icon-text-fit` are now sized correctly ([#8741](https://github.com/mapbox/mapbox-gl-js/pull/8741))
- Collision detection for icons with `icon-text-fit` now works correctly ([#8741](https://github.com/mapbox/mapbox-gl-js/pull/8741))

## 1.3.2

- Fix a SecurityError in Firefox >= 69 when accessing the cache [#8780](https://github.com/mapbox/mapbox-gl-js/pull/8780)

## 1.3.1

### 🐞 Bug Fixes

- Fix a race condition that produced an error when a map was removed while reloading a source. [#8711](https://github.com/mapbox/mapbox-gl-js/pull/8711)
- Fix a race condition were `render` event was sometimes not fired after `load` event in IE11. [#8708](https://github.com/mapbox/mapbox-gl-js/pull/8708)

## 1.3.0

### 🍏 Features

- Introduce `text-writing-mode` symbol layer property to allow placing point labels vertically. [#8399](https://github.com/mapbox/mapbox-gl-js/pull/8399)
- Extend variable text placement to work when `text/icon-allow-overlap` is set to `true`. [#8620](https://github.com/mapbox/mapbox-gl-js/pull/8620)
- Allow `text-color` to be used in formatted expressions to be able to draw different parts of a label in different colors. [#8068](https://github.com/mapbox/mapbox-gl-js/pull/8068)

### ✨ Improvements

- Improve tile loading logic to cancel requests more aggressively, improving performance when zooming or panning quickly. [#8633](https://github.com/mapbox/mapbox-gl-js/pull/8633)
- Display outline on control buttons when focused (e.g. with a tab key) for better accessibility. [#8520](https://github.com/mapbox/mapbox-gl-js/pull/8520)
- Improve the shape of line round joins. [#8275](https://github.com/mapbox/mapbox-gl-js/pull/8275)
- Improve performance of processing line layers. [#8303](https://github.com/mapbox/mapbox-gl-js/pull/8303)
- Improve legibility of info displayed with `map.showTileBoundaries = true`. [#8380](https://github.com/mapbox/mapbox-gl-js/pull/8380) (h/t [@andrewharvey](https://github.com/andrewharvey))
- Add `MercatorCoordinate.meterInMercatorCoordinateUnits` method to make it easier to convert from meter units to coordinate values used in custom layers. [#8524](https://github.com/mapbox/mapbox-gl-js/pull/8524) (h/t [@andrewharvey](https://github.com/andrewharvey))
- Improve conversion of legacy filters with duplicate values. [#8542](https://github.com/mapbox/mapbox-gl-js/pull/8542)
- Move out documentation & examples website source to a separate `mapbox-gl-js-docs` repo. [#8582](https://github.com/mapbox/mapbox-gl-js/pull/8582)

### 🐞 Bug Fixes

- Fix a bug where local CJK fonts would switch to server-generated ones in overzoomed tiles. [#8657](https://github.com/mapbox/mapbox-gl-js/pull/8657)
- Fix precision issues in [deck.gl](https://deck.gl)-powered custom layers. [#8502](https://github.com/mapbox/mapbox-gl-js/pull/8502)
- Fix a bug where fill and line layers wouldn't render correctly over fill extrusions when coming from the same source. [#8661](https://github.com/mapbox/mapbox-gl-js/pull/8661)
- Fix map loading for documents loaded from Blob URLs. [#8612](https://github.com/mapbox/mapbox-gl-js/pull/8612)
- Fix classification of relative file:// URLs when in documents loaded from a file URL. [#8612](https://github.com/mapbox/mapbox-gl-js/pull/8612)
- Remove `esm` from package `dependencies` (so that it's not installed on `npm install mapbox-gl`). [#8586](https://github.com/mapbox/mapbox-gl-js/pull/8586) (h/t [@DatGreekChick](https://github.com/DatGreekChick))

## 1.2.1

### 🐞 Bug fixes

- Fix bug in `NavigationControl` compass button that prevented it from rotating with the map ([#8605](https://github.com/mapbox/mapbox-gl-js/pull/8605))

## 1.2.0

### Features and improvements

- Add `*-sort-key` layout property for circle, fill, and line layers, to dictate which features appear above others within a single layer([#8467](https://github.com/mapbox/mapbox-gl-js/pull/8467))
- Add ability to instantiate maps with specific access tokens ([#8364](https://github.com/mapbox/mapbox-gl-js/pull/8364))
- Accommodate `prefers-reduced-motion` settings in browser ([#8494](https://github.com/mapbox/mapbox-gl-js/pull/8494))
- Add Map `visualizePitch` option that tilts the compass as the map pitches ([#8208](https://github.com/mapbox/mapbox-gl-js/issues/8208), fixed by [#8296](https://github.com/mapbox/mapbox-gl-js/pull/8296)) (h/t [pakastin](https://github.com/pakastin))
- Make source options take precedence over TileJSON ([#8232](https://github.com/mapbox/mapbox-gl-js/pull/8232)) (h/t [jingsam](https://github.com/jingsam))
- Make requirements for text offset properties more precise ([#8418](https://github.com/mapbox/mapbox-gl-js/pull/8418))
- Expose `convertFilter` API in the style specification ([#8493](https://github.com/mapbox/mapbox-gl-js/pull/8493)

### Bug fixes

- Fix changes to `text-variable-anchor`, such that previous anchor positions would take precedence only if they are present in the updated array (considered a bug fix, but is technically a breaking change from previous behavior) ([#8473](https://github.com/mapbox/mapbox-gl-js/pull/8473))
- Fix rendering of opaque pass layers over heatmap and fill-extrusion layers ([#8440](https://github.com/mapbox/mapbox-gl-js/pull/8440))
- Fix rendering of extraneous vertical line in vector tiles ([#8477](https://github.com/mapbox/mapbox-gl-js/issues/8477), fixed by [#8479](https://github.com/mapbox/mapbox-gl-js/pull/8479))
- Turn off 'move' event listeners when removing a marker ([#8465](https://github.com/mapbox/mapbox-gl-js/pull/8465))
- Fix class toggling on navigation control for IE ([#8495](https://github.com/mapbox/mapbox-gl-js/pull/8495)) (h/t [@cs09g](https://github.com/cs09g))
- Fix background rotation hovering on geolocate control ([#8367](https://github.com/mapbox/mapbox-gl-js/pull/8367)) (h/t [GuillaumeGomez](https://github.com/GuillaumeGomez))
- Fix error in click events on markers where `startPos` is not defined ([#8462](https://github.com/mapbox/mapbox-gl-js/pull/8462)) (h/t [@msbarry](https://github.com/msbarry))
- Fix malformed urls when using custom `baseAPIURL` of a certain form ([#8466](https://github.com/mapbox/mapbox-gl-js/pull/8466))

## 1.1.1

### 🐞 Bug fixes

- Fix unbounded memory growth caused by failure to cancel requests to the cache ([#8472](https://github.com/mapbox/mapbox-gl-js/pull/8472))
- Fix unbounded memory growth caused by failure to cancel requests in IE ([#8481](https://github.com/mapbox/mapbox-gl-js/issues/8481))
- Fix performance of getting tiles from the cache ([#8489](https://github.com/mapbox/mapbox-gl-js/pull/8449))

## 1.1.0

### ✨ Minor features and improvements

- Improve line rendering performance by using a more compact line attributes layout ([#8306](https://github.com/mapbox/mapbox-gl-js/pull/8306))
- Improve data-driven symbol layers rendering performance ([#8295](https://github.com/mapbox/mapbox-gl-js/pull/8295))
- Add the ability to disable validation during `queryRenderedFeatures` and `querySourceFeatures` calls, as a performance optimization ([#8211](https://github.com/mapbox/mapbox-gl-js/pull/8211)) (h/t [gorshkov-leonid](https://github.com/gorshkov-leonid))
- Improve `setFilter` performance by caching keys in `groupByLayout` routine ([#8122](https://github.com/mapbox/mapbox-gl-js/pull/8122)) (h/t [vallendm](https://github.com/vallendm))
- Improve rendering of symbol layers with `symbol-z-order: viewport-y`, when icons are allowed to overlap but not text ([#8180](https://github.com/mapbox/mapbox-gl-js/pull/8180))
- Prefer breaking lines at a zero width space to allow better break point suggestions for Japanese labels ([#8255](https://github.com/mapbox/mapbox-gl-js/pull/8255))
- Add a `WebGLRenderingContext` argument to `onRemove` function of `CustomLayerInterface`, to allow direct cleanup of related context ([#8156](https://github.com/mapbox/mapbox-gl-js/pull/8156)) (h/t [ogiermaitre](https://github.com/ogiermaitre))
- Allow zoom speed customization by adding `setZoomRate` and `setWheelZoomRate` methods to `ScrollZoomHandler` ([#7863](https://github.com/mapbox/mapbox-gl-js/pull/7863)) (h/t [sf31](https://github.com/sf31))
- Add `trackPointer` method to `Popup` API that continuously repositions the popup to the mouse cursor when the cursor is within the map ([#7786](https://github.com/mapbox/mapbox-gl-js/pull/7786))
- Add `getElement` method to `Popup` to retrieve the popup's HTML element ([#8123](https://github.com/mapbox/mapbox-gl-js/pull/8123)) (h/t [@bravecow](https://github.com/bravecow))
- Add `fill-pattern` example to the documentation ([#8022](https://github.com/mapbox/mapbox-gl-js/pull/8022)) (h/t [@flawyte](https://github.com/flawyte))
- Update script detection for Unicode 12.1 ([#8158](https://github.com/mapbox/mapbox-gl-js/pull/8158))
- Add `nofollow` to Mapbox logo & "Improve this map" links ([#8106](https://github.com/mapbox/mapbox-gl-js/pull/8106)) (h/t [viniciuskneves](https://github.com/viniciuskneves))
- Include source name in invalid GeoJSON error ([#8113](https://github.com/mapbox/mapbox-gl-js/pull/8113)) (h/t [Zirak](https://github.com/Zirak))

### 🐞 Bug fixes

- Fix `updateImage` not working as expected in Chrome ([#8199](https://github.com/mapbox/mapbox-gl-js/pull/8199))
- Fix issues with double-tap zoom on touch devices ([#8086](https://github.com/mapbox/mapbox-gl-js/pull/8086))
- Fix duplication of `movestart` events when zooming ([#8259](https://github.com/mapbox/mapbox-gl-js/pull/8259)) (h/t [@bambielli-flex](https://github.com/bambielli-flex))
- Fix validation of `"format"` expression failing when options are provided ([#8339](https://github.com/mapbox/mapbox-gl-js/pull/8339))
- Fix `setPaintProperty` not working on `line-pattern` property ([#8289](https://github.com/mapbox/mapbox-gl-js/pull/8289))
- Fix the GL context being left in unpredictable states when using custom layers ([#8132](https://github.com/mapbox/mapbox-gl-js/pull/8132))
- Fix unnecessary updates to attribution control string ([#8082](https://github.com/mapbox/mapbox-gl-js/pull/8082)) (h/t [poletani](https://github.com/poletani))
- Fix bugs in `findStopLessThanOrEqualTo` algorithm ([#8134](https://github.com/mapbox/mapbox-gl-js/pull/8134)) (h/t [Mike96Angelo](https://github.com/Mike96Angelo))
- Fix map not displaying properly when inside an element with `text-align: center` ([#8227](https://github.com/mapbox/mapbox-gl-js/pull/8227)) (h/t [mc100s](https://github.com/mc100s))
- Clarify in documentation that `Popup#maxWidth` accepts all `max-width` CSS values ([#8312](https://github.com/mapbox/mapbox-gl-js/pull/8312)) (h/t [viniciuskneves](https://github.com/viniciuskneves))
- Fix location dot shadow not displaying ([#8119](https://github.com/mapbox/mapbox-gl-js/pull/8119)) (h/t [@bravecow](https://github.com/bravecow))
- Fix docs dev dependencies being mistakenly installed as package dependencies ([#8121](https://github.com/mapbox/mapbox-gl-js/pull/8121)) (h/t [@bravecow](https://github.com/bravecow))
- Various typo fixes ([#8230](https://github.com/mapbox/mapbox-gl-js/pull/8230), h/t [@erictheise](https://github.com/erictheise)) ([#8236](https://github.com/mapbox/mapbox-gl-js/pull/8236), h/t [@fredj](https://github.com/fredj))
- Fix geolocate button CSS ([#8367](https://github.com/mapbox/mapbox-gl-js/pull/8367), h/t [GuillaumeGomez](https://github.com/GuillaumeGomez))
- Fix caching for Mapbox tiles ([#8389](https://github.com/mapbox/mapbox-gl-js/pull/8389))

## 1.0.0

### ⚠️ Breaking changes

This release replaces the existing “map views” pricing model in favor of a “map load” model. Learn more in [a recent blog post about these changes](https://blog.mapbox.com/new-pricing-46b7c26166e7).

**By upgrading to this release, you are opting in to the new map loads pricing.**

**Why is this change being made?**

This change allows us to implement a more standardized and predictable method of billing GL JS map usage. You’ll be charged whenever your website or web application loads, not by when users pan and zoom around the map, incentivizing developers to create highly interactive map experiences. The new pricing structure also creates a significantly larger free tier to help developers get started building their applications with Mapbox tools while pay-as-you-go pricing and automatic volume discounts help your application scale with Mapbox. Session billing also aligns invoices with metrics web developers already track and makes it easier to compare usage with other mapping providers.

**What is changing?**

- Add SKU token to Mapbox API requests [#8276](https://github.com/mapbox/mapbox-gl-js/pull/8276)

When (and only when) loading tiles from a Mapbox API with a Mapbox access token set (`mapboxgl.accessToken`), a query parameter named `sku` will be added to all requests for vector, raster and raster-dem tiles. Every map instance uses a unique `sku` value, which is refreshed every 12 hours. The token itself is comprised of a token version (always “1”), a sku ID (always “01”) and a random 10-digit base-62 number. The purpose of the token is to allow for metering of map sessions on the server-side. A session lasts from a new map instantiation until the map is destroyed or 12 hours passes, whichever comes first.

For further information on the pricing changes, you can read our [blog post](https://blog.mapbox.com/new-pricing-46b7c26166e7) and check out our new [pricing page](https://www.mapbox.com/pricing), which has a price calculator. As always, you can also contact our team at [https://support.mapbox.com](https://support.mapbox.com).

## 0.54.1

### Bug fixes

- Fix unbounded memory growth caused by failure to cancel requests in IE ([#8481](https://github.com/mapbox/mapbox-gl-js/issues/8481))

## 0.54.0

### Breaking changes

- Turned `localIdeographFontFamily` map option on by default. This may change how CJK labels are rendered, but dramatically improves performance of CJK maps (because the browser no longer needs to download heavy amounts of font data from the server). Add `localIdeographFontFamily: false` to turn this off. [#8008](https://github.com/mapbox/mapbox-gl-js/pull/8008)
- Added `Popup` `maxWidth` option, set to `"240px"` by default. [#7906](https://github.com/mapbox/mapbox-gl-js/pull/7906)

### Major features

- Added support for updating and animating style images. [#7999](https://github.com/mapbox/mapbox-gl-js/pull/7999)
- Added support for generating style images dynamically (e.g. for drawing icons based on feature properties). [#7987](https://github.com/mapbox/mapbox-gl-js/pull/7987)
- Added antialiasing support for custom layers. [#7821](https://github.com/mapbox/mapbox-gl-js/pull/7821)
- Added a new `mapbox-gl-csp.js` bundle for strict CSP environments where `worker-src: blob` is disallowed. [#8044](https://github.com/mapbox/mapbox-gl-js/pull/8044)

### Minor features and improvements

- Improved performance of fill extrusions. [#7821](https://github.com/mapbox/mapbox-gl-js/pull/7821)
- Improved performance of symbol layers. [#7967](https://github.com/mapbox/mapbox-gl-js/pull/7967)
- Slightly improved rendering performance in general. [#7969](https://github.com/mapbox/mapbox-gl-js/pull/7969)
- Slightly improved performance of HTML markers. [#8018](https://github.com/mapbox/mapbox-gl-js/pull/8018)
- Improved diffing of styles with `"visibility": "visible"`. [#8005](https://github.com/mapbox/mapbox-gl-js/pull/8005)
- Improved zoom buttons to grey out when reaching min/max zoom. [#8023](https://github.com/mapbox/mapbox-gl-js/pull/8023)
- Added a title to fullscreen control button. [#8012](https://github.com/mapbox/mapbox-gl-js/pull/8012)
- Added `rel="noopener"` attributes to links that lead to external websites (such as Mapbox logo and OpenStreetMap edit link) for improved security. [#7914](https://github.com/mapbox/mapbox-gl-js/pull/7914)
- Added tile size info when `map.showTileBoundaries` is turned on. [#7963](https://github.com/mapbox/mapbox-gl-js/pull/7963)
- Significantly improved load times of the benchmark suite. [#8066](https://github.com/mapbox/mapbox-gl-js/pull/8066)
- Improved behavior of `canvasSource.pause` to be more reliable and able to render a single frame. [#8130](https://github.com/mapbox/mapbox-gl-js/pull/8130)

### Bug fixes

- Fixed a bug in Mac Safari 12+ where controls would disappear until you interact with the map. [#8193](https://github.com/mapbox/mapbox-gl-js/pull/8193)
- Fixed a memory leak when calling `source.setData(url)` many times. [#8035](https://github.com/mapbox/mapbox-gl-js/pull/8035)
- Fixed a bug where marker lost focus when dragging. [#7799](https://github.com/mapbox/mapbox-gl-js/pull/7799)
- Fixed a bug where `map.getCenter()` returned a reference to an internal `LngLat` object instead of cloning it, leading to potential mutability bugs. [#7922](https://github.com/mapbox/mapbox-gl-js/pull/7922)
- Fixed a bug where default HTML marker positioning was slightly off. [#8074](https://github.com/mapbox/mapbox-gl-js/pull/8074)
- Fixed a bug where adding a fill extrusion layer for non-polygon layers would lead to visual artifacts. [#7685](https://github.com/mapbox/mapbox-gl-js/pull/7685)
- Fixed intermittent Flow failures on CI. [#8061](https://github.com/mapbox/mapbox-gl-js/pull/8061)
- Fixed a bug where calling `Map#removeFeatureState` does not remove the state from some tile zooms [#8087](https://github.com/mapbox/mapbox-gl-js/pull/8087)
- Fixed a bug where `removeFeatureState` didn't work on features with `id` equal to `0`. [#8150](https://github.com/mapbox/mapbox-gl-js/pull/8150) (h/t [jutaz](https://github.com/jutaz))

## 0.53.1

### Bug fixes

- Turn off telemetry for Mapbox Atlas ([#7945](https://github.com/mapbox/mapbox-gl-js/pull/7945))
- Fix order of 3D features in query results (fix [#7883](https://github.com/mapbox/mapbox-gl-js/issues/7883)) ([#7953](https://github.com/mapbox/mapbox-gl-js/pull/7953))
- Fix RemovePaintState benchmarks ([#7930](https://github.com/mapbox/mapbox-gl-js/pull/7930))

## 0.53.0

### Features and improvements

- Enable `fill-extrusion` querying with ray picking ([#7499](https://github.com/mapbox/mapbox-gl-js/pull/7499))
- Add `clusterProperties` option for aggregated cluster properties ([#2412](https://github.com/mapbox/mapbox-gl-js/issues/2412), fixed by [#7584](https://github.com/mapbox/mapbox-gl-js/pull/7584))
- Allow initial map bounds to be adjusted with `fitBounds` options. ([#7681](https://github.com/mapbox/mapbox-gl-js/pull/7681)) (h/t [@elyobo](https://github.com/elyobo))
- Remove popups on `Map#remove` ([#7749](https://github.com/mapbox/mapbox-gl-js/pull/7749)) (h/t [@andycalder](https://github.com/andycalder))
- Add `Map#removeFeatureState` ([#7761](https://github.com/mapbox/mapbox-gl-js/pull/7761))
- Add `number-format` expression ([#7626](https://github.com/mapbox/mapbox-gl-js/pull/7626))
- Add `symbol-sort-key` style property ([#7678](https://github.com/mapbox/mapbox-gl-js/pull/7678))

### Bug fixes

- Upgrades Earcut to fix a rare bug in rendering polygons that contain a coincident chain of holes ([#7806](https://github.com/mapbox/mapbox-gl-js/issues/7806), fixed by [#7878](https://github.com/mapbox/mapbox-gl-js/pull/7878))
- Allow `file://` protocol in XHR requests for Cordova/Ionic/etc ([#7818](https://github.com/mapbox/mapbox-gl-js/pull/7818))
- Correctly handle WebP images in Edge 18 ([#7687](https://github.com/mapbox/mapbox-gl-js/pull/7687))
- Fix bug which mistakenly requested WebP images in browsers that do not support WebP ([#7817](https://github.com/mapbox/mapbox-gl-js/pull/7817)) ([#7819](https://github.com/mapbox/mapbox-gl-js/pull/7819))
- Fix images not being aborted when dequeued ([#7655](https://github.com/mapbox/mapbox-gl-js/pull/7655))
- Fix DEM layer memory leak ([#7690](https://github.com/mapbox/mapbox-gl-js/issues/7690), fixed by [#7691](https://github.com/mapbox/mapbox-gl-js/pull/7691))
- Set correct color state before rendering custom layer ([#7711](https://github.com/mapbox/mapbox-gl-js/pull/7711))
- Set `LngLat.toBounds()` default radius to 0 ([#7722](https://github.com/mapbox/mapbox-gl-js/issues/7722), fixed by [#7723](https://github.com/mapbox/mapbox-gl-js/pull/7723)) (h/t [@cherniavskii](https://github.com/cherniavskii))
- Fix race condition in `feature-state` dependent layers ([#7523](https://github.com/mapbox/mapbox-gl-js/issues/7523), fixed by [#7790](https://github.com/mapbox/mapbox-gl-js/pull/7790))
- Prevent `map.repaint` from mistakenly enabling continuous repaints ([#7667](https://github.com/mapbox/mapbox-gl-js/pull/7667))
- Prevent map shaking while zooming in on raster tiles ([#7426](https://github.com/mapbox/mapbox-gl-js/pull/7426))
- Fix query point translation for multi-point geometry ([#6833](https://github.com/mapbox/mapbox-gl-js/issues/6833), fixed by [#7581](https://github.com/mapbox/mapbox-gl-js/pull/7581))

## 0.52.0

### Breaking changes

- Canonicalize tile urls to `mapbox://` urls so they can be transformed with `config.API_URL` ([#7594](https://github.com/mapbox/mapbox-gl-js/pull/7594))

### Features and improvements

- Add getter and setter for `config.API_URL` ([#7594](https://github.com/mapbox/mapbox-gl-js/pull/7594))
- Allow user to define element other than map container for full screen control ([#7548](https://github.com/mapbox/mapbox-gl-js/pull/7548))
- Add validation option to style setters ([#7604](https://github.com/mapbox/mapbox-gl-js/pull/7604))
- Add 'idle' event: fires when no further rendering is expected without further interaction. ([#7625](https://github.com/mapbox/mapbox-gl-js/pull/7625))

### Bug fixes

- Fire error when map.getLayoutProperty references missing layer ([#7537](https://github.com/mapbox/mapbox-gl-js/issues/7537), fixed by [#7539](https://github.com/mapbox/mapbox-gl-js/pull/7539))
- Fix shaky sprites when zooming with scrolling ([#7558](https://github.com/mapbox/mapbox-gl-js/pull/7558))
- Fix layout problems in attribution control ([#7608](https://github.com/mapbox/mapbox-gl-js/pull/7608)) (h/t [lucaswoj](https://github.com/lucaswoj))
- Fixes resetting map's pitch to 0 if initial bounds is set ([#7617](https://github.com/mapbox/mapbox-gl-js/pull/7617)) (h/t [stepankuzmin](https://github.com/stepankuzmin))
- Fix occasional failure to load images after multiple image request abortions [#7641](https://github.com/mapbox/mapbox-gl-js/pull/7641)
- Update repo url to correct one ([#7486](https://github.com/mapbox/mapbox-gl-js/pull/7486)) (h/t [nicholas-l](https://github.com/nicholas-l))
- Fix bug where symbols where sometimes not rendered immediately ([#7610](https://github.com/mapbox/mapbox-gl-js/pull/7610))
- Fix bug where cameraForBounds returns incorrect CameraOptions with asymmetrical padding/offset ([#7517](https://github.com/mapbox/mapbox-gl-js/issues/7517), fixed by [#7518](https://github.com/mapbox/mapbox-gl-js/pull/7518)) (h/t [mike-marcacci](https://github.com/mike-marcacci))
- Use diff+patch approach to map.setStyle when the parameter is a URL ([#4025](https://github.com/mapbox/mapbox-gl-js/issues/4025), fixed by [#7562](https://github.com/mapbox/mapbox-gl-js/pull/7562))
- Begin touch zoom immediately when rotation disabled ([#7582](https://github.com/mapbox/mapbox-gl-js/pull/7582)) (h/t [msbarry](https://github.com/msbarry))
- Fix symbol rendering under opaque fill layers ([#7612](https://github.com/mapbox/mapbox-gl-js/pull/7612))
- Fix shaking by aligning raster sources to pixel grid only when map is idle ([#7426](https://github.com/mapbox/mapbox-gl-js/pull/7426))
- Fix raster layers in Edge 18 by disabling it's incomplete WebP support ([#7687](https://github.com/mapbox/mapbox-gl-js/pull/7687))
- Fix memory leak in hillshade layer ([#7691](https://github.com/mapbox/mapbox-gl-js/pull/7691))
- Fix disappearing custom layers ([#7711](https://github.com/mapbox/mapbox-gl-js/pull/7711))

## 0.51.0

November 7, 2018

### ✨ Features and improvements

- Add initial bounds as map constructor option ([#5518](https://github.com/mapbox/mapbox-gl-js/pull/5518)) (h/t [stepankuzmin](https://github.com/stepankuzmin))
- Improve performance on machines with > 8 cores ([#7407](https://github.com/mapbox/mapbox-gl-js/issues/7407), fixed by [#7430](https://github.com/mapbox/mapbox-gl-js/pull/7430))
- Add `MercatorCoordinate` type ([#7488](https://github.com/mapbox/mapbox-gl-js/pull/7488))
- Allow browser-native `contextmenu` to be enabled ([#2301](https://github.com/mapbox/mapbox-gl-js/issues/2301), fixed by [#7369](https://github.com/mapbox/mapbox-gl-js/pull/7369))
- Add an unminified production build to the NPM package ([#7403](https://github.com/mapbox/mapbox-gl-js/pull/7403))
- Add support for `LngLat` conversion from `{lat, lon}` ([#7507](https://github.com/mapbox/mapbox-gl-js/pull/7507)) (h/t [@bfrengley](https://github.com/bfrengley))
- Add tooltips for navigation controls ([#7373](https://github.com/mapbox/mapbox-gl-js/pull/7373))
- Show attribution only for used sources ([#7384](https://github.com/mapbox/mapbox-gl-js/pull/7384))
- Add telemetry event to log map loads ([#7431](https://github.com/mapbox/mapbox-gl-js/pull/7431))
- **Tighten style validation**
  - Disallow expressions as stop values ([#7396](https://github.com/mapbox/mapbox-gl-js/pull/7396))
  - Disallow `feature-state` expressions in filters ([#7366](https://github.com/mapbox/mapbox-gl-js/pull/7366))

### 🐛 Bug fixes

- Fix for GeoJSON geometries not working when coincident with tile boundaries([#7436](https://github.com/mapbox/mapbox-gl-js/issues/7436), fixed by [#7448](https://github.com/mapbox/mapbox-gl-js/pull/7448))
- Fix depth buffer-related rendering issues on some Android devices. ([#7471](https://github.com/mapbox/mapbox-gl-js/pull/7471))
- Fix positioning of compact attribution strings ([#7444](https://github.com/mapbox/mapbox-gl-js/pull/7444), [#7445](https://github.com/mapbox/mapbox-gl-js/pull/7445), and [#7391](https://github.com/mapbox/mapbox-gl-js/pull/7391))
- Fix an issue with removing markers in mouse event callbacks ([#7442](https://github.com/mapbox/mapbox-gl-js/pull/7442)) (h/t [vbud](https://github.com/vbud))
- Remove controls before destroying a map ([#7479](https://github.com/mapbox/mapbox-gl-js/pull/7479))
- Fix display of Scale control values < 1 ([#7469](https://github.com/mapbox/mapbox-gl-js/pull/7469)) (h/t [MichaelHedman](https://github.com/MichaelHedman))
- Fix an error when using location `hash` within iframes in IE11 ([#7411](https://github.com/mapbox/mapbox-gl-js/pull/7411))
- Fix depth mode usage in custom layers ([#7432](https://github.com/mapbox/mapbox-gl-js/pull/7432)) (h/t [markusjohnsson](https://github.com/markusjohnsson))
- Fix an issue with shaky sprite images during scroll zooms ([#7558](https://github.com/mapbox/mapbox-gl-js/pull/7558))

## 0.50.0

October 10, 2018

### ✨ Features and improvements

- 🎉 Add Custom Layers that can be rendered into with user-provided WebGL code ([#7039](https://github.com/mapbox/mapbox-gl-js/pull/7039))
- Add WebGL face culling for increased performance ([#7178](https://github.com/mapbox/mapbox-gl-js/pull/7178))
- Improve speed of expression evaluation ([#7334](https://github.com/mapbox/mapbox-gl-js/pull/7334))
- Automatically coerce to string for `concat` expression and `text-field` property ([#6190](https://github.com/mapbox/mapbox-gl-js/issues/6190), fixed by [#7280](https://github.com/mapbox/mapbox-gl-js/pull/7280))
- Add `fill-extrusion-vertical-gradient` property for controlling shading of fill extrusions ([#5768](https://github.com/mapbox/mapbox-gl-js/issues/5768), fixed by [#6841](https://github.com/mapbox/mapbox-gl-js/pull/6841))
- Add update functionality for images provided via `ImageSource` ([#4050](https://github.com/mapbox/mapbox-gl-js/issues/4050), fixed by [#7342](https://github.com/mapbox/mapbox-gl-js/pull/7342)) (h/t [@dcervelli](https://github.com/dcervelli))

### 🐛 Bug fixes

- **Expressions**
  - Fix expressions that use `log2` and `log10` in IE11 ([#7318](https://github.com/mapbox/mapbox-gl-js/issues/7318), fixed by [#7320](https://github.com/mapbox/mapbox-gl-js/pull/7320))
  - Fix `let` expression stripping expected type during parsing ([#7300](https://github.com/mapbox/mapbox-gl-js/issues/7300), fixed by [#7301](https://github.com/mapbox/mapbox-gl-js/pull/7301))
  - Fix superfluous wrapping of literals in `literal` expression ([#7336](https://github.com/mapbox/mapbox-gl-js/issues/7336), fixed by [#7337](https://github.com/mapbox/mapbox-gl-js/pull/7337))
  - Allow calling `to-color` on values that are already of type `Color` ([#7260](https://github.com/mapbox/mapbox-gl-js/pull/7260))
  - Fix `to-array` for empty arrays (([#7261](https://github.com/mapbox/mapbox-gl-js/pull/7261)))
  - Fix identity functions for `text-field` when using formatted text ([#7351](https://github.com/mapbox/mapbox-gl-js/pull/7351))
  - Fix coercion of `null` to `0` in `to-number` expression ([#7083](https://github.com/mapbox/mapbox-gl-js/issues/7083), fixed by [#7274](https://github.com/mapbox/mapbox-gl-js/pull/7274))
- **Canvas source**
  - Fix missing repeats of `CanvasSource` when it crosses the antimeridian ([#7273](https://github.com/mapbox/mapbox-gl-js/pull/7273))
  - Fix `CanvasSource` not respecting alpha values set on `canvas` element ([#7302](https://github.com/mapbox/mapbox-gl-js/issues/7302), fixed by [#7309](https://github.com/mapbox/mapbox-gl-js/pull/7309))
- **Rendering**
  - Fix rendering of fill extrusions with really high heights ([#7292](https://github.com/mapbox/mapbox-gl-js/pull/7292))
  - Fix an error where the map state wouldn't return to `loaded` after certain runtime styling changes when there were errored tiles in the viewport ([#7355](https://github.com/mapbox/mapbox-gl-js/pull/7355))
  - Fix errors when rendering symbol layers without symbols ([#7241](https://github.com/mapbox/mapbox-gl-js/issues/7241), fixed by [#7253](https://github.com/mapbox/mapbox-gl-js/pull/7253))
  - Don't fade in symbols with `*-allow-overlap: true` when panning into the viewport ([#7172](https://github.com/mapbox/mapbox-gl-js/issues/7172), fixed by[#7244](https://github.com/mapbox/mapbox-gl-js/pull/7244))
- **Library**
  - Fix disambiguation for `mouseover` event ([#7295](https://github.com/mapbox/mapbox-gl-js/issues/7295), fixed by [#7299](https://github.com/mapbox/mapbox-gl-js/pull/7299))
  - Fix silent failure of `getImage` if an SVG is requested ([#7312](https://github.com/mapbox/mapbox-gl-js/issues/7312), fixed by [#7313](https://github.com/mapbox/mapbox-gl-js/pull/7313))
  - Fix empty control group box shadow ([#7303](https://github.com/mapbox/mapbox-gl-js/issues/7303), fixed by [#7304](https://github.com/mapbox/mapbox-gl-js/pull/7304)) (h/t [Duder-onomy](https://github.com/Duder-onomy))
  - Fixed an issue where a wrong timestamp was sent for Mapbox turnstile events ([#7381](https://github.com/mapbox/mapbox-gl-js/pull/7381))
  - Fixed a bug that lead to attribution not showing up correctly in Internet Explorer ([#3945](https://github.com/mapbox/mapbox-gl-js/issues/3945), fixed by [#7391](https://github.com/mapbox/mapbox-gl-js/pull/7391))

## 0.49.0

September 6, 2018

### ⚠️ Breaking changes

- Use `client{Height/Width}` instead of `offset{Height/Width}` for map canvas sizing ([#6848](https://github.com/mapbox/mapbox-gl-js/issues/6848), fixed by [#7128](https://github.com/mapbox/mapbox-gl-js/pull/7128))

### 🐛 Bug fixes

- Fix [Top Issues list](https://mapbox.github.io/top-issues/#!mapbox/mapbox-gl-js) for mapbox-gl-js ([#7108](https://github.com/mapbox/mapbox-gl-js/issues/7108), fixed by [#7112](https://github.com/mapbox/mapbox-gl-js/pull/7112))
- Fix bug in which symbols with `icon-allow-overlap: true, text-allow-overlap: true, text-optional: false` would show icons when they shouldn't ([#7041](https://github.com/mapbox/mapbox-gl-js/pull/7041))
- Fix bug where the map would not stop at the exact zoom level requested by Map#FlyTo ([#7222](https://github.com/mapbox/mapbox-gl-js/issues/7222)) ([#7223](https://github.com/mapbox/mapbox-gl-js/pull/7223)) (h/t [@benoitbzl](https://github.com/benoitbzl))
- Keep map centered on the center point of a multi-touch gesture when zooming ([#6722](https://github.com/mapbox/mapbox-gl-js/issues/6722)) ([#7191](https://github.com/mapbox/mapbox-gl-js/pull/7191)) (h/t [pakastin](https://github.com/pakastin))
- Update the style-spec's old `gl-style-migrate` script to include conversion of legacy functions and filters to their expression equivalents ([#6927](https://github.com/mapbox/mapbox-gl-js/issues/6927), fixed by [#7095](https://github.com/mapbox/mapbox-gl-js/pull/7095))
- Fix `icon-size` for small data-driven values ([#7125](https://github.com/mapbox/mapbox-gl-js/pull/7125))
- Fix bug in the way AJAX requests load local files on iOS web view ([#6610](https://github.com/mapbox/mapbox-gl-js/pull/6610)) (h/t [oscarfonts](https://github.com/oscarfonts))
- Fix bug in which canvas sources would not render in world wrapped tiles at the edge of the viewport ([#7271]https://github.com/mapbox/mapbox-gl-js/issues/7271), fixed by [#7273](https://github.com/mapbox/mapbox-gl-js/pull/7273))

### ✨ Features and improvements

- Performance updates:
  - Improve time to first render by updating how feature ID maps are transferred to the main thread ([#7110](https://github.com/mapbox/mapbox-gl-js/issues/7110), fixed by [#7132](https://github.com/mapbox/mapbox-gl-js/pull/7132))
  - Reduce size of JSON transmitted from worker thread to main thread ([#7124](https://github.com/mapbox/mapbox-gl-js/pull/7124))
  - Improve image/glyph atlas packing algorithm ([#7171](https://github.com/mapbox/mapbox-gl-js/pull/7171))
  - Use murmur hash on symbol instance keys to reduce worker transfer costs ([#7127](https://github.com/mapbox/mapbox-gl-js/pull/7127))
- Add GL state management for uniforms ([#6018](https://github.com/mapbox/mapbox-gl-js/pull/6018))
- Add `symbol-z-order` symbol layout property to style spec ([#7219](https://github.com/mapbox/mapbox-gl-js/pull/7219))
- Implement data-driven styling support for `*-pattern properties` ([#6289](https://github.com/mapbox/mapbox-gl-js/pull/6289))
- Add `Map#fitScreenCoordinates` which fits viewport to two points, similar to `Map#fitBounds` but uses screen coordinates and supports non-zero map bearings ([#6894](https://github.com/mapbox/mapbox-gl-js/pull/6894))
- Re-implement LAB/HSL color space interpolation for expressions ([#5326](https://github.com/mapbox/mapbox-gl-js/issues/5326), fixed by [#7123](https://github.com/mapbox/mapbox-gl-js/pull/7123))
- Enable benchmark testing for Mapbox styles ([#7047](https://github.com/mapbox/mapbox-gl-js/pull/7047))
- Allow `Map#setFeatureState` and `Map#getFeatureState` to accept numeric IDs ([#7106](https://github.com/mapbox/mapbox-gl-js/pull/7106)) (h/t [@bfrengley](https://github.com/bfrengley))

## 0.48.0

August 16, 2018

### ⚠️ Breaking changes

- Treat tiles that error with status 404 as empty renderable tiles to prevent rendering duplicate features in some sparse tilesets ([#6803](https://github.com/mapbox/mapbox-gl-js/pull/6803))

### 🐛 Bug fixes

- Fix issue where `text-max-angle` property was being calculated incorrectly internally, causing potential rendering errors when `"symbol-placement": line`
- Require `feature.id` when using `Map#setFeatureState` ([#6974](https://github.com/mapbox/mapbox-gl-js/pull/6974))
- Fix issue with removing the `GeolocateControl` when user location is being used ([#6977](https://github.com/mapbox/mapbox-gl-js/pull/6977)) (h/t [sergei-zelinsky](https://github.com/sergei-zelinsky))
- Fix memory leak caused by a failure to remove all controls added to the map ([#7042](https://github.com/mapbox/mapbox-gl-js/pull/7042))
- Fix bug where the build would fail when using mapbox-gl webpack 2 and UglifyJSPlugin ([#4359](https://github.com/mapbox/mapbox-gl-js/issues/4359), fixed by [#6956](https://api.github.com/repos/mapbox/mapbox-gl-js/pulls/6956))
- Fix bug where fitBounds called with coordinates outside the bounds of Web Mercator resulted in uncaught error ([#6906](https://github.com/mapbox/mapbox-gl-js/issues/6906), fixed by [#6918](https://api.github.com/repos/mapbox/mapbox-gl-js/pulls/6918))
- Fix bug wherein `Map#querySourceFeatures` was returning bad results on zooms > maxZoom ([#7061](https://github.com/mapbox/mapbox-gl-js/pull/7061))
- Relax typing for equality and order expressions ([#6459](https://github.com/mapbox/mapbox-gl-js/issues/6459), fixed by [#6961](https://api.github.com/repos/mapbox/mapbox-gl-js/pulls/6961))
- Fix bug where `queryPadding` for all layers in a source was set by the first layer, causing incorrect querying on other layers and, in some cases, incorrect firing of events associated with individual layers ([#6909](https://github.com/mapbox/mapbox-gl-js/pull/6909))

### ✨ Features and improvements

- Performance Improvements:
  - Stop unnecessary serialization of symbol source features. ([#7013](https://github.com/mapbox/mapbox-gl-js/pull/7013))
  - Optimize calculation for getting visible tile coordinates ([#6998](https://github.com/mapbox/mapbox-gl-js/pull/6998))
  - Improve performance of creating `{Glyph/Image}Atlas`es ([#7091](https://github.com/mapbox/mapbox-gl-js/pull/7091))
  - Optimize and simplify tile retention logic ([#6995](https://github.com/mapbox/mapbox-gl-js/pull/6995))
- Add a user turnstile event for users accessing Mapbox APIs ([#6980](https://github.com/mapbox/mapbox-gl-js/pull/6980))
- Add support for autogenerating feature ids for GeoJSON sources so they can be used more easily with the `Map#setFeatureState` API ([#7043](https://www.github.com/mapbox/mapbox-gl-js/pull/7043))) ([#7091](https://github.com/mapbox/mapbox-gl-js/pull/7091))
- Add ability to style symbol layers labels with multiple fonts and text sizes via `"format"` expression ([#6994](https://www.github.com/mapbox/mapbox-gl-js/pull/6994))
- Add customAttribution option to AttributionControl ([#7033](https://github.com/mapbox/mapbox-gl-js/pull/7033)) (h/t [mklopets](https://github.com/mklopets))
- Publish Flow type definitions alongside compiled bundle ([#7079](https://api.github.com/repos/mapbox/mapbox-gl-js/pulls/7079))
- Introduce symbol cross fading when crossing integer zoom levels to prevent labels from disappearing before newly loaded tiles' labels can be rendered ([#6951](https://github.com/mapbox/mapbox-gl-js/pull/6951))
- Improvements in label collision detection ([#6925](https://api.github.com/repos/mapbox/mapbox-gl-js/pulls/6925)))

## 0.47.0

### ✨ Features and improvements

- Add configurable drag pan threshold ([#6809](https://github.com/mapbox/mapbox-gl-js/pull/6809)) (h/t [msbarry](https://github.com/msbarry))
- Add `raster-resampling` raster paint property ([#6411](https://github.com/mapbox/mapbox-gl-js/pull/6411)) (h/t [@andrewharvey](https://github.com/andrewharvey))
- Add `symbol-placement: line-center` ([#6821](https://github.com/mapbox/mapbox-gl-js/pull/6821))
- Add methods for inspecting GeoJSON clusters ([#3318](https://github.com/mapbox/mapbox-gl-js/issues/3318), fixed by [#6829](https://github.com/mapbox/mapbox-gl-js/pull/6829))
- Add warning to geolocate control when unsupported ([#6923](https://github.com/mapbox/mapbox-gl-js/pull/6923)) (h/t [@aendrew](https://github.com/aendrew))
- Upgrade geojson-vt to 3.1.4 ([#6942](https://github.com/mapbox/mapbox-gl-js/pull/6942))
- Include link to license in compiled bundle ([#6975](https://github.com/mapbox/mapbox-gl-js/pull/6975))

### 🐛 Bug fixes

- Use updateData instead of re-creating buffers for repopulated paint arrays ([#6853](https://github.com/mapbox/mapbox-gl-js/pull/6853))
- Fix ScrollZoom handler setting tr.zoom = NaN ([#6924](https://github.com/mapbox/mapbox-gl-js/pull/6924))
  - Failed to invert matrix error ([#6486](https://github.com/mapbox/mapbox-gl-js/issues/6486), fixed by [#6924](https://github.com/mapbox/mapbox-gl-js/pull/6924))
  - Fixing matrix errors ([#6782](https://github.com/mapbox/mapbox-gl-js/issues/6782), fixed by [#6924](https://github.com/mapbox/mapbox-gl-js/pull/6924))
- Fix heatmap tile clipping when layers are ordered above it ([#6806](https://github.com/mapbox/mapbox-gl-js/issues/6806), fixed by [#6807](https://github.com/mapbox/mapbox-gl-js/pull/6807))
- Fix video source in safari (macOS and iOS) ([#6443](https://github.com/mapbox/mapbox-gl-js/issues/6443), fixed by [#6811](https://github.com/mapbox/mapbox-gl-js/pull/6811))
- Do not reload errored tiles ([#6813](https://github.com/mapbox/mapbox-gl-js/pull/6813))
- Fix send / remove timing bug in Dispatcher ([#6756](https://github.com/mapbox/mapbox-gl-js/pull/6756), fixed by [#6826](https://github.com/mapbox/mapbox-gl-js/pull/6826))
- Fix flyTo not zooming to exact given zoom ([#6828](https://github.com/mapbox/mapbox-gl-js/pull/6828))
- Don't stop animation on map resize ([#6636](https://github.com/mapbox/mapbox-gl-js/pull/6636))
- Fix map.getBounds() with rotated map ([#6875](https://github.com/mapbox/mapbox-gl-js/pull/6875)) (h/t [zoltan-mihalyi](https://github.com/zoltan-mihalyi))
- Support collators in feature filter expressions. ([#6929](https://github.com/mapbox/mapbox-gl-js/pull/6929))
- Fix Webpack production mode compatibility ([#6981](https://github.com/mapbox/mapbox-gl-js/pull/6981))

## 0.46.0

### ⚠️ Breaking changes

- Align implicit type casting behavior of `match` expressions with with `case/==` ([#6684](https://github.com/mapbox/mapbox-gl-js/pull/6684))

### ✨ Features and improvements

- :tada: Add `Map#setFeatureState` and `feature-state` expression to support interactive styling ([#6263](https://github.com/mapbox/mapbox-gl-js/pull/6263))
- Create draggable `Marker` with `setDraggable` ([#6687](https://github.com/mapbox/mapbox-gl-js/pull/6687))
- Add `Map#listImages` for listing all currently active sprites/images ([#6381](https://github.com/mapbox/mapbox-gl-js/issues/6381))
- Add "crossSourceCollisions" option to disable cross-source collision detection ([#6566](https://github.com/mapbox/mapbox-gl-js/pull/6566))
- Handle `text/icon-rotate` for symbols with `symbol-placement: point` ([#6075](https://github.com/mapbox/mapbox-gl-js/issues/6075))
- Automatically compact Mapbox wordmark on narrow maps. ([#4282](https://github.com/mapbox/mapbox-gl-js/issues/4282)) (h/t [@andrewharvey](https://github.com/andrewharvey))
- Only show compacted AttributionControl on interactive displays ([#6506](https://github.com/mapbox/mapbox-gl-js/pull/6506)) (h/t [@andrewharvey](https://github.com/andrewharvey))
- Use postcss to inline svg files into css, reduce size of mapbox-gl.css ([#6513](https://github.com/mapbox/mapbox-gl-js/pull/6513)) (h/t [@andrewharvey](https://github.com/andrewharvey))
- Add support for GeoJSON attribution ([#6364](https://github.com/mapbox/mapbox-gl-js/pull/6364)) (h/t [@andrewharvey](https://github.com/andrewharvey))
- Add instructions for running individual unit and render tests ([#6686](https://github.com/mapbox/mapbox-gl-js/pull/6686))
- Make Map constructor fail if WebGL init fails. ([#6744](https://github.com/mapbox/mapbox-gl-js/pull/6744)) (h/t [uforic](https://github.com/uforic))
- Add browser fallback code for `collectResourceTiming: true` in web workers ([#6721](https://github.com/mapbox/mapbox-gl-js/pull/6721))
- Remove ignored usage of gl.lineWidth ([#5541](https://github.com/mapbox/mapbox-gl-js/pull/5541))
- Split new bounds calculation out of fitBounds into new method ([#6683](https://github.com/mapbox/mapbox-gl-js/pull/6683))
- Allow integration tests to be organized in an arbitrarily deep directory structure ([#3920](https://github.com/mapbox/mapbox-gl-js/issues/3920))
- Make "Missing Mapbox GL JS CSS" a console warning ([#5786](https://github.com/mapbox/mapbox-gl-js/issues/5786))
- Add rel="noopener" to Mapbox attribution link. ([#6729](https://github.com/mapbox/mapbox-gl-js/pull/6729)) (h/t [gorbypark](https://github.com/gorbypark))
- Update to deep equality check in example code ([#6599](https://github.com/mapbox/mapbox-gl-js/pull/6599)) (h/t [jonsadka](https://github.com/jonsadka))
- Upgrades!
  - Upgrade ESM dependency to ^3.0.39 ([#6750](https://github.com/mapbox/mapbox-gl-js/pull/6750))
  - Ditch gl-matrix fork in favor of the original package ([#6751](https://github.com/mapbox/mapbox-gl-js/pull/6751))
  - Update to latest sinon ([#6771](https://github.com/mapbox/mapbox-gl-js/pull/6771))
  - Upgrade to Flow 0.69 ([#6594](https://github.com/mapbox/mapbox-gl-js/pull/6594))
  - Update to mapbox-gl-supported 1.4.0 ([#6773](https://github.com/mapbox/mapbox-gl-js/pull/6773))

### 🐛 Bug fixes

- `collectResourceTiming: true` generates error on iOS9 Safari, IE 11 ([#6690](https://github.com/mapbox/mapbox-gl-js/issues/6690))
- Fix PopupOptions flow type declarations ([#6670](https://github.com/mapbox/mapbox-gl-js/pull/6670)) (h/t [TimPetricola](https://github.com/TimPetricola))
- Add className option to Popup constructor ([#6502](https://github.com/mapbox/mapbox-gl-js/pull/6502)) (h/t [Ashot-KR](https://github.com/Ashot-KR))
- GeoJSON MultiLineStrings with `lineMetrics=true` only rendered first line ([#6649](https://github.com/mapbox/mapbox-gl-js/issues/6649))
- Provide target property for mouseenter/over/leave/out events ([#6623](https://github.com/mapbox/mapbox-gl-js/issues/6623))
- Don't break on sources whose name contains "." ([#6660](https://github.com/mapbox/mapbox-gl-js/issues/6660))
- Rotate and pitch with navigationControl broke in v0.45 ([#6650](https://github.com/mapbox/mapbox-gl-js/issues/6650))
- Zero-width lines remained visible ([#6769](https://github.com/mapbox/mapbox-gl-js/pull/6769))
- Heatmaps inappropriately clipped at tile boundaries ([#6806](https://github.com/mapbox/mapbox-gl-js/issues/6806))
- Use named exports for style-spec entrypoint module ([#6601](https://github.com/mapbox/mapbox-gl-js/issues/6601)
- Don't fire click event if default is prevented on mousedown for a drag event ([#6697](https://github.com/mapbox/mapbox-gl-js/pull/6697), fixes [#6642](https://github.com/mapbox/mapbox-gl-js/issues/6642))
- Double clicking to zoom in breaks map dragging/panning in Edge ([#6740](https://github.com/mapbox/mapbox-gl-js/issues/6740)) (h/t [GUI](https://github.com/GUI))
- \*-transition properties cannot be set with setPaintProperty() ([#6706](https://github.com/mapbox/mapbox-gl-js/issues/6706))
- Marker with `a` element does not open the url when clicked ([#6730](https://github.com/mapbox/mapbox-gl-js/issues/6730))
- `setRTLTextPlugin` fails with relative URLs ([#6719](https://github.com/mapbox/mapbox-gl-js/issues/6719))
- Collision detection incorrect for symbol layers that share the same layout properties ([#6548](https://github.com/mapbox/mapbox-gl-js/pull/6548))
- Fix a possible crash when calling queryRenderedFeatures after querySourceFeatures
  ([#6559](https://github.com/mapbox/mapbox-gl-js/pull/6559))
- Fix a collision detection issue that could cause labels to temporarily be placed too densely during rapid panning ([#5654](https://github.com/mapbox/mapbox-gl-js/issues/5654))

## 0.45.0

### ⚠️ Breaking changes

- `Evented#fire` and `Evented#listens` are now marked as private. Though `Evented` is still exported, and `fire` and `listens` are still functional, we encourage you to seek alternatives; a future version may remove their API accessibility or change its behavior. If you are writing a class that needs event emitting functionality, consider using [`EventEmitter`](https://nodejs.org/api/events.html#events_class_eventemitter) or similar libraries instead.
- The `"to-string"` expression operator now converts `null` to an empty string rather than to `"null"`. [#6534](https://github.com/mapbox/mapbox-gl-js/pull/6534)

### ✨ Features and improvements

- :rainbow: Add `line-gradient` property [#6303](https://github.com/mapbox/mapbox-gl-js/pull/6303)
- Add `abs`, `round`, `floor`, and `ceil` expression operators [#6496](https://github.com/mapbox/mapbox-gl-js/pull/6496)
- Add `collator` expression for controlling case and diacritic sensitivity in string comparisons [#6270](https://github.com/mapbox/mapbox-gl-js/pull/6270)
  - Rename `caseSensitive` and `diacriticSensitive` expressions to `case-sensitive` and `diacritic-sensitive` for consistency [#6598](https://github.com/mapbox/mapbox-gl-js/pull/6598)
  - Prevent `collator` expressions for evaluating as constant to account for potential environment-specific differences in expression evaluation [#6596](https://github.com/mapbox/mapbox-gl-js/pull/6596)
- Add CSS linting to test suite (h/t [@jasonbarry](https://github.com/jasonbarry))) [#6071](https://github.com/mapbox/mapbox-gl-js/pull/6071)
- Add support for configurable maxzoom in `raster-dem` tilesets [#6103](https://github.com/mapbox/mapbox-gl-js/pull/6103)
- Add `Map#isZooming` and `Map#isRotating` methods [#6128](https://github.com/mapbox/mapbox-gl-js/pull/6128), [#6183](https://github.com/mapbox/mapbox-gl-js/pull/6183)
- Add support for Mapzen Terrarium tiles in `raster-dem` sources [#6110](https://github.com/mapbox/mapbox-gl-js/pull/6110)
- Add `preventDefault` method on `mousedown`, `touchstart`, and `dblclick` events [#6218](https://github.com/mapbox/mapbox-gl-js/pull/6218)
- Add `originalEvent` property on `zoomend` and `moveend` for user-initiated scroll events (h/t [@stepankuzmin](https://github.com/stepankuzmin))) [#6175](https://github.com/mapbox/mapbox-gl-js/pull/6175)
- Accept arguments of type `value` in [`"length"` expressions](https://www.mapbox.com/mapbox-gl-js/style-spec/#expressions-length) [#6244](https://github.com/mapbox/mapbox-gl-js/pull/6244)
- Introduce `MapWheelEvent`[#6237](https://github.com/mapbox/mapbox-gl-js/pull/6237)
- Add setter for `ScaleControl` units (h/t [@ryanhamley](https://github.com/ryanhamley))) [#6138](https://github.com/mapbox/mapbox-gl-js/pull/6138), [#6274](https://github.com/mapbox/mapbox-gl-js/pull/6274)
- Add `open` event for `Popup` [#6311](https://github.com/mapbox/mapbox-gl-js/pull/6311)
- Explicit `"object"` type assertions are no longer required when using expressions [#6235](https://github.com/mapbox/mapbox-gl-js/pull/6235)
- Add `anchor` option to `Marker` [#6350](https://github.com/mapbox/mapbox-gl-js/pull/6350)
- `HTMLElement` is now passed to `Marker` as part of the `options` object, but the old function signature is still supported for backwards compatibility [#6356](https://github.com/mapbox/mapbox-gl-js/pull/6356)
- Add support for custom colors when using the default `Marker` SVG element (h/t [@andrewharvey](https://github.com/andrewharvey))) [#6416](https://github.com/mapbox/mapbox-gl-js/pull/6416)
- Allow `CanvasSource` initialization from `HTMLElement` [#6424](https://github.com/mapbox/mapbox-gl-js/pull/6424)
- Add `is-supported-script` expression [#6260](https://github.com/mapbox/mapbox-gl-js/pull/6260)

### 🐛 Bug fixes

- Align `raster-dem` tiles to pixel grid to eliminate blurry rendering on some devices [#6059](https://github.com/mapbox/mapbox-gl-js/pull/6059)
- Fix label collision circle debug drawing on overzoomed tiles [#6073](https://github.com/mapbox/mapbox-gl-js/pull/6073)
- Improve error reporting for some failed requests [#6126](https://github.com/mapbox/mapbox-gl-js/pull/6126), [#6032](https://github.com/mapbox/mapbox-gl-js/pull/6032)
- Fix several `Map#queryRenderedFeatures` bugs:
  - account for `{text, icon}-offset` when querying[#6135](https://github.com/mapbox/mapbox-gl-js/pull/6135)
  - correctly query features that extend across tile boundaries [#5756](https://github.com/mapbox/mapbox-gl-js/pull/6283)
  - fix querying of `circle` layer features with `-pitch-scaling: 'viewport'` or `-pitch-alignment: 'map'` [#6036](https://github.com/mapbox/mapbox-gl-js/pull/6036)
  - eliminate flicker effects when using query results to set a hover effect by switching from tile-based to viewport-based symbol querying [#6497](https://github.com/mapbox/mapbox-gl-js/pull/6497)
- Preserve browser history state when updating the `Map` hash [#6140](https://github.com/mapbox/mapbox-gl-js/pull/6140)
- Fix undefined behavior when `Map#addLayer` is invoked with an `id` of a preexisting layer [#6147](https://github.com/mapbox/mapbox-gl-js/pull/6147)
- Fix bug where `icon-image` would not be rendered if `text-field` is an empty string [#6164](https://github.com/mapbox/mapbox-gl-js/pull/6164)
- Ensure all camera methods fire `rotatestart` and `rotateend` events [#6187](https://github.com/mapbox/mapbox-gl-js/pull/6187)
- Always hide duplicate labels [#6166](https://github.com/mapbox/mapbox-gl-js/pull/6166)
- Fix `DragHandler` bugs where a left-button mouse click would end a right-button drag rotate and a drag gesture would not end if the control key is down on `mouseup` [#6193](https://github.com/mapbox/mapbox-gl-js/pull/6193)
- Add support for calling `{DragPanHandler, DragRotateHandler}#disable` while a gesture is in progress [#6232](https://github.com/mapbox/mapbox-gl-js/pull/6232)
- Fix `GeolocateControl` user location dot sizing when `Map`'s `<div>` inherits `box-sizing: border-box;` (h/t [@andrewharvey](https://github.com/andrewharvey))) [#6227](https://github.com/mapbox/mapbox-gl-js/pull/6232)
- Fix bug causing an off-by-one error in `array` expression error messages (h/t [@drewbo](https://github.com/drewbo))) [#6269](https://github.com/mapbox/mapbox-gl-js/pull/6269)
- Improve error message when an invalid access token triggers a 401 error [#6283](https://github.com/mapbox/mapbox-gl-js/pull/6283)
- Fix bug where lines with `line-width` larger than the sprite height of the `line-pattern` property would render other sprite images [#6246](https://github.com/mapbox/mapbox-gl-js/pull/6246)
- Fix broken touch events for `DragPanHandler` on mobile using Edge (note that zoom/rotate/pitch handlers still do not support Edge touch events [#1928](https://github.com/mapbox/mapbox-gl-js/pull/1928)) [#6325](https://github.com/mapbox/mapbox-gl-js/pull/6325)
- Fix race condition in `VectorTileWorkerSource#reloadTile` causing a rendering timeout [#6308](https://github.com/mapbox/mapbox-gl-js/issues/6308)
- Fix bug causing redundant `gl.stencilFunc` calls due to incorrect state checking (h/t [@yangdonglai](https://github.com/yangdonglai))) [#6330](https://github.com/mapbox/mapbox-gl-js/pull/6330)
- Fix bug where `mousedown` or `touchstart` would cancel camera animations in non-interactive maps [#6338](https://github.com/mapbox/mapbox-gl-js/pull/6338)
- Fix bug causing a full-screen flicker when the map is pitched and a symbol layer uses non-zero `text-translate` [#6365](https://github.com/mapbox/mapbox-gl-js/issues/6365)
- Fix bug in `to-rgba` expression causing division by zero [#6388](https://github.com/mapbox/mapbox-gl-js/pull/6388)
- Fix bug in cross-fading for `*-pattern` properties with non-integer zoom stops [#6430](https://github.com/mapbox/mapbox-gl-js/pull/6430)
- Fix bug where calling `Map#remove` on a map with constructor option `hash: true` throws an error (h/t [@allthesignals](https://github.com/allthesignals))) [#6490](https://github.com/mapbox/mapbox-gl-js/pull/6497)
- Fix bug causing flickering when panning across the anti-meridian [#6438](https://github.com/mapbox/mapbox-gl-js/pull/6438)
- Fix error when using tiles of non-power-of-two size [#6444](https://github.com/mapbox/mapbox-gl-js/pull/6444)
- Fix bug causing `Map#moveLayer(layerId, beforeId)` to remove the layer when `layerId === beforeId` [#6542](https://github.com/mapbox/mapbox-gl-js/pull/6542)

* Fix Rollup build for style-spec module [#6575](https://github.com/mapbox/mapbox-gl-js/pull/6575)
* Fix bug causing `Map#querySourceFeatures` to throw an `Uncaught TypeError`(https://github.com/mapbox/mapbox-gl-js/pull/6555)
* Fix issue where label collision detection was inaccurate for some symbol layers that shared layout properties with another layer [#6558](https://github.com/mapbox/mapbox-gl-js/pull/6558)
* Restore `target` property for `mouse{enter,over,leave,out}` events [#6623](https://github.com/mapbox/mapbox-gl-js/pull/6623)

## 0.44.2

### 🐛 Bug fixes

- Workaround a breaking change in Safari causing page to scroll/zoom in response to user actions intended to pan/zoom the map [#6095](https://github.com/mapbox/mapbox-gl-js/issues/6095). (N.B., not to be confused with the workaround from April 2017 dealing with the same breaking change in Chrome [#4259](https://github.com/mapbox/mapbox-gl-js/issues/6095). See also https://github.com/WICG/interventions/issues/18, https://bugs.webkit.org/show_bug.cgi?id=182521, https://bugs.chromium.org/p/chromium/issues/detail?id=639227 .)

## 0.44.1

### 🐛 Bug fixes

- Fix bug causing features from symbol layers to be omitted from `map.queryRenderedFeatures()` [#6074](https://github.com/mapbox/mapbox-gl-js/issues/6074)
- Fix error triggered by simultaneous scroll-zooming and drag-panning. [#6106](https://github.com/mapbox/mapbox-gl-js/issues/6106)
- Fix bug wherein drag-panning failed to resume after a brief pause [#6063](https://github.com/mapbox/mapbox-gl-js/issues/6063)

## 0.44.0

### ✨ Features and improvements

- The CSP policy of a page using mapbox-gl-js no longer needs to include `script-src 'unsafe-eval'` [#559](https://github.com/mapbox/mapbox-gl-js/issues/559)
- Add `LngLatBounds#isEmpty()` method [#5917](https://github.com/mapbox/mapbox-gl-js/pull/5917)
- Updated to flow 0.62.0 [#5923](https://github.com/mapbox/mapbox-gl-js/issues/5923)
- Make compass and zoom controls optional ([#5348](https://github.com/mapbox/mapbox-gl-js/pull/5348)) (h/t [@matijs](https://github.com/matijs)))
- Add `collectResourceTiming` option to the enable collection of [Resource Timing](https://developer.mozilla.org/en-US/docs/Web/API/Resource_Timing_API/Using_the_Resource_Timing_API) data for requests that are made from Web Workers. ([#5948](https://github.com/mapbox/mapbox-gl-js/issues/5948))
- Improve user location dot appearance across browsers ([#5498](https://github.com/mapbox/mapbox-gl-js/pull/5498)) (h/t [@jasonbarry](https://github.com/jasonbarry)))

### 🐛 Bug fixes

- Fix error triggered by `==` and `!=` expressions [#5947](https://github.com/mapbox/mapbox-gl-js/issues/5947)
- Image sources honor `renderWorldCopies` [#5932](https://github.com/mapbox/mapbox-gl-js/pull/5932)
- Fix transitions to default fill-outline-color [#5953](https://github.com/mapbox/mapbox-gl-js/issues/5953)
- Fix transitions for light properties [#5982](https://github.com/mapbox/mapbox-gl-js/issues/5982)
- Fix minor symbol collisions on pitched maps [#5913](https://github.com/mapbox/mapbox-gl-js/pull/5913)
- Fix memory leaks after `Map#remove()` [#5943](https://github.com/mapbox/mapbox-gl-js/pull/5943), [#5951](https://github.com/mapbox/mapbox-gl-js/pull/5951)
- Fix bug wherein `GeoJSONSource#setData()` caused labels to fade out and back in ([#6002](https://github.com/mapbox/mapbox-gl-js/issues/6002))
- Fix bug that could cause incorrect collisions for labels placed very near to each other at low zoom levels ([#5993](https://github.com/mapbox/mapbox-gl-js/issues/5993))
- Fix bug causing `move` events to be fired out of sync with actual map movements ([#6005](https://github.com/mapbox/mapbox-gl-js/pull/6005))
- Fix bug wherein `Map` did not fire `mouseover` events ([#6000](https://github.com/mapbox/mapbox-gl-js/pull/6000)] (h/t [@jay-manday](https://github.com/jay-manday)))
- Fix bug causing blurry rendering of raster tiles ([#4552](https://github.com/mapbox/mapbox-gl-js/issues/4552))
- Fix potential memory leak caused by removing layers ([#5995](https://github.com/mapbox/mapbox-gl-js/issues/5995))
- Fix bug causing attribution icon to appear incorrectly in compact maps not using Mapbox data ([#6042](https://github.com/mapbox/mapbox-gl-js/pull/6042))
- Fix positioning of default marker element ([#6012](https://github.com/mapbox/mapbox-gl-js/pull/6012)) (h/t [@andrewharvey](https://github.com/andrewharvey)))

## 0.43.0 (December 21, 2017)

### ⚠️ Breaking changes

- It is now an error to attempt to remove a source that is in use [#5562](https://github.com/mapbox/mapbox-gl-js/pull/5562)
- It is now an error if the layer specified by the `before` parameter to `moveLayer` does not exist [#5679](https://github.com/mapbox/mapbox-gl-js/pull/5679)
- `"colorSpace": "hcl"` now uses shortest-path interpolation for hue [#5811](https://github.com/mapbox/mapbox-gl-js/issues/5811)

### ✨ Features and improvements

- Introduce client-side hillshading with `raster-dem` source type and `hillshade` layer type [#5286](https://github.com/mapbox/mapbox-gl-js/pull/5286)
- GeoJSON sources take 2x less memory and generate tiles 20%–100% faster [#5799](https://github.com/mapbox/mapbox-gl-js/pull/5799)
- Enable data-driven values for text-font [#5698](https://github.com/mapbox/mapbox-gl-js/pull/5698)
- Enable data-driven values for heatmap-radius [#5898](https://github.com/mapbox/mapbox-gl-js/pull/5898)
- Add getter and setter for offset on marker [#5759](https://github.com/mapbox/mapbox-gl-js/pull/5759)
- Add `Map#hasImage` [#5775](https://github.com/mapbox/mapbox-gl-js/pull/5775)
- Improve typing for `==` and `!=` expressions [#5840](https://github.com/mapbox/mapbox-gl-js/pull/5840)
- Made `coalesce` expressions more useful [#5755](https://github.com/mapbox/mapbox-gl-js/issues/5755)
- Enable implicit type assertions for array types [#5738](https://github.com/mapbox/mapbox-gl-js/pull/5738)
- Improve hash control precision [#5767](https://github.com/mapbox/mapbox-gl-js/pull/5767)
- `supported()` now returns false on old IE 11 versions that don't support Web Worker blob URLs [#5801](https://github.com/mapbox/mapbox-gl-js/pull/5801)
- Remove flow globals TileJSON and Transferable [#5668](https://github.com/mapbox/mapbox-gl-js/pull/5668)
- Improve performance of image, video, and canvas sources [#5845](https://github.com/mapbox/mapbox-gl-js/pull/5845)

### 🐛 Bug fixes

- Fix popups and markers lag during pan animation [#4670](https://github.com/mapbox/mapbox-gl-js/issues/4670)
- Fix fading of symbol layers caused by setData [#5716](https://github.com/mapbox/mapbox-gl-js/issues/5716)
- Fix behavior of `to-rgba` and `rgba` expressions [#5778](https://github.com/mapbox/mapbox-gl-js/pull/5778), [#5866](https://github.com/mapbox/mapbox-gl-js/pull/5866)
- Fix cross-fading of `*-pattern` and `line-dasharray` [#5791](https://github.com/mapbox/mapbox-gl-js/pull/5791)
- Fix `colorSpace` function property [#5843](https://github.com/mapbox/mapbox-gl-js/pull/5843)
- Fix style diffing when changing GeoJSON source properties [#5731](https://github.com/mapbox/mapbox-gl-js/issues/5731)
- Fix missing labels when zooming out from overzoomed tile [#5827](https://github.com/mapbox/mapbox-gl-js/issues/5827)
- Fix missing labels when zooming out and quickly using setData [#5837](https://github.com/mapbox/mapbox-gl-js/issues/5837)
- Handle NaN as input to step and interpolate expressions [#5757](https://github.com/mapbox/mapbox-gl-js/pull/5757)
- Clone property values on input and output [#5806](https://github.com/mapbox/mapbox-gl-js/pull/5806)
- Bump geojson-rewind dependency [#5769](https://github.com/mapbox/mapbox-gl-js/pull/5769)
- Allow setting Marker's popup before LngLat [#5893](https://github.com/mapbox/mapbox-gl-js/pull/5893)

## 0.42.2 (November 21, 2017)

### 🐛 Bug fixes

- Add box-sizing to the "mapboxgl-ctrl-scale"-class [#5715](https://github.com/mapbox/mapbox-gl-js/pull/5715)
- Fix rendering in Safari [#5712](https://github.com/mapbox/mapbox-gl-js/issues/5712)
- Fix "Cannot read property 'hasTransition' of undefined" error [#5714](https://github.com/mapbox/mapbox-gl-js/issues/5714)
- Fix misplaced raster tiles [#5713](https://github.com/mapbox/mapbox-gl-js/issues/5713)
- Fix raster tile fading [#5722](https://github.com/mapbox/mapbox-gl-js/issues/5722)
- Ensure that an unset filter is undefined rather than null [#5727](https://github.com/mapbox/mapbox-gl-js/pull/5727)
- Restore pitch-with-rotate to nav control [#5725](https://github.com/mapbox/mapbox-gl-js/pull/5725)
- Validate container option in map constructor [#5695](https://github.com/mapbox/mapbox-gl-js/pull/5695)
- Fix queryRenderedFeatures behavior for features displayed in multiple layers [#5172](https://github.com/mapbox/mapbox-gl-js/issues/5172)

## 0.42.1 (November 17, 2017)

### 🐛 Bug fixes

- Workaround for map flashing bug on Chrome 62+ with Intel Iris Graphics 6100 cards [#5704](https://github.com/mapbox/mapbox-gl-js/pull/5704)
- Rerender map when `map.showCollisionBoxes` is set to `false` [#5673](https://github.com/mapbox/mapbox-gl-js/pull/5673)
- Fix transitions from property default values [#5682](https://github.com/mapbox/mapbox-gl-js/pull/5682)
- Fix runtime updating of `heatmap-color` [#5682](https://github.com/mapbox/mapbox-gl-js/pull/5682)
- Fix mobile Safari `history.replaceState` error [#5613](https://github.com/mapbox/mapbox-gl-js/pull/5613)

### ✨ Features and improvements

- Provide default element for Marker class [#5661](https://github.com/mapbox/mapbox-gl-js/pull/5661)

## 0.42.0 (November 10, 2017)

### ⚠️ Breaking changes

- Require that `heatmap-color` use expressions instead of stop functions [#5624](https://github.com/mapbox/mapbox-gl-js/issues/5624)
- Remove support for validating and migrating v6 styles
- Remove support for validating v7 styles [#5604](https://github.com/mapbox/mapbox-gl-js/pull/5604)
- Remove support for including `{tokens}` in expressions for `text-field` and `icon-image` [#5599](https://github.com/mapbox/mapbox-gl-js/issues/5599)
- Split `curve` expression into `step` and `interpolate` expressions [#5542](https://github.com/mapbox/mapbox-gl-js/pull/5542)
- Disallow interpolation in expressions for `line-dasharray` [#5519](https://github.com/mapbox/mapbox-gl-js/pull/5519)

### ✨ Features and improvements

- Improve label collision detection [#5150](https://github.com/mapbox/mapbox-gl-js/pull/5150)
  - Labels from different sources will now collide with each other
  - Collisions caused by rotation and pitch are now smoothly transitioned with a fade
  - Improved algorithm for fewer erroneous collisions, denser label placement, and greater label stability during rotation
- Add `sqrt` expression [#5493](https://github.com/mapbox/mapbox-gl-js/pull/5493)

### 🐛 Bug fixes and error reporting improvements

- Fix viewport calculations for `fitBounds` when both zooming and padding change [#4846](https://github.com/mapbox/mapbox-gl-js/issues/4846)
- Fix WebGL "range out of bounds for buffer" error caused by sorted symbol layers [#5620](https://github.com/mapbox/mapbox-gl-js/issues/5620)
- Fix symbol fading across tile reloads [#5491](https://github.com/mapbox/mapbox-gl-js/issues/5491)
- Change tile rendering order to better match GL Native [#5601](https://github.com/mapbox/mapbox-gl-js/pull/5601)
- Ensure no errors are triggered when calling `queryRenderedFeatures` on a heatmap layer [#5594](https://github.com/mapbox/mapbox-gl-js/pull/5594)
- Fix bug causing `queryRenderedSymbols` to return results from different sources [#5554](https://github.com/mapbox/mapbox-gl-js/issues/5554)
- Fix CJK rendering issues [#5544](https://github.com/mapbox/mapbox-gl-js/issues/5544), [#5546](https://github.com/mapbox/mapbox-gl-js/issues/5546)
- Account for `circle-stroke-width` in `queryRenderedFeatures` [#5514](https://github.com/mapbox/mapbox-gl-js/pull/5514)
- Fix rendering of fill layers atop raster layers [#5513](https://github.com/mapbox/mapbox-gl-js/pull/5513)
- Fix rendering of circle layers with a `circle-stroke-opacity` of 0 [#5496](https://github.com/mapbox/mapbox-gl-js/issues/5496)
- Fix memory leak caused by actor callbacks [#5443](https://github.com/mapbox/mapbox-gl-js/issues/5443)
- Fix source cache size for raster sources with tile sizes other than 512px [#4313](https://github.com/mapbox/mapbox-gl-js/issues/4313)
- Validate that zoom expressions only appear at the top level of an expression [#5609](https://github.com/mapbox/mapbox-gl-js/issues/5609)
- Validate that step and interpolate expressions don't have any duplicate stops [#5605](https://github.com/mapbox/mapbox-gl-js/issues/5605)
- Fix rendering for `icon-text-fit` with a data-driven `text-size` [#5632](https://github.com/mapbox/mapbox-gl-js/pull/5632)
- Improve validation to catch uses of deprecated function syntax [#5667](https://github.com/mapbox/mapbox-gl-js/pull/5667)
- Permit altitude coordinates in `position` field in GeoJSON [#5608](https://github.com/mapbox/mapbox-gl-js/pull/5608)

## 0.41.0 (October 11, 2017)

### :warning: Breaking changes

- Removed support for paint classes [#3643](https://github.com/mapbox/mapbox-gl-js/pull/3643). Instead, use runtime styling APIs or `Map#setStyle`.
- Reverted the `canvas` source `contextType` option added in 0.40.0 [#5449](https://github.com/mapbox/mapbox-gl-js/pull/5449)

### :bug: Bug fixes

- Clip raster tiles to avoid tile overlap [#5105](https://github.com/mapbox/mapbox-gl-js/pull/5105)
- Guard for offset edgecase in flyTo [#5331](https://github.com/mapbox/mapbox-gl-js/pull/5331)
- Ensure the map is updated after the sprite loads [#5367](https://github.com/mapbox/mapbox-gl-js/pull/5367)
- Limit animation duration on flyTo with maxDuration option [#5349](https://github.com/mapbox/mapbox-gl-js/pull/5349)
- Make double-tapping on make zoom in by a factor of 2 on iOS [#5274](https://github.com/mapbox/mapbox-gl-js/pull/5274)
- Fix rendering error with translucent raster tiles [#5380](https://github.com/mapbox/mapbox-gl-js/pull/5380)
- Error if invalid 'before' argument is passed to Map#addLayer [#5401](https://github.com/mapbox/mapbox-gl-js/pull/5401)
- Revert CanvasSource intermediary image buffer fix [#5449](https://github.com/mapbox/mapbox-gl-js/pull/5449)

### :sparkles: Features and improvements

- Use setData operation when diffing geojson sources [#5332](https://github.com/mapbox/mapbox-gl-js/pull/5332)
- Return early from draw calls on layers where opacity=0 [#5429](https://github.com/mapbox/mapbox-gl-js/pull/5429)
- A [heatmap](https://www.mapbox.com/mapbox-gl-js/example/heatmap-layer/) layer type is now available. This layer type allows you to visualize and explore massive datasets of points, reflecting the shape and density of data well while also looking beautiful. See [the blog post](https://blog.mapbox.com/sneak-peek-at-heatmaps-in-mapbox-gl-73b41d4b16ae) for further details.
  ![heatmap screenshot](https://cdn-images-1.medium.com/max/1600/1*Dme5MAgdA3pYdTRHUQzvLw.png)
- The value of a style property or filter can now be an [expression](https://www.mapbox.com/mapbox-gl-js/style-spec/#expressions). Expressions are a way of doing data-driven and zoom-driven styling that provides more flexibility and control, and unifies property and filter syntax.

  Previously, data-driven and zoom-driven styling relied on stop functions: you specify a feature property and a set of input-output pairs that essentially define a “scale” for how the style should be calculated based on the feature property. For example, the following would set circle colors on a green-to-red scale based on the value of `feature.properties.population`:

  ```
  "circle-color": {
    "property": "population",
    "stops": [
      [0, "green"],
      [1000000, "red"]
    ]
  }
  ```

  This approach is powerful, but we’ve seen a number of use cases that stop functions don't satisfy. Expressions provide the flexibility to address use cases like these:

  **Multiple feature properties**
  Using more than one feature property to calculate a given style property. E.g., styling land polygon colors based on both `feature.properties.land_use_category` and `feature.properties.elevation`.

  **Arithmetic**
  For some use cases it’s necessary to do some arithmetic on the input data. One example is sizing circles to represent quantitative data. Since a circle’s visual size on the screen is really its area (and A=πr^2), the right way to scale `circle-radius` is `square_root(feature.properties.input_data_value)`. Another example is unit conversions: feature data may include properties that are in some particular unit. Displaying such data in units appropriate to, say, a user’s preference or location, requires being able to do simple arithmetic (multiplication, division) on whatever value is in the data.

  **Conditional logic**
  This is a big one: basic if-then logic, for example to decide exactly what text to display for a label based on which properties are available in the feature or even the length of the name. A key example of this is properly supporting bilingual labels, where we have to decide whether to show local + English, local-only, or English-only, based on the data that’s available for each feature.

  **String manipulation**
  More dynamic control over label text with things like uppercase/lowercase/title case transforms, localized number formatting, etc. Without this functionality, crafting and iterating on label content entails a large data-prep burden.

  **Filters**
  Style layer filters had similar limitations. Moreover, they use a different syntax, even though their job is very similar to that of data-driven styling functions: filters say, “here’s how to look at a feature and decide whether to draw it,” and data-driven style functions say, “here’s how to look at a feature and decide how to size/color/place it.” Expressions provide a unified syntax for defining parts of a style that need to be calculated dynamically from feature data.

  For information on the syntax and behavior of expressions, please see [the documentation](https://www.mapbox.com/mapbox-gl-js/style-spec/#expressions).

### :wrench: Development workflow improvements

- Made the performance benchmarking runner more informative and statistically robust

## 0.40.1 (September 18, 2017)

### :bug: Bug fixes

- Fix bug causing flicker when zooming in on overzoomed tiles [#5295](https://github.com/mapbox/mapbox-gl-js/pull/5295)
- Remove erroneous call to Tile#redoPlacement for zoom-only or low pitch camera changes [#5284](https://github.com/mapbox/mapbox-gl-js/pull/5284)
- Fix bug where `CanvasSource` coordinates were flipped and improve performance for non-animated `CanvasSource`s [#5303](https://github.com/mapbox/mapbox-gl-js/pull/5303)
- Fix bug causing map not to render on some cases on Internet Explorer 11 [#5321](https://github.com/mapbox/mapbox-gl-js/pull/5321)
- Remove upper limit on `fill-extrusion-height` property [#5320](https://github.com/mapbox/mapbox-gl-js/pull/5320)

## 0.40.0 (September 13, 2017)

### :warning: Breaking changes

- `Map#addImage` now requires the image as an `HTMLImageElement`, `ImageData`, or object with `width`, `height`, and
  `data` properties with the same format as `ImageData`. It no longer accepts a raw `ArrayBufferView` in the second
  argument and `width` and `height` options in the third argument.
- `canvas` sources now require a `contextType` option specifying the drawing context associated with the source canvas. [#5155](https://github.com/mapbox/mapbox-gl-js/pull/5155)

### :sparkles: Features and improvements

- Correct rendering for multiple `fill-extrusion` layers on the same map [#5101](https://github.com/mapbox/mapbox-gl-js/pull/5101)
- Add an `icon-anchor` property to symbol layers [#5183](https://github.com/mapbox/mapbox-gl-js/pull/5183)
- Add a per-map `transformRequest` option, allowing users to provide a callback that transforms resource request URLs [#5021](https://github.com/mapbox/mapbox-gl-js/pull/5021)
- Add data-driven styling support for
  - `text-max-width` [#5067](https://github.com/mapbox/mapbox-gl-js/pull/5067)
  - `text-letter-spacing` [#5071](https://github.com/mapbox/mapbox-gl-js/pull/5071)
  - `line-join` [#5020](https://github.com/mapbox/mapbox-gl-js/pull/5020)
- Add support for SDF icons in `Map#addImage()` [#5181](https://github.com/mapbox/mapbox-gl-js/pull/5181)
- Added nautical miles unit to ScaleControl [#5238](https://github.com/mapbox/mapbox-gl-js/pull/5238) (h/t [@fmairesse](https://github.com/fmairesse)))
- Eliminate the map-wide limit on the number of glyphs and sprites that may be used in a style [#141](https://github.com/mapbox/mapbox-gl-js/issues/141). (Fixed by [#5190](https://github.com/mapbox/mapbox-gl-js/pull/5190), see also [mapbox-gl-native[#9213](https://github.com/mapbox/mapbox-gl-js/issues/9213)](https://github.com/mapbox/mapbox-gl-native/pull/9213)
- Numerous performance optimizations (including [#5108](https://github.com/mapbox/mapbox-gl-js/pull/5108) h/t [@pirxpilot](https://github.com/pirxpilot)))

### :bug: Bug fixes

- Add missing documentation for mouseenter, mouseover, mouseleave events [#4772](https://github.com/mapbox/mapbox-gl-js/issues/4772)
- Add missing documentation for `Marker#getElement()` method [#5242](https://github.com/mapbox/mapbox-gl-js/pull/5242)
- Fix bug wherein removing canvas source with animate=true leaves map in render loop [#5097](https://github.com/mapbox/mapbox-gl-js/issues/5097)
- Fix fullscreen detection on Firefox [#5272](https://github.com/mapbox/mapbox-gl-js/pull/5272)
- Fix z-fighting on overlapping fills within the same layer [#3320](https://github.com/mapbox/mapbox-gl-js/issues/3320)
- Fix handling of fractional values for `layer.minzoom` [#2929](https://github.com/mapbox/mapbox-gl-js/issues/2929)
- Clarify coordinate ordering in documentation for `center` option [#5042](https://github.com/mapbox/mapbox-gl-js/pull/5042) (h/t [@karthikb351](https://github.com/karthikb351)))
- Fix output of stop functions where two stops have the same input value [#5020](https://github.com/mapbox/mapbox-gl-js/pull/5020) (h/t [@edpop](https://github.com/edpop))
- Fix bug wherein using `Map#addLayer()` with an inline source would mutate its input [#4040](https://github.com/mapbox/mapbox-gl-js/issues/4040)
- Fix invalid css keyframes selector [#5075](https://github.com/mapbox/mapbox-gl-js/pull/5075) (h/t [@aar0nr](https://github.com/aar0nr)))
- Fix GPU-specific bug wherein canvas sources caused an error [#4262](https://github.com/mapbox/mapbox-gl-js/issues/4262)
- Fix a race condition in symbol layer handling that caused sporadic uncaught errors [#5185](https://github.com/mapbox/mapbox-gl-js/pull/5185)
- Fix bug causing line labels to render incorrectly on overzoomed tiles [#5120](https://github.com/mapbox/mapbox-gl-js/pull/5120)
- Fix bug wherein `NavigationControl` triggered mouse events unexpectedly [#5148](https://github.com/mapbox/mapbox-gl-js/issues/5148)
- Fix bug wherein clicking on the `NavigationControl` compass caused an error in IE 11 [#4784](https://github.com/mapbox/mapbox-gl-js/issues/4784)
- Remove dependency on GPL-3-licensed `fast-stable-stringify` module [#5152](https://github.com/mapbox/mapbox-gl-js/issues/5152)
- Fix bug wherein layer-specific an event listener produced an error after its target layer was removed from the map [#5145](https://github.com/mapbox/mapbox-gl-js/issues/5145)
- Fix `Marker#togglePopup()` failing to return the marker instance [#5116](https://github.com/mapbox/mapbox-gl-js/issues/5116)
- Fix bug wherein a marker's position failed to adapt to the marker element's size changing [#5133](https://github.com/mapbox/mapbox-gl-js/issues/5133)
- Fix rendering bug affecting Broadcom GPUs [#5073](https://github.com/mapbox/mapbox-gl-js/pull/5073)

### :wrench: Development workflow improvements

- Add (and now require) Flow type annotations throughout the majority of the codebase.
- Migrate to CircleCI 2.0 [#4939](https://github.com/mapbox/mapbox-gl-js/pull/4939)

## 0.39.1 (July 24, 2017)

### :bug: Bug fixes

- Fix packaging issue in 0.39.0 [#5025](https://github.com/mapbox/mapbox-gl-js/issues/5025)
- Correctly evaluate enum-based identity functions [#5023](https://github.com/mapbox/mapbox-gl-js/issues/5023)

## 0.39.0 (July 21, 2017)

### :warning: Breaking changes

- `GeolocateControl` breaking changes [#4479](https://github.com/mapbox/mapbox-gl-js/pull/4479)
  - The option `watchPosition` has been replaced with `trackUserLocation`
  - The camera operation has changed from `jumpTo` (not animated) to `fitBounds` (animated). An effect of this is the map pitch is no longer reset, although the bearing is still reset to 0.
  - The accuracy of the geolocation provided by the device is used to set the view (previously it was fixed at zoom level 17). The `maxZoom` can be controlled via the new `fitBoundsOptions` option (defaults to 15).
- Anchor `Marker`s at their center by default [#5019](https://github.com/mapbox/mapbox-gl-js/issues/5019) [@andrewharvey](https://github.com/andrewharvey)
- Increase `significantRotateThreshold` for the `TouchZoomRotateHandler` [#4971](https://github.com/mapbox/mapbox-gl-js/pull/4971), [@dagjomar](https://github.com/dagjomar)

### :sparkles: Features and improvements

- Improve performance of updating GeoJSON sources [#4069](https://github.com/mapbox/mapbox-gl-js/pull/4069), [@ezheidtmann](https://github.com/ezheidtmann)
- Improve rendering speed of extrusion layers [#4818](https://github.com/mapbox/mapbox-gl-js/pull/4818)
- Improve line label legibility in pitched views [#4781](https://github.com/mapbox/mapbox-gl-js/pull/4781)
- Improve line label legibility on curved lines [#4853](https://github.com/mapbox/mapbox-gl-js/pull/4853)
- Add user location tracking capability to `GeolocateControl` [#4479](https://github.com/mapbox/mapbox-gl-js/pull/4479), [@andrewharvey](https://github.com/andrewharvey)
  - New option `showUserLocation` to draw a "dot" as a `Marker` on the map at the user's location
  - An active lock and background state are introduced with `trackUserLocation`. When in active lock the camera will update to follow the user location, however if the camera is changed by the API or UI then the control will enter the background state where it won't update the camera to follow the user location.
  - New option `fitBoundsOptions` to control the camera operation
  - New `trackuserlocationstart` and `trackuserlocationend` events
  - New `LngLat.toBounds` method to extend a point location by a given radius to a `LngLatBounds` object
- Include main CSS file in `package.json` [#4809](https://github.com/mapbox/mapbox-gl-js/pull/4809), [@tomscholz](https://github.com/tomscholz)
- Add property function (data-driven styling) support for `line-width` [#4773](https://github.com/mapbox/mapbox-gl-js/pull/4773)
- Add property function (data-driven styling) support for `text-anchor` [#4997](https://github.com/mapbox/mapbox-gl-js/pull/4997)
- Add property function (data-driven styling) support for `text-justify` [#5000](https://github.com/mapbox/mapbox-gl-js/pull/5000)
- Add `maxTileCacheSize` option [#4778](https://github.com/mapbox/mapbox-gl-js/pull/4778), [@jczaplew](https://github.com/jczaplew)
- Add new `icon-pitch-alignment` and `circle-pitch-alignment` properties [#4869](https://github.com/mapbox/mapbox-gl-js/pull/4869) [#4871](https://github.com/mapbox/mapbox-gl-js/pull/4871)
- Add `Map#getMaxBounds` method [#4890](https://github.com/mapbox/mapbox-gl-js/pull/4890), [@andrewharvey](https://github.com/andrewharvey) [@lamuertepeluda](https://github.com/lamuertepeluda)
- Add option (`localIdeographFontFamily`) to use TinySDF to avoid loading expensive CJK glyphs [#4895](https://github.com/mapbox/mapbox-gl-js/pull/4895)
- If `config.API_URL` includes a path prepend it to the request URL [#4995](https://github.com/mapbox/mapbox-gl-js/pull/4995)
- Bump `supercluster` version to expose `cluster_id` property on clustered sources [#5002](https://github.com/mapbox/mapbox-gl-js/pull/5002)

### :bug: Bug fixes

- Do not display `FullscreenControl` on unsupported devices [#4838](https://github.com/mapbox/mapbox-gl-js/pull/4838), [@stepankuzmin](https://github.com/stepankuzmin)
- Fix yarn build on Windows machines [#4887](https://github.com/mapbox/mapbox-gl-js/pull/4887)
- Prevent potential memory leaks by dispatching `loadData` to the same worker every time [#4877](https://github.com/mapbox/mapbox-gl-js/pull/4877)
- Fix bug preventing the rtlTextPlugin from loading before the initial style `load` [#4870](https://github.com/mapbox/mapbox-gl-js/pull/4870)
- Fix bug causing runtime-stying to not take effect in some situations [#4893](https://github.com/mapbox/mapbox-gl-js/pull/4893)
- Prevent requests of vertical glyphs for labels that can't be verticalized [#4720](https://github.com/mapbox/mapbox-gl-js/issues/4720)
- Fix character detection for Zanabazar Square [#4940](https://github.com/mapbox/mapbox-gl-js/pull/4940)
- Fix `LogoControl` logic to update correctly, and hide the `<div>` instead of removing it from the DOM when it is not needed [#4842](https://github.com/mapbox/mapbox-gl-js/pull/4842)
- Fix `GeoJSONSource#serialize` to include all options
- Fix error handling in `GlyphSource#getSimpleGlyphs`[#4992](https://github.com/mapbox/mapbox-gl-js/pull/4992)
- Fix bug causing `setStyle` to reload raster tiles [#4852](https://github.com/mapbox/mapbox-gl-js/pull/4852)
- Fix bug causing symbol layers not to render on devices with non-integer device pixel ratios [#4989](https://github.com/mapbox/mapbox-gl-js/pull/4989)
- Fix bug where `Map#queryRenderedFeatures` would error when returning no results [#4993](https://github.com/mapbox/mapbox-gl-js/pull/4993)
- Fix bug where `Map#areTilesLoaded` would always be false on `sourcedata` events for reloading tiles [#4987](https://github.com/mapbox/mapbox-gl-js/pull/4987)
- Fix bug causing categorical property functions to error on non-ascending order stops [#4996](https://github.com/mapbox/mapbox-gl-js/pull/4996)

### :hammer_and_wrench: Development workflow changes

- Use flow to type much of the code base [#4629](https://github.com/mapbox/mapbox-gl-js/pull/4629) [#4903](https://github.com/mapbox/mapbox-gl-js/pull/4903) [#4909](https://github.com/mapbox/mapbox-gl-js/pull/4909) [#4910](https://github.com/mapbox/mapbox-gl-js/pull/4910) [#4911](https://github.com/mapbox/mapbox-gl-js/pull/4911) [#4913](https://github.com/mapbox/mapbox-gl-js/pull/4913) [#4915](https://github.com/mapbox/mapbox-gl-js/pull/4915) [#4918](https://github.com/mapbox/mapbox-gl-js/pull/4918) [#4932](https://github.com/mapbox/mapbox-gl-js/pull/4932) [#4933](https://github.com/mapbox/mapbox-gl-js/pull/4933) [#4948](https://github.com/mapbox/mapbox-gl-js/pull/4948) [#4949](https://github.com/mapbox/mapbox-gl-js/pull/4949) [#4955](https://github.com/mapbox/mapbox-gl-js/pull/4955) [#4966](https://github.com/mapbox/mapbox-gl-js/pull/4966) [#4967](https://github.com/mapbox/mapbox-gl-js/pull/4967) [#4973](https://github.com/mapbox/mapbox-gl-js/pull/4973) :muscle: [@jfirebaugh](https://github.com/jfirebaugh) [@vicapow](https://github.com/vicapow)
- Use style specification to generate flow type [#4958](https://github.com/mapbox/mapbox-gl-js/pull/4958)
- Explicitly list which files to publish in `package.json` [#4819](https://github.com/mapbox/mapbox-gl-js/pull/4819) [@tomscholz](https://github.com/tomscholz)
- Move render test ignores to a separate file [#4977](https://github.com/mapbox/mapbox-gl-js/pull/4977)
- Add code of conduct [#5015](https://github.com/mapbox/mapbox-gl-js/pull/5015) :sparkling_heart:

## 0.38.0 (June 9, 2017)

#### New features :sparkles:

- Attenuate label size scaling with distance, improving readability of pitched maps [#4547](https://github.com/mapbox/mapbox-gl-js/pull/4547)

#### Bug fixes :beetle:

- Skip rendering for patterned layers when pattern is missing [#4687](https://github.com/mapbox/mapbox-gl-js/pull/4687)
- Fix bug with map failing to rerender after `webglcontextlost` event [#4725](https://github.com/mapbox/mapbox-gl-js/pull/4725) [@cdawi](https://github.com/cdawi)
- Clamp zoom level in `flyTo` to within the map's specified min- and maxzoom to prevent undefined behavior [#4726](https://github.com/mapbox/mapbox-gl-js/pull/4726) [@](https://github.com/) IvanSanchez
- Fix wordmark rendering in IE [#4741](https://github.com/mapbox/mapbox-gl-js/pull/4741)
- Fix slight pixelwise symbol rendering bugs caused by incorrect sprite calculations [#4737](https://github.com/mapbox/mapbox-gl-js/pull/4737)
- Prevent exceptions thrown by certain `flyTo` calls [#4761](https://github.com/mapbox/mapbox-gl-js/pull/4761)
- Fix "Improve this map" link [#4685](https://github.com/mapbox/mapbox-gl-js/pull/4685)
- Tweak `queryRenderedSymbols` logic to better account for pitch scaling [#4792](https://github.com/mapbox/mapbox-gl-js/pull/4792)
- Fix for symbol layers sometimes failing to render, most frequently in Safari [#4795](https://github.com/mapbox/mapbox-gl-js/pull/4795)
- Apply `text-keep-upright` after `text-offset` to keep labels upright when intended [#4779](https://github.com/mapbox/mapbox-gl-js/pull/4779) **[Potentially breaking :warning: but considered a bugfix]**
- Prevent exceptions thrown by empty GeoJSON tiles [#4803](https://github.com/mapbox/mapbox-gl-js/pull/4803)

#### Accessibility improvements :sound:

- Add `aria-label` to popup close button [#4799](https://github.com/mapbox/mapbox-gl-js/pull/4799) [@andrewharvey](https://github.com/andrewharvey)

#### Development workflow + testing improvements :wrench:

- Fix equality assertion bug in tests [#4731](https://github.com/mapbox/mapbox-gl-js/pull/4731) [@IvanSanchez](https://github.com/IvanSanchez)
- Benchmark results page improvements [#4746](https://github.com/mapbox/mapbox-gl-js/pull/4746)
- Require node version >=6.4.0, enabling the use of more ES6 features [#4752](https://github.com/mapbox/mapbox-gl-js/pull/4752)
- Document missing `pitchWithRotate` option [#4800](https://github.com/mapbox/mapbox-gl-js/pull/4800) [@simast](https://github.com/simast)
- Move Github-specific Markdown files into subdirectory [#4806](https://github.com/mapbox/mapbox-gl-js/pull/4806) [@tomscholz](https://github.com/tomscholz)

## 0.37.0 (May 2nd, 2017)

#### :warning: Breaking changes

- Removed `LngLat#wrapToBestWorld`

#### New features :rocket:

- Improve popup/marker positioning [#4577](https://github.com/mapbox/mapbox-gl-js/pull/4577)
- Add `Map#isStyleLoaded` and `Map#areTilesLoaded` events [#4321](https://github.com/mapbox/mapbox-gl-js/pull/4321)
- Support offline sprites using `file:` protocol [#4649](https://github.com/mapbox/mapbox-gl-js/pull/4649) [@oscarfonts](https://github.com/oscarfonts)

#### Bug fixes :bug:

- Fix fullscreen control in Firefox [#4666](https://github.com/mapbox/mapbox-gl-js/pull/4666)
- Fix rendering artifacts that caused tile boundaries to be visible in some cases [#4636](https://github.com/mapbox/mapbox-gl-js/pull/4636)
- Fix default calculation for categorical zoom-and-property functions [#4657](https://github.com/mapbox/mapbox-gl-js/pull/4657)
- Fix scaling of images on retina screens [#4645](https://github.com/mapbox/mapbox-gl-js/pull/4645)
- Rendering error when a transparent image is added via `Map#addImage` [#4644](https://github.com/mapbox/mapbox-gl-js/pull/4644)
- Fix an issue with rendering lines with duplicate points [#4634](https://github.com/mapbox/mapbox-gl-js/pull/4634)
- Fix error when switching from data-driven styles to a constant paint value [#4611](https://github.com/mapbox/mapbox-gl-js/pull/4611)
- Add check to make sure invalid bounds on tilejson don't error out [#4641](https://github.com/mapbox/mapbox-gl-js/pull/4641)

#### Development workflow improvements :computer:

- Add flowtype interfaces and definitions [@vicapow](https://github.com/vicapow)
- Add stylelinting to ensure `mapboxgl-` prefix on all classes [#4584](https://github.com/mapbox/mapbox-gl-js/pull/4584) [@asantos3026](https://github.com/asantos3026)

## 0.36.0 (April 19, 2017)

#### New features :sparkles:

- Replace LogoControl logo with the new Mapbox logo [#4598](https://github.com/mapbox/mapbox-gl-js/pull/4598)

#### Bug fixes :bug:

- Fix bug with the BoxZoomHandler that made it glitchy if it is enabled after the DragPanHandler [#4528](https://github.com/mapbox/mapbox-gl-js/pull/4528)
- Fix undefined behavior in `fill_outline` shaders [#4600](https://github.com/mapbox/mapbox-gl-js/pull/4600)
- Fix `Camera#easeTo` interpolation on pitched maps [#4540](https://github.com/mapbox/mapbox-gl-js/pull/4540)
- Choose property function interpolation method by the `property`'s type [#4614](https://github.com/mapbox/mapbox-gl-js/pull/4614)

#### Development workflow improvements :nerd_face:

- Fix crash on missing `style.json` in integration tests
- `gl-style-composite` is now executable in line with the other tools [@andrewharvey](https://github.com/andrewharvey) [#4595](https://github.com/mapbox/mapbox-gl-js/pull/4595)
- `gl-style-composite` utility now throws an error if a name conflict would occur between layers [@andrewharvey](https://github.com/andrewharvey) [#4595](https://github.com/mapbox/mapbox-gl-js/pull/4595)

## 0.35.1 (April 12, 2017)

#### Bug fixes :bug:

- Add `.json` extension to style-spec `require` statements for webpack compatibility [#4563](https://github.com/mapbox/mapbox-gl-js/pull/4563) [@orangemug](https://github.com/orangemug)
- Fix documentation type for `Map#fitBounde` [#4569](https://github.com/mapbox/mapbox-gl-js/pull/4569) [@andrewharvey](https://github.com/andrewharvey)
- Fix bug causing {Image,Video,Canvas}Source to throw exception if latitude is outside of +/-85.05113 [#4574](https://github.com/mapbox/mapbox-gl-js/pull/4574)
- Fix bug causing overzoomed raster tiles to disappear from map [#4567](https://github.com/mapbox/mapbox-gl-js/pull/4567)
- Fix bug causing queryRenderedFeatures to crash on polygon features that have an `id` field. [#4581](https://github.com/mapbox/mapbox-gl-js/pull/4581)

## 0.35.0 (April 7, 2017)

#### New features :rocket:

- Use anisotropic filtering to improve rendering of raster tiles on pitched maps [#1064](https://github.com/mapbox/mapbox-gl-js/issues/1064)
- Add `pitchstart` and `pitchend` events [#2449](https://github.com/mapbox/mapbox-gl-js/issues/2449)
- Add an optional `layers` parameter to `Map#on` [#1002](https://github.com/mapbox/mapbox-gl-js/issues/1002)
- Add data-driven styling support for `text-offset` [#4495](https://github.com/mapbox/mapbox-gl-js/pull/4495)
- Add data-driven styling support for `text-rotate` [#3516](https://github.com/mapbox/mapbox-gl-js/issues/3516)
- Add data-driven styling support for `icon-image` [#4304](https://github.com/mapbox/mapbox-gl-js/issues/4304)
- Add data-driven styling support for `{text,icon}-size` [#4455](https://github.com/mapbox/mapbox-gl-js/pull/4455)

#### Bug fixes :bug:

- Suppress error messages in JS console due to missing tiles [#1800](https://github.com/mapbox/mapbox-gl-js/issues/1800)
- Fix bug wherein `GeoJSONSource#setData()` could cause unnecessary DOM updates [#4447](https://github.com/mapbox/mapbox-gl-js/issues/4447)
- Fix bug wherein `Map#flyTo` did not respect the `renderWorldCopies` setting [#4449](https://github.com/mapbox/mapbox-gl-js/issues/4449)
- Fix regression in browserify support # 4453
- Fix bug causing poor touch event behavior on mobile devices [#4259](https://github.com/mapbox/mapbox-gl-js/issues/4259)
- Fix bug wherein duplicate stops in property functions could cause an infinite loop [#4498](https://github.com/mapbox/mapbox-gl-js/issues/4498)
- Respect image height/width in `addImage` api [#4531](https://github.com/mapbox/mapbox-gl-js/pull/4531)
- Fix bug preventing correct behavior of `shift+zoom` [#3334](https://github.com/mapbox/mapbox-gl-js/issues/3334)
- Fix bug preventing image source from rendering when coordinate area is too large [#4550](https://github.com/mapbox/mapbox-gl-js/issues/4550)
- Show image source on horizontally wrapped worlds [#4555](https://github.com/mapbox/mapbox-gl-js/pull/4555)
- Fix bug in the handling of `refreshedExpiredTiles` option [#4549](https://github.com/mapbox/mapbox-gl-js/pull/4549)
- Support the TileJSON `bounds` property [#1775](https://github.com/mapbox/mapbox-gl-js/issues/1775)

#### Development workflow improvements :computer:

- Upgrade flow to 0.42.0 ([#4500](https://github.com/mapbox/mapbox-gl-js/pull/4500))

## 0.34.0 (March 17, 2017)

#### New features :rocket:

- Add `Map#addImage` and `Map#removeImage` API to allow adding icon images at runtime [#4404](https://github.com/mapbox/mapbox-gl-js/pull/4404)
- Simplify non-browserify bundler usage by making the distribution build the main entrypoint [#4423](https://github.com/mapbox/mapbox-gl-js/pull/4423)

#### Bug fixes :bug:

- Fix issue where coincident start/end points of LineStrings were incorrectly rendered as joined [#4413](https://github.com/mapbox/mapbox-gl-js/pull/4413)
- Fix bug causing `queryRenderedFeatures` to fail in cases where both multiple sources and data-driven paint properties were present [#4417](https://github.com/mapbox/mapbox-gl-js/issues/4417)
- Fix bug where tile request errors caused `map.loaded()` to incorrectly return `false` [#4425](https://github.com/mapbox/mapbox-gl-js/issues/4425)

#### Testing improvements :white_check_mark:

- Improve test coverage across several core modules [#4432](https://github.com/mapbox/mapbox-gl-js/pull/4432) [#4431](https://github.com/mapbox/mapbox-gl-js/pull/4431) [#4422](https://github.com/mapbox/mapbox-gl-js/pull/4422) [#4244](https://github.com/mapbox/mapbox-gl-js/pull/4244) :bowing_man:

## 0.33.1 (March 10, 2017)

#### Bug fixes :bug:

- Prevent Mapbox logo from being added to the map more than once [#4386](https://github.com/mapbox/mapbox-gl-js/pull/4386)
- Add `type='button'` to `FullscreenControl` to prevent button from acting as a form submit [#4397](https://github.com/mapbox/mapbox-gl-js/pull/4397)
- Fix issue where map would continue to rotate if `Ctrl` key is released before the click during a `DragRotate` event [#4389](https://github.com/mapbox/mapbox-gl-js/pull/4389)
- Remove double `options.easing` description from the `Map#fitBounds` documentation [#4402](https://github.com/mapbox/mapbox-gl-js/pull/4402)

## 0.33.0 (March 8, 2017)

#### :warning: Breaking changes

- Automatically add Mapbox wordmark when required by Mapbox TOS [#3933](https://github.com/mapbox/mapbox-gl-js/pull/3933)
- Increase default `maxZoom` from 20 to 22 [#4333](https://github.com/mapbox/mapbox-gl-js/pull/4333)
- Deprecate `tiledata` and `tiledataloading` events in favor of `sourcedata` and `sourcedataloading`. [#4347](https://github.com/mapbox/mapbox-gl-js/pull/4347)
- `mapboxgl.util` is no longer exported [#1408](https://github.com/mapbox/mapbox-gl-js/issues/1408)
- `"type": "categorical"` is now required for all categorical functions. Previously, some forms of "implicitly" categorical functions worked, and others did not. [#3717](https://github.com/mapbox/mapbox-gl-js/issues/3717)

#### :white_check_mark: New features

- Add property functions support for most symbol paint properties [#4074](https://github.com/mapbox/mapbox-gl-js/pull/4074), [#4186](https://github.com/mapbox/mapbox-gl-js/pull/4186), [#4226](https://github.com/mapbox/mapbox-gl-js/pull/4226)
- Add ability to specify default property value for undefined or invalid property values used in property functions. [#4175](https://github.com/mapbox/mapbox-gl-js/pull/4175)
- Improve `Map#fitBounds` to accept different values for top, bottom, left, and right `padding` [#3890](https://github.com/mapbox/mapbox-gl-js/pull/3890)
- Add a `FullscreenControl` for displaying a fullscreen map [#3977](https://github.com/mapbox/mapbox-gl-js/pull/3977)

#### :beetle: Bug fixes

- Fix validation error on categorical zoom-and-property functions [#4220](https://github.com/mapbox/mapbox-gl-js/pull/4220)
- Fix bug causing expired resources to be re-requested causing an infinite loop [#4255](https://github.com/mapbox/mapbox-gl-js/pull/4255)
- Fix problem where `MapDataEvent#isSourceLoaded` always returned false [#4254](https://github.com/mapbox/mapbox-gl-js/pull/4254)
- Resolve an issue where tiles in the source cache were prematurely deleted, resulting in tiles flickering when zooming in and out and [#4311](https://github.com/mapbox/mapbox-gl-js/pull/4311)
- Make sure `MapEventData` is passed through on calls `Map#flyTo` [#4342](https://github.com/mapbox/mapbox-gl-js/pull/4342)
- Fix incorrect returned values for `Map#isMoving` [#4350](https://github.com/mapbox/mapbox-gl-js/pull/4350)
- Fix categorical functions not allowing boolean stop domain values [#4195](https://github.com/mapbox/mapbox-gl-js/pull/4195)
- Fix piecewise-constant functions to allow non-integer zoom levels. [#4196](https://github.com/mapbox/mapbox-gl-js/pull/4196)
- Fix issues with `$id` in filters [#4236](https://github.com/mapbox/mapbox-gl-js/pull/4236) [#4237](https://github.com/mapbox/mapbox-gl-js/pull/4237)
- Fix a race condition with polygon centroid algorithm causing tiles not to load in some cases. [#4273](https://github.com/mapbox/mapbox-gl-js/pull/4273)
- Throw a meaningful error when giving non-array `layers` parameter to `queryRenderedFeatures` [#4331](https://github.com/mapbox/mapbox-gl-js/pull/4331)
- Throw a meaningful error when supplying invalid `minZoom` and `maxZoom` values [#4324](https://github.com/mapbox/mapbox-gl-js/pull/4324)
- Fix a memory leak when using the RTL Text plugin [#4248](https://github.com/mapbox/mapbox-gl-js/pull/4248)

#### Dev workflow changes

- Merged the [Mapbox GL style specification](https://github.com/mapbox/mapbox-gl-style-spec) repo to this one (now under `src/style-spec` and `test/unit/style-spec`).

## 0.32.1 (Jan 26, 2017)

#### Bug Fixes

- Fix bug causing [`mapbox-gl-rtl-text` plugin](https://github.com/mapbox/mapbox-gl-rtl-text) to not work [#4055](https://github.com/mapbox/mapbox-gl-js/pull/4055)

## 0.32.0 (Jan 26, 2017)

#### Deprecation Notices

- [Style classes](https://www.mapbox.com/mapbox-gl-style-spec/#layer-paint.*) are deprecated and will be removed in an upcoming release of Mapbox GL JS.

#### New Features

- Add `Map#isSourceLoaded` method [#4033](https://github.com/mapbox/mapbox-gl-js/pull/4033)
- Automatically reload tiles based on their `Expires` and `Cache-Control` HTTP headers [#3944](https://github.com/mapbox/mapbox-gl-js/pull/3944)
- Add `around=center` option to `scrollZoom` and `touchZoomRotate` interaction handlers [#3876](https://github.com/mapbox/mapbox-gl-js/pull/3876)
- Add support for [`mapbox-gl-rtl-text` plugin](https://github.com/mapbox/mapbox-gl-rtl-text) to support right-to-left scripts [#3758](https://github.com/mapbox/mapbox-gl-js/pull/3758)
- Add `canvas` source type [#3765](https://github.com/mapbox/mapbox-gl-js/pull/3765)
- Add `Map#isMoving` method [#2792](https://github.com/mapbox/mapbox-gl-js/issues/2792)

#### Bug Fixes

- Fix bug causing garbled text on zoom [#3962](https://github.com/mapbox/mapbox-gl-js/pull/3962)
- Fix bug causing crash in Firefox and Mobile Safari when rendering a large map [#4037](https://github.com/mapbox/mapbox-gl-js/pull/4037)
- Fix bug causing raster tiles to flicker during zoom [#2467](https://github.com/mapbox/mapbox-gl-js/issues/2467)
- Fix bug causing exception when unsetting and resetting fill-outline-color [#3657](https://github.com/mapbox/mapbox-gl-js/issues/3657)
- Fix memory leak when removing raster sources [#3951](https://github.com/mapbox/mapbox-gl-js/issues/3951)
- Fix bug causing exception when when zooming in / out on empty GeoJSON tile [#3985](https://github.com/mapbox/mapbox-gl-js/pull/3985)
- Fix line join artifacts at very sharp angles [#4008](https://github.com/mapbox/mapbox-gl-js/pull/4008)

## 0.31.0 (Jan 10 2017)

#### New Features

- Add `renderWorldCopies` option to the `Map` constructor to give users control over whether multiple worlds are rendered in a map [#3885](https://github.com/mapbox/mapbox-gl-js/pull/3885)

#### Bug Fixes

- Fix performance regression triggered when `Map` pitch or bearing is changed [#3938](https://github.com/mapbox/mapbox-gl-js/pull/3938)
- Fix null pointer exception caused by trying to clear an `undefined` source [#3903](https://github.com/mapbox/mapbox-gl-js/pull/3903)

#### Miscellaneous

- Incorporate integration tests formerly at [`mapbox-gl-test-suite`](https://github.com/mapbox/mapbox-gl-test-suite) into this repository [#3834](https://github.com/mapbox/mapbox-gl-js/pull/3834)

## 0.30.0 (Jan 5 2017)

#### New Features

- Fire an error when map canvas is larger than allowed by `gl.MAX_RENDERBUFFER_SIZE` [#2893](https://github.com/mapbox/mapbox-gl-js/issues/2893)
- Improve error messages when referencing a nonexistent layer id [#2597](https://github.com/mapbox/mapbox-gl-js/issues/2597)
- Fire an error when layer uses a `geojson` source and specifies a `source-layer` [#3896](https://github.com/mapbox/mapbox-gl-js/pull/3896)
- Add inline source declaration syntax [#3857](https://github.com/mapbox/mapbox-gl-js/issues/3857)
- Improve line breaking behavior [#3887](https://github.com/mapbox/mapbox-gl-js/issues/3887)

#### Performance Improvements

- Improve `Map#setStyle` performance in some cases [#3853](https://github.com/mapbox/mapbox-gl-js/pull/3853)

#### Bug Fixes

- Fix unexpected popup positioning when some offsets are unspecified [#3367](https://github.com/mapbox/mapbox-gl-js/issues/3367)
- Fix incorrect interpolation in functions [#3838](https://github.com/mapbox/mapbox-gl-js/issues/3838)
- Fix incorrect opacity when multiple backgrounds are rendered [#3819](https://github.com/mapbox/mapbox-gl-js/issues/3819)
- Fix exception thrown when instantiating geolocation control in Safari [#3844](https://github.com/mapbox/mapbox-gl-js/issues/3844)
- Fix exception thrown when setting `showTileBoundaries` with no sources [#3849](https://github.com/mapbox/mapbox-gl-js/issues/3849)
- Fix incorrect rendering of transparent parts of raster layers in some cases [#3723](https://github.com/mapbox/mapbox-gl-js/issues/3723)
- Fix non-terminating render loop when zooming in in some cases [#3399](https://github.com/mapbox/mapbox-gl-js/pull/3399)

## 0.29.0 (December 20 2016)

#### New Features

- Add support for property functions for many style properties on line layers [#3033](https://github.com/mapbox/mapbox-gl-js/pull/3033)
- Make `Map#setStyle` smoothly transition to the new style [#3621](https://github.com/mapbox/mapbox-gl-js/pull/3621)
- Add `styledata`, `sourcedata`, `styledataloading`, and `sourcedataloading` events
- Add `isSourceLoaded` and `source` properties to `MapDataEvent` [#3590](https://github.com/mapbox/mapbox-gl-js/pull/3590)
- Remove "max zoom" cap of 20 [#3683](https://github.com/mapbox/mapbox-gl-js/pull/3683)
- Add `circle-stroke-*` style properties [#3672](https://github.com/mapbox/mapbox-gl-js/pull/3672)
- Add a more helpful error message when the specified `container` element doesn't exist [#3719](https://github.com/mapbox/mapbox-gl-js/pull/3719)
- Add `watchPosition` option to `GeolocateControl` [#3739](https://github.com/mapbox/mapbox-gl-js/pull/3739)
- Add `positionOptions` option to `GeolocateControl` [#3739](https://github.com/mapbox/mapbox-gl-js/pull/3739)
- Add `aria-label` to map canvas [#3782](https://github.com/mapbox/mapbox-gl-js/pull/3782)
- Adjust multipoint symbol rendering behavior [#3763](https://github.com/mapbox/mapbox-gl-js/pull/3763)
- Add support for property functions for `icon-offset` [#3791](https://github.com/mapbox/mapbox-gl-js/pull/3791)
- Improved antialiasing on pitched lines [#3790](https://github.com/mapbox/mapbox-gl-js/pull/3790)
- Allow attribution control to collapse to an ⓘ button on smaller screens [#3783](https://github.com/mapbox/mapbox-gl-js/pull/3783)
- Improve line breaking algorithm [#3743](https://github.com/mapbox/mapbox-gl-js/pull/3743)

#### Performance Improvements

- Fix memory leak when calling `Map#removeSource` [#3602](https://github.com/mapbox/mapbox-gl-js/pull/3602)
- Reduce bundle size by adding custom build of `gl-matrix` [#3734](https://github.com/mapbox/mapbox-gl-js/pull/3734)
- Improve performance of projection code [#3721](https://github.com/mapbox/mapbox-gl-js/pull/3721)
- Improve performance of style function evaluation [#3816](https://github.com/mapbox/mapbox-gl-js/pull/3816)

#### Bug fixes

- Fix exception thrown when using `line-color` property functions [#3639](https://github.com/mapbox/mapbox-gl-js/issues/3639)
- Fix exception thrown when removing a layer and then adding another layer with the same id but different type [#3655](https://github.com/mapbox/mapbox-gl-js/pull/3655)
- Fix exception thrown when passing a single point to `Map#fitBounds` [#3655](https://github.com/mapbox/mapbox-gl-js/pull/3655)
- Fix exception thrown occasionally during rapid map mutations [#3681](https://github.com/mapbox/mapbox-gl-js/pull/3681)
- Fix rendering defects on pitch=0 on some systems [#3740](https://github.com/mapbox/mapbox-gl-js/pull/3740)
- Fix unnecessary CPU usage when displaying a raster layer [#3764](https://github.com/mapbox/mapbox-gl-js/pull/3764)
- Fix bug causing sprite after `Map#setStyle` [#3829](https://github.com/mapbox/mapbox-gl-js/pull/3829)
- Fix bug preventing `Map` from emitting a `contextmenu` event on Windows browsers [#3822](https://github.com/mapbox/mapbox-gl-js/pull/3822)

## 0.28.0 (November 17 2016)

#### New features and improvements

- Performance improvements for `Map#addLayer` and `Map#removeLayer` [#3584](https://github.com/mapbox/mapbox-gl-js/pull/3584)
- Add method for changing layer order at runtime - `Map#moveLayer` [#3584](https://github.com/mapbox/mapbox-gl-js/pull/3584)
- Update vertical punctuation logic to Unicode 9.0 standard [#3608](https://github.com/mapbox/mapbox-gl-js/pull/3608)

#### Bug fixes

- Fix data-driven `fill-opacity` rendering when using a `fill-pattern` [#3598](https://github.com/mapbox/mapbox-gl-js/pull/3598)
- Fix line rendering artifacts [#3627](https://github.com/mapbox/mapbox-gl-js/pull/3627)
- Fix incorrect rendering of opaque fills on top of transparent fills [#2628](https://github.com/mapbox/mapbox-gl-js/pull/2628)
- Prevent `AssertionErrors` from pitching raster layers by only calling `Worker#redoPlacement` on vector and GeoJSON sources [#3624](https://github.com/mapbox/mapbox-gl-js/pull/3624)
- Restore IE11 compatability [#3635](https://github.com/mapbox/mapbox-gl-js/pull/3635)
- Fix symbol placement for cached tiles [#3637](https://github.com/mapbox/mapbox-gl-js/pull/3637)

## 0.27.0 (November 11 2016)

#### ⚠️ Breaking changes ⚠️

- Replace `fill-extrude-height` and `fill-extrude-base` properties of `fill` render type with a separate `fill-extrusion` type (with corresponding `fill-extrusion-height` and `fill-extrusion-base` properties), solving problems with render parity and runtime switching between flat and extruded fills. https://github.com/mapbox/mapbox-gl-style-spec/issues/554
- Change the units for extrusion height properties (`fill-extrusion-height`, `fill-extrusion-base`) from "magic numbers" to meters. [#3509](https://github.com/mapbox/mapbox-gl-js/pull/3509)
- Remove `mapboxgl.Control` class and change the way custom controls should be implemented. [#3497](https://github.com/mapbox/mapbox-gl-js/pull/3497)
- Remove `mapboxgl.util` functions: `inherit`, `extendAll`, `debounce`, `coalesce`, `startsWith`, `supportsGeolocation`. [#3441](https://github.com/mapbox/mapbox-gl-js/pull/3441) [#3571](https://github.com/mapbox/mapbox-gl-js/pull/3571)
- **`mapboxgl.util` is deprecated** and will be removed in the next release. [#1408](https://github.com/mapbox/mapbox-gl-js/issues/1408)

#### New features and improvements

- Tons of **performance improvements** that combined make rendering **up to 3 times faster**, especially for complex styles. [#3485](https://github.com/mapbox/mapbox-gl-js/pull/3485) [#3489](https://github.com/mapbox/mapbox-gl-js/pull/3489) [#3490](https://github.com/mapbox/mapbox-gl-js/pull/3490) [#3491](https://github.com/mapbox/mapbox-gl-js/pull/3491) [#3498](https://github.com/mapbox/mapbox-gl-js/pull/3498) [#3499](https://github.com/mapbox/mapbox-gl-js/pull/3499) [#3501](https://github.com/mapbox/mapbox-gl-js/pull/3501) [#3510](https://github.com/mapbox/mapbox-gl-js/pull/3510) [#3514](https://github.com/mapbox/mapbox-gl-js/pull/3514) [#3515](https://github.com/mapbox/mapbox-gl-js/pull/3515) [#3486](https://github.com/mapbox/mapbox-gl-js/pull/3486) [#3527](https://github.com/mapbox/mapbox-gl-js/pull/3527) [#3574](https://github.com/mapbox/mapbox-gl-js/pull/3574) ⚡️⚡️⚡️
- 🈯 Added **vertical text writing mode** for languages that support it. [#3438](https://github.com/mapbox/mapbox-gl-js/pull/3438)
- 🈯 Improved **line breaking of Chinese and Japanese text** in point-placed labels. [#3420](https://github.com/mapbox/mapbox-gl-js/pull/3420)
- Reduce the default number of worker threads (`mapboxgl.workerCount`) for better performance. [#3565](https://github.com/mapbox/mapbox-gl-js/pull/3565)
- Automatically use `categorical` style function type when input values are strings. [#3384](https://github.com/mapbox/mapbox-gl-js/pull/3384)
- Improve control buttons accessibility. [#3492](https://github.com/mapbox/mapbox-gl-js/pull/3492)
- Remove geolocation button if geolocation is disabled (e.g. the page is not served through `https`). [#3571](https://github.com/mapbox/mapbox-gl-js/pull/3571)
- Added `Map#getMaxZoom` and `Map#getMinZoom` methods [#3592](https://github.com/mapbox/mapbox-gl-js/pull/3592)

#### Bugfixes

- Fix several line dash rendering bugs. [#3451](https://github.com/mapbox/mapbox-gl-js/pull/3451)
- Fix intermittent map flicker when using image sources. [#3522](https://github.com/mapbox/mapbox-gl-js/pull/3522)
- Fix incorrect rendering of semitransparent `background` layers. [#3521](https://github.com/mapbox/mapbox-gl-js/pull/3521)
- Fix broken `raster-fade-duration` property. [#3532](https://github.com/mapbox/mapbox-gl-js/pull/3532)
- Fix handling of extrusion heights with negative values (by clamping to `0`). [#3463](https://github.com/mapbox/mapbox-gl-js/pull/3463)
- Fix GeoJSON sources not placing labels/icons correctly after map rotation. [#3366](https://github.com/mapbox/mapbox-gl-js/pull/3366)
- Fix icon/label placement not respecting order for layers with numeric names. [#3404](https://github.com/mapbox/mapbox-gl-js/pull/3404)
- Fix `queryRenderedFeatures` working incorrectly on colliding labels. [#3459](https://github.com/mapbox/mapbox-gl-js/pull/3459)
- Fix a bug where changing extrusion properties at runtime sometimes threw an error. [#3487](https://github.com/mapbox/mapbox-gl-js/pull/3487) [#3468](https://github.com/mapbox/mapbox-gl-js/pull/3468)
- Fix a bug where `map.loaded()` always returned `true` when using raster tile sources. [#3302](https://github.com/mapbox/mapbox-gl-js/pull/3302)
- Fix a bug where moving the map out of bounds sometimes threw `failed to invert matrix` error. [#3518](https://github.com/mapbox/mapbox-gl-js/pull/3518)
- Fixed `queryRenderedFeatures` throwing an error if no parameters provided. [#3542](https://github.com/mapbox/mapbox-gl-js/pull/3542)
- Fixed a bug where using multiple `\n` in a text field resulted in an error. [#3570](https://github.com/mapbox/mapbox-gl-js/pull/3570)

#### Misc

- 🐞 Fix `npm install mapbox-gl` pulling in all `devDependencies`, leading to an extremely slow install. [#3377](https://github.com/mapbox/mapbox-gl-js/pull/3377)
- Switch the codebase to ES6. [#c](https://github.com/mapbox/mapbox-gl-js/pull/3388) [#3408](https://github.com/mapbox/mapbox-gl-js/pull/3408) [#3415](https://github.com/mapbox/mapbox-gl-js/pull/3415) [#3421](https://github.com/mapbox/mapbox-gl-js/pull/3421)
- A lot of internal refactoring to make the codebase simpler and more maintainable.
- Various documentation fixes. [#3440](https://github.com/mapbox/mapbox-gl-js/pull/3440)

## 0.26.0 (October 13 2016)

#### New Features & Improvements

- Add `fill-extrude-height` and `fill-extrude-base` style properties (3d buildings) :cityscape: [#3223](https://github.com/mapbox/mapbox-gl-js/pull/3223)
- Add customizable `colorSpace` interpolation to functions [#3245](https://github.com/mapbox/mapbox-gl-js/pull/3245)
- Add `identity` function type [#3274](https://github.com/mapbox/mapbox-gl-js/pull/3274)
- Add depth testing for symbols with `'pitch-alignment': 'map'` [#3243](https://github.com/mapbox/mapbox-gl-js/pull/3243)
- Add `dataloading` events for styles and sources [#3306](https://github.com/mapbox/mapbox-gl-js/pull/3306)
- Add `Control` suffix to all controls :warning: BREAKING CHANGE :warning: [#3355](https://github.com/mapbox/mapbox-gl-js/pull/3355)
- Calculate style layer `ref`s automatically and get rid of user-specified `ref`s :warning: BREAKING CHANGE :warning: [#3486](https://github.com/mapbox/mapbox-gl-js/pull/3486)

#### Performance Improvements

- Ensure removing style or source releases all tile resources [#3359](https://github.com/mapbox/mapbox-gl-js/pull/3359)

#### Bugfixes

- Fix bug causing an error when `Marker#setLngLat` is called [#3294](https://github.com/mapbox/mapbox-gl-js/pull/3294)
- Fix bug causing incorrect coordinates in `touchend` on Android Chrome [#3319](https://github.com/mapbox/mapbox-gl-js/pull/3319)
- Fix bug causing incorrect popup positioning at top of screen [#3333](https://github.com/mapbox/mapbox-gl-js/pull/3333)
- Restore `tile` property to `data` events fired when a tile is removed [#3328](https://github.com/mapbox/mapbox-gl-js/pull/3328)
- Fix bug causing "Improve this map" link to not preload map location [#3356](https://github.com/mapbox/mapbox-gl-js/pull/3356)

## 0.25.1 (September 30 2016)

#### Bugfixes

- Fix bug causing attribution to not be shown [#3278](https://github.com/mapbox/mapbox-gl-js/pull/3278)
- Fix bug causing exceptions when symbol text has a trailing newline [#3281](https://github.com/mapbox/mapbox-gl-js/pull/3281)

## 0.25.0 (September 29 2016)

#### Breaking Changes

- `Evented#off` now require two arguments; omitting the second argument in order to unbind all listeners for an event
  type is no longer supported, as it could cause unintended unbinding of internal listeners.

#### New Features & Improvements

- Consolidate undocumented data lifecycle events into `data` and `dataloading` events ([#3255](https://github.com/mapbox/mapbox-gl-js/pull/3255))
- Add `auto` value for style spec properties ([#3203](https://github.com/mapbox/mapbox-gl-js/pull/3203))

#### Bugfixes

- Fix bug causing "Map#queryRenderedFeatures" to return no features after map rotation or filter change ([#3233](https://github.com/mapbox/mapbox-gl-js/pull/3233))
- Change webpack build process ([#3235](https://github.com/mapbox/mapbox-gl-js/pull/3235)) :warning: BREAKING CHANGE :warning:
- Improved error messages for `LngLat#convert` ([#3232](https://github.com/mapbox/mapbox-gl-js/pull/3232))
- Fix bug where the `tiles` field is omitted from the `RasterTileSource#serialize` method ([#3259](https://github.com/mapbox/mapbox-gl-js/pull/3259))
- Comply with HTML spec by replacing the `div` within the `Navigation` control `<button>` with a `span` element ([#3268](https://github.com/mapbox/mapbox-gl-js/pull/3268))
- Fix bug causing `Marker` instances to be translated to non-whole pixel coordinates that caused blurriness ([#3270](https://github.com/mapbox/mapbox-gl-js/pull/3270))

#### Performance Improvements

- Avoid unnecessary style validation ([#3224](https://github.com/mapbox/mapbox-gl-js/pull/3224))
- Share a single blob URL between all workers ([#3239](https://github.com/mapbox/mapbox-gl-js/pull/3239))

## 0.24.0 (September 19 2016)

#### New Features & Improvements

- Allow querystrings in `mapbox://` URLs [#3113](https://github.com/mapbox/mapbox-gl-js/issues/3113)
- Allow "drag rotate" interaction to control pitch [#3105](https://github.com/mapbox/mapbox-gl-js/pull/3105)
- Improve performance by decreasing `Worker` script `Blob` size [#3158](https://github.com/mapbox/mapbox-gl-js/pull/3158)
- Improve vector tile performance [#3067](https://github.com/mapbox/mapbox-gl-js/pull/3067)
- Decrease size of distributed library by removing `package.json` [#3174](https://github.com/mapbox/mapbox-gl-js/pull/3174)
- Add support for new lines in `text-field` [#3179](https://github.com/mapbox/mapbox-gl-js/pull/3179)
- Make keyboard navigation smoother [#3190](https://github.com/mapbox/mapbox-gl-js/pull/3190)
- Make mouse wheel zooming smoother [#3189](https://github.com/mapbox/mapbox-gl-js/pull/3189)
- Add better error message when calling `Map#queryRenderedFeatures` on nonexistent layer [#3196](https://github.com/mapbox/mapbox-gl-js/pull/3196)
- Add support for imperial units on `Scale` control [#3160](https://github.com/mapbox/mapbox-gl-js/pull/3160)
- Add map's pitch to URL hash [#3218](https://github.com/mapbox/mapbox-gl-js/pull/3218)

#### Bugfixes

- Fix exception thrown when using box zoom handler [#3078](https://github.com/mapbox/mapbox-gl-js/pull/3078)
- Ensure style filters cannot be mutated by reference [#3093](https://github.com/mapbox/mapbox-gl-js/pull/3093)
- Fix exceptions thrown when opening marker-bound popup by click [#3104](https://github.com/mapbox/mapbox-gl-js/pull/3104)
- Fix bug causing fills with transparent colors and patterns to not render [#3107](https://github.com/mapbox/mapbox-gl-js/issues/3107)
- Fix order of latitudes in `Map#getBounds` [#3081](https://github.com/mapbox/mapbox-gl-js/issues/3081)
- Fix incorrect evaluation of zoom-and-property functions [#2827](https://github.com/mapbox/mapbox-gl-js/issues/2827) [#3155](https://github.com/mapbox/mapbox-gl-js/pull/3155)
- Fix incorrect evaluation of property functions [#2828](https://github.com/mapbox/mapbox-gl-js/issues/2828) [#3155](https://github.com/mapbox/mapbox-gl-js/pull/3155)
- Fix bug causing garbled text rendering when multiple maps are rendered on the page [#3086](https://github.com/mapbox/mapbox-gl-js/issues/3086)
- Fix rendering defects caused by `Map#setFilter` and map rotation on iOS 10 [#3207](https://github.com/mapbox/mapbox-gl-js/pull/3207)
- Fix bug causing image and video sources to disappear when zooming in [#3010](https://github.com/mapbox/mapbox-gl-js/issues/3010)

## 0.23.0 (August 25 2016)

#### New Features & Improvements

- Add support for `line-color` property functions [#2938](https://github.com/mapbox/mapbox-gl-js/pull/2938)
- Add `Scale` control [#2940](https://github.com/mapbox/mapbox-gl-js/pull/2940) [#3042](https://github.com/mapbox/mapbox-gl-js/pull/3042)
- Improve polygon label placement by rendering labels at the pole of inaccessibility [#3038](https://github.com/mapbox/mapbox-gl-js/pull/3038)
- Add `Popup` `offset` option [#1962](https://github.com/mapbox/mapbox-gl-js/issues/1962)
- Add `Marker#bindPopup` method [#3056](https://github.com/mapbox/mapbox-gl-js/pull/3056)

#### Performance Improvements

- Improve performance of pages with multiple maps using a shared `WebWorker` pool [#2952](https://github.com/mapbox/mapbox-gl-js/pull/2952)

#### Bugfixes

- Make `LatLngBounds` obey its documented argument order (`southwest`, `northeast`), allowing bounds across the dateline [#2414](https://github.com/mapbox/mapbox-gl-js/pull/2414) :warning: **BREAKING CHANGE** :warning:
- Fix bug causing `fill-opacity` property functions to not render as expected [#3061](https://github.com/mapbox/mapbox-gl-js/pull/3061)

## 0.22.1 (August 18 2016)

#### New Features & Improvements

- Reduce library size by using minified version of style specification [#2998](https://github.com/mapbox/mapbox-gl-js/pull/2998)
- Add a warning when rendering artifacts occur due to too many symbols or glyphs being rendered in a tile [#2966](https://github.com/mapbox/mapbox-gl-js/pull/2966)

#### Bugfixes

- Fix bug causing exception to be thrown by `Map#querySourceFeatures` [#3022](https://github.com/mapbox/mapbox-gl-js/pull/3022)
- Fix bug causing `Map#loaded` to return true while there are outstanding tile updates [#2847](https://github.com/mapbox/mapbox-gl-js/pull/2847)

## 0.22.0 (August 11 2016)

#### Breaking Changes

- The `GeoJSONSource`, `VideoSource`, `ImageSource` constructors are now private. Please use `map.addSource({...})` to create sources and `map.getSource(...).setData(...)` to update GeoJSON sources. [#2667](https://github.com/mapbox/mapbox-gl-js/pull/2667)
- `Map#onError` has been removed. You may catch errors by listening for the `error` event. If no listeners are bound to `error`, error messages will be printed to the console. [#2852](https://github.com/mapbox/mapbox-gl-js/pull/2852)

#### New Features & Improvements

- Increase max glyph atlas size to accommodate alphabets with large numbers of characters [#2930](https://github.com/mapbox/mapbox-gl-js/pull/2930)
- Add support for filtering features on GeoJSON / vector tile `$id` [#2888](https://github.com/mapbox/mapbox-gl-js/pull/2888)
- Update geolocate icon [#2973](https://github.com/mapbox/mapbox-gl-js/pull/2973)
- Add a `close` event to `Popup`s [#2953](https://github.com/mapbox/mapbox-gl-js/pull/2953)
- Add a `offset` option to `Marker` [#2885](https://github.com/mapbox/mapbox-gl-js/pull/2885)
- Print `error` events without any listeners to the console [#2852](https://github.com/mapbox/mapbox-gl-js/pull/2852)
- Refactored `Source` interface to prepare for custom source types [#2667](https://github.com/mapbox/mapbox-gl-js/pull/2667)

#### Bugfixes

- Fix opacity property-functions for fill layers [#2971](https://github.com/mapbox/mapbox-gl-js/pull/2971)
- Fix `DataCloneError` in Firefox and IE11 [#2559](https://github.com/mapbox/mapbox-gl-js/pull/2559)
- Fix bug preventing camera animations from being triggered in `moveend` listeners [#2944](https://github.com/mapbox/mapbox-gl-js/pull/2944)
- Fix bug preventing `fill-outline-color` from being unset [#2964](https://github.com/mapbox/mapbox-gl-js/pull/2964)
- Fix webpack support [#2887](https://github.com/mapbox/mapbox-gl-js/pull/2887)
- Prevent buttons in controls from acting like form submit buttons [#2935](https://github.com/mapbox/mapbox-gl-js/pull/2935)
- Fix bug preventing map interactions near two controls in the same corner [#2932](https://github.com/mapbox/mapbox-gl-js/pull/2932)
- Fix crash resulting for large style batch queue [#2926](https://github.com/mapbox/mapbox-gl-js/issues/2926)

## 0.21.0 (July 13 2016)

#### Breaking Changes

- GeoJSON polygon inner rings are now rewound for compliance with the [v2 vector tile](https://github.com/mapbox/vector-tile-spec/blob/master/2.1/README.md#4344-polygon-geometry-type). This may affect some uses of `line-offset`, reversing the direction of the offset. [#2889](https://github.com/mapbox/mapbox-gl-js/issues/2889)

#### New Features & Improvements

- Add `text-pitch-alignment` style property [#2668](https://github.com/mapbox/mapbox-gl-js/pull/2668)
- Allow query parameters on `mapbox://` URLs [#2702](https://github.com/mapbox/mapbox-gl-js/pull/2702)
- Add `icon-text-fit` and `icon-text-fit-padding` style properties [#2720](https://github.com/mapbox/mapbox-gl-js/pull/2720)
- Enable property functions for `icon-rotate` [#2738](https://github.com/mapbox/mapbox-gl-js/pull/2738)
- Enable property functions for `fill-opacity` [#2733](https://github.com/mapbox/mapbox-gl-js/pull/2733)
- Fire `Map#mouseout` events [#2777](https://github.com/mapbox/mapbox-gl-js/pull/2777)
- Allow query parameters on all sprite URLs [#2772](https://github.com/mapbox/mapbox-gl-js/pull/2772)
- Increase sprite atlas size to 1024px square, allowing more and larger sprites [#2802](https://github.com/mapbox/mapbox-gl-js/pull/2802)
- Add `Marker` class [#2725](https://github.com/mapbox/mapbox-gl-js/pull/2725) [#2810](https://github.com/mapbox/mapbox-gl-js/pull/2810)
- Add `{quadkey}` URL parameter [#2805](https://github.com/mapbox/mapbox-gl-js/pull/2805)
- Add `circle-pitch-scale` style property [#2821](https://github.com/mapbox/mapbox-gl-js/pull/2821)

#### Bugfixes

- Fix rendering of layers with large numbers of features [#2794](https://github.com/mapbox/mapbox-gl-js/pull/2794)
- Fix exceptions thrown during drag-rotate interactions [#2840](https://github.com/mapbox/mapbox-gl-js/pull/2840)
- Fix error when adding and removing a layer within the same update cycle [#2845](https://github.com/mapbox/mapbox-gl-js/pull/2845)
- Fix false "Geometry exceeds allowed extent" warnings [#2568](https://github.com/mapbox/mapbox-gl-js/issues/2568)
- Fix `Map#loaded` returning true while there are outstanding tile updates [#2847](https://github.com/mapbox/mapbox-gl-js/pull/2847)
- Fix style validation error thrown while removing a filter [#2847](https://github.com/mapbox/mapbox-gl-js/pull/2847)
- Fix event data object not being passed for double click events [#2814](https://github.com/mapbox/mapbox-gl-js/pull/2814)
- Fix multipolygons disappearing from map at certain zoom levels [#2704](https://github.com/mapbox/mapbox-gl-js/issues/2704)
- Fix exceptions caused by `queryRenderedFeatures` in Safari and Firefox [#2822](https://github.com/mapbox/mapbox-gl-js/pull/2822)
- Fix `mapboxgl#supported()` returning `true` in old versions of IE11 [mapbox/mapbox-gl-supported#1](https://github.com/mapbox/mapbox-gl-supported/issues/1)

## 0.20.1 (June 21 2016)

#### Bugfixes

- Fixed exception thrown when changing `*-translate` properties via `setPaintProperty` ([#2762](https://github.com/mapbox/mapbox-gl-js/issues/2762))

## 0.20.0 (June 10 2016)

#### New Features & Improvements

- Add limited WMS support [#2612](https://github.com/mapbox/mapbox-gl-js/pull/2612)
- Add `workerCount` constructor option [#2666](https://github.com/mapbox/mapbox-gl-js/pull/2666)
- Improve performance of `locationPoint` and `pointLocation` [#2690](https://github.com/mapbox/mapbox-gl-js/pull/2690)
- Remove "Not using VertexArrayObject extension" warning messages [#2707](https://github.com/mapbox/mapbox-gl-js/pull/2707)
- Add `version` property to mapboxgl [#2660](https://github.com/mapbox/mapbox-gl-js/pull/2660)
- Support property functions in `circle-opacity` and `circle-blur` [#2693](https://github.com/mapbox/mapbox-gl-js/pull/2693)

#### Bugfixes

- Fix exception thrown by "drag rotate" handler [#2680](https://github.com/mapbox/mapbox-gl-js/issues/2680)
- Return an empty array instead of an empty object from `queryRenderedFeatures` [#2694](https://github.com/mapbox/mapbox-gl-js/pull/2694)
- Fix bug causing map to not render in IE

## 0.19.1 (June 2 2016)

#### Bugfixes

- Fix rendering of polygons with more than 35k vertices [#2657](https://github.com/mapbox/mapbox-gl-js/issues/2657)

## 0.19.0 (May 31 2016)

#### New Features & Improvements

- Allow use of special characters in property field names [#2547](https://github.com/mapbox/mapbox-gl-js/pull/2547)
- Improve rendering speeds on fill layers [#1606](https://github.com/mapbox/mapbox-gl-js/pull/1606)
- Add data driven styling support for `fill-color` and `fill-outline-color` [#2629](https://github.com/mapbox/mapbox-gl-js/pull/2629)
- Add `has` and `!has` filter operators [mapbox/feature-filter#15](https://github.com/mapbox/feature-filter/pull/15)
- Improve keyboard handlers with held-down keys [#2530](https://github.com/mapbox/mapbox-gl-js/pull/2530)
- Support 'tms' tile scheme [#2565](https://github.com/mapbox/mapbox-gl-js/pull/2565)
- Add `trackResize` option to `Map` [#2591](https://github.com/mapbox/mapbox-gl-js/pull/2591)

#### Bugfixes

- Scale circles when map is displayed at a pitch [#2541](https://github.com/mapbox/mapbox-gl-js/issues/2541)
- Fix background pattern rendering bug [#2557](https://github.com/mapbox/mapbox-gl-js/pull/2557)
- Fix bug that prevented removal of a `fill-pattern` from a fill layer [#2534](https://github.com/mapbox/mapbox-gl-js/issues/2534)
- Fix `line-pattern` and `fill-pattern`rendering [#2596](https://github.com/mapbox/mapbox-gl-js/pull/2596)
- Fix some platform specific rendering bugs [#2553](https://github.com/mapbox/mapbox-gl-js/pull/2553)
- Return empty object from `queryRenderedFeatures` before the map is loaded [#2621](https://github.com/mapbox/mapbox-gl-js/pull/2621)
- Fix "there is no texture bound to the unit 1" warnings [#2509](https://github.com/mapbox/mapbox-gl-js/pull/2509)
- Allow transitioned values to be unset [#2561](https://github.com/mapbox/mapbox-gl-js/pull/2561)

## 0.18.0 (April 13 2016)

#### New Features & Improvements

- Implement zoom-and-property functions for `circle-color` and `circle-size` [#2454](https://github.com/mapbox/mapbox-gl-js/pull/2454)
- Dedupe attributions that are substrings of others [#2453](https://github.com/mapbox/mapbox-gl-js/pull/2453)
- Misc performance improvements [#2483](https://github.com/mapbox/mapbox-gl-js/pull/2483) [#2488](https://github.com/mapbox/mapbox-gl-js/pull/2488)

#### Bugfixes

- Fix errors when unsetting and resetting a style property [#2464](https://github.com/mapbox/mapbox-gl-js/pull/2464)
- Fix errors when updating paint properties while using classes [#2496](https://github.com/mapbox/mapbox-gl-js/pull/2496)
- Fix errors caused by race condition in unserializeBuckets [#2497](https://github.com/mapbox/mapbox-gl-js/pull/2497)
- Fix overzoomed tiles in wrapped worlds [#2482](https://github.com/mapbox/mapbox-gl-js/issues/2482)
- Fix errors caused by mutating a filter object after calling `Map#setFilter` [#2495](https://github.com/mapbox/mapbox-gl-js/pull/2495)

## 0.17.0 (April 13 2016)

#### Breaking Changes

- Remove `map.batch` in favor of automatically batching style mutations (i.e. calls to `Map#setLayoutProperty`, `Map#setPaintProperty`, `Map#setFilter`, `Map#setClasses`, etc.) and applying them once per frame, significantly improving performance when updating the style frequently [#2355](https://github.com/mapbox/mapbox-gl-js/pull/2355) [#2380](https://github.com/mapbox/mapbox-gl-js/pull/2380)
- Remove `util.throttle` [#2345](https://github.com/mapbox/mapbox-gl-js/issues/2345)

#### New Features & Improvements

- Improve performance of all style mutation methods by only recalculating affected properties [#2339](https://github.com/mapbox/mapbox-gl-js/issues/2339)
- Improve fading of labels and icons [#2376](https://github.com/mapbox/mapbox-gl-js/pull/2376)
- Improve rendering performance by reducing work done on the main thread [#2394](https://github.com/mapbox/mapbox-gl-js/pull/2394)
- Validate filters passed to `Map#queryRenderedFeatures` and `Map#querySourceFeatures` [#2349](https://github.com/mapbox/mapbox-gl-js/issues/2349)
- Display a warning if a vector tile's geometry extent is larger than supported [#2383](https://github.com/mapbox/mapbox-gl-js/pull/2383)
- Implement property functions (i.e. data-driven styling) for `circle-color` and `circle-size` [#1932](https://github.com/mapbox/mapbox-gl-js/pull/1932)
- Add `Popup#setDOMContent` method [#2436](https://github.com/mapbox/mapbox-gl-js/pull/2436)

#### Bugfixes

- Fix a performance regression caused by using 1 `WebWorker` instead of `# cpus - 1` `WebWorker`s, slowing down tile loading times [#2408](https://github.com/mapbox/mapbox-gl-js/pull/2408)
- Fix a bug in which `Map#queryRenderedFeatures` would sometimes return features that had been removed [#2353](https://github.com/mapbox/mapbox-gl-js/issues/2353)
- Fix `clusterMaxZoom` option on `GeoJSONSource` not working as expected [#2374](https://github.com/mapbox/mapbox-gl-js/issues/2374)
- Fix anti-aliased rendering for pattern fills [#2372](https://github.com/mapbox/mapbox-gl-js/issues/2372)
- Fix exception caused by calling `Map#queryRenderedFeatures` or `Map#querySourceFeatures` with no arguments
- Fix exception caused by calling `Map#setLayoutProperty` for `text-field` or `icon-image` [#2407](https://github.com/mapbox/mapbox-gl-js/issues/2407)

## 0.16.0 (March 24 2016)

#### Breaking Changes

- Replace `Map#featuresAt` and `Map#featuresIn` with `Map#queryRenderedFeatures` and `map.querySourceFeatures` ([#2224](https://github.com/mapbox/mapbox-gl-js/pull/2224))
  - Replace `featuresAt` and `featuresIn` with `queryRenderedFeatures`
  - Make `queryRenderedFeatures` synchronous, remove the callback and use the return value.
  - Rename `layer` parameter to `layers` and make it an array of layer names.
  - Remove the `radius` parameter. `radius` was used with `featuresAt` to account for style properties like `line-width` and `circle-radius`. `queryRenderedFeatures` accounts for these style properties. If you need to query a larger area, use a bounding box query instead of a point query.
  - Remove the `includeGeometry` parameter because `queryRenderedFeatures` always includes geometries.
- `Map#debug` is renamed to `Map#showTileBoundaries` ([#2284](https://github.com/mapbox/mapbox-gl-js/pull/2284))
- `Map#collisionDebug` is renamed to `Map#showCollisionBoxes` ([#2284](https://github.com/mapbox/mapbox-gl-js/pull/2284))

#### New Features & Improvements

- Improve overall rendering performance. ([#2221](https://github.com/mapbox/mapbox-gl-js/pull/2221))
- Improve performance of `GeoJSONSource#setData`. ([#2222](https://github.com/mapbox/mapbox-gl-js/pull/2222))
- Add `Map#setMaxBounds` method ([#2234](https://github.com/mapbox/mapbox-gl-js/pull/2234))
- Add `isActive` and `isEnabled` methods to interaction handlers ([#2238](https://github.com/mapbox/mapbox-gl-js/pull/2238))
- Add `Map#setZoomBounds` method ([#2243](https://github.com/mapbox/mapbox-gl-js/pull/2243))
- Add touch events ([#2195](https://github.com/mapbox/mapbox-gl-js/issues/2195))
- Add `map.queryRenderedFeatures` to query the styled and rendered representations of features ([#2224](https://github.com/mapbox/mapbox-gl-js/pull/2224))
- Add `map.querySourceFeatures` to get features directly from vector tiles, independent of the style ([#2224](https://github.com/mapbox/mapbox-gl-js/pull/2224))
- Add `mapboxgl.Geolocate` control ([#1939](https://github.com/mapbox/mapbox-gl-js/issues/1939))
- Make background patterns render seamlessly across tile boundaries ([#2305](https://github.com/mapbox/mapbox-gl-js/pull/2305))

#### Bugfixes

- Fix calls to `setFilter`, `setLayoutProperty`, and `setLayerZoomRange` on ref children ([#2228](https://github.com/mapbox/mapbox-gl-js/issues/2228))
- Fix `undefined` bucket errors after `setFilter` calls ([#2244](https://github.com/mapbox/mapbox-gl-js/issues/2244))
- Fix bugs causing hidden symbols to be rendered ([#2246](https://github.com/mapbox/mapbox-gl-js/pull/2246), [#2276](https://github.com/mapbox/mapbox-gl-js/pull/2276))
- Fix raster flickering ([#2236](https://github.com/mapbox/mapbox-gl-js/issues/2236))
- Fix `queryRenderedFeatures` precision at high zoom levels ([#2292](https://github.com/mapbox/mapbox-gl-js/pull/2292))
- Fix holes in GeoJSON data caused by unexpected winding order ([#2285](https://github.com/mapbox/mapbox-gl-js/pull/2285))
- Fix bug causing deleted features to be returned by `queryRenderedFeatures` ([#2306](https://github.com/mapbox/mapbox-gl-js/pull/2306))
- Fix bug causing unexpected fill patterns to be rendered ([#2307](https://github.com/mapbox/mapbox-gl-js/pull/2307))
- Fix popup location with preceding sibling elements ([#2311](https://github.com/mapbox/mapbox-gl-js/pull/2311))
- Fix polygon anti-aliasing ([#2319](https://github.com/mapbox/mapbox-gl-js/pull/2319))
- Fix slivers between non-adjacent polygons ([#2319](https://github.com/mapbox/mapbox-gl-js/pull/2319))
- Fix keyboard shortcuts causing page to scroll ([#2312](https://github.com/mapbox/mapbox-gl-js/pull/2312))

## 0.15.0 (March 1 2016)

#### New Features & Improvements

- Add `ImageSource#setCoordinates` and `VideoSource#setCoordinates` ([#2184](https://github.com/mapbox/mapbox-gl-js/pull/2184))

#### Bugfixes

- Fix flickering on raster layers ([#2211](https://github.com/mapbox/mapbox-gl-js/pull/2211))
- Fix browser hang when zooming quickly on raster layers ([#2211](https://github.com/mapbox/mapbox-gl-js/pull/2211))

## 0.14.3 (Feb 25 2016)

#### New Features & Improvements

- Improve responsiveness of zooming out by using cached parent tiles ([#2168](https://github.com/mapbox/mapbox-gl-js/pull/2168))
- Improve contextual clues on style API validation ([#2170](https://github.com/mapbox/mapbox-gl-js/issues/2170))
- Improve performance of methods including `setData` ([#2174](https://github.com/mapbox/mapbox-gl-js/pull/2174))

#### Bugfixes

- Fix incorrectly sized line dashes ([#2099](https://github.com/mapbox/mapbox-gl-js/issues/2099))
- Fix bug in which `in` feature filter drops features ([#2166](https://github.com/mapbox/mapbox-gl-js/pull/2166))
- Fix bug preventing `Map#load` from firing when tile "Not Found" errors occurred ([#2176](https://github.com/mapbox/mapbox-gl-js/pull/2176))
- Fix rendering artifacts on mobile GPUs ([#2117](https://github.com/mapbox/mapbox-gl-js/pull/2117))

## 0.14.2 (Feb 19 2016)

#### Bugfixes

- Look for loaded parent tiles in cache
- Set tile cache size based on viewport size ([#2137](https://github.com/mapbox/mapbox-gl-js/issues/2137))
- Fix tile render order for layer-by-layer
- Remove source update throttling ([#2139](https://github.com/mapbox/mapbox-gl-js/issues/2139))
- Make panning while zooming more linear ([#2070](https://github.com/mapbox/mapbox-gl-js/issues/2070))
- Round points created during bucket creation ([#2067](https://github.com/mapbox/mapbox-gl-js/issues/2067))
- Correct bounds for a rotated or tilted map ([#1842](https://github.com/mapbox/mapbox-gl-js/issues/1842))
- Fix overscaled featuresAt ([#2103](https://github.com/mapbox/mapbox-gl-js/issues/2103))
- Allow using `tileSize: 512` as a switch to trade retina support for 512px raster tiles
- Fix the serialization of paint classes ([#2107](https://github.com/mapbox/mapbox-gl-js/issues/2107))
- Fixed bug where unsetting style properties could mutate the value of other style properties ([#2105](https://github.com/mapbox/mapbox-gl-js/pull/2105))
- Less slanted dashed lines near sharp corners ([#967](https://github.com/mapbox/mapbox-gl-js/issues/967))
- Fire map#load if no initial style is set ([#2042](https://github.com/mapbox/mapbox-gl-js/issues/2042))

## 0.14.1 (Feb 10 2016)

#### Bugfixes

- Fix incorrectly rotated symbols along lines near tile boundaries ([#2062](https://github.com/mapbox/mapbox-gl-js/issues/2062))
- Fix broken rendering when a fill layer follows certain symbol layers ([#2092](https://github.com/mapbox/mapbox-gl-js/issues/2092))

## 0.14.0 (Feb 8 2016)

#### Breaking Changes

- Switch `GeoJSONSource` clustering options from being measured in extent-units to pixels ([#2026](https://github.com/mapbox/mapbox-gl-js/pull/2026))

#### New Features & Improvements

- Improved error message for invalid colors ([#2006](https://github.com/mapbox/mapbox-gl-js/pull/2006))
- Added support for tiles with variable extents ([#2010](https://github.com/mapbox/mapbox-gl-js/pull/2010))
- Improved `filter` performance and maximum size ([#2024](https://github.com/mapbox/mapbox-gl-js/issues/2024))
- Changed circle rendering such that all geometry nodes are drawn, not just the geometry's outer ring ([#2027](https://github.com/mapbox/mapbox-gl-js/pull/2027))
- Added `Map#getStyle` method ([#1982](https://github.com/mapbox/mapbox-gl-js/issues/1982))

#### Bugfixes

- Fixed bug causing WebGL contexts to be "used up" by calling `mapboxgl.supported()` ([#2018](https://github.com/mapbox/mapbox-gl-js/issues/2018))
- Fixed non-deterministic symbol z-order sorting ([#2023](https://github.com/mapbox/mapbox-gl-js/pull/2023))
- Fixed garbled labels while zooming ([#2012](https://github.com/mapbox/mapbox-gl-js/issues/2012))
- Fixed icon jumping when touching trackpad with two fingers ([#1990](https://github.com/mapbox/mapbox-gl-js/pull/1990))
- Fixed overzoomed collision debug labels ([#2033](https://github.com/mapbox/mapbox-gl-js/issues/2033))
- Fixed dashes sliding along their line during zooming ([#2039](https://github.com/mapbox/mapbox-gl-js/issues/2039))
- Fixed overscaled `minzoom` setting for GeoJSON sources ([#1651](https://github.com/mapbox/mapbox-gl-js/issues/1651))
- Fixed overly-strict function validation for duplicate stops ([#2075](https://github.com/mapbox/mapbox-gl-js/pull/2075))
- Fixed crash due to `performance.now` not being present on some browsers ([#2056](https://github.com/mapbox/mapbox-gl-js/issues/2056))
- Fixed the unsetting of paint properties ([#2037](https://github.com/mapbox/mapbox-gl-js/issues/2037))
- Fixed bug causing multiple interaction handler event listeners to be attached ([#2069](https://github.com/mapbox/mapbox-gl-js/issues/2069))
- Fixed bug causing only a single debug box to be drawn ([#2034](https://github.com/mapbox/mapbox-gl-js/issues/2034))

## 0.13.1 (Jan 27 2016)

#### Bugfixes

- Fixed broken npm package due to outdated bundled modules

## 0.13.0 (Jan 27 2016)

#### Bugfixes

- Fixed easeTo pan, zoom, and rotate when initial rotation != 0 ([#1950](https://github.com/mapbox/mapbox-gl-js/pull/1950))
- Fixed rendering of tiles with an extent != 4096 ([#1952](https://github.com/mapbox/mapbox-gl-js/issues/1952))
- Fixed missing icon collision boxes ([#1978](https://github.com/mapbox/mapbox-gl-js/issues/1978))
- Fixed null `Tile#buffers` errors ([#1987](https://github.com/mapbox/mapbox-gl-js/pull/1987))

#### New Features & Improvements

- Added `symbol-avoid-edges` style property ([#1951](https://github.com/mapbox/mapbox-gl-js/pull/1951))
- Improved `symbol-max-angle` check algorithm ([#1959](https://github.com/mapbox/mapbox-gl-js/pull/1959))
- Added marker clustering! ([#1931](https://github.com/mapbox/mapbox-gl-js/pull/1931))
- Added zoomstart, zoom, and zoomend events ([#1958](https://github.com/mapbox/mapbox-gl-js/issues/1958))
- Disabled drag on mousedown when using boxzoom ([#1907](https://github.com/mapbox/mapbox-gl-js/issues/1907))

## 0.12.4 (Jan 19 2016)

#### Bugfixes

- Fix elementGroups null value errors ([#1933](https://github.com/mapbox/mapbox-gl-js/issues/1933))
- Fix some glyph atlas overflow cases ([#1923](https://github.com/mapbox/mapbox-gl-js/pull/1923))

## 0.12.3 (Jan 14 2016)

#### API Improvements

- Support inline attribution options in map options ([#1865](https://github.com/mapbox/mapbox-gl-js/issues/1865))
- Improve flyTo options ([#1854](https://github.com/mapbox/mapbox-gl-js/issues/1854), [#1429](https://github.com/mapbox/mapbox-gl-js/issues/1429))

#### Bugfixes

- Fix flickering with overscaled tiles ([#1921](https://github.com/mapbox/mapbox-gl-js/issues/1921))
- Remove Node.remove calls for IE browser compatibility ([#1900](https://github.com/mapbox/mapbox-gl-js/issues/1900))
- Match patterns at tile boundaries ([#1908](https://github.com/mapbox/mapbox-gl-js/pull/1908))
- Fix Tile#positionAt, fix query tests ([#1899](https://github.com/mapbox/mapbox-gl-js/issues/1899))
- Fix flickering on streets ([#1875](https://github.com/mapbox/mapbox-gl-js/issues/1875))
- Fix text-max-angle property ([#1870](https://github.com/mapbox/mapbox-gl-js/issues/1870))
- Fix overscaled line patterns ([#1856](https://github.com/mapbox/mapbox-gl-js/issues/1856))
- Fix patterns and icons for mismatched pixelRatios ([#1851](https://github.com/mapbox/mapbox-gl-js/issues/1851))
- Fix missing labels when text size 0 at max zoom ([#1809](https://github.com/mapbox/mapbox-gl-js/issues/1809))
- Use linear interp when pixel ratios don't match ([#1601](https://github.com/mapbox/mapbox-gl-js/issues/1601))
- Fix blank areas, flickering in raster layers ([#1876](https://github.com/mapbox/mapbox-gl-js/issues/1876), [#675](https://github.com/mapbox/mapbox-gl-js/issues/675))
- Fix labels slipping/cropping at tile bounds ([#757](https://github.com/mapbox/mapbox-gl-js/issues/757))

#### UX Improvements

- Improve touch handler perceived performance ([#1844](https://github.com/mapbox/mapbox-gl-js/issues/1844))

## 0.12.2 (Dec 22 2015)

#### API Improvements

- Support LngLat.convert([w, s, e, n]) ([#1812](https://github.com/mapbox/mapbox-gl-js/issues/1812))
- Invalid GeoJSON is now handled better

#### Bugfixes

- Fixed `Popup#addTo` when the popup is already open ([#1811](https://github.com/mapbox/mapbox-gl-js/issues/1811))
- Fixed warping when rotating / zooming really fast
- `Map#flyTo` now flies across the antimeridian if shorter ([#1853](https://github.com/mapbox/mapbox-gl-js/issues/1853))

## 0.12.1 (Dec 8 2015)

#### Breaking changes

- Reversed the direction of `line-offset` ([#1808](https://github.com/mapbox/mapbox-gl-js/pull/1808))
- Renamed `Pinch` interaction handler to `TouchZoomRotate` ([#1777](https://github.com/mapbox/mapbox-gl-js/pull/1777))
- Made `Map#update` and `Map#render` private methods ([#1798](https://github.com/mapbox/mapbox-gl-js/pull/1798))
- Made `Map#remove` remove created DOM elements ([#1789](https://github.com/mapbox/mapbox-gl-js/issues/1789))

#### API Improvements

- Added an method to disable touch rotation ([#1777](https://github.com/mapbox/mapbox-gl-js/pull/1777))
- Added a `position` option for `Attribution` ([#1689](https://github.com/mapbox/mapbox-gl-js/issues/1689))

#### Bugfixes

- Ensure tile loading errors are properly reported ([#1799](https://github.com/mapbox/mapbox-gl-js/pull/1799))
- Ensure re-adding a previously removed pop-up works ([#1477](https://github.com/mapbox/mapbox-gl-js/issues/1477))

#### UX Improvements

- Don't round zoom level during double-click interaction ([#1640](https://github.com/mapbox/mapbox-gl-js/issues/1640))

## 0.12.0 (Dec 2 2015)

#### API Improvements

- Added `line-offset` style property ([#1778](https://github.com/mapbox/mapbox-gl-js/issues/1778))

## 0.11.5 (Dec 1 2015)

#### Bugfixes

- Fixed unstable symbol layer render order when adding / removing layers ([#1558](https://github.com/mapbox/mapbox-gl-js/issues/1558))
- Fire map loaded event even if raster tiles have errors
- Fix panning animation during easeTo with zoom change
- Fix pitching animation during flyTo
- Fix pitching animation during easeTo
- Prevent rotation from firing `mouseend` events ([#1104](https://github.com/mapbox/mapbox-gl-js/issues/1104))

#### API Improvements

- Fire `mousedown` and `mouseup` events ([#1411](https://github.com/mapbox/mapbox-gl-js/issues/1411))
- Fire `movestart` and `moveend` when panning ([#1658](https://github.com/mapbox/mapbox-gl-js/issues/1658))
- Added drag events ([#1442](https://github.com/mapbox/mapbox-gl-js/issues/1442))
- Request webp images for mapbox:// raster tiles in chrome ([#1725](https://github.com/mapbox/mapbox-gl-js/issues/1725))

#### UX Improvements

- Added inertia to map rotation ([#620](https://github.com/mapbox/mapbox-gl-js/issues/620))

## 0.11.4 (Nov 16 2015)

#### Bugfixes

- Fix alpha blending of alpha layers ([#1684](https://github.com/mapbox/mapbox-gl-js/issues/1684))

## 0.11.3 (Nov 10 2015)

#### Bugfixes

- Fix GeoJSON rendering and performance ([#1685](https://github.com/mapbox/mapbox-gl-js/pull/1685))

#### UX Improvements

- Use SVG assets for UI controls ([#1657](https://github.com/mapbox/mapbox-gl-js/pull/1657))
- Zoom out with shift + dblclick ([#1666](https://github.com/mapbox/mapbox-gl-js/issues/1666))

## 0.11.2 (Oct 29 2015)

- Misc performance improvements

#### Bugfixes

- Fix sprites on systems with non-integer `devicePixelRatio`s ([#1029](https://github.com/mapbox/mapbox-gl-js/issues/1029) [#1475](https://github.com/mapbox/mapbox-gl-js/issues/1475) [#1476](https://github.com/mapbox/mapbox-gl-js/issues/1476))
- Fix layer minZoom being ignored if not less than source maxZoom
- Fix symbol placement at the start of a line ([#1461](https://github.com/mapbox/mapbox-gl-js/issues/1461))
- Fix `raster-opacity` on non-tile sources ([#1270](https://github.com/mapbox/mapbox-gl-js/issues/1270))
- Ignore boxzoom on shift-click ([#1655](https://github.com/mapbox/mapbox-gl-js/issues/1655))

#### UX Improvements

- Enable line breaks on common punctuation ([#1115](https://github.com/mapbox/mapbox-gl-js/issues/1115))

#### API Improvements

- Add toString and toArray methods to LngLat, LngLatBounds ([#1571](https://github.com/mapbox/mapbox-gl-js/issues/1571))
- Add `Transform#resize` method
- Add `Map#getLayer` method ([#1183](https://github.com/mapbox/mapbox-gl-js/issues/1183))
- Add `Transform#unmodified` property ([#1452](https://github.com/mapbox/mapbox-gl-js/issues/1452))
- Propagate WebGL context events ([#1612](https://github.com/mapbox/mapbox-gl-js/pull/1612))

## 0.11.1 (Sep 30 2015)

#### Bugfixes

- Add statistics and checkboxes to debug page
- Fix `Map#featuresAt` for non-4096 vector sources ([#1529](https://github.com/mapbox/mapbox-gl-js/issues/1529))
- Don't fire `mousemove` on drag-pan
- Fix maxBounds constrains ([#1539](https://github.com/mapbox/mapbox-gl-js/issues/1539))
- Fix maxBounds infinite loop ([#1538](https://github.com/mapbox/mapbox-gl-js/issues/1538))
- Fix memory leak in worker
- Assert valid `TileCoord`, fix wrap calculation in `TileCoord#cover` ([#1483](https://github.com/mapbox/mapbox-gl-js/issues/1483))
- Abort raster tile load if not in viewport ([#1490](https://github.com/mapbox/mapbox-gl-js/issues/1490))

#### API Improvements

- Add `Map` event listeners for `mouseup`, `contextmenu` (right click) ([#1532](https://github.com/mapbox/mapbox-gl-js/issues/1532))

## 0.11.0 (Sep 11 2015)

#### API Improvements

- Add `Map#featuresIn`: a bounding-box feature query
- Emit stylesheet validation errors ([#1436](https://github.com/mapbox/mapbox-gl-js/issues/1436))

#### UX Improvements

- Handle v8 style `center`, `zoom`, `bearing`, `pitch` ([#1452](https://github.com/mapbox/mapbox-gl-js/issues/1452))
- Improve circle type styling ([#1446](https://github.com/mapbox/mapbox-gl-js/issues/1446))
- Improve dashed and patterned line antialiasing

#### Bugfixes

- Load images in a way that respects Cache-Control headers
- Filter for rtree matches to those crossing bbox
- Log errors by default ([#1463](https://github.com/mapbox/mapbox-gl-js/issues/1463))
- Fixed modification of `text-size` via `setLayoutProperty` ([#1451](https://github.com/mapbox/mapbox-gl-js/issues/1451))
- Throw on lat > 90 || < -90. ([#1443](https://github.com/mapbox/mapbox-gl-js/issues/1443))
- Fix circle clipping bug ([#1457](https://github.com/mapbox/mapbox-gl-js/issues/1457))

## 0.10.0 (Aug 21 2015)

#### Breaking changes

- Switched to [longitude, latitude] coordinate order, matching GeoJSON. We anticipate that mapbox-gl-js will be widely used
  with GeoJSON, and in the long term having a coordinate order that is consistent with GeoJSON will lead to less confusion
  and impedance mismatch than will a [latitude, longitude] order.

  The following APIs were renamed:

  - `LatLng` was renamed to `LngLat`
  - `LatLngBounds` was renamed to `LngLatBounds`
  - `Popup#setLatLng` was renamed to `Popup#setLngLat`
  - `Popup#getLatLng` was renamed to `Popup#getLngLat`
  - The `latLng` property of Map events was renamed `lngLat`

  The following APIs now expect array coordinates in [longitude, latitude] order:

  - `LngLat.convert`
  - `LngLatBounds.convert`
  - `Popup#setLngLat`
  - The `center` and `maxBounds` options of the `Map` constructor
  - The arguments to `Map#setCenter`, `Map#fitBounds`, `Map#panTo`, and `Map#project`
  - The `center` option of `Map#jumpTo`, `Map#easeTo`, and `Map#flyTo`
  - The `around` option of `Map#zoomTo`, `Map#rotateTo`, and `Map#easeTo`
  - The `coordinates` properties of video and image sources

- Updated to mapbox-gl-style-spec v8.0.0 ([Changelog](https://github.com/mapbox/mapbox-gl-style-spec/blob/v8.0.0/CHANGELOG.md)). Styles are
  now expected to be version 8. You can use the [gl-style-migrate](https://github.com/mapbox/mapbox-gl-style-lint#migrations)
  utility to update existing styles.

- The format for `mapbox://` style and glyphs URLs has changed. For style URLs, you should now use the format
  `mapbox://styles/:username/:style`. The `:style` portion of the URL no longer contains a username. For font URLs, you
  should now use the format `mapbox://fonts/:username/{fontstack}/{range}.pbf`.
- Mapbox default styles are now hosted via the Styles API rather than www.mapbox.com. You can make use of the Styles API
  with a `mapbox://` style URL pointing to a v8 style, e.g. `mapbox://styles/mapbox/streets-v8`.
- The v8 satellite style (`mapbox://styles/mapbox/satellite-v8`) is now a plain satellite style, and not longer supports labels
  or contour lines via classes. For a labeled satellite style, use `mapbox://styles/mapbox/satellite-hybrid`.

- Removed `mbgl.config.HTTP_URL` and `mbgl.config.FORCE_HTTPS`; https is always used when connecting to the Mapbox API.
- Renamed `mbgl.config.HTTPS_URL` to `mbgl.config.API_URL`.

#### Bugfixes

- Don't draw halo when halo-width is 0 ([#1381](https://github.com/mapbox/mapbox-gl-js/issues/1381))
- Reverted shader changes that degraded performance on IE

#### API Improvements

- You can now unset layout and paint properties via the `setLayoutProperty` and `setPaintProperty` APIs
  by passing `undefined` as a property value.
- The `layer` option of `featuresAt` now supports an array of layers.

## 0.9.0 (Jul 29 2015)

- `glyphs` URL now normalizes without the `/v4/` prefix for `mapbox://` urls. Legacy behavior for `mapbox://fontstacks` is still maintained ([#1385](https://github.com/mapbox/mapbox-gl-js/issues/1385))
- Expose `geojson-vt` options for GeoJSON sources ([#1271](https://github.com/mapbox/mapbox-gl-js/issues/1271))
- bearing snaps to "North" within a tolerance of 7 degrees ([#1059](https://github.com/mapbox/mapbox-gl-js/issues/1059))
- Now you can directly mutate the minzoom and maxzoom layer properties with `map.setLayerZoomRange(layerId, minzoom, maxzoom)`
- Exposed `mapboxgl.Control`, a base class used by all UI controls
- Refactored handlers to be individually included in Map options, or enable/disable them individually at runtime, e.g. `map.scrollZoom.disable()`.
- New feature: Batch operations can now be done at once, improving performance for calling multiple style functions: ([#1352](https://github.com/mapbox/mapbox-gl-js/pull/1352))

  ```js
  style.batch(function (s) {
    s.addLayer({ id: "first", type: "symbol", source: "streets" });
    s.addLayer({ id: "second", type: "symbol", source: "streets" });
    s.addLayer({ id: "third", type: "symbol", source: "terrain" });
    s.setPaintProperty("first", "text-color", "black");
    s.setPaintProperty("first", "text-halo-color", "white");
  });
  ```

- Improved documentation
- `featuresAt` performance improvements by exposing `includeGeometry` option
- Better label placement along lines ([#1283](https://github.com/mapbox/mapbox-gl-js/pull/1283))
- Improvements to round linejoins on semi-transparent lines (mapbox/mapbox-gl-native[#1771](https://github.com/mapbox/mapbox-gl-js/pull/1771))
- Round zoom levels for raster tile loading ([@2a2aec](https://github.com/mapbox/mapbox-gl-js/commit/2a2aec44a39e11e73bdf663258bd6d52b83775f5))
- Source#reload cannot be called if source is not loaded ([#1198](https://github.com/mapbox/mapbox-gl-js/issues/1198))
- Events bubble to the canvas container for custom overlays ([#1301](https://github.com/mapbox/mapbox-gl-js/pull/1301))
- Move handlers are now bound on mousedown and touchstart events
- map.featuresAt() now works across the dateline

## 0.8.1 (Jun 16 2015)

- No code changes; released only to correct a build issue in 0.8.0.

## 0.8.0 (Jun 15 2015)

#### Breaking changes

- `map.setView(latlng, zoom, bearing)` has been removed. Use
  [`map.jumpTo(options)`](https://www.mapbox.com/mapbox-gl-js/api/#map/jumpto) instead:

  ```js
  map.setView([40, -74.5], 9); // 0.7.0 or earlier
  map.jumpTo({ center: [40, -74.5], zoom: 9 }); // now
  ```

- [`map.easeTo`](https://www.mapbox.com/mapbox-gl-js/api/#map/easeto) and
  [`map.flyTo`](https://www.mapbox.com/mapbox-gl-js/api/#map/flyto) now accept a single
  options object rather than positional parameters:

  ```js
  map.easeTo([40, -74.5], 9, null, { duration: 400 }); // 0.7.0 or earlier
  map.easeTo({ center: [40, -74.5], zoom: 9, duration: 400 }); // now
  ```

- `mapboxgl.Source` is no longer exported. Use `map.addSource()` instead. See the
  [GeoJSON line](https://www.mapbox.com/mapbox-gl-js/example/geojson-line/) or
  [GeoJSON markers](https://www.mapbox.com/mapbox-gl-js/example/geojson-markers/)
  examples.
- `mapboxgl.util.supported()` moved to [`mapboxgl.supported()`](https://www.mapbox.com/mapbox-gl-js/api/#mapboxgl/supported).

#### UX improvements

- Add perspective rendering ([#1049](https://github.com/mapbox/mapbox-gl-js/pull/1049))
- Better and faster labelling ([#1079](https://github.com/mapbox/mapbox-gl-js/pull/1079))
- Add touch interactions support on mobile devices ([#949](https://github.com/mapbox/mapbox-gl-js/pull/949))
- Viewport-relative popup arrows ([#1065](https://github.com/mapbox/mapbox-gl-js/pull/1065))
- Normalize mousewheel zooming speed ([#1060](https://github.com/mapbox/mapbox-gl-js/pull/1060))
- Add proper handling of GeoJSON features that cross the date line ([#1275](https://github.com/mapbox/mapbox-gl-js/issues/1275))
- Sort overlapping symbols in the y direction ([#470](https://github.com/mapbox/mapbox-gl-js/issues/470))
- Control buttons are now on a 30 pixel grid ([#1143](https://github.com/mapbox/mapbox-gl-js/issues/1143))
- Improve GeoJSON processing performance

#### API Improvements

- Switch to JSDoc for documentation
- Bundling with browserify is now supported
- Validate incoming map styles ([#1054](https://github.com/mapbox/mapbox-gl-js/pull/1054))
- Add `Map` `setPitch` `getPitch`
- Add `Map` `dblclick` event. ([#1168](https://github.com/mapbox/mapbox-gl-js/issues/1168))
- Add `Map` `getSource` ([@660a8c1](https://github.com/mapbox/mapbox-gl-js/commit/660a8c1e087f63282d24a30684d686523bce36cb))
- Add `Map` `setFilter` and `getFilter` ([#985](https://github.com/mapbox/mapbox-gl-js/issues/985))
- Add `Map` `failIfMajorPerformanceCaveat` option ([#1082](https://github.com/mapbox/mapbox-gl-js/pull/1082))
- Add `Map` `preserveDrawingBuffer` option ([#1232](https://github.com/mapbox/mapbox-gl-js/pull/1232))
- Add `VideoSource` `getVideo()` ([#1162](https://github.com/mapbox/mapbox-gl-js/issues/1162))
- Support vector tiles with extents other than 4096 ([#1227](https://github.com/mapbox/mapbox-gl-js/pull/1227))
- Use a DOM hierarchy that supports evented overlays ([#1217](https://github.com/mapbox/mapbox-gl-js/issues/1217))
- Pass `latLng` to the event object ([#1068](https://github.com/mapbox/mapbox-gl-js/pull/1068))

#### UX Bugfixes

- Fix rendering glitch on iOS 8 ([#750](https://github.com/mapbox/mapbox-gl-js/issues/750))
- Fix line triangulation errors ([#1120](https://github.com/mapbox/mapbox-gl-js/issues/1120), [#992](https://github.com/mapbox/mapbox-gl-js/issues/992))
- Support unicode range 65280-65535 ([#1108](https://github.com/mapbox/mapbox-gl-js/pull/1108))
- Fix cracks between fill patterns ([#972](https://github.com/mapbox/mapbox-gl-js/issues/972))
- Fix angle of icons aligned with lines ([@37a498a](https://github.com/mapbox/mapbox-gl-js/commit/37a498a7aa2c37d6b94611b614b4efe134e6dd59))
- Fix dashed line bug for overscaled tiles ([#1132](https://github.com/mapbox/mapbox-gl-js/issues/1132))
- Fix icon artifacts caused by sprite neighbors ([#1195](https://github.com/mapbox/mapbox-gl-js/pull/1195))

#### API Bugfixes

- Don't fire spurious `moveend` events on mouseup ([#1107](https://github.com/mapbox/mapbox-gl-js/issues/1107))
- Fix a race condition in `featuresAt` ([#1220](https://github.com/mapbox/mapbox-gl-js/pull/1220))
- Fix for brittle fontstack name convention ([#1070](https://github.com/mapbox/mapbox-gl-js/pull/1070))
- Fix broken `Popup` `setHTML` ([#1272](https://github.com/mapbox/mapbox-gl-js/issues/1272))
- Fix an issue with cross-origin image requests ([#1269](https://github.com/mapbox/mapbox-gl-js/pull/1269))

## 0.7.0 (Mar 3 2015)

#### Breaking

- Rename `Map` `hover` event to `mousemove`.
- Change `featuresAt` to return GeoJSON objects, including geometry ([#1010](https://github.com/mapbox/mapbox-gl-js/issues/1010))
- Remove `Map` `canvas` and `container` properties, add `getCanvas` and `getContainer` methods instead

#### UX Improvements

- Improve line label density
- Add boxzoom interaction ([#1038](https://github.com/mapbox/mapbox-gl-js/issues/1038))
- Add keyboard interaction ([#1034](https://github.com/mapbox/mapbox-gl-js/pull/1034))
- Faster `GeoJSONSource` `setData` without flickering ([#973](https://github.com/mapbox/mapbox-gl-js/issues/973))

#### API Improvements

- Add Popup component ([#325](https://github.com/mapbox/mapbox-gl-js/issues/325))
- Add layer API ([#1022](https://github.com/mapbox/mapbox-gl-js/issues/1022))
- Add filter API ([#985](https://github.com/mapbox/mapbox-gl-js/issues/985))
- More efficient filter API ([#1018](https://github.com/mapbox/mapbox-gl-js/issues/1018))
- Accept plain old JS object for `addSource` ([#1021](https://github.com/mapbox/mapbox-gl-js/issues/1021))
- Reparse overscaled tiles

#### Bugfixes

- Fix `featuresAt` for LineStrings ([#1006](https://github.com/mapbox/mapbox-gl-js/issues/1006))
- Fix `tileSize` argument to `GeoJSON` worker ([#987](https://github.com/mapbox/mapbox-gl-js/issues/987))
- Remove extraneous files from the npm package ([#1024](https://github.com/mapbox/mapbox-gl-js/issues/1024))
- Hide "improve map" link in print ([#988](https://github.com/mapbox/mapbox-gl-js/issues/988))

## 0.6.0 (Feb 9 2015)

#### Bugfixes

- Add wrapped padding to sprite for repeating images ([#972](https://github.com/mapbox/mapbox-gl-js/issues/972))
- Clear color buffers before rendering ([#966](https://github.com/mapbox/mapbox-gl-js/issues/966))
- Make line-opacity work with line-image ([#970](https://github.com/mapbox/mapbox-gl-js/issues/970))
- event.toElement fallback for Firefox ([#932](https://github.com/mapbox/mapbox-gl-js/issues/932))
- skip duplicate vertices at ends of lines ([#776](https://github.com/mapbox/mapbox-gl-js/issues/776))
- allow characters outside \w to be used in token
- Clear old tiles when new GeoJSON is loaded ([#905](https://github.com/mapbox/mapbox-gl-js/issues/905))

#### Improvements

- Added `map.setPaintProperty()`, `map.getPaintProperty()`, `map.setLayoutProperty()`, and `map.getLayoutProperty()`.
- Switch to ESLint and more strict code rules ([#957](https://github.com/mapbox/mapbox-gl-js/pull/957))
- Grab 2x raster tiles if retina ([#754](https://github.com/mapbox/mapbox-gl-js/issues/754))
- Support for mapbox:// style URLs ([#875](https://github.com/mapbox/mapbox-gl-js/issues/875))

#### Breaking

- Updated to mapbox-gl-style-spec v7.0.0 ([Changelog](https://github.com/mapbox/mapbox-gl-style-spec/blob/a2b0b561ce16015a1ef400dc870326b1b5255091/CHANGELOG.md)). Styles are
  now expected to be version 7. You can use the [gl-style-migrate](https://github.com/mapbox/mapbox-gl-style-lint#migrations)
  utility to update existing styles.
- HTTP_URL and HTTPS_URL config options must no longer include a `/v4` path prefix.
- `addClass`, `removeClass`, `setClasses`, `hasClass`, and `getClasses` are now methods
  on Map.
- `Style#cascade` is now private, pending a public style mutation API ([#755](https://github.com/mapbox/mapbox-gl-js/pull/755)).
- The format for `featuresAt` results changed. Instead of result-per-geometry-cross-layer,
  each result has a `layers` array with all layers that contain the feature. This avoids
  duplication of geometry and properties in the result set.

## 0.5.2 (Jan 07 2015)

#### Bugfixes

- Remove tiles for unused sources ([#863](https://github.com/mapbox/mapbox-gl-js/issues/863))
- Fix fill pattern alignment

#### Improvements

- Add GeoJSONSource maxzoom option ([#760](https://github.com/mapbox/mapbox-gl-js/issues/760))
- Return ref layers in featuresAt ([#847](https://github.com/mapbox/mapbox-gl-js/issues/847))
- Return any extra layer keys provided in the stylesheet in featuresAt
- Faster protobuf parsing

## 0.5.1 (Dec 19 2014)

#### Bugfixes

- Fix race conditions with style loading/rendering
- Fix race conditions with setStyle
- Fix map.remove()
- Fix featuresAt properties

## 0.5.0 (Dec 17 2014)

#### Bugfixes

- Fix multiple calls to setStyle

#### Improvements

- `featuresAt` now returns additional information
- Complete style/source/tile event suite:
  style.load, style.error, style.change,
  source.add, source.remove, source.load, source.error, source.change,
  tile.add, tile.remove, tile.load, tile.error
- Vastly improved performance and correctness for GeoJSON sources
- Map#setStyle accepts a style URL
- Support {prefix} in tile URL templates
- Provide a source map with minified source

#### Breaking

- Results format for `featuresAt` changed

## 0.4.2 (Nov 14 2014)

#### Bugfixes

- Ensure only one easing is active at a time ([#807](https://github.com/mapbox/mapbox-gl-js/issues/807))
- Don't require style to perform easings ([#817](https://github.com/mapbox/mapbox-gl-js/issues/817))
- Fix raster tiles sometimes not showing up ([#761](https://github.com/mapbox/mapbox-gl-js/issues/761))

#### Improvements

- Internet Explorer 11 support (experimental)

## 0.4.1 (Nov 10 2014)

#### Bugfixes

- Interpolate to the closest bearing when doing rotation animations ([#818](https://github.com/mapbox/mapbox-gl-js/issues/818))

## 0.4.0 (Nov 4 2014)

#### Breaking

- Updated to mapbox-gl-style-spec v6.0.0 ([Changelog](https://github.com/mapbox/mapbox-gl-style-spec/blob/v6.0.0/CHANGELOG.md)). Styles are
  now expected to be version 6. You can use the [gl-style-migrate](https://github.com/mapbox/mapbox-gl-style-lint#migrations)
  utility to update existing styles.

## 0.3.2 (Oct 23 2014)

#### Bugfixes

- Fix worker initialization with deferred or async scripts

#### Improvements

- Added map.remove()
- CDN assets are now served with gzip compression

## 0.3.1 (Oct 06 2014)

#### Bugfixes

- Fixed iteration over arrays with for/in
- Made browserify deps non-dev ([#752](https://github.com/mapbox/mapbox-gl-js/issues/752))

## 0.3.0 (Sep 23 2014)

#### Breaking

- Updated to mapbox-gl-style-spec v0.0.5 ([Changelog](https://github.com/mapbox/mapbox-gl-style-spec/blob/v0.0.5/CHANGELOG.md)). Styles are
  now expected to be version 5. You can use the [gl-style-migrate](https://github.com/mapbox/mapbox-gl-style-lint#migrations)
  utility to update existing styles.
- Removed support for composite layers for performance reasons. [#523](https://github.com/mapbox/mapbox-gl-js/issues/523#issuecomment-51731405)
- `raster-hue-rotate` units are now degrees.

### Improvements

- Added LatLng#wrap
- Added support for Mapbox fontstack API.
- Added support for remote, non-Mapbox TileJSON sources and inline TileJSON sources ([#535](https://github.com/mapbox/mapbox-gl-js/issues/535), [#698](https://github.com/mapbox/mapbox-gl-js/issues/698)).
- Added support for `symbol-avoid-edges` property to allow labels to be placed across tile edges.
- Fixed mkdir issue on Windows ([#674](https://github.com/mapbox/mapbox-gl-js/issues/674)).
- Fixed drawing beveled line joins without overlap.

#### Bugfixes

- Fixed performance when underzooming a layer's minzoom.
- Fixed `raster-opacity` for regular raster layers.
- Fixed various corner cases of easing functions.
- Do not modify original stylesheet ([#728](https://github.com/mapbox/mapbox-gl-js/issues/728)).
- Inherit video source from source ([#699](https://github.com/mapbox/mapbox-gl-js/issues/699)).
- Fixed interactivity for geojson layers.
- Stop dblclick on navigation so the map does not pan ([#715](https://github.com/mapbox/mapbox-gl-js/issues/715)).

## 0.2.2 (Aug 12 2014)

#### Breaking

- `map.setBearing()` no longer supports a second argument. Use `map.rotateTo` with an `offset` option and duration 0
  if you need to rotate around a point other than the map center.

#### Improvements

- Improved `GeoJSONSource` to also accept URL as `data` option, eliminating a huge performance bottleneck in case of large GeoJSON files.
  [#669](https://github.com/mapbox/mapbox-gl-js/issues/669) [#671](https://github.com/mapbox/mapbox-gl-js/issues/671)
- Switched to a different fill outlines rendering approach. [#668](https://github.com/mapbox/mapbox-gl-js/issues/668)
- Made the minified build 12% smaller gzipped (66 KB now).
- Added `around` option to `Map` `zoomTo`/`rotateTo`.
- Made the permalink hash more compact.
- Bevel linejoins no longer overlap and look much better when drawn with transparency.

#### Bugfixes

- Fixed the **broken minified build**. [#679](https://github.com/mapbox/mapbox-gl-js/issues/679)
- Fixed **blurry icons** rendering. [#666](https://github.com/mapbox/mapbox-gl-js/issues/666)
- Fixed `util.supports` WebGL detection producing false positives in some cases. [#677](https://github.com/mapbox/mapbox-gl-js/issues/677)
- Fixed invalid font configuration completely blocking tile rendering. [#662](https://github.com/mapbox/mapbox-gl-js/issues/662)
- Fixed `Map` `project`/`unproject` to properly accept array-form values.
- Fixed sprite loading race condition. [#593](https://github.com/mapbox/mapbox-gl-js/issues/593)
- Fixed `GeoJSONSource` `setData` not updating the map until zoomed or panned. [#676](https://github.com/mapbox/mapbox-gl-js/issues/676)

## 0.2.1 (Aug 8 2014)

#### Breaking

- Changed `Navigation` control signature: now it doesn't need `map` in constructor
  and gets added with `map.addControl(nav)` or `nav.addTo(map)`.
- Updated CSS classes to have consistent naming prefixed with `mapboxgl-`.

#### Improvements

- Added attribution control (present by default, disable by passing `attributionControl: false` in options).
- Added rotation by dragging the compass control.
- Added grabbing cursors for the map by default.
- Added `util.inherit` and `util.debounce` functions.
- Changed the default debug page style to OSM Bright.
- Token replacements now support dashes.
- Improved navigation control design.

#### Bugfixes

- Fixed compass control to rotate its icon with the map.
- Fixed navigation control cursors.
- Fixed inertia going to the wrong direction in a rotated map.
- Fixed inertia race condition where error was sometimes thrown after erratic panning/zooming.

## 0.2.0 (Aug 6 2014)

- First public release.<|MERGE_RESOLUTION|>--- conflicted
+++ resolved
@@ -7,12 +7,9 @@
 - _...Add new stuff here..._
 
 ### 🐞 Bug fixes
-<<<<<<< HEAD
 - ⚠️ Fix order of normalizeSpriteURL and transformRequest in loadSprite ([#3897](https://github.com/maplibre/maplibre-gl-js/issues/3897))
 - Fixes scale control for globe on zoom out ([#4897](https://github.com/maplibre/maplibre-gl-js/pull/4897))
-=======
 - ⚠️ Fix level of detail at high pitch angle by changing which tiles to load ([#3983](https://github.com/maplibre/maplibre-gl-js/issues/3983))
->>>>>>> 928fc0c4
 - _...Add new stuff here..._
 
 ## 5.0.0-pre.5
