## main

### ✨ Features and improvements
<<<<<<< HEAD
- Improve performance of `queryRenderedFeatures` by using JavaScript `Set`s to assess layer membership internally.
- Add support for camera roll angle ([#4717](https://github.com/maplibre/maplibre-gl-js/issues/4717))
=======
>>>>>>> 5607d32a
- _...Add new stuff here..._

### 🐞 Bug fixes
- Fix text not being hidden behind the globe when overlap mode was set to `always` ([#4802](https://github.com/maplibre/maplibre-gl-js/issues/4802))
- _...Add new stuff here..._

## 5.0.0-pre.2

### ✨ Features and improvements

- Improve performance of `queryRenderedFeatures` by using JavaScript `Set`s to assess layer membership internally ([#4777](https://github.com/maplibre/maplibre-gl-js/pull/4777))

### 🐞 Bug fixes

- Fix a memory leak due to missing removal of event listener registration ([#4824](https://github.com/maplibre/maplibre-gl-js/pull/4824))
- Improve symbol collision performance for both mercator and globe projections ([#4778](https://github.com/maplibre/maplibre-gl-js/pull/4778))
- Fix bad line scaling near the poles under globe projection ([#4778](https://github.com/maplibre/maplibre-gl-js/pull/4778))
- Fix globe loading many tiles at an unnecessarily high zoom level when the camera is pitched ([#4778](https://github.com/maplibre/maplibre-gl-js/pull/4778))

## 5.0.0-pre.1

### ✨ Features and improvements

- Support globe mode ([#3963](https://github.com/maplibre/maplibre-gl-js/issues/3963))
- Merge atmosphere an sky implementation ([#3888](https://github.com/maplibre/maplibre-gl-js/issues/3888))
- Add option to display a realistic atmosphere when using a Globe projection ([#3888](https://github.com/maplibre/maplibre-gl-js/issues/3888))

## 4.7.1

### 🐞 Bug fixes

- Fix circle won't render on mesa 24.1 with AMD GPU ([#4062](https://github.com/maplibre/maplibre-gl-js/issues/4062))
- Fix hash router for urls ending with a hashtag ([#4730](https://github.com/maplibre/maplibre-gl-js/pull/4730))
- Replace rollup-plugin-sourcemaps with rollup-plugin-sourcemaps2 ([#4740](https://github.com/maplibre/maplibre-gl-js/pull/4740))

## 4.7.0

### ✨ Features and improvements

- Support multiple layers in `map.on`, `map.once` and `map.off` methods ([#4570](https://github.com/maplibre/maplibre-gl-js/pull/4570))
- Ensure GeoJSON cluster sources emit a console warning if `maxzoom` is less than or equal to `clusterMaxZoom` since in this case you may see unexpected results. ([#4604](https://github.com/maplibre/maplibre-gl-js/pull/4604))

### 🐞 Bug fixes

- Heatmap Fix for 3D terrain ([#4571](https://github.com/maplibre/maplibre-gl-js/pull/4571))
- Fix Map#off to not remove listener with layer(s) registered with Map#once ([#4592](https://github.com/maplibre/maplibre-gl-js/pull/4592))
- Improve types a bit for `addSource` and `getSource` ([#4616](https://github.com/maplibre/maplibre-gl-js/pull/4616))
- Fix the color near the horizon when terrain is enabled without any sky ([#4607](https://github.com/maplibre/maplibre-gl-js/pull/4607))
- Fix bug where `fitBounds` and `cameraForBounds` would not display across the 180th meridian (antimeridian)
- Fix white flickering on map resize ([#4158](https://github.com/maplibre/maplibre-gl-js/pull/4158))
- Fixed a performance regression related to symbol placement ([#4599](https://github.com/maplibre/maplibre-gl-js/pull/4599))
- Fix a bug where cloning a Transform instance didn't include the `lngRange`. This caused a bug where
using `transformCameraUpdate` caused the `maxBounds` to stop working just for east/west bounds. ([#4625](https://github.com/maplibre/maplibre-gl-js/pull/4625))

## 4.6.0

### ✨ Features and improvements

- Prefer local glyph rendering for all CJKV characters, not just those in the CJK Unified Ideographs, Hiragana, Katakana, and Hangul Syllables blocks. ([#4560](https://github.com/maplibre/maplibre-gl-js/pull/4560)))

### 🐞 Bug fixes

- Fix right-to-left layout of labels that contain characters in the Arabic Extended-B code block. ([#4536](https://github.com/maplibre/maplibre-gl-js/pull/4536))
- Fix 3D map freezing when camera is adjusted against map bounds. ([#4537](https://github.com/maplibre/maplibre-gl-js/issues/4537))
- Fix `getStyle()` to return a clone so the object cannot be internally changed ([#4488](https://github.com/maplibre/maplibre-gl-js/issues/4488))
- Fix issues with setting sky to `undefined` ([#4587](https://github.com/maplibre/maplibre-gl-js/pull/4587)))

## 4.5.2

### ✨ Features and improvements

- Emit events when the cooperative gestures option has prevented a gesture. ([#4470](https://github.com/maplibre/maplibre-gl-js/pull/4470))
- Enable anisotropic filtering only when the pitch is greater than 20 degrees to preserve image sharpness on flat or slightly tilted maps.

### 🐞 Bug fixes

- Fix camera being able to move into 3D terrain ([#1542](https://github.com/maplibre/maplibre-gl-js/issues/1542))

## 4.5.1

### ✨ Features and improvements

- Allow trackpad pinch gestures to break through the `cooperativeGestures` setting, bringing it in line with other embedded map behaviours, such as Google Maps and Mapbox. ([#4465](https://github.com/maplibre/maplibre-gl-js/pull/4465))
- Expose projection matrix parameters ([#3136](https://github.com/maplibre/maplibre-gl-js/pull/3136))
- Add option to position markers at subpixel coordinates to prevent markers jumping on `moveend` ([#4458](https://github.com/maplibre/maplibre-gl-js/pull/4458))

### 🐞 Bug fixes

- Fix lag on fast map zoom ([#4366](https://github.com/maplibre/maplibre-gl-js/pull/4366))
- Fix unguarded read access to possibly undefined object ([#4431](https://github.com/maplibre/maplibre-gl-js/pull/4431))
- Fix remove hash string when map is removed ([#4427](https://github.com/maplibre/maplibre-gl-js/pull/4427))
- Fix GeolocateControl may be added twice when calling addControl/removeControl/addControl rapidly ([#4454](https://github.com/maplibre/maplibre-gl-js/pull/4454))
- Fix `style.loadURL` abort error being logged when removing style ([#4425](https://github.com/maplibre/maplibre-gl-js/pull/4425))
- Fix vector tiles not loading when html is opened via "resource://android" (i.e., the assets folder) in GeckoView on Android ([#4451](https://github.com/maplibre/maplibre-gl-js/pull/4451))

## 4.5.0

### ✨ Features and improvements

- Add sky implementation according to spec ([#3645](https://github.com/maplibre/maplibre-gl-js/pull/3645))

### 🐞 Bug fixes

- Fix (de)serialization of extends of built-ins (currently only AjaxError) not working correctly in web_worker_transfer. Also refactored related web_worker_transfer code and added more tests ([#4024](https://github.com/maplibre/maplibre-gl-js/pull/4211))

## 4.4.1

### 🐞 Bug fixes

- Fix `terrain` listener memory leak when adding and removing Marker ([#4284](https://github.com/maplibre/maplibre-gl-js/pull/4284))

## 4.4.0

### ✨ Features and improvements

- Improve animation curve when easeTo and flyTo with constraints ([#3793](https://github.com/maplibre/maplibre-gl-js/pull/3793))
- For filled extrusions, calculate the elevation per polygon ([#3313](https://github.com/maplibre/maplibre-gl-js/issues/3313))
- Add events to `GeolocateControl` to allow a more granular interaction ([#3847](https://github.com/maplibre/maplibre-gl-js/pull/3847))
- Make `MapOptions.style` optional to be consistent with `Map.setStyle(null)` ([#4151](https://github.com/maplibre/maplibre-gl-js/pull/4151))
- Use Autoprefixer to handle vendor prefixes in CSS ([#4165](https://github.com/maplibre/maplibre-gl-js/pull/4165))
- Make `aria-label` configurable for Map, Marker and Popup ([#4147](https://github.com/maplibre/maplibre-gl-js/pull/4147))
- Map `<canvas>` is focusable only when interactive ([#4147](https://github.com/maplibre/maplibre-gl-js/pull/4147))
- "Accept" headers set in Request Transformers are not overwritten ([#4210](https://github.com/maplibre/maplibre-gl-js/pull/4210))
- ⚠️ Rename projMatrix to modelViewProjectionMatrix. Also rename invProjMatrix, alignedProjMatrix accordingly ([#4215](https://github.com/maplibre/maplibre-gl-js/pull/4215))
- Publish an unminified prod build ([#4265](https://github.com/maplibre/maplibre-gl-js/pull/4265))

### 🐞 Bug fixes

- ⚠️ Allow breaking lines in labels before a left parenthesis ([#4138](https://github.com/maplibre/maplibre-gl-js/pull/4138))
- ⚠️ Fix ignoring embedded line breaks when `symbol-placement` is `line` or `line-center` ([#4124](https://github.com/maplibre/maplibre-gl-js/pull/4124))
- Ensure loseContext exists before calling it ([#4245](https://github.com/maplibre/maplibre-gl-js/pull/4245))
- Update deprecated `-ms-high-contrast` vendor prefix to `(forced-colors: active)` and `(prefers-color-scheme: light)` as appropriate ([#4250](https://github.com/maplibre/maplibre-gl-js/pull/4250))

## 4.3.2

### 🐞 Bug fixes

- Fix an issue with `moveend` zoom being different than the actual current zoom ([#4132](https://github.com/maplibre/maplibre-gl-js/pull/4132))

## 4.3.1

### 🐞 Bug fixes

- Fix drift in zoom that may happen during flyTo and easeTo due to freezeElevation logic. ([#3878](https://github.com/maplibre/maplibre-gl-js/issues/3878))

## 4.3.0

### ✨ Features and improvements

- Add `getData` method for GeoJSON Sources to provide the possibility to obtain all the source's features ([#4082](https://github.com/maplibre/maplibre-gl-js/pull/4082))
- Allow cross-fading between raster tile source updates at the same zoom level ([#4072](https://github.com/maplibre/maplibre-gl-js/pull/4072))

### 🐞 Bug fixes

- Fix normalizeSpriteURL before transformRequest throwing an Error with relative URLs ([#3897](https://github.com/maplibre/maplibre-gl-js/issues/3897))
- Fix return type of map.cameraForBounds ([#3760](https://github.com/maplibre/maplibre-gl-js/issues/3760))
- Fix to run benchmark with MAPLIBRE_STYLES environment variable ([#2122](https://github.com/maplibre/maplibre-gl-js/issues/2122))
- Fix symbol collisions using inaccurate and sometimes entirely wrong collision boxes when the map is pitched or rotated ([#210](https://github.com/maplibre/maplibre-gl-js/issues/210))
- Fix `text-translate` and `icon-translate` behaving weirdly and inconsistently with other `-translate` properties ([#3456](https://github.com/maplibre/maplibre-gl-js/issues/3456))
- Fix symbol collision debug view (`showCollisionBoxes`) not showing the actual bounding boxes used for collision and click areas. The displayed boxes now match actual collision boxes exactly ([#4071](https://github.com/maplibre/maplibre-gl-js/pull/4071))
- Fix symbol collision boxes not being accurate for variable-anchor symbols ([#4071](https://github.com/maplibre/maplibre-gl-js/pull/4071))
- Fix icon collision boxes using `text-translate` property for translation instead of the correct `icon-translate` ([#4071](https://github.com/maplibre/maplibre-gl-js/pull/4071))

## 4.2.0

### ✨ Features and improvements

- Update `Popup`'s methods `addClass` and `removeClass` to return an instance of Popup ([#3975](https://github.com/maplibre/maplibre-gl-js/pull/3975))
- New map option to decide whether to cancel previous pending tiles while zooming in ([#4051](https://github.com/maplibre/maplibre-gl-js/pull/4051))
- Sprites include optional textFitHeight and textFitWidth values ([#4019](https://github.com/maplibre/maplibre-gl-js/pull/4019))
- Add support for `distance` expression ([#4076](https://github.com/maplibre/maplibre-gl-js/pull/4076))

## 4.1.3

### ✨ Features and improvements

- Added const enum for actor messages to improve readability and maintainability. In tsconfig.json, `isolatedModules` flag is set to false in favor of generated JS size. ([#3879](https://github.com/maplibre/maplibre-gl-js/issues/3879))

### 🐞 Bug fixes

- Fix different unwanted panning changes at the end of a panning motion, that happen on a large screen ([#3935](https://github.com/maplibre/maplibre-gl-js/issues/3935))
- Fix image sources not being marked as loaded on error ([#3981](https://github.com/maplibre/maplibre-gl-js/pull/3981))
- Fix ScaleControl options should be optional. ([#4002](https://github.com/maplibre/maplibre-gl-js/pull/4002))
- Fix race condition in `SourceCache` that makes unit tests unstable. Eliminate a redundant 'visibility' event fired from Style class. ([#3992](https://github.com/maplibre/maplibre-gl-js/issues/3992))
- Fix paint property not being updated by setPaintProperty ([#2651](https://github.com/maplibre/maplibre-gl-js/issues/2651))

## 4.1.2

### ✨ Features and improvements

- Hide Popup when its parent Marker is behind terrain ([#3865](https://github.com/maplibre/maplibre-gl-js/pull/3865))

### 🐞 Bug fixes

- Fix type definition on `localIdeographFontFamily` ([#3896](https://github.com/maplibre/maplibre-gl-js/pull/3896))
- Fix unwanted panning changes at the end of a panning motion ([#3872](https://github.com/maplibre/maplibre-gl-js/issues/3872))
- Fix `close` events being fired for popups that aren't open ([#3901](https://github.com/maplibre/maplibre-gl-js/pull/3901))

## 4.1.1

### ✨ Features and improvements

- Improve animation curve when easeTo and flyTo with constraints ([#3793](https://github.com/maplibre/maplibre-gl-js/pull/3793))

### 🐞 Bug fixes

- Fix unwanted zoom changes at the end of a panning motion ([#2094](https://github.com/maplibre/maplibre-gl-js/issues/2094))

## 4.1.0

### ✨ Features and improvements

- Add option to position popup at subpixel coordinates to allow for smooth animations ([#3710](https://github.com/maplibre/maplibre-gl-js/pull/3710))
- Constrain horizontal panning when renderWorldCopies is set to false ([3738](https://github.com/maplibre/maplibre-gl-js/pull/3738))

### 🐞 Bug fixes

- Fix popup appearing far from marker that was moved to a side globe ([3712](https://github.com/maplibre/maplibre-gl-js/pull/3712))
- Set text color to ensure contrast in the attribution pill ([3737](https://github.com/maplibre/maplibre-gl-js/pull/3737))
- Fix memory leak in Worker when map is removed ([3734](https://github.com/maplibre/maplibre-gl-js/pull/3734))
- Fix issue with `FullscreenControl` when MapLibre is within a [ShadowRoot](https://developer.mozilla.org/en-US/docs/Web/API/ShadowRoot) ([#3573](https://github.com/maplibre/maplibre-gl-js/pull/3573))
- Fix performance regression with `setRTLTextPlugin` which can cause 1 or 2 extra frames to render. ([#3728](https://github.com/maplibre/maplibre-gl-js/pull/3728))

## 4.0.2

### 🐞 Bug fixes

- Fix `Style.setState` ignoring validate flag ([#3709](https://github.com/maplibre/maplibre-gl-js/pull/3709))
- Fix marker flying off near horizon ([3704](https://github.com/maplibre/maplibre-gl-js/pull/3704))

## 4.0.1

### ✨ Features and improvements

- Add `setUrl` method to RasterTileSource to dynamically update existing TileJSON resource. ([3700](https://github.com/maplibre/maplibre-gl-js/pull/3700))

### 🐞 Bug fixes

- Fix Marker losing opacity after window resize ([#3656](https://github.com/maplibre/maplibre-gl-js/pull/3656))
- Fix vector tiles not loading when html is opened via "file://" ([#3681](https://github.com/maplibre/maplibre-gl-js/pull/3681))

## 4.0.0

### ✨ Features and improvements

- ⚠️ Remove all global getters and setters from `maplibregl`, this means the the following methods have changed:

  - `maplibregl.version` => `getVersion()`
  - `maplibregl.workerCount` => `getWorkerCount()`, `setWorkerCount(...)`
  - `maplibregl.maxParallelImageRequests` => `getMaxParallelImageRequests()`, `setMaxParallelImageRequests(...)`
  - `maplibregl.workerUrl` => `getWorkerUrl()`, `setWorkerUrl(...)`

  This is to avoid the need to use a global object and allow named exports/imports ([#3601](https://github.com/maplibre/maplibre-gl-js/issues/3601))

- ⚠️ Change attribution to be on by default, change `MapOptions.attributionControl` to be the type that the control handles, removed `MapOptions.customAttribution` ([#3618](https://github.com/maplibre/maplibre-gl-js/issues/3618))
  Note: showing the logo of MapLibre is not required for using MapLibre.
- ⚠️ Changed cooperative gesture config and removed the strings from it in favor of the locale variable ([#3621](https://github.com/maplibre/maplibre-gl-js/issues/3621))
- ⚠️ Changed the terrain enable disable locale key to match the other keys' styles, updated the typings to allow using locale with more ease ([#3621](https://github.com/maplibre/maplibre-gl-js/issues/3621))
- ⚠️ Add the ability to import a script in the worker thread and call `addProtocol` and `removeProtocol` there ([#3459](https://github.com/maplibre/maplibre-gl-js/pull/3459)) - this also changed how `addSourceType` works since now you'll need to load the script with `maplibregl.importScriptInWorkers`.
- ⚠️ Changes `addProtocol` to be promise-based without the usage of callbacks and cancelable ([#3433](https://github.com/maplibre/maplibre-gl-js/pull/3433))
- ⚠️ Moved the `addSourceType` to be a part of the global maplibregl object instead of being per map object ([#3420](https://github.com/maplibre/maplibre-gl-js/pull/3420))
- ⚠️ Removed callback usage from `map.loadImage` in continue to below change ([#3422](https://github.com/maplibre/maplibre-gl-js/pull/3422))
- ⚠️ Changed the `GeoJSONSource`'s `getClusterExpansionZoom`, `getClusterChildren`, `getClusterLeaves` methods to return a `Promise` instead of a callback usage ([#3421](https://github.com/maplibre/maplibre-gl-js/pull/3421))
- ⚠️ Changed the `setRTLTextPlugin` function to return a promise instead of using callback ([#3418](https://github.com/maplibre/maplibre-gl-js/pull/3418)) this also changed how the RTL plugin code is handled internally by splitting the main thread and worker thread code.
- ⚠️ Remove `setCooperativeGestures` and `getCooperativeGestures` functions in favor of `cooperativeGestures` handler which now has an `enabled()` or `disabled()` methods ([#3430](https://github.com/maplibre/maplibre-gl-js/pull/3430))
- ⚠️ Changed the underlying worker communication from callbacks to promises. This has a breaking effect on the implementation of custom `WorkerSource` and how it behaves ([#3233](https://github.com/maplibre/maplibre-gl-js/pull/3233))
- ⚠️ Changed the `Source` interface to return promises instead of callbacks ([#3233](https://github.com/maplibre/maplibre-gl-js/pull/3233))
- ⚠️ Changed all the sources to be promises based. ([#3233](https://github.com/maplibre/maplibre-gl-js/pull/3233))
- ⚠️ Changed the `map.loadImage` method to return a `Promise` instead of a callback usage ([#3233](https://github.com/maplibre/maplibre-gl-js/pull/3233))
- Add "opacity" option and `setOpacity` method to Marker ([#3620](https://github.com/maplibre/maplibre-gl-js/pull/3620))
- Created a new example showing how to place a threejs scene as a `CustomLayer` over maplibre 3d-terrain ([#3429](https://github.com/maplibre/maplibre-gl-js/pull/3429))
- Changed `ImageRequest` to be `Promise` based ([#3233](https://github.com/maplibre/maplibre-gl-js/pull/3233))
- Improved precision and added a subtle fade transition to marker opacity changes ([#3431](https://github.com/maplibre/maplibre-gl-js/pull/3431))
- Adds support for terrain in `setStyle` with diff method ([#3515](https://github.com/maplibre/maplibre-gl-js/pull/3515), [#3463](https://github.com/maplibre/maplibre-gl-js/pull/3463))
- Upgraded to use Node JS 20 and removed the dependency of `gl` package from the tests to allow easier development setup. ([#3452](https://github.com/maplibre/maplibre-gl-js/pull/3452))

### 🐞 Bug fixes

- Fix wheel zoom to be into the same direction above or under the horizon ([#3398](https://github.com/maplibre/maplibre-gl-js/issues/3398))
- Fix \_cameraForBoxAndBearing not fitting bounds properly when using asymmetrical camera viewport and bearing.([#3591](https://github.com/maplibre/maplibre-gl-js/pull/3591))
- Fix missing export `Map` type in the `d.ts` file ([#3564](https://github.com/maplibre/maplibre-gl-js/pull/3564))
- Fix the shifted mouse events after a css transform scale on the map container ([#3437](https://github.com/maplibre/maplibre-gl-js/pull/3437))
- Fix markers remaining transparent when disabling terrain ([#3431](https://github.com/maplibre/maplibre-gl-js/pull/3431))
- Fix labels disappearing when enabling terrain at high zoom ([#3545](https://github.com/maplibre/maplibre-gl-js/pull/3545))
- Fix zooming outside the central globe when terrain 3D is enabled ([#3425](https://github.com/maplibre/maplibre-gl-js/pull/3425))
- Fix cursor being shown indefinitely as a pointer when removing a popup with its `trackPointer` method active ([#3434](https://github.com/maplibre/maplibre-gl-js/pull/3434))
- Fix a bug in showing cooperative gestures when scroll zoom is disabled ([#2498](https://github.com/maplibre/maplibre-gl-js/pull/2498))
- Handle loading of empty raster tiles (204 No Content) ([#3428](https://github.com/maplibre/maplibre-gl-js/pull/3428))
- Fixes a security issue in `Actor` against XSS attacks in postMessage / onmessage ([#3239](https://github.com/maplibre/maplibre-gl-js/pull/3239))

## 4.0.0-pre.6

### ✨ Features and improvements

- ⚠️ Change attribution to be on by default, change `MapOptions.attributionControl` to be the type that the control handles, removed `MapOptions.customAttribution` ([#3618](https://github.com/maplibre/maplibre-gl-js/issues/3618))
  Note: showing the logo of MapLibre is not required for using MapLibre.
- ⚠️ Changed cooperative gesture config and removed the strings from it in favor of the locale variable ([#3621](https://github.com/maplibre/maplibre-gl-js/issues/3621))
- ⚠️ Changed the terrain enable disable locale key to match the other keys' styles, updated the typings to allow using locale with more ease ([#3621](https://github.com/maplibre/maplibre-gl-js/issues/3621))
- Add "opacity" option and "setOpacity" method to Marker ([#3620](https://github.com/maplibre/maplibre-gl-js/pull/3620))

## 4.0.0-pre.5

### ✨ Features and improvements

- ⚠️ Remove all global getters and setters from `maplibregl`, this means the the following methods have changed:
  `maplibregl.version` => `getVersion()`
  `maplibregl.workerCount` => `getWorkerCount()`, `setWorkerCount(...)`
  `maplibregl.maxParallelImageRequests` => `getMaxParallelImageRequests()`, `setMaxParallelImageRequests(...)`
  `maplibregl.workerUrl` => `getWorkerUrl()`, `setWorkerUrl(...)`
  This is to avoid the need to use a global object and allow named exports/imports ([#3601](https://github.com/maplibre/maplibre-gl-js/issues/3601))

### 🐞 Bug fixes

- Fix wheel zoom to be into the same direction above or under the horizon ([#3398](https://github.com/maplibre/maplibre-gl-js/issues/3398))
- Fix \_cameraForBoxAndBearing not fitting bounds properly when using asymmetrical camera viewport and bearing ([#3591](https://github.com/maplibre/maplibre-gl-js/pull/3591))

## 4.0.0-pre.4

### 🐞 Bug fixes

- Fix missing export `Map` type in the `d.ts` file ([#3564](https://github.com/maplibre/maplibre-gl-js/pull/3564))

## 4.0.0-pre.3

### ✨ Features and improvements

- ⚠️ Add the ability to import a script in the worker thread and call `addProtocol` and `removeProtocol` there ([#3459](https://github.com/maplibre/maplibre-gl-js/pull/3459)) - this also changed how `addSourceType` works since now you'll need to load the script with `maplibregl.importScriptInWorkers`.
- Upgraded to use Node JS 20 and removed the dependency of `gl` package from the tests to allow easier development setup. ([#3452](https://github.com/maplibre/maplibre-gl-js/pull/3452))
- Improved precision and added a subtle fade transition to marker opacity changes ([#3431](https://github.com/maplibre/maplibre-gl-js/pull/3431))
- Adds support for terrain in `setStyle` with diff method ([#3515](https://github.com/maplibre/maplibre-gl-js/pull/3515), [#3463](https://github.com/maplibre/maplibre-gl-js/pull/3463))

### 🐞 Bug fixes

- Fix the shifted mouse events after a css transform scale on the map container ([#3437](https://github.com/maplibre/maplibre-gl-js/pull/3437))
- Fix markers remaining transparent when disabling terrain ([#3431](https://github.com/maplibre/maplibre-gl-js/pull/3431))
- Fix labels disappearing when enabling terrain at high zoom ([#3545](https://github.com/maplibre/maplibre-gl-js/pull/3545))

## 4.0.0-pre.2

### ✨ Features and improvements

- ⚠️ Changes `addProtocol` to be promise-based without the usage of callbacks and cancelable ([#3433](https://github.com/maplibre/maplibre-gl-js/pull/3433))
- ⚠️ Moved the `addSourceType` to be a part of the global maplibregl object instead of being per map object ([#3420](https://github.com/maplibre/maplibre-gl-js/pull/3420))
- ⚠️ Removed callback usage from `map.loadImage` in continue to below change ([#3422](https://github.com/maplibre/maplibre-gl-js/pull/3422))
- ⚠️ Changed the `GeoJSONSource`'s `getClusterExpansionZoom`, `getClusterChildren`, `getClusterLeaves` methods to return a `Promise` instead of a callback usage ([#3421](https://github.com/maplibre/maplibre-gl-js/pull/3421))
- ⚠️ Changed the `setRTLTextPlugin` function to return a promise instead of using callback ([#3418](https://github.com/maplibre/maplibre-gl-js/pull/3418)) this also changed how the RTL plugin code is handled internally by splitting the main thread and worker thread code.
- ⚠️ Remove `setCooperativeGestures` and `getCooperativeGestures` functions in favor of `cooperativeGestures` handler which now has an `enabled()` or `disabled()` methods ([#3430](https://github.com/maplibre/maplibre-gl-js/pull/3430))
- Created a new example showing how to place a threejs scene as a `CustomLayer` over maplibre 3d-terrain ([#3429](https://github.com/maplibre/maplibre-gl-js/pull/3429))

### 🐞 Bug fixes

- Fix zooming outside the central globe when terrain 3D is enabled ([#3425](https://github.com/maplibre/maplibre-gl-js/pull/3425))
- Fix cursor being shown indefinitely as a pointer when removing a popup with its `trackPointer` method active ([#3434](https://github.com/maplibre/maplibre-gl-js/pull/3434))
- Fix a bug in showing cooperative gestures when scroll zoom is disabled ([#2498](https://github.com/maplibre/maplibre-gl-js/pull/2498))
- Handle loading of empty raster tiles (204 No Content) ([#3428](https://github.com/maplibre/maplibre-gl-js/pull/3428))

## 4.0.0-pre.1

### ✨ Features and improvements

- Changed `ImageRequest` to be `Promise` based ([#3233](https://github.com/maplibre/maplibre-gl-js/pull/3233))
- ⚠️ Changed the underlying worker communication from callbacks to promises. This has a breaking effect on the implementation of custom `WorkerSource` and how it behaves ([#3233](https://github.com/maplibre/maplibre-gl-js/pull/3233))
- ⚠️ Changed the `Source` interface to return promises instead of callbacks ([#3233](https://github.com/maplibre/maplibre-gl-js/pull/3233))
- ⚠️ Changed all the sources to be promises based. ([#3233](https://github.com/maplibre/maplibre-gl-js/pull/3233))
- ⚠️ Changed the `map.loadImage` method to return a `Promise` instead of a callback usage ([#3233](https://github.com/maplibre/maplibre-gl-js/pull/3233))

### 🐞 Bug fixes

- Fixes a security issue in `Actor` against XSS attacks in postMessage / onmessage ([#3239](https://github.com/maplibre/maplibre-gl-js/pull/3239))

## 3.6.2

### 🐞 Bug fixes

- Fix mapbox-gl-draw example ([#2601](https://github.com/maplibre/maplibre-gl-js/issues/2601), [#3394](https://github.com/maplibre/maplibre-gl-js/pull/3394))
- Fix fill patterns sometimes not rendering at all ([#3339](https://github.com/maplibre/maplibre-gl-js/pull/3339))

## 3.6.1

### 🐞 Bug fixes

- Fix `undefined` `_onEaseFrame` call in `Camera._renderFrameCallback()` while doing `Camera.jumpTo` during a `Camera.easeTo` ([#3332](https://github.com/maplibre/maplibre-gl-js/pull/3332))

## 3.6.0

### ✨ Features and improvements

- Add getLayersOrder() to Map and Style ([#3279](https://github.com/maplibre/maplibre-gl-js/pull/3279))
- Updated description of `fullscreen` example ([#3311](https://github.com/maplibre/maplibre-gl-js/pull/3311))

### 🐞 Bug fixes

- Fix null feature properties in resolve_tokens ([#3272](https://github.com/maplibre/maplibre-gl-js/pull/3272))

## 3.5.2

### ✨ Features and improvements

- Convert plantuml diagrams to mermaid ([#3217](https://github.com/maplibre/maplibre-gl-js/pull/3217))
- Improve buffer transfer in Safari after Safari fixed a memory leak bug ([#3225](https://github.com/maplibre/maplibre-gl-js/pull/3225))
- Minify internal exports to reduce bundle size ([#3216](https://github.com/maplibre/maplibre-gl-js/pull/3216))

### 🐞 Bug fixes

- Add terrain property to map style object ([#3234](https://github.com/maplibre/maplibre-gl-js/pull/3234))
- Fix exception thrown from `isWebGL2` check ([#3238](https://github.com/maplibre/maplibre-gl-js/pull/3238))
- Fix rollup watch mode ([#3270](https://github.com/maplibre/maplibre-gl-js/pull/3270))

## 3.5.1

### 🐞 Bug fixes

- Fix regression introduced in 3.5.0, related to async/await ([#3228](https://github.com/maplibre/maplibre-gl-js/pull/3228))

## 3.5.0

### ✨ Features and improvements

- Add setTiles method to RasterTileSource to dynamically update existing tile sources. ([#3208](https://github.com/maplibre/maplibre-gl-js/pull/3208))

## 3.4.1

### ✨ Features and improvements

- Locally rendered glyphs are double resolution (48px), greatly improving sharpness of CJK text. ([#2990](https://github.com/maplibre/maplibre-gl-js/issues/2990), [#3006](https://github.com/maplibre/maplibre-gl-js/pull/3006))

### 🐞 Bug fixes

- Fix setStyle->style.setState didn't reset \_serializedLayers ([#3133](https://github.com/maplibre/maplibre-gl-js/pull/3133)).
- Fix Raster DEM decoding in safari private browsing mode ([#3185](https://github.com/maplibre/maplibre-gl-js/pull/3185))

## 3.4.0

### ✨ Features and improvements

- Improve error message when a tile can't be loaded ([#3130](https://github.com/maplibre/maplibre-gl-js/pull/3130))
- Support custom raster-dem encodings ([#3087](https://github.com/maplibre/maplibre-gl-js/pull/3087))

### 🐞 Bug fixes

- Fixed Interrupting a scroll zoom causes the next scroll zoom to return to the prior zoom level by reseting scroll handler state properly ([#2709](https://github.com/maplibre/maplibre-gl-js/issues/2709), [#3051](https://github.com/maplibre/maplibre-gl-js/pull/305))
- Fix unit test warning about duplicate module names ([#3049](https://github.com/maplibre/maplibre-gl-js/pull/3049))
- Correct marker position when switching between 2D and 3D view ([#2996](https://github.com/maplibre/maplibre-gl-js/pull/2996))
- Fix error thrown when unsetting line-gradient [#2683]
- Update raster tile end points in documentation
- Avoiding inertia animation on Mac when reduced motion is on ([#3068](https://github.com/maplibre/maplibre-gl-js/pull/3068))
- 3d buildings example doesn't work as expected ([#3165](https://github.com/maplibre/maplibre-gl-js/pull/3165))

## 3.3.1

### ✨ Features and improvements

- Copy LICENSE.txt to dist folder so it's included in 3rdpartylicenses.txt by webpack ([#3021](https://github.com/maplibre/maplibre-gl-js/pull/3021))

### 🐞 Bug fixes

- Correct declared return type of `Map.getLayer()` and `Style.getLayer()` to be `StyleLayer | undefined` to match the documentation ([#2969](https://github.com/maplibre/maplibre-gl-js/pull/2969))
- Correct type of `Map.addLayer()` and `Style.addLayer()` to allow adding a layer with an embedded source, matching the documentation ([#2966](https://github.com/maplibre/maplibre-gl-js/pull/2966))
- Throttle map resizes from ResizeObserver to reduce flicker ([#2986](https://github.com/maplibre/maplibre-gl-js/pull/2986))
- Correct function `Map.setTerrain(options: TerrainSpecification): Map` to be `Map.setTerrain(options: TerrainSpecification | null): Map` per the API spec ([#2993](https://github.com/maplibre/maplibre-gl-js/pull/2993))
- Correct function `Map.getTerrain(): TerrainSpecification` to be `Map.getTerrain(): TerrainSpecification | null` for consistency with the setTerrain function ([#3020](https://github.com/maplibre/maplibre-gl-js/pull/3020))

## 3.3.0

### ✨ Features and improvements

- Add support for [`text-variable-anchor-offset`](https://maplibre.org/maplibre-style-spec/layers/#layout-symbol-text-variable-anchor-offset) symbol style layer property ([#2914](https://github.com/maplibre/maplibre-gl-js/pull/2914))

## 3.2.2

### ✨ Features and improvements

- Add `cache` parameter to [`RequestParameters`](https://maplibre.org/maplibre-gl-js/docs/API/types/maplibregl.RequestParameters/) ([#2910](https://github.com/maplibre/maplibre-gl-js/pull/2910))
- Removed some classed from the docs to better define the public API ([#2945](https://github.com/maplibre/maplibre-gl-js/pull/2945))

### 🐞 Bug fixes

- Properly check ImageBitmap ([#2942](https://github.com/maplibre/maplibre-gl-js/pull/2942), [#2940](https://github.com/maplibre/maplibre-gl-js/issues/2940))
- VectorTileWorkerSource: fix reload for original's load parse would not pass the rawTileData and meta. ([#2941](https://github.com/maplibre/maplibre-gl-js/pull/2941))

## 3.2.1

### ✨ Features and improvements

- Remove cooperative gesture screen from the accessibility tree since screenreaders cannot interact with the map using gestures
- Add `cooperated gestures` example to the doc.([#2860](https://github.com/maplibre/maplibre-gl-js/pull/2860))

### 🐞 Bug fixes

- Incorrect distance field of view calculation for negative elevation, fixed by storing min elevation for the tile in view ([#1655](https://github.com/maplibre/maplibre-gl-js/issues/1655), [#2858](https://github.com/maplibre/maplibre-gl-js/pull/2858))
- Fix reloadCallback not firing on VectorTileWorkerSource.reloadTile ([#1874](https://github.com/maplibre/maplibre-gl-js/pull/1874))
- Don't draw halo pixels underneath text pixels ([#2897](https://github.com/maplibre/maplibre-gl-js/pull/2897))
- Fix RasterDEMTileSource not serializing its options correctly ([#2895](https://github.com/maplibre/maplibre-gl-js/pull/2895))
- Remove node and jest from dist type checking, fix map event and other typing problems ([#2898](https://github.com/maplibre/maplibre-gl-js/pull/2898))

## 3.2.0

### ✨ Features and improvements

- Change all internal exports to named exports([#2711](https://github.com/maplibre/maplibre-gl-js/pull/2711))
- Docs generation is now part of this repo([#2733](https://github.com/maplibre/maplibre-gl-js/pull/2733))
- Add `className` option to Marker constructor ([#2729](https://github.com/maplibre/maplibre-gl-js/pull/2729))
- Immediately redraw the map after setting pixel ratio ([#2674](https://github.com/maplibre/maplibre-gl-js/pull/2673))
- Add maxCanvasSize option to limit canvas size. It can prevent reaching the GL limits and reduce the load on the devices. Default value is [4096, 4096].
- Reduce maxCanvasSize when hitting GL limits to avoid distortions ([#2674](https://github.com/maplibre/maplibre-gl-js/pull/2673))
- Rewrite all the code comments in TSDocs, introduced a new documentation system and moved examples into this repository for better debug options ([#2756](https://github.com/maplibre/maplibre-gl-js/pull/2756))
- ⚠️ Removed non documented `Marker` constructor parameter ([#2756](https://github.com/maplibre/maplibre-gl-js/pull/2756))
- Updated `check-for-support` example ([#2859](https://github.com/maplibre/maplibre-gl-js/pull/2859))

### 🐞 Bug fixes

- Return undefined instead of throwing from `Style.serialize()` when the style hasn't loaded yet ([#2712](https://github.com/maplibre/maplibre-gl-js/pull/2712))
- Don't throw an exception from `checkMaxAngle` when a label with length 0 is on the last segment of a line ([#2710](https://github.com/maplibre/maplibre-gl-js/pull/2710))
- Fix the `tap then drag` zoom gesture detection to abort when the two taps are far away ([#2673](https://github.com/maplibre/maplibre-gl-js/pull/2673))
- Fix regression - update pixel ratio when devicePixelRatio changes, restoring the v1.x behaviour ([#2706](https://github.com/maplibre/maplibre-gl-js/issues/2706))
- Fix incorrect elevation calculation [#2772]

## 3.1.0

### ✨ Features and improvements

- Expose map options.maxTileCacheZoomLevels to allow better control of tile cache ([#2581](https://github.com/maplibre/maplibre-gl-js/pull/2581))

### 🐞 Bug fixes

- Fix regression - Add webgl1 fallback to accommodate users without webgl2 support ([#2653](https://github.com/maplibre/maplibre-gl-js/issues/2653))

## 3.0.1

### ✨ Features and improvements

- Update shaders to GLSL ES 3.0 ([#2599](https://github.com/maplibre/maplibre-gl-js/pull/2599))

### 🐞 Bug fixes

- Fix `RequestTransformFunction` type to return RequestParameters or undefined ([#2586](https://github.com/maplibre/maplibre-gl-js/pull/2586))
- Load `EXT_color_buffer_float` WebGL2 extension to fix heatmap in firefox ([#2595](https://github.com/maplibre/maplibre-gl-js/pull/2595))

## 3.0.0

## New features and improvements

- Add `transformCameraUpdate` callback to `Map` options ([#2535](https://github.com/maplibre/maplibre-gl-js/pull/2535))
- Bump KDBush and supercluster for better memory efficiency ([#2522](https://github.com/maplibre/maplibre-gl-js/pull/2522))
- Improve performance by using HTMLImageElement to download raster source images when refreshExpiredTiles tiles is false ([#2126](https://github.com/maplibre/maplibre-gl-js/pull/2126))
- Set fetchPriority for HTMLImageElement to help improve raster-heavy scenarios ([#2459](https://github.com/maplibre/maplibre-gl-js/pull/2459))
- Reduce rendering calls on initial load. No reason to try rendering before the style is loaded. ([#2464](https://github.com/maplibre/maplibre-gl-js/pull/2464))
- Lazy load default style properties on demand to improve loading performance and reduce memory usage. ([#2476](https://github.com/maplibre/maplibre-gl-js/pull/2476))
- Add queryTerrainElevation allows getting terrain elevation in meters at a specific point ([#2264](https://github.com/maplibre/maplibre-gl-js/pull/2264))
- Improve performance by sending style layers to the worker thread before processing it on the main thread to allow parallel processing ([#2131](https://github.com/maplibre/maplibre-gl-js/pull/2131))
- Add Map.getImage() to retrieve previously-loaded images. ([#2168](https://github.com/maplibre/maplibre-gl-js/pull/2168))
- Add a method to enable/disable cooperative gestures
- Update CONTRIBUTING.md with details on setting up on M1 mac ([#2196](https://github.com/maplibre/maplibre-gl-js/pull/2196))
- Update default type of originalEvent in MapLibreEvent to be `unknown` ([#2243](https://github.com/maplibre/maplibre-gl-js/pull/2243))
- Improve performance when forcing full symbol placement by short-circuiting pause checks ([#2241](https://github.com/maplibre/maplibre-gl-js/pull/2241))
- Adding a `warnonce` when terrain and hillshade source are the same ([#2298](https://github.com/maplibre/maplibre-gl-js/pull/2298))
- Remove a deprecation warning by removing an empty texture that is no longer being used in the codebase ([#2299](https://github.com/maplibre/maplibre-gl-js/pull/2299))
- Improve initial loading performance by lazy serializing layers only when needed. ([#2306](https://github.com/maplibre/maplibre-gl-js/pull/2306))
- Add validateStyle MapOption to allow disabling style validation for faster performance in production environment. ([#2390](https://github.com/maplibre/maplibre-gl-js/pull/2390))
- Add `setiClusterOptions` to update cluster properties of the added sources: fixing these issues ([#429](https://github.com/maplibre/maplibre-gl-js/issues/429)) and ([#1384](https://github.com/maplibre/maplibre-gl-js/issues/1384))
- Add types for `workerOptions` and `_options` in `geojson_source.ts`
- Add fullscreenstart, fullscreenend events to FullscreenControl ([#2128](https://github.com/maplibre/maplibre-gl-js/issues/2128)
- Throttle the image request queue while the map is moving to improve performance ([#2097](https://github.com/maplibre/maplibre-gl-js/issues/2097)
- Add support for multiple `sprite` declarations in one style file ([#1805](https://github.com/maplibre/maplibre-gl-js/pull/1805))
- Extract sprite image on demand to reduce memory usage and improve performance by reducing the number of getImageData calls ([#1809](https://github.com/maplibre/maplibre-gl-js/pull/1809))
- `QueryRenderedFeaturesOptions` type added to both of the params in queryRenderedFeatures in map.ts ([#1900](https://github.com/maplibre/maplibre-gl-js/issues/1900))
- NavigationControlOptions is now optional when creating an instance of NavigationControl ([#1754](https://github.com/maplibre/maplibre-gl-js/issues/1754))
- Listen to webglcontextcreationerror event and give detailed debug info when it fails ([#1715](https://github.com/maplibre/maplibre-gl-js/pull/1715))
- Make sure `cooperativeGestures` overlay is always "on top" (z-index) of map features ([#1753](https://github.com/maplibre/maplibre-gl-js/pull/1753))
- Use `willReadFrequently` hint to optimize 2D canvas usage and remove warnings ([#1808](https://github.com/maplibre/maplibre-gl-js/pull/1808))
- Speed up the cross tile symbol index in certain circumstances ([#1755](https://github.com/maplibre/maplibre-gl-js/pull/1755))
- Improve rendering speed in scenes with many colliding symbolic icons and labels ([#1757](https://github.com/maplibre/maplibre-gl-js/pull/1757))
- Make request for ImageSource cancelable ([#1802](https://github.com/maplibre/maplibre-gl-js/pull/1802))
- Throttle the image request queue while the map is moving to improve performance ([#2097](https://github.com/maplibre/maplibre-gl-js/pull/2097))
- Return a promise from `once` method to allow easier usage of async/await in this case ([#1690](https://github.com/maplibre/maplibre-gl-js/pull/1690))
- Add pseudo (CSS) fullscreen as a fallback for iPhones ([#1678](https://github.com/maplibre/maplibre-gl-js/pull/1678))
- Add `updateData` to `GeoJSONSource` which allows for partial data updates ([#1605](https://github.com/maplibre/maplibre-gl-js/pull/1605))
- Add a RenderPool to render tiles onto textures for 3D ([#1671](https://github.com/maplibre/maplibre-gl-js/pull/1671))
- Add map.getCameraTargetElevation() ([#1558](https://github.com/maplibre/maplibre-gl-js/pull/1558))
- Add `freezeElevation` to `AnimationOptions` to allow smooth camera movement in 3D ([#1514](https://github.com/maplibre/maplibre-gl-js/pull/1514), [#1492](https://github.com/maplibre/maplibre-gl-js/issues/1492))
- Add map.setStyle's transformStyle option ([#1632](https://github.com/maplibre/maplibre-gl-js/pull/1632))

## Potentially breaking changes

Most of these changes will not affect your code but read carefully through the list to asses if a migration is needed.

- ⚠️ Cancel unloaded tile request on zooming in across multiple zooms. Previously these requests were not cancelled. ([#2377](https://github.com/maplibre/maplibre-gl-js/pull/2377))
- ⚠️ Resize map when container element is resized. The "resize"-related events now has different data associated with it ([#2157](https://github.com/maplibre/maplibre-gl-js/pull/2157), [#2551](https://github.com/maplibre/maplibre-gl-js/issues/2551)). Previously the originalEvent field was the reason of this change, for example it could be a `resize` event from the browser. Now it is `ResizeObserverEntry`, see more [here](https://developer.mozilla.org/en-US/docs/web/api/resizeobserverentry).
- ⚠️ Improve rendering of areas below sea level, and remove elevationOffset workaround ([#1578](https://github.com/maplibre/maplibre-gl-js/pull/1578))
- ⚠️ Remove support for `hsl` css color in a format that does not comply with the CSS Color specification. Colors defined in `hsl(110, 0.7, 0.055)` format will no longer work, instead it is recommended to use the format with percentages `hsl(110, 70%, 5.5%)`. ([#2376](https://github.com/maplibre/maplibre-gl-js/pull/2376))
- ⚠️ Move terrain object from style.terrain to map.terrain ([#1628](https://github.com/maplibre/maplibre-gl-js/pull/1628))
- ⚠️ Remove deprecated `mapboxgl-` css classes (use `maplibregl-` instead) ([#1575](https://github.com/maplibre/maplibre-gl-js/pull/1575))
- ⚠️ Full transition from WebGL1 to WebGL2 ([browser support](https://caniuse.com/?search=webgl2)) ([#2512](https://github.com/maplibre/maplibre-gl-js/pull/2512), [#1891](https://github.com/maplibre/maplibre-gl-js/pull/1891))
- ⚠️ `LngLat.toBounds()` is replaced by a static method `LngLatBounds.fromLngLat()` ([#2188](https://github.com/maplibre/maplibre-gl-js/pull/2188))
- ⚠️ Make geojson data source a required field to align with the docs ([#1396](https://github.com/maplibre/maplibre-gl-js/issue/1396))
- ⚠️ Improve control initial loading performance by forcing fadeDuration to 0 till first idle event ([#2447](https://github.com/maplibre/maplibre-gl-js/pull/2447))
- ⚠️ Remove "mapbox-gl-supported" package from API. If needed, please reference it directly instead of going through MapLibre. ([#2451](https://github.com/maplibre/maplibre-gl-js/pull/2451))
- ⚠️ Improve control performance by restricting worker count to a max of 1 except for Safari browser. ([#2354](https://github.com/maplibre/maplibre-gl-js/pull/2354))

## Bug fixes

- Fix of incorrect dash in diagonal lines with a vector source at some zoom levels. ([#2479](https://github.com/maplibre/maplibre-gl-js/pull/2479))
- Fix event.isSourceLoaded to reflect the state of source loading for sourcedata event ([#2543](https://github.com/maplibre/maplibre-gl-js/pull/2543))
- Fix overlapping of 3D building parts when 3D Terrain is activated ([#2513](https://github.com/maplibre/maplibre-gl-js/issues/2513))
- Show 3D buildings located below sea level when 3D Terrain is activated ([#2544](https://github.com/maplibre/maplibre-gl-js/issues/2544))
- Fix `LngLatBounds.extend()` to correctly handle `{ lng: number, lat: number }` coordinates. ([#2425](https://github.com/maplibre/maplibre-gl-js/pull/2425))
- Fix the accuracy-circle in the geolocate control from randomly resizing. ([#2450](https://github.com/maplibre/maplibre-gl-js/pull/2450))
- Fix the type of the `features` property on `MapLayerMouseEvent` and `MapLayerTouchEvent` to be `MapGeoJSONFeature[]` in lieu of `GeoJSON.Feature[]` ([#2244](https://github.com/maplibre/maplibre-gl-js/pull/2244))
- Fix GeolocateControl error if removed quickly ([#2391](https://github.com/maplibre/maplibre-gl-js/pull/2391))
- Fix issue unloading sprite sheet when using `setStyle(style, {diff:true})` ([#2146](https://github.com/maplibre/maplibre-gl-js/pull/2146))
- Fix wrap coords in `getTerrain` when `fitBounds` across the AM ([#2155](https://github.com/maplibre/maplibre-gl-js/pull/2155))
- Fix LngLat `toArray` method return type to [number,number] ([#2233](https://github.com/maplibre/maplibre-gl-js/issues/2233))
- Fix handling of text-offset with symbol-placement: line ([#2170](https://github.com/maplibre/maplibre-gl-js/issues/2170) and [#2171](https://github.com/maplibre/maplibre-gl-js/issues/2171))
- Fix geolocate control permissions failure on IOS16 web view with fallback to `window.navigator.geolocation` ([#2359](https://github.com/maplibre/maplibre-gl-js/pull/2359))
- Prevent unnecessary reload of raster sources when RTL Text Plugin loads ([#2380](https://github.com/maplibre/maplibre-gl-js/issues/2380))
- Fix Handle AddProtocol callback function returning an HTMLImageElement ([#](https://github.com/maplibre/maplibre-gl-js/pull/2393)2393](https://github.com/maplibre/maplibre-gl-js/pull/2393))
- Fix raster tiles being retained when raster-fade-duration is 0 ([#2445](https://github.com/maplibre/maplibre-gl-js/issues/2445), [#2501](https://github.com/maplibre/maplibre-gl-js/issues/2501))
- Fix the worker been terminated on setting new style ([#2123](https://github.com/maplibre/maplibre-gl-js/pull/2123))
- Change how meta key is detected for cooperative gestures
- Fix the worker been terminated on setting new style ([#2123](https://github.com/maplibre/maplibre-gl-js/pull/2123))
- Fix issue [#1024](https://github.com/maplibre/maplibre-gl-js/pull/1024) - Zoom center not under cursor when terrain is on
- Fix errors when running style-spec bin scripts and added missing help. Removed unnecessary script 'gl-style-composite'. ([#1971](https://github.com/maplibre/maplibre-gl-js/pull/1971))
- Fix the `slice` expression type ([#1886](https://github.com/maplibre/maplibre-gl-js/issues/1886))
- Remove dependency on `@rollup/plugin-json`, which was in conflict with `rollup-plugin-import-assert`
- Remove dependency on `@mapbox/gazetteer` which caused some build warnings ([#1757](https://github.com/maplibre/maplibre-gl-js/pull/1757) [#1898](https://github.com/maplibre/maplibre-gl-js/pull/1898))
- Fix `getElevation()` causing uncaught error ([#1650](https://github.com/maplibre/maplibre-gl-js/issues/1650)).
- Fix headless benchmark execution especially on VM ([#1732](https://github.com/maplibre/maplibre-gl-js/pull/1732))
- fix issue [#860](https://github.com/maplibre/maplibre-gl-js/issues/860) fill-pattern with pixelRatio > 1 is now switched correctly at runtime. ([#1765](https://github.com/maplibre/maplibre-gl-js/pull/1765))
- Fix the exception that would be thrown on `map.setStyle` when it is passed with transformStyle option and map is initialized without an initial style. ([#1824](https://github.com/maplibre/maplibre-gl-js/pull/1824))
- Fix the behavior of the compass button on touch devices. ([#1852](https://github.com/maplibre/maplibre-gl-js/pull/1852))
- Fix `GeoJSONSource` appearing to never finish loading when calling its `setData` method immediately after adding it to a `Map` due to it not firing a `metadata` `data` event ([#1693](https://github.com/maplibre/maplibre-gl-js/issues/1693))
- Fix the gap between terrain elevated tiles ([#1602](https://github.com/maplibre/maplibre-gl-js/issues/1602))
- Fix showTileBoundaries to show the first vector source [#1395](https://github.com/maplibre/maplibre-gl-js/pull/1395)
- Fix `match` expression type ([#1631](https://github.com/maplibre/maplibre-gl-js/pull/1631))
- Fix for blurry raster tiles due to raster tiles requests stuck in image queue. ([#2511](https://github.com/maplibre/maplibre-gl-js/pull/2511))

## 3.0.0-pre.9

### 🐞 Bug fixes

- Fixes issue with ResizeObserver firing an initial 'resize' event (since 3.0.0-pre.5) ([#2551](https://github.com/maplibre/maplibre-gl-js/issues/2551))

## 3.0.0-pre.8

### ✨ Features and improvements

- Add `transformCameraUpdate` callback to `Map` options ([#2535](https://github.com/maplibre/maplibre-gl-js/pull/2535))

### 🐞 Bug fixes

- Revise previous fix ([#2445](https://github.com/maplibre/maplibre-gl-js/issues/2445)) for raster tiles being retained when raster-fade-duration is 0 ([#2501](https://github.com/maplibre/maplibre-gl-js/issues/2501))

## 3.0.0-pre.7

### ✨ Features and improvements

- ⚠️ Breaking - Remove WebGL1 support. Move to WebGL2 ([#2512](https://github.com/maplibre/maplibre-gl-js/pull/2512))
- Bump KDBush and supercluster ([#2522](https://github.com/maplibre/maplibre-gl-js/pull/2522))

## 3.0.0-pre.6

### ✨ Features and improvements

- ⚠️ Breaking - Improve control performance by restricting worker count to a max of 1 except safari browser. ([#2354](https://github.com/maplibre/maplibre-gl-js/pull/2354))
- Improve performance by using HTMLImageElement to download raster source images when refreshExpiredTiles tiles is false ([#2126](https://github.com/maplibre/maplibre-gl-js/pull/2126))
- ⚠️ Breaking - Improve control initial loading performance by forcing fadeDuration to 0 till first idle event ([#2447](https://github.com/maplibre/maplibre-gl-js/pull/2447))
- ⚠️ Breaking - Remove "mapbox-gl-supported" package from API. If needed, please reference it directly instead of going through MapLibre. ([#2451](https://github.com/maplibre/maplibre-gl-js/pull/2451))
- Set fetchPriority for HTMLImageElement to help improve raster heavy scenarios ([#2459](https://github.com/maplibre/maplibre-gl-js/pull/2459))
- Reduce rendering calls on initial load. No reason to try rendering before style is loaded. ([#2464](https://github.com/maplibre/maplibre-gl-js/pull/2464))
- Lazy load default style properties on demand to improve loading performance and reduce memory usage. ([#2476](https://github.com/maplibre/maplibre-gl-js/pull/2476))
- Conditional WebGL2 support ([#1891](https://github.com/maplibre/maplibre-gl-js/pull/1891)

### 🐞 Bug fixes

- Fix `LngLatBounds.extend()` to correctly handle `{ lng: number, lat: number }` coordinates. ([#2425](https://github.com/maplibre/maplibre-gl-js/pull/2425))
- Fix the accuracy-circle in the geolocate control from randomly resizing. ([#2450](https://github.com/maplibre/maplibre-gl-js/pull/2450))

## 3.0.0-pre.5

### ✨ Features and improvements

- Add queryTerrainElevation allows getting terrain elevation in meters at specific point ([#2264](https://github.com/maplibre/maplibre-gl-js/pull/2264))
- Improve performance by sending style layers to worker thread before processing it on main thread to allow parallel processing ([#2131](https://github.com/maplibre/maplibre-gl-js/pull/2131))
- ⚠️ Breaking - Resize map when container element is resized. The resize related events now has different data associated with it ([#2157](https://github.com/maplibre/maplibre-gl-js/pull/2157)). Previously the originalEvent field was the reason of this change, for example it could be a `resize` event from the browser. Now it is `ResizeObserverEntry`, see more [here](https://developer.mozilla.org/en-US/docs/web/api/resizeobserverentry).
- Add Map.getImage() to retrieve previously-loaded images. ([#2168](https://github.com/maplibre/maplibre-gl-js/pull/2168))
- Add method to enable/disable cooperative gestures
- ⚠️ Breaking - `LngLat.toBounds()` is replaced by a static method `LngLatBounds.fromLngLat()` ([#2188](https://github.com/maplibre/maplibre-gl-js/pull/2188))
- Update CONTRIBUTING.md with details on setting up on M1 mac ([#2196](https://github.com/maplibre/maplibre-gl-js/pull/2196))
- Update default type of originalEvent in MapLibreEvent to be `unknown` ([#2243](https://github.com/maplibre/maplibre-gl-js/pull/2243))
- Improve performance when forcing full symbol placement by short circuiting pause checks ([#2241](https://github.com/maplibre/maplibre-gl-js/pull/2241))
- Adding a `warnonce` when terrain and hillshade source are the same ([#2298](https://github.com/maplibre/maplibre-gl-js/pull/2298))
- Remove a deprecation warning by removing an empty texture that is no longer being used in the codebase ([#2299](https://github.com/maplibre/maplibre-gl-js/pull/2299))
- Improve initial loading performance by lazy serializing layers only when needed. ([#2306](https://github.com/maplibre/maplibre-gl-js/pull/2306))
- ⚠️ Breaking - Cancel unloaded tile request on zooming in across multiple zoom. Previously these requests were not cancelled. ([#2377](https://github.com/maplibre/maplibre-gl-js/pull/2377))
- Add validateStyle MapOption to allow disabling style validation for faster performance in production environment. ([#2390](https://github.com/maplibre/maplibre-gl-js/pull/2390))
- ⚠️ Breaking - Remove support for `hsl` css color in a format that does not comply with the CSS Color specification. Colors defined in `hsl(110, 0.7, 0.055)` format will no longer work, instead it is recommended to use the format with percentages `hsl(110, 70%, 5.5%)`. ([#2376](https://github.com/maplibre/maplibre-gl-js/pull/2376))

### 🐞 Bug fixes

- Fix the type of the `features` property on `MapLayerMouseEvent` and `MapLayerTouchEvent` to be `MapGeoJSONFeature[]` in lieu of `GeoJSON.Feature[]` ([#2244](https://github.com/maplibre/maplibre-gl-js/pull/2244))
- Fix GeolocateControl error if removed quickly ([#2391](https://github.com/maplibre/maplibre-gl-js/pull/2391))
- Fix issue unloading sprite sheet when using `setStyle(style, {diff:true})` ([#2146](https://github.com/maplibre/maplibre-gl-js/pull/2146))
- Fix wrap coords in `getTerrain` when `fitBounds` across the AM ([#2155](https://github.com/maplibre/maplibre-gl-js/pull/2155))
- Fix LngLat `toArray` method return type to [number,number] ([#2233](https://github.com/maplibre/maplibre-gl-js/issues/2233))
- Fix handling of text-offset with symbol-placement: line ([#2170](https://github.com/maplibre/maplibre-gl-js/issues/2170) and [#2171](https://github.com/maplibre/maplibre-gl-js/issues/2171))
- Fix geolocate control permissions failure on IOS16 web view with fallback to `window.navigator.geolocation` ([#2359](https://github.com/maplibre/maplibre-gl-js/pull/2359))
- Prevent unnecessary reload of raster sources when RTL Text Plugin loads ([#2380](https://github.com/maplibre/maplibre-gl-js/issues/2380))
- Fix Handle AddProtocol callback function returning an HTMLImageElement ([#](https://github.com/maplibre/maplibre-gl-js/pull/2393)2393](https://github.com/maplibre/maplibre-gl-js/pull/2393))
- Fix raster tiles being retained when raster-fade-duration is 0 ([#2445](https://github.com/maplibre/maplibre-gl-js/issues/2445))

## 3.0.0-pre.4

### ✨ Features and improvements

- Add `setiClusterOptions` to update cluster properties of the added sources: fixing these issues ([#429](https://github.com/maplibre/maplibre-gl-js/issues/429)) and ([#1384](https://github.com/maplibre/maplibre-gl-js/issues/1384))
- Add types for `workerOptions` and `_options` in `geojson_source.ts`
- Add fullscreenstart, fullscreenend events to FullscreenControl ([#2128](https://github.com/maplibre/maplibre-gl-js/issues/2128)
- Throttle the image request queue while the map is moving to improve performance ([#2097](https://github.com/maplibre/maplibre-gl-js/issues/2097)

### 🐞 Bug fixes

- Fix the worker been terminated on setting new style ([#2123](https://github.com/maplibre/maplibre-gl-js/pull/2123))
- Change how meta key is detected for cooperative gestures
- Fix the worker been terminated on setting new style ([#2123](https://github.com/maplibre/maplibre-gl-js/pull/2123))

## 3.0.0-pre.3

### ✨ Features and improvements

- Add support for multiple `sprite` declarations in one style file ([#1805](https://github.com/maplibre/maplibre-gl-js/pull/1805))
- Extract sprite image on demand to reduce memory usage and improve performance by reducing number of getImageData calls ([#1809](https://github.com/maplibre/maplibre-gl-js/pull/1809))

### 🐞 Bug fixes

- Fix issue [#1024](https://github.com/maplibre/maplibre-gl-js/pull/1024) - Zoom center not under cursor when terrain is on
- Fix errors when running style-spec bin scripts and added missing help. Removed unnecessary script 'gl-style-composite'. ([#1971](https://github.com/maplibre/maplibre-gl-js/pull/1971))
- Fix the `slice` expression type ([#1886](https://github.com/maplibre/maplibre-gl-js/issues/1886))

## 3.0.0-pre.2

### ✨ Features and improvements

- `QueryRenderedFeaturesOptions` type added to both of the params in queryRenderedFeatures in map.ts ([#1900](https://github.com/maplibre/maplibre-gl-js/issues/1900))
- NavigationControlOptions is now optional when creating an instance of NavigationControl ([#1754](https://github.com/maplibre/maplibre-gl-js/issues/1754))
- Listen to webglcontextcreationerror event and give detailed debug info when it fails ([#1715](https://github.com/maplibre/maplibre-gl-js/pull/1715))
- Make sure `cooperativeGestures` overlay is always "on top" (z-index) of map features ([#1753](https://github.com/maplibre/maplibre-gl-js/pull/1753))
- Use `willReadFrequently` hint to optimize 2D canvas usage and remove warnings ([#1808](https://github.com/maplibre/maplibre-gl-js/pull/1808))
- Speed up the cross tile symbol index in certain circumstances ([#1755](https://github.com/maplibre/maplibre-gl-js/pull/1755))
- Improve rendering speed in scenes with many colliding symbolic icons and labels ([#1757](https://github.com/maplibre/maplibre-gl-js/pull/1757))
- Make request for ImageSource cancelable ([#1802](https://github.com/maplibre/maplibre-gl-js/pull/1802))
- Throttle the image request queue while the map is moving to improve performance ([#2097](https://github.com/maplibre/maplibre-gl-js/pull/2097))

### 🐞 Bug fixes

- Remove dependency on `@rollup/plugin-json`, which was in conflict with `rollup-plugin-import-assert`
- Remove dependency on `@mapbox/gazetteer` which caused some build warnings ([#1757](https://github.com/maplibre/maplibre-gl-js/pull/1757) [#1898](https://github.com/maplibre/maplibre-gl-js/pull/1898))
- Fix `getElevation()` causing uncaught error ([#1650](https://github.com/maplibre/maplibre-gl-js/issues/1650)).
- Fix headless benchmark execution especially on VM ([#1732](https://github.com/maplibre/maplibre-gl-js/pull/1732))
- fix issue [#860](https://github.com/maplibre/maplibre-gl-js/issues/860) fill-pattern with pixelRatio > 1 is now switched correctly at runtime. ([#1765](https://github.com/maplibre/maplibre-gl-js/pull/1765))
- Fix the exception that would be thrown on `map.setStyle` when it is passed with transformStyle option and map is initialized without an initial style. ([#1824](https://github.com/maplibre/maplibre-gl-js/pull/1824))
- Fix the behavior of the compass button on touch devices.

## 3.0.0-pre.1

### ✨ Features and improvements

- Return a promise from `once` method to allow easier usage of async/await in this case ([#1690](https://github.com/maplibre/maplibre-gl-js/pull/1690))
- Add pseudo (CSS) fullscreen as a fallback for iPhones ([#1678](https://github.com/maplibre/maplibre-gl-js/pull/1678))
- Add `updateData` to `GeoJSONSource` which allows for partial data updates ([#1605](https://github.com/maplibre/maplibre-gl-js/pull/1605))

### 🐞 Bug fixes

- Fix `GeoJSONSource` appearing to never finish loading when calling its `setData` method immediately after adding it to a `Map` due to it not firing a `metadata` `data` event ([#1693](https://github.com/maplibre/maplibre-gl-js/issues/1693))
- Fix the gap between terrain elevated tiles ([#1602](https://github.com/maplibre/maplibre-gl-js/issues/1602))

## 3.0.0-pre.0

### ✨ Features and improvements

- Add a RenderPool to render tiles onto textures for 3D ([#1671](https://github.com/maplibre/maplibre-gl-js/pull/1671))
- Add map.getCameraTargetElevation() ([#1558](https://github.com/maplibre/maplibre-gl-js/pull/1558))
- Add `freezeElevation` to `AnimationOptions` to allow smooth camera movement in 3D ([#1514](https://github.com/maplibre/maplibre-gl-js/pull/1514), [#1492](https://github.com/maplibre/maplibre-gl-js/issues/1492))
- ⚠️ Breaking - Remove deprecated `mapboxgl-` css classes ([#1575](https://github.com/maplibre/maplibre-gl-js/pull/1575))
- Add map.setStyle's transformStyle option ([#1632](https://github.com/maplibre/maplibre-gl-js/pull/1632))
- ⚠️ Breaking - Improve rendering of areas below sea level, and remove elevationOffset workaround ([#1578](https://github.com/maplibre/maplibre-gl-js/pull/1578))
- ⚠️ Breaking - Move terrain object from style.terrain to map.terrain ([#1628](https://github.com/maplibre/maplibre-gl-js/pull/1628))

### 🐞 Bug fixes

- ⚠️ Breaking - Make geojson data source a required field to align with the docs ([#1396](https://github.com/maplibre/maplibre-gl-js/issue/1396))
- Fix showTileBoundaries to show the first vector source [#1395](https://github.com/maplibre/maplibre-gl-js/pull/1395)
- Fix `match` expression type ([#1631](https://github.com/maplibre/maplibre-gl-js/pull/1631))

## 2.4.0

### ✨ Features and improvements

- Added calculateCameraOptionsFromTo to camera ([#1427](https://github.com/maplibre/maplibre-gl-js/pull/1427))
- Improve expression types ([#1510](https://github.com/maplibre/maplibre-gl-js/pull/1510))
- Improve performance for primitive size selection ([#1508](https://github.com/maplibre/maplibre-gl-js/pull/1508))
- Upgrade target from ES2017 to ES2019 ([#1499](https://github.com/maplibre/maplibre-gl-js/pull/1499))
- Improve error handling ([#1485](https://github.com/maplibre/maplibre-gl-js/pull/1485))
- Removed `_interpolationType` unused field ([#264](https://github.com/maplibre/maplibre-gl-js/issues/264))

### 🐞 Bug fixes

- Fix attribution not being displayed for terrain ([#1516](https://github.com/maplibre/maplibre-gl-js/pull/1516))
- No triggering of contextmenu after rotate, pitch, etc. also on Windows ([#1537](https://github.com/maplibre/maplibre-gl-js/pull/1537))

## 2.3.1-pre.2

### ✨ Features and improvements

- Improve expression types ([#1510](https://github.com/maplibre/maplibre-gl-js/pull/1510))
- Improve performance for primitive size selection ([#1508](https://github.com/maplibre/maplibre-gl-js/pull/1508))
- Upgrade target from ES2017 to ES2019 ([#1499](https://github.com/maplibre/maplibre-gl-js/pull/1499))

## 2.3.1-pre.1

### ✨ Features and improvements

- Improve error handling ([#1485](https://github.com/maplibre/maplibre-gl-js/pull/1485))

## 2.3.0

### ✨ Features and improvements

- Re-enable method to get library version. Either with `import {version} from 'maplibre-gl'`, or on a Map instance as `map.version`.

## 2.2.1

### 🐞 Bug fixes

- Fix types generation and make sure they run as part of the CI ([#1462](https://github.com/maplibre/maplibre-gl-js/issues/1462), [#1465](https://github.com/maplibre/maplibre-gl-js/pull/1465))

## 2.2.0

Everything from the four previous pre-releases:

### ✨ Features and improvements

- Update `icon-padding` symbol layout property to support asymmetric padding ([#1289](https://github.com/maplibre/maplibre-gl-js/pull/1289))
- Added `cooperativeGestures` option when instantiating map to prevent inadvertent scrolling/panning when navigating a page where map is embedded inline ([#234](https://github.com/maplibre/maplibre-gl-js/issues/234))
- Improve filter specification typings ([#1390](https://github.com/maplibre/maplibre-gl-js/pull/1390))
- Add 3D terrain capabilities ([#165](https://github.com/maplibre/maplibre-gl-js/pull/165), [#1022](https://github.com/maplibre/maplibre-gl-js/pull/1022))
- Cancel pending GeoJSON requests when `GeoJSONSource.setData()` is called instead of waiting for any pending request to complete before issuing the request for the new URL ([#1102](https://github.com/maplibre/maplibre-gl-js/pull/1102))

### 🐞 Bug fixes

- Fix compact attribution style when using global CSS that sets `box-sizing: border-box;` ([#1250](https://github.com/maplibre/maplibre-gl-js/pull/1250))
- Handle maxBounds which cross the meridian at longitude ±180° ([#1298](https://github.com/maplibre/maplibre-gl-js/pull/1298), [#1299](https://github.com/maplibre/maplibre-gl-js/pull/1299))
- Hide arrow displayed in default `summary` styles on the attribution control ([#1258](https://github.com/maplibre/maplibre-gl-js/pull/1258))
- Fix memory usage in terrain 3D ([#1291](https://github.com/maplibre/maplibre-gl-js/issues/1291), [#1302](https://github.com/maplibre/maplibre-gl-js/pull/1302))
- Fix disappearance of closest tiles when 3D terrain is enabled ([#1241](https://github.com/maplibre/maplibre-gl-js/issues/1241), [#1300](https://github.com/maplibre/maplibre-gl-js/pull/1300))

## 2.2.0-pre.4

### ✨ Features and improvements

- Update `icon-padding` symbol layout property to support asymmetric padding ([#1289](https://github.com/maplibre/maplibre-gl-js/pull/1289))
- Added `cooperativeGestures` option when instantiating map to prevent inadvertent scrolling/panning when navigating a page where map is embedded inline ([#234](https://github.com/maplibre/maplibre-gl-js/issues/234))
- Improve filter specification typings ([#1390](https://github.com/maplibre/maplibre-gl-js/pull/1390))

### 🐞 Bug fixes

- Fix compact attribution style when using global CSS that sets `box-sizing: border-box;` ([#1250](https://github.com/maplibre/maplibre-gl-js/pull/1250))

## 2.2.0-pre.3

### 🐞 Bug fixes

- Handle maxBounds which cross the meridian at longitude ±180° ([#1298](https://github.com/maplibre/maplibre-gl-js/issues/1298), [#1299](https://github.com/maplibre/maplibre-gl-js/pull/1299))
- Hide arrow displayed in default `summary` styles on the attribution control ([#1258](https://github.com/maplibre/maplibre-gl-js/pull/1258))
- Fix memory usage in terrain 3D ([#1291](https://github.com/maplibre/maplibre-gl-js/issues/1291), [#1302](https://github.com/maplibre/maplibre-gl-js/pull/1302))
- Fix disappearance of closest tiles when 3D terrain is enabled ([#1241](https://github.com/maplibre/maplibre-gl-js/issues/1241), [#1300](https://github.com/maplibre/maplibre-gl-js/pull/1300))

## 2.2.0-pre.2

### ✨ Features and improvements

- Add 3D terrain capabilities ([#165](https://github.com/maplibre/maplibre-gl-js/pull/165), [#1022](https://github.com/maplibre/maplibre-gl-js/pull/1022))

## 2.2.0-pre.1

### ✨ Features and improvements

- Cancel pending GeoJSON requests when `GeoJSONSource.setData()` is called instead of waiting for any pending request to complete before issuing the request for the new URL ([#1102](https://github.com/maplibre/maplibre-gl-js/pull/1102))

## 2.1.9

### 🐞 Bug fixes

- Add back typescript typings to dependencies instead of devDependencies ([#1178](https://github.com/maplibre/maplibre-gl-js/pull/1178))

## 2.1.8

### ✨ Features and improvements

- Changed logic for showing the MapLibre logo. The MapLibre logo is now shown by setting the map option 'maplibreLogo' to true or by adding it to a map with addControl. TileJSON no longer controls if the logo is shown. ([#786](https://github.com/maplibre/maplibre-gl-js/pull/786))

### 🐞 Bug fixes

- Fix missing `touchmove` in `MapTouchEvent["type"]` ([#1131](https://github.com/maplibre/maplibre-gl-js/pull/1131))
- Type CustomLayerInterface renderingMode, onRemove, onAdd, and prerender optional ([#1122](https://github.com/maplibre/maplibre-gl-js/pull/1122))

## 2.1.8-pre.3

### 🐞 Bug fixes

- Use correct location for mouse events of line layer with line-offset ([#1108](https://github.com/maplibre/maplibre-gl-js/issues/1108)).
- Change `GeoJSONFeature.properties` type from `{}` to `{ [name: string]: any; }` ([#1115](https://github.com/maplibre/maplibre-gl-js/pull/1115)).
- Fix `error TS2503: Cannot find namespace 'GeoJSON'` ([#1096](https://github.com/maplibre/maplibre-gl-js/issues/1096)).

## 2.1.8-pre.2

### ✨ Features and improvements

- Removal of the unminified production build target, so `npm run build-prod` will be the main build command going forward.

### 🐞 Bug fixes

- Dispose source resources on map style removal, it also fixes `cannot read properties of undefined (reading 'sourceCaches')` error ([#1099](https://github.com/maplibre/maplibre-gl-js/pull/1099)).
- Add MapGeoJSONFeature type as replacement for MapboxGeoJSONFeature. MapGeoJSONFeature type extends GeoJSONFeature type with layer, source, sourceLayer, and state properties ([#1104](https://github.com/maplibre/maplibre-gl-js/pull/1104)).
- Fix automatic refreshing of expired raster tiles ([#1106](https://github.com/maplibre/maplibre-gl-js/pull/1106))
- Fix precision loss in some matrix calculations ([#1105](https://github.com/maplibre/maplibre-gl-js/pull/1105))

## 2.1.8-pre.1

### ✨ Features and improvements

- Add option `viewport-glyph` to `text-rotation-alignment` which places glyphs along a linestring and rotates them to the x-axis of the viewport ([#716](https://github.com/maplibre/maplibre-gl-js/pull/716)).

### 🐞 Bug fixes

- Change `GeoJSONFeature.id` type from `number | string | void` to `number | string | undefined` ([#1093](https://github.com/maplibre/maplibre-gl-js/pull/1093))
- Add FeatureIdentifier type to define feature parameter in setFeatureState, removeFeatureState, and getFeatureState methods. Change FeatureIdentifier.id from `id: string | number;` to `id?: string | number | undefined;` ([#1095](https://github.com/maplibre/maplibre-gl-js/pull/1095))
- Change map.on, map.off, and map.once type parameter from "type: MapEvent" to "type: MapEvent | string" ([#1094](https://github.com/maplibre/maplibre-gl-js/pull/1094))

## 2.1.7

### 🐞 Bug fixes

- Add adjustment for glyph rendering, CJK fonts are mainly affected ([#1002](https://github.com/maplibre/maplibre-gl-js/issues/1002)).
- Improve typings to fix Angular strict mode failure ([#790](https://github.com/maplibre/maplibre-gl-js/issues/790), [#970](https://github.com/maplibre/maplibre-gl-js/issues/970), [#934](https://github.com/maplibre/maplibre-gl-js/issues/934))
- Fix `SourceCache.loaded()` always returning `true` following a load error ([#1025](https://github.com/maplibre/maplibre-gl-js/issues/1025))
- Added back csp and dev builds to npm package ([#1042](https://github.com/maplibre/maplibre-gl-js/issues/1042))

## 2.1.6

### 🐞 Bug fixes

- Publish `dist/package.json` ([#998](https://github.com/maplibre/maplibre-gl-js/pull/998)).

## 2.1.6-pre.1

### 🐞 Bug fixes

- Publish `dist/package.json` ([#998](https://github.com/maplibre/maplibre-gl-js/pull/998)).

## 2.1.5

### 🐞 Bug fixes

- Publish empty `postinstall.js` file. Follow-up on ([#990](https://github.com/maplibre/maplibre-gl-js/issues/990)), ([#991](https://github.com/maplibre/maplibre-gl-js/pull/991)), ([#992](https://github.com/maplibre/maplibre-gl-js/pull/992)).

## 2.1.5-pre.1

### 🐞 Bug fixes

- Publish empty `postinstall.js` file. Follow-up on ([#990](https://github.com/maplibre/maplibre-gl-js/pull/990)), ([#991](https://github.com/maplibre/maplibre-gl-js/pull/991)), ([#992](https://github.com/maplibre/maplibre-gl-js/pull/992)).

## 2.1.4

### 🐞 Bug fixes

- Fix missing `postinstall.js` file in npm publish. Follow-up on ([#990](https://github.com/maplibre/maplibre-gl-js/issues/990)), ([#991](https://github.com/maplibre/maplibre-gl-js/pull/991)).

## 2.1.3

### 🐞 Bug fixes

- Fix postinstall `ts-node` error on non-dev installs ([#900](https://github.com/maplibre/maplibre-gl-js/pull/900))

## 2.1.2

### Features and improvements

- Default compact attribution to be open by default to comply with OpenStreetMap Attribution Guidelines ([#795](https://github.com/maplibre/maplibre-gl-js/pull/795))
- Export `Source` classes (`GeoJSONSource` etc.) declarations. ([#801](https://github.com/maplibre/maplibre-gl-js/issues/801))
- Make `AJAXError` public so error HTTP responses can be handled differently from other errors.

### 🐞 Bug fixes

- Fix compact attribution button showing when attribution is blank ([#795](https://github.com/maplibre/maplibre-gl-js/pull/795))
- Fix error mismatched image size for CJK characters ([#718](https://github.com/maplibre/maplibre-gl-js/issues/718))
- Fire `dataabort` and `sourcedataabort` events when a tile request is aborted ([#794](https://github.com/maplibre/maplibre-gl-js/issues/794))
- Fix NextJs `performance` undefined ([#768](https://github.com/maplibre/maplibre-gl-js/issues/768))

## 2.1.1

### 🐞 Bug fixes

- Fix stale tiles being shown when calling VectorTileSource#setTiles while the map is moving.

## 2.1.0

### ✨ Features and improvements

- Add `icon-overlap` and `text-overlap` symbol layout properties [#347](https://github.com/maplibre/maplibre-gl-js/pull/347)
- Deprecate `icon-allow-overlap` and `text-allow-overlap` symbol layout properties. `icon-overlap` and `text-overlap` are their replacements.
- Remove node package chalk from devDependencies ([#789](https://github.com/maplibre/maplibre-gl-js/pull/789)).
- Allow setting a custom pixel ratio by adding a `MapOptions#pixelRatio` property and a `Map#setPixelRatio` method. Since a high `devicePixelRatio` value can lead to performance and display problems, it is done at your own risk. ([#769](https://github.com/maplibre/maplibre-gl-js/issues/769))

## 2.0.5

### 🐞 Bug fixes

- Remove list of node versions allowed to install the package.

## 2.0.4

### 🐞 Bug fixes

- Missing package.json file in version 2.0.3 dist in npm ([#811](https://github.com/maplibre/maplibre-gl-js/issues/811)) - this causes webpack to fail

## 2.0.3

### Features and improvements

- Remove node package chalk from devDependencies ([#789](https://github.com/maplibre/maplibre-gl-js/pull/789)).
- Remove vector-tile module declaration and revert to using point from [@mapbox/point-geometry](https://github.com/mapbox/point-geometry] ([#788](https://github.com/maplibre/maplibre-gl-js/issues/788), [#800](https://github.com/maplibre/maplibre-gl-js/pull/800))
- Moved development environment to use NodeJs 16 ([#781](https://github.com/maplibre/maplibre-gl-js/pull/781), [#806](https://github.com/maplibre/maplibre-gl-js/pull/806))

### 🐞 Bug fixes

- Fix max cluster zoom in geojson source ([#61](https://github.com/maplibre/maplibre-gl-js/issues/61))

## 2.0.2

### 🐞 Bug fixes

- Fix typescript generated file ([#776](https://github.com/maplibre/maplibre-gl-js/issues/776)).

## 2.0.1

### 🐞 Bug fixes

- Fix documentation of `addProtocol` and `removeProtocol`.

## 2.0.0

### Features and improvements

- Migrated the production code to typescript
- ** Breaking Change ** removed `version` from the public API
- ** Breaking Change ** stopped supporting IE (internet explorer)
- ** Breaking Change ** stopped supporting Chrome 49-65. Chrome 66+ required. For Chrome 49-65 support use version 1.15.2.
- ** Breaking Change ** removed all code related to `accessToken` and Mapbox specific urls starting with `mapbox://`. Telemetry and tracking code was removed.
- ** Breaking Change ** removed `baseApiUrl` as it was used only for Mapbox related urls
- ** Breaking Change ** typescript typings have changed:
  - `Style` => `StyleSpecification`
  - `AnyLayer` => `LayerSpecification`
  - `AnySourceData` => `SourceSpecification`
  - `MapboxEvent` => `MapLibreEvent`
  - `MapboxOptions` => `MapOptions`
  - `MapBoxZoomEvent` => `MapLibreZoomEvent`
  - `*SourceRaw` + `*SourceOptions` => `*SourceSpecification`
  - `*Source` (source implementation definition) were removed
  - `*Layer` => `*LayerSpecification`
  - `*Paint` => `*LayerSpecification['paint']`
  - `*Layout` => `*LayerSpecification['layout']`
  - `MapboxGeoJSONFeature` => `GeoJSONFeature`
- Added `redraw` function to map ([#206](https://github.com/maplibre/maplibre-gl-js/issues/206))
- Improve attribution controls accessibility. See [#359](https://github.com/maplibre/maplibre-gl-js/issues/359)
- Allow maxPitch value up to 85, use values greater than 60 at your own risk ([#574](https://github.com/maplibre/maplibre-gl-js/pull/574))
- `getImage` uses createImageBitmap when supported ([#650](https://github.com/maplibre/maplibre-gl-js/pull/650))

### 🐞 Bug fixes

- Fix warning due to strict comparison of SDF property in image sprite ([#303](https://github.com/maplibre/maplibre-gl-js/issues/303))
- Fix tile placeholder replacement to allow for placeholders to be in a URL more than once. ([#348](https://github.com/maplibre/maplibre-gl-js/pull/348))
- Fix type check for non dom environment. ([#334](https://github.com/maplibre/maplibre-gl-js/issues/334))
- Fix precision problem in patterns when overzoomed in OpenGL ES devices.
- Fix padding-top of the popup to improve readability of popup text ([#354](https://github.com/maplibre/maplibre-gl-js/pull/354)).
- Fix GeoJSONSource#loaded sometimes returning true while there are still pending loads ([#669](https://github.com/maplibre/maplibre-gl-js/issues/669))
- Fix MapDataEvent#isSourceLoaded being true in GeoJSONSource "dataloading" event handlers ([#694](https://github.com/maplibre/maplibre-gl-js/issues/694))
- Fix events being fired after Map#remove has been called when the WebGL context is lost and restored ([#726](https://github.com/maplibre/maplibre-gl-js/issues/726))
- Fix nested expressions types definition [#757](https://github.com/maplibre/maplibre-gl-js/pull/757)

## 1.15.2

### 🐞 Bug fixes

- Fix breaking changes introduced in v1.15.0 by adoption dual naming scheme for CSS class names

## 1.15.1

### 🐞 Bug fixes

- Add void return for some method declaration to match TS strict mode ([#194](https://github.com/maplibre/maplibre-gl-js/pull/194))
- Fix css leftovers ([#83](https://github.com/maplibre/maplibre-gl-js/issues/83))

## 1.15.0

### Features and improvements

- ** Breaking Change: ** Rename css classes ([#83](https://github.com/maplibre/maplibre-gl-js/issues/83))
- Added custom protocol support to allow overriding ajax calls ([#29](https://github.com/maplibre/maplibre-gl-js/issues/29))
- Added setTransformRequest to map ([#159](https://github.com/maplibre/maplibre-gl-js/pull/159))
- Publish @maplibre/maplibre-gl-style-spec v14.0.0 on NPM ([#149](https://github.com/maplibre/maplibre-gl-js/pull/149))
- Replace link to mapbox on LogoControl by link to maplibre ([#151](https://github.com/maplibre/maplibre-gl-js/pull/151))
- Migrate style spec files from mapbox to maplibre ([#147](https://github.com/maplibre/maplibre-gl-js/pull/147))
- Publish the MapLibre style spec in NPM ([#140](https://github.com/maplibre/maplibre-gl-js/pull/140))
- Replace mapboxgl with maplibregl in JSDocs inline examples ([#134](https://github.com/maplibre/maplibre-gl-js/pull/134))
- Bring in typescript definitions file ([#24](https://github.com/maplibre/maplibre-gl-js/issues/24))
- Update example links to https://maplibre.org/maplibre-gl-js-docs/ ([#131](https://github.com/maplibre/maplibre-gl-js/pull/131))
- Improve performance of layers with constant `*-sort-key` ([#78](https://github.com/maplibre/maplibre-gl-js/pull/78))

### 🐞 Bug fixes

- Prevented attribution button from submitting form ([#178](https://github.com/maplibre/maplibre-gl-js/issues/178))

## 1.14.0

### Features and improvements

- Rebranded to MapLibre
- New logo

### 🐞 Bug fixes

- Rename SVGs mapboxgl-ctrl-\*.svg to maplibregl ([#85](https://github.com/maplibre/maplibre-gl-js/pull/85))
- fix ImageSource not working in FF/Safari ([#87](https://github.com/maplibre/maplibre-gl-js/pull/87))
- Update HTML debug files to use MapLibre in titles ([#84](https://github.com/maplibre/maplibre-gl-js/pull/84))
- fix CI checksize job to use maplibre name ([#86](https://github.com/maplibre/maplibre-gl-js/pull/86))
- Move output files from mapbox._ to maplibre._ ([#75](https://github.com/maplibre/maplibre-gl-js/pull/75))
- Remove mapbox specifics and branding from .github ([#64](https://github.com/maplibre/maplibre-gl-js/pull/64))
- Fix a bug where mapbox-gl-js is no longer licensed as open source, but we owe immeasurable gratitude to Mapbox for releasing all their initial code to the community under BSD-3 license.

## 1.13.0

### ✨ Features and improvements

- Improve accessibility by fixing issues reported by WCAG 2.1. [#9991](https://github.com/mapbox/mapbox-gl-js/pull/9991)
- Improve accessibility when opening a popup by immediately focusing on the content. [#9774](https://github.com/mapbox/mapbox-gl-js/pull/9774) (h/t [@watofundefined](https://github.com/watofundefined)))
- Improve rendering performance of symbols with `symbol-sort-key`. [#9751](https://github.com/mapbox/mapbox-gl-js/pull/9751) (h/t [@osvodef](https://github.com/osvodef)))
- Add `Marker` `clickTolerance` option. [#9640](https://github.com/mapbox/mapbox-gl-js/pull/9640) (h/t [@ChristopherChudzicki](https://github.com/ChristopherChudzicki)))
- Add `Map` `hasControl` method. [#10035](https://github.com/mapbox/mapbox-gl-js/pull/10035)
- Add `Popup` `setOffset` method. [#9946](https://github.com/mapbox/mapbox-gl-js/pull/9946) (h/t [@jutaz](https://github.com/jutaz)))
- Add `KeyboardHandler` `disableRotation` and `enableRotation` methods. [#10072](https://github.com/mapbox/mapbox-gl-js/pull/10072) (h/t [@jmbott](https://github.com/jmbott)))

### 🐞 Bug fixes

- Fix a bug where `queryRenderedFeatures` didn't properly expose the paint values if they were data-driven. [#10074](https://github.com/mapbox/mapbox-gl-js/pull/10074) (h/t [@osvodef](https://github.com/osvodef)))
- Fix a bug where attribution didn't update when layer visibility changed during zooming. [#9943](https://github.com/mapbox/mapbox-gl-js/pull/9943)
- Fix a bug where hash control conflicted with external history manipulation (e.g. in single-page apps). [#9960](https://github.com/mapbox/mapbox-gl-js/pull/9960) (h/t [@raegen](https://github.com/raegen)))
- Fix a bug where `fitBounds` had an unexpected result with non-zero bearing and uneven padding. [#9821](https://github.com/mapbox/mapbox-gl-js/pull/9821) (h/t [@allison-strandberg](https://github.com/allison-strandberg)))
- Fix HTTP support when running GL JS against [Mapbox Atlas](https://www.mapbox.com/atlas). [#10090](https://github.com/mapbox/mapbox-gl-js/pull/10090)
- Fix a bug where the `within` expression didn't work in `querySourceFeatures`. [#9933](https://github.com/mapbox/mapbox-gl-js/pull/9933)
- Fix a bug where `Popup` content HTML element was removed on `setDOMContent`. [#10036](https://github.com/mapbox/mapbox-gl-js/pull/10036)
- Fix a compatibility bug when `icon-image` is used as a legacy categorical function. [#10060](https://github.com/mapbox/mapbox-gl-js/pull/10060)
- Reduce rapid memory growth in Safari by ensuring `Image` dataURI's are released. [#10118](https://github.com/mapbox/mapbox-gl-js/pull/10118)

### ⚠️ Note on IE11

We intend to remove support for Internet Explorer 11 in a future release of GL JS later this year.

## 1.12.0

### ✨ Features and improvements

- Add methods for changing a vector tile source dynamically (e.g. `setTiles`, `setUrl`). [#8048](https://github.com/mapbox/mapbox-gl-js/pull/8048) (h/t [@stepankuzmin](https://github.com/stepankuzmin))
- Add a `filter` option for GeoJSON sources to filter out features prior to processing (e.g. before clustering). [#9864](https://github.com/mapbox/mapbox-gl-js/pull/9864)
- Vastly increase precision of `line-gradient` for long lines. [#9694](https://github.com/mapbox/mapbox-gl-js/pull/9694)
- Improve `raster-dem` sources to properly support the `maxzoom` option and overzooming. [#9789](https://github.com/mapbox/mapbox-gl-js/pull/9789) (h/t [@brendan-ward](@brendanhttps://github.com/ward))

### 🐞 Bug fixes

- Fix a bug where bearing snap interfered with `easeTo` and `flyTo` animations, freezing the map. [#9884](https://github.com/mapbox/mapbox-gl-js/pull/9884) (h/t [@andycalder](https://github.com/andycalder))
- Fix a bug where a fallback image was not used if it was added via `addImage`. [#9911](https://github.com/mapbox/mapbox-gl-js/pull/9911) (h/t [@francois2metz](https://github.com/francois2metz))
- Fix a bug where `promoteId` option failed for fill extrusions with defined feature ids. [#9863](https://github.com/mapbox/mapbox-gl-js/pull/9863)

### 🛠️ Workflow

- Renamed the default development branch from `master` to `main`.

## 1.11.1

### 🐞 Bug fixes

- Fix a bug that caused `map.loaded()` to incorrectly return `false` after a click event. ([#9825](https://github.com/mapbox/mapbox-gl-js/pull/9825))

## 1.11.0

### ✨ Features and improvements

- Add an option to scale the default `Marker` icon.([#9414](https://github.com/mapbox/mapbox-gl-js/pull/9414)) (h/t [@adrianababakanian](https://github.com/adrianababakanian))
- Improving the shader compilation speed by manually getting the run-time attributes and uniforms.([#9497](https://github.com/mapbox/mapbox-gl-js/pull/9497))
- Added `clusterMinPoints` option for clustered GeoJSON sources that defines the minimum number of points to form a cluster.([#9748](https://github.com/mapbox/mapbox-gl-js/pull/9748))

### 🐞 Bug fixes

- Fix a bug where map got stuck in a DragRotate interaction if it's mouseup occurred outside of the browser window or iframe.([#9512](https://github.com/mapbox/mapbox-gl-js/pull/9512))
- Fix potential visual regression for `*-pattern` properties on AMD graphics card vendor.([#9681](https://github.com/mapbox/mapbox-gl-js/pull/9681))
- Fix zooming with a double tap on iOS Safari 13.([#9757](https://github.com/mapbox/mapbox-gl-js/pull/9757))
- Removed a misleading `geometry exceeds allowed extent` warning when using Mapbox Streets vector tiles.([#9753](https://github.com/mapbox/mapbox-gl-js/pull/9753))
- Fix reference error when requiring the browser bundle in Node. ([#9749](https://github.com/mapbox/mapbox-gl-js/pull/9749))

## 1.10.2

### 🐞 Bug fixes

- Fix zooming with a double tap in iOS Safari 13.([#9757](https://github.com/mapbox/mapbox-gl-js/pull/9757))

## 1.10.1

### 🐞 Bug fixes

- Fix markers interrupting touch gestures ([#9675](https://github.com/mapbox/mapbox-gl-js/issues/9675), fixed by [#9683](https://github.com/mapbox/mapbox-gl-js/pull/9683))
- Fix bug where `map.isMoving()` returned true while map was not moving ([#9647](https://github.com/mapbox/mapbox-gl-js/issues/9647), fixed by [#9679](https://github.com/mapbox/mapbox-gl-js/pull/9679))
- Fix regression that prevented `touchmove` events from firing during gestures ([#9676](https://github.com/mapbox/mapbox-gl-js/issues/9676), fixed by [#9685](https://github.com/mapbox/mapbox-gl-js/pull/9685))
- Fix `image` expression evaluation which was broken under certain conditions ([#9630](https://github.com/mapbox/mapbox-gl-js/issues/9630), fixed by [#9685](https://github.com/mapbox/mapbox-gl-js/pull/9668))
- Fix nested `within` expressions in filters not evaluating correctly ([#9605](https://github.com/mapbox/mapbox-gl-js/issues/9605), fixed by [#9611](https://github.com/mapbox/mapbox-gl-js/pull/9611))
- Fix potential `undefined` paint variable in `StyleLayer` ([#9688](https://github.com/mapbox/mapbox-gl-js/pull/9688)) (h/t [mannnick24](https://github.com/mannnick24))

## 1.10.0

### ✨ Features

- Add `mapboxgl.prewarm()` and `mapboxgl.clearPrewarmedResources()` methods to allow developers to optimize load times for their maps ([#9391](https://github.com/mapbox/mapbox-gl-js/pull/9391))
- Add `index-of` and `slice` expressions to search arrays and strings for the first occurrence of a specified value and return a section of the original array or string ([#9450](https://github.com/mapbox/mapbox-gl-js/pull/9450)) (h/t [lbutler](https://github.com/lbutler))
- Correctly set RTL text plugin status if the plugin URL could not be loaded. This allows developers to add retry logic on network errors when loading the plugin ([#9489](https://github.com/mapbox/mapbox-gl-js/pull/9489))

### 🍏 Gestures

This release significantly refactors and improves gesture handling on desktop and mobile. Three new touch gestures have been added: `two-finger swipe` to adjust pitch, `two-finger double tap` to zoom out, and `tap then drag` to adjust zoom with one finger ([#9365](https://github.com/mapbox/mapbox-gl-js/pull/9365)). In addition, this release brings the following changes and bug fixes:

- It's now possible to interact with multiple maps on the same page at the same time ([#9365](https://github.com/mapbox/mapbox-gl-js/pull/9365))
- Fix map jump when releasing one finger after pinch zoom ([#9136](https://github.com/mapbox/mapbox-gl-js/issues/9136))
- Stop mousedown and touchstart from interrupting `easeTo` animations when interaction handlers are disabled ([#8725](https://github.com/mapbox/mapbox-gl-js/issues/8725))
- Stop mouse wheel from interrupting animations when `map.scrollZoom` is disabled ([#9230](https://github.com/mapbox/mapbox-gl-js/issues/9230))
- A camera change can no longer be prevented by disabling the interaction handler within the camera change event. Selectively prevent camera changes by listening to the `mousedown` or `touchstart` map event and calling [.preventDefault()](https://docs.mapbox.com/mapbox-gl-js/api/#mapmouseevent#preventdefault) ([#9365](https://github.com/mapbox/mapbox-gl-js/pull/9365))
- Undocumented properties on the camera change events fired by the doubleClickZoom handler have been removed ([#9365](https://github.com/mapbox/mapbox-gl-js/pull/9365))

### 🐞 Improvements and bug fixes

- Line labels now have improved collision detection, with greater precision in placement, reduced memory footprint, better placement under pitched camera orientations ([#9219](https://github.com/mapbox/mapbox-gl-js/pull/9219))
- Fix `GlyphManager` continually re-requesting missing glyph ranges ([#8027](https://github.com/mapbox/mapbox-gl-js/issues/8027), fixed by [#9375](https://github.com/mapbox/mapbox-gl-js/pull/9375)) (h/t [oterral](https://github.com/oterral))
- Avoid throwing errors when calling certain popup methods before the popup element is created ([#9433](https://github.com/mapbox/mapbox-gl-js/pull/9433))
- Fix a bug where fill-extrusion features with colinear points were not returned by `map.queryRenderedFeatures(...)` ([#9454](https://github.com/mapbox/mapbox-gl-js/pull/9454))
- Fix a bug where using feature state on a large input could cause a stack overflow error ([#9463](https://github.com/mapbox/mapbox-gl-js/pull/9463))
- Fix exception when using `background-pattern` with data driven expressions ([#9518](https://github.com/mapbox/mapbox-gl-js/issues/9518), fixed by [#9520](https://github.com/mapbox/mapbox-gl-js/pull/9520))
- Fix a bug where UI popups were potentially leaking event listeners ([#9498](https://github.com/mapbox/mapbox-gl-js/pull/9498)) (h/t [mbell697](https://github.com/mbell697))
- Fix a bug where the `within` expression would return inconsistent values for points on tile boundaries ([#9411](https://github.com/mapbox/mapbox-gl-js/issues/9411), [#9428](https://github.com/mapbox/mapbox-gl-js/pull/9428))
- Fix a bug where the `within` expression would incorrectly evaluate geometries that cross the antimeridian ([#9440](https://github.com/mapbox/mapbox-gl-js/pull/9440))
- Fix possible undefined exception on paint variable of style layer ([#9437](https://github.com/mapbox/mapbox-gl-js/pull/9437)) (h/t [mannnick24](https://github.com/mannnick24))
- Upgrade minimist to ^1.2.5 to get fix for security issue [CVE-2020-7598](https://cve.mitre.org/cgi-bin/cvename.cgi?name=CVE-2020-7598) upstream ([#9425](https://github.com/mapbox/mapbox-gl-js/issues/9431), fixed by [#9425](https://github.com/mapbox/mapbox-gl-js/pull/9425)) (h/t [watson](https://github.com/watson))

## 1.9.1

### 🐞 Bug fixes

- Fix a bug [#9477](https://github.com/mapbox/mapbox-gl-js/issues/9477) in `Map#fitBounds(..)` wherein the `padding` passed to options would get applied twice.
- Fix rendering bug [#9479](https://github.com/mapbox/mapbox-gl-js/issues/9479) caused when data-driven `*-pattern` properties reference images added with `Map#addImage(..)`.
- Fix a bug [#9468](https://github.com/mapbox/mapbox-gl-js/issues/9468) in which an exception would get thrown when updating symbol layer paint property using `setPaintProperty`.

## 1.9.0

With this release, we're adding [a new changelog policy](./CONTRIBUTING.md#changelog-conventions) to our contribution guidelines.

This release also fixes several long-standing bugs and unintentional rendering behavior with `line-pattern`. The fixes come with a visual change to how patterns added with `line-pattern` scale. Previously, patterns that became larger than the line would be clipped, sometimes distorting the pattern, particularly on mobile and retina devices. Now the pattern will be scaled to fit under all circumstances. [#9266](https://github.com/mapbox/mapbox-gl-js/pull/9266) showcases examples of the visual differences. For more information and to provide feedback on this change, see [#9394](https://github.com/mapbox/mapbox-gl-js/pull/9394).

### ✨ Features

- Add `within` expression for testing whether an evaluated feature lies within a given GeoJSON object ([#9352](https://github.com/mapbox/mapbox-gl-js/pull/9352)). - We are aware of an edge case in which points with wrapped coordinates (e.g. longitude -185) are not evaluated properly. See ([#9442](https://github.com/mapbox/mapbox-gl-js/issues/9442)) for more information. - An example of the `within` expression:<br>
  `"icon-opacity": ["case", ["==", ["within", "some-polygon"], true], 1,
["==", ["within", "some-polygon"], false], 0]`
- Map API functions such as `easeTo` and `flyTo` now support `padding: PaddingOptions` which lets developers shift a map's center of perspective when building floating sidebars ([#8638](https://github.com/mapbox/mapbox-gl-js/pull/8638))

### 🍏 Improvements

- Results from `queryRenderedFeatures` now have evaluated property values rather than raw expressions ([#9198](https://github.com/mapbox/mapbox-gl-js/pull/9198))
- Improve scaling of patterns used in `line-pattern` on all device resolutions and pixel ratios ([#9266](https://github.com/mapbox/mapbox-gl-js/pull/9266))
- Slightly improve GPU memory footprint ([#9377](https://github.com/mapbox/mapbox-gl-js/pull/9377))
- `LngLatBounds.extend` is more flexible because it now accepts objects with `lat` and `lon` properties as well as arrays of coordinates ([#9293](https://github.com/mapbox/mapbox-gl-js/pull/9293))
- Reduce bundle size and improve visual quality of `showTileBoundaries` debug text ([#9267](https://github.com/mapbox/mapbox-gl-js/pull/9267))

### 🐞 Bug fixes

- Correctly adjust patterns added with `addImage(id, image, pixelRatio)` by the asset pixel ratio, not the device pixel ratio ([#9372](https://github.com/mapbox/mapbox-gl-js/pull/9372))
- Allow needle argument to `in` expression to be false ([#9295](https://github.com/mapbox/mapbox-gl-js/pull/9295))
- Fix exception thrown when trying to set `feature-state` for a layer that has been removed, fixes [#8634](https://github.com/mapbox/mapbox-gl-js/issues/8634) ([#9305](https://github.com/mapbox/mapbox-gl-js/pull/9305))
- Fix a bug where maps were not displaying inside elements with `dir=rtl` ([#9332](https://github.com/mapbox/mapbox-gl-js/pull/9332))
- Fix a rendering error for very old versions of Chrome (ca. 2016) where text would appear much bigger than intended ([#9349](https://github.com/mapbox/mapbox-gl-js/pull/9349))
- Prevent exception resulting from `line-dash-array` of empty length ([#9385](https://github.com/mapbox/mapbox-gl-js/pull/9385))
- Fix a bug where `icon-image` expression that evaluates to an empty string (`''`) produced a warning ([#9380](https://github.com/mapbox/mapbox-gl-js/pull/9380))
- Fix a bug where certain `popup` methods threw errors when accessing the container element before it was created, fixes [#9429](https://github.com/mapbox/mapbox-gl-js/issues/9429)([#9433](https://github.com/mapbox/mapbox-gl-js/pull/9433))

## 1.8.1

- Fixed a bug where all labels showed up on a diagonal line on Windows when using an integrated Intel GPU from the Haswell generation ([#9327](https://github.com/mapbox/mapbox-gl-js/issues/9327), fixed by reverting [#9229](https://github.com/mapbox/mapbox-gl-js/pull/9229))

## 1.8.0

### ✨ Features and improvements

- Reduce size of line atlas by removing unused channels ([#9232](https://github.com/mapbox/mapbox-gl-js/pull/9232))
- Prevent empty buffers from being created for debug data when unused ([#9237](https://github.com/mapbox/mapbox-gl-js/pull/9237))
- Add space between distance and unit in scale control ([#9276](https://github.com/mapbox/mapbox-gl-js/pull/9276)) (h/t [gely](https://api.github.com/users/gely)) and ([#9284](https://github.com/mapbox/mapbox-gl-js/pull/9284)) (h/t [pakastin](https://api.github.com/users/pakastin))
- Add a `showAccuracyCircle` option to GeolocateControl that shows the accuracy of the user's location as a transparent circle. Mapbox GL JS will show this circle by default. ([#9253](https://github.com/mapbox/mapbox-gl-js/pull/9253)) (h/t [Meekohi](https://api.github.com/users/Meekohi))
- Implemented a new tile coverage algorithm to enable level-of-detail support in a future release ([#8975](https://github.com/mapbox/mapbox-gl-js/pull/8975))

### 🐞 Bug fixes

- `line-dasharray` is now ignored correctly when `line-pattern` is set ([#9189](https://github.com/mapbox/mapbox-gl-js/pull/9189))
- Fix line distances breaking gradient across tile boundaries ([#9220](https://github.com/mapbox/mapbox-gl-js/pull/9220))
- Fix a bug where lines with duplicate endpoints could disappear at zoom 18+ ([#9218](https://github.com/mapbox/mapbox-gl-js/pull/9218))
- Fix a bug where Ctrl-click to drag rotate the map was disabled if the Alt, Cmd or Windows key is also pressed ([#9203](https://github.com/mapbox/mapbox-gl-js/pull/9203))
- Pass errors to `getClusterExpansionZoom`, `getClusterChildren`, and `getClusterLeaves` callbacks ([#9251](https://github.com/mapbox/mapbox-gl-js/pull/9251))
- Fix a rendering performance regression ([#9261](https://github.com/mapbox/mapbox-gl-js/pull/9261))
- Fix visual artifact for `line-dasharray` ([#9246](https://github.com/mapbox/mapbox-gl-js/pull/9246))
- Fixed a bug in the GeolocateControl which resulted in an error when `trackUserLocation` was `false` and the control was removed before the Geolocation API had returned a location ([#9291](https://github.com/mapbox/mapbox-gl-js/pull/9291))
- Fix `promoteId` for line layers ([#9210](https://github.com/mapbox/mapbox-gl-js/pull/9210))
- Improve accuracy of distance calculations ([#9202](https://github.com/mapbox/mapbox-gl-js/pull/9202)) (h/t [Meekohi](https://api.github.com/users/Meekohi))

## 1.7.0

### ✨ Features

- Add `promoteId` option to use a feature property as ID for feature state ([#8987](https://github.com/mapbox/mapbox-gl-js/pull/8987))
- Add a new constructor option to `mapboxgl.Popup`, `closeOnMove`, that closes the popup when the map's position changes ([#9163](https://github.com/mapbox/mapbox-gl-js/pull/9163))
- Allow creating a map without a style (an empty one will be created automatically) (h/t [@stepankuzmin](https://github.com/stepankuzmin)) ([#8924](https://github.com/mapbox/mapbox-gl-js/pull/8924))
- `map.once()` now allows specifying a layer id as a third parameter making it consistent with `map.on()` ([#8875](https://github.com/mapbox/mapbox-gl-js/pull/8875))

### 🍏 Improvements

- Improve performance of raster layers on large screens ([#9050](https://github.com/mapbox/mapbox-gl-js/pull/9050))
- Improve performance for hillshade and raster layers by implementing a progressive enhancement that utilizes `ImageBitmap` and `OffscreenCanvas` ([#8845](https://github.com/mapbox/mapbox-gl-js/pull/8845))
- Improve performance for raster tile rendering by using the stencil buffer ([#9012](https://github.com/mapbox/mapbox-gl-js/pull/9012))
- Update `symbol-avoid-edges` documentation to acknowledge the existence of global collision detection ([#9157](https://github.com/mapbox/mapbox-gl-js/pull/9157))
- Remove reference to `in` function which has been replaced by the `in` expression ([#9102](https://github.com/mapbox/mapbox-gl-js/pull/9102))

### 🐞 Bug Fixes

- Change the type of tile id key to string to prevent hash collisions ([#8979](https://github.com/mapbox/mapbox-gl-js/pull/8979))
- Prevent changing bearing via URL hash when rotation is disabled ([#9156](https://github.com/mapbox/mapbox-gl-js/pull/9156))
- Fix URL hash with no bearing causing map to fail to load ([#9170](https://github.com/mapbox/mapbox-gl-js/pull/9170))
- Fix bug in `GeolocateControl` where multiple instances of the control on one page may result in the user location not being updated ([#9092](https://github.com/mapbox/mapbox-gl-js/pull/9092))
- Fix query `fill-extrusions` made from polygons with coincident points and polygons with less than four points ([#9138](https://github.com/mapbox/mapbox-gl-js/pull/9138))
- Fix bug where `symbol-sort-key` was not used for collisions that crossed tile boundaries ([#9054](https://github.com/mapbox/mapbox-gl-js/pull/9054))
- Fix bug in `DragRotateHandler._onMouseUp` getting stuck in drag/rotate ([#9137](https://github.com/mapbox/mapbox-gl-js/pull/9137))
- Fix "Click on Compass" on some mobile devices (add `clickTolerance` to `DragRotateHandler`) ([#9015](https://github.com/mapbox/mapbox-gl-js/pull/9015)) (h/t [Yanonix](https://github.com/Yanonix))

## 1.6.1

### 🐞 Bug Fixes

- Fix style validation error messages not being displayed ([#9073](https://github.com/mapbox/mapbox-gl-js/pull/9073))
- Fix deferred loading of rtl-text-plugin not working for labels created from GeoJSON sources ([#9091](https://github.com/mapbox/mapbox-gl-js/pull/9091))
- Fix RTL text not being rendered with the rtl-text-plugin on pages that don't allow `script-src: blob:` in their CSP.([#9122](https://github.com/mapbox/mapbox-gl-js/pull/9122))

## 1.6.0

### ✨ Features

- Add ability to insert images into text labels using an `image` expression within a `format` expression: `"text-field": ["format", "Some text", ["image", "my-image"], "some more text"]` ([#8904](https://github.com/mapbox/mapbox-gl-js/pull/8904))
- Add support for stretchable images (aka nine-part or nine-patch images). Stretchable images can be used with `icon-text-fit` to draw resized images with unstretched corners and borders. ([#8997](https://github.com/mapbox/mapbox-gl-js/pull/8997))
- Add `in` expression. It can check if a value is in an array (`["in", value, array]`) or a substring is in a string (`["in", substring, string]`) ([#8876](https://github.com/mapbox/mapbox-gl-js/pull/8876))
- Add `minPitch` and `maxPitch` map options ([#8834](https://github.com/mapbox/mapbox-gl-js/pull/8834))
- Add `rotation`, `rotationAlignment` and `pitchAlignment` options to markers ([#8836](https://github.com/mapbox/mapbox-gl-js/pull/8836)) (h/t [@dburnsii](https://github.com/dburnsii))
- Add methods to Popup to manipulate container class names ([#8759](https://github.com/mapbox/mapbox-gl-js/pull/8759)) (h/t [Ashot-KR](https://github.com/Ashot-KR))
- Add configurable inertia settings for panning (h/t [@aMoniker](https://github.com/aMoniker))) ([#8887](https://github.com/mapbox/mapbox-gl-js/pull/8887))
- Add ability to localize UI controls ([#8095](https://github.com/mapbox/mapbox-gl-js/pull/8095)) (h/t [@dmytro-gokun](https://github.com/dmytro-gokun))
- Add LatLngBounds.contains() method ([#7512](https://github.com/mapbox/mapbox-gl-js/issues/7512), fixed by [#8200](https://github.com/mapbox/mapbox-gl-js/pull/8200))
- Add option to load rtl-text-plugin lazily ([#8865](https://github.com/mapbox/mapbox-gl-js/pull/8865))
- Add `essential` parameter to AnimationOptions that can override `prefers-reduced-motion: reduce` ([#8743](https://github.com/mapbox/mapbox-gl-js/issues/8743), fixed by [#8883](https://github.com/mapbox/mapbox-gl-js/pull/8883))

### 🍏 Improvements

- Allow rendering full world smaller than 512px. To restore the previous limit call `map.setMinZoom(0)` ([#9028](https://github.com/mapbox/mapbox-gl-js/pull/9028))
- Add an es modules build for mapbox-gl-style-spec in dist/ ([#8247](https://github.com/mapbox/mapbox-gl-js/pull/8247)) (h/t [@ahocevar](https://github.com/ahocevar))
- Add 'image/webp,_/_' accept header to fetch/ajax image requests when webp supported ([#8262](https://github.com/mapbox/mapbox-gl-js/pull/8262))
- Improve documentation for setStyle, getStyle, and isStyleLoaded ([#8807](https://github.com/mapbox/mapbox-gl-js/pull/8807))

### 🐞 Bug Fixes

- Fix map rendering after addImage and removeImage are used to change a used image ([#9016](https://github.com/mapbox/mapbox-gl-js/pull/9016))
- Fix visibility of controls in High Contrast mode in IE ([#8874](https://github.com/mapbox/mapbox-gl-js/pull/8874))
- Fix customizable url hash string in IE 11 ([#8990](https://github.com/mapbox/mapbox-gl-js/pull/8990)) (h/t [pakastin](https://github.com/pakastin))
- Allow expression stops up to zoom 24 instead of 22 ([#8908](https://github.com/mapbox/mapbox-gl-js/pull/8908)) (h/t [nicholas-l](https://github.com/nicholas-l))
- Fix alignment of lines in really overscaled tiles ([#9024](https://github.com/mapbox/mapbox-gl-js/pull/9024))
- Fix `Failed to execute 'shaderSource' on 'WebGLRenderingContext'` errors ([#9017](https://github.com/mapbox/mapbox-gl-js/pull/9017))
- Make expression validation fail on NaN ([#8615](https://github.com/mapbox/mapbox-gl-js/pull/8615))
- Fix setLayerZoomRange bug that caused tiles to be re-requested ([#7865](https://github.com/mapbox/mapbox-gl-js/issues/7865), fixed by [#8854](https://github.com/mapbox/mapbox-gl-js/pull/8854))
- Fix `map.showTileBoundaries` rendering ([#7314](https://github.com/mapbox/mapbox-gl-js/pull/7314))
- Fix using `generateId` in conjunction with `cluster` in a GeoJSONSource ([#8223](https://github.com/mapbox/mapbox-gl-js/issues/8223), fixed by [#8945](https://github.com/mapbox/mapbox-gl-js/pull/8945))
- Fix opening popup on a marker from keyboard ([#6835](https://github.com/mapbox/mapbox-gl-js/pull/6835))
- Fix error thrown when request aborted ([#7614](https://github.com/mapbox/mapbox-gl-js/issues/7614), fixed by [#9021](https://github.com/mapbox/mapbox-gl-js/pull/9021))
- Fix attribution control when repeatedly removing and adding it ([#9052](https://github.com/mapbox/mapbox-gl-js/pull/9052))

## 1.5.1

This patch introduces two workarounds that address longstanding issues related to unbounded memory growth in Safari, including [#8771](https://github.com/mapbox/mapbox-gl-js/issues/8771) and [#4695](https://github.com/mapbox/mapbox-gl-js/issues/4695). We’ve identified two memory leaks in Safari: one in the [CacheStorage](https://developer.mozilla.org/en-US/docs/Web/API/CacheStorage) API, addressed by [#8956](https://github.com/mapbox/mapbox-gl-js/pull/8956), and one in transferring data between web workers through [Transferables](https://developer.mozilla.org/en-US/docs/Web/API/Transferable), addressed by [#9003](https://github.com/mapbox/mapbox-gl-js/pull/9003).

### 🍏 Improvements

- Implement workaround for memory leak in Safari when using the `CacheStorage` API. ([#8856](https://github.com/mapbox/mapbox-gl-js/pull/8956))
- Implement workaround for memory leak in Safari when using `Transferable` objects to transfer `ArrayBuffers` to WebWorkers. If GL-JS detects that it is running in Safari, the use of `Transferables` to transfer data to WebWorkers is disabled. ([#9003](https://github.com/mapbox/mapbox-gl-js/pull/9003))
- Improve animation performance when using `map.setData`. ([#8913](https://github.com/mapbox/mapbox-gl-js/pull/8913)) (h/t [msbarry](https://github.com/msbarry))

## 1.5.0

### ✨ Features

- Add disabled icon to GeolocateControl if user denies geolocation permission. [#8871](https://github.com/mapbox/mapbox-gl-js/pull/8871))
- Add `outofmaxbounds` event to GeolocateControl, which is emitted when the user is outside of `map.maxBounds` ([#8756](https://github.com/mapbox/mapbox-gl-js/pull/8756)) (h/t [MoradiDavijani](https://github.com/MoradiDavijani))
- Add `mapboxgl.getRTLTextPluginStatus()` to query the current status of the `rtl-text-plugin` to make it easier to allow clearing the plugin when necessary. (ref. [#7869](https://github.com/mapbox/mapbox-gl-js/issues/7869)) ([#8864](https://github.com/mapbox/mapbox-gl-js/pull/8864))
- Allow `hash` Map option to be set as a string, which sets the map hash in the url to a custom query parameter. ([#8603](https://github.com/mapbox/mapbox-gl-js/pull/8603)) (h/t [SebCorbin](https://github.com/SebCorbin))

### 🍏 Improvements

- Fade symbols faster when zooming out quickly, reducing overlap. ([#8628](https://github.com/mapbox/mapbox-gl-js/pull/8628))
- Reduce memory usage for vector tiles that contain long strings in feature properties. ([#8863](https://github.com/mapbox/mapbox-gl-js/pull/8863))

### 🐞 Bug Fixes

- Fix `text-variable-anchor` not trying multiple placements during collision with icons when `icon-text-fit` is enabled. ([#8803](https://github.com/mapbox/mapbox-gl-js/pull/8803))
- Fix `icon-text-fit` not properly respecting vertical labels. ([#8835](https://github.com/mapbox/mapbox-gl-js/pull/8835))
- Fix opacity interpolation for composition expressions. ([#8818](https://github.com/mapbox/mapbox-gl-js/pull/8818))
- Fix rotate and pitch events being fired at the same time. ([#8872](https://github.com/mapbox/mapbox-gl-js/pull/8872))
- Fix memory leaks that occurred during tile loading and map removal.([#8813](https://github.com/mapbox/mapbox-gl-js/pull/8813) and [#8850](https://github.com/mapbox/mapbox-gl-js/pull/8850))
- Fix web-worker transfer of `ArrayBuffers` in environments where `instanceof ArrayBuffer` fails.(e.g `cypress`) ([#8868](https://github.com/mapbox/mapbox-gl-js/pull/8868))

## 1.4.1

### 🐞 Bug Fixes

- Fix the way that `coalesce` handles the `image` operator so available images are rendered properly ([#8839](https://github.com/mapbox/mapbox-gl-js/pull/8839))
- Do not emit the `styleimagemissing` event for an empty string value ([#8840](https://github.com/mapbox/mapbox-gl-js/pull/8840))
- Fix serialization of `ResolvedImage` type so `*-pattern` properties work properly ([#8833](https://github.com/mapbox/mapbox-gl-js/pull/8833))

## 1.4.0

### ✨ Features

- Add `image` expression operator to determine image availability ([#8684](https://github.com/mapbox/mapbox-gl-js/pull/8684))
- Enable `text-offset` with variable label placement ([#8642](https://github.com/mapbox/mapbox-gl-js/pull/8642))

### 🍏 Improvements

- Faster loading and better look of raster terrain ([#8694](https://github.com/mapbox/mapbox-gl-js/pull/8694))
- Improved code documentation around resizing and {get/set}RenderedWorldCopies and more ([#8748](https://github.com/mapbox/mapbox-gl-js/pull/8748), [#8754](https://github.com/mapbox/mapbox-gl-js/pull/8754))
- Improve single vs. multi-touch zoom & pan interaction ([#7196](https://github.com/mapbox/mapbox-gl-js/issues/7196)) ([#8100](https://github.com/mapbox/mapbox-gl-js/pull/8100))

### 🐞 Bug fixes

- Fix rendering of `collisionBox` when `text-translate` or `icon-translate` is enabled ([#8659](https://github.com/mapbox/mapbox-gl-js/pull/8659))
- Fix `TypeError` when reloading a source and immediately removing the map ([#8711](https://github.com/mapbox/mapbox-gl-js/pull/8711))
- Adding tooltip to the geolocation control button ([#8735](https://github.com/mapbox/mapbox-gl-js/pull/8735)) (h/t [BAByrne](https://github.com/BAByrne))
- Add `originalEvent` property to NavigationControl events ([#8693](https://github.com/mapbox/mapbox-gl-js/pull/8693)) (h/t [stepankuzmin](https://github.com/stepankuzmin))
- Don't cancel follow mode in the GeolocateControl when resizing the map or rotating the screen ([#8736](https://github.com/mapbox/mapbox-gl-js/pull/8736))
- Fix error when calling `Popup#trackPointer` before setting its content or location ([#8757](https://github.com/mapbox/mapbox-gl-js/pull/8757)) (h/t [zxwandrew](https://github.com/zxwandrew))
- Respect newline characters when text-max-width is set to zero ([#8706](https://github.com/mapbox/mapbox-gl-js/pull/8706))
- Update earcut to v2.2.0 to fix polygon tessellation errors ([#8772](https://github.com/mapbox/mapbox-gl-js/pull/8772))
- Fix icon-fit with variable label placement ([#8755](https://github.com/mapbox/mapbox-gl-js/pull/8755))
- Icons stretched with `icon-text-fit` are now sized correctly ([#8741](https://github.com/mapbox/mapbox-gl-js/pull/8741))
- Collision detection for icons with `icon-text-fit` now works correctly ([#8741](https://github.com/mapbox/mapbox-gl-js/pull/8741))

## 1.3.2

- Fix a SecurityError in Firefox >= 69 when accessing the cache [#8780](https://github.com/mapbox/mapbox-gl-js/pull/8780)

## 1.3.1

### 🐞 Bug Fixes

- Fix a race condition that produced an error when a map was removed while reloading a source. [#8711](https://github.com/mapbox/mapbox-gl-js/pull/8711)
- Fix a race condition were `render` event was sometimes not fired after `load` event in IE11. [#8708](https://github.com/mapbox/mapbox-gl-js/pull/8708)

## 1.3.0

### 🍏 Features

- Introduce `text-writing-mode` symbol layer property to allow placing point labels vertically. [#8399](https://github.com/mapbox/mapbox-gl-js/pull/8399)
- Extend variable text placement to work when `text/icon-allow-overlap` is set to `true`. [#8620](https://github.com/mapbox/mapbox-gl-js/pull/8620)
- Allow `text-color` to be used in formatted expressions to be able to draw different parts of a label in different colors. [#8068](https://github.com/mapbox/mapbox-gl-js/pull/8068)

### ✨ Improvements

- Improve tile loading logic to cancel requests more aggressively, improving performance when zooming or panning quickly. [#8633](https://github.com/mapbox/mapbox-gl-js/pull/8633)
- Display outline on control buttons when focused (e.g. with a tab key) for better accessibility. [#8520](https://github.com/mapbox/mapbox-gl-js/pull/8520)
- Improve the shape of line round joins. [#8275](https://github.com/mapbox/mapbox-gl-js/pull/8275)
- Improve performance of processing line layers. [#8303](https://github.com/mapbox/mapbox-gl-js/pull/8303)
- Improve legibility of info displayed with `map.showTileBoundaries = true`. [#8380](https://github.com/mapbox/mapbox-gl-js/pull/8380) (h/t [@andrewharvey](https://github.com/andrewharvey))
- Add `MercatorCoordinate.meterInMercatorCoordinateUnits` method to make it easier to convert from meter units to coordinate values used in custom layers. [#8524](https://github.com/mapbox/mapbox-gl-js/pull/8524) (h/t [@andrewharvey](https://github.com/andrewharvey))
- Improve conversion of legacy filters with duplicate values. [#8542](https://github.com/mapbox/mapbox-gl-js/pull/8542)
- Move out documentation & examples website source to a separate `mapbox-gl-js-docs` repo. [#8582](https://github.com/mapbox/mapbox-gl-js/pull/8582)

### 🐞 Bug Fixes

- Fix a bug where local CJK fonts would switch to server-generated ones in overzoomed tiles. [#8657](https://github.com/mapbox/mapbox-gl-js/pull/8657)
- Fix precision issues in [deck.gl](https://deck.gl)-powered custom layers. [#8502](https://github.com/mapbox/mapbox-gl-js/pull/8502)
- Fix a bug where fill and line layers wouldn't render correctly over fill extrusions when coming from the same source. [#8661](https://github.com/mapbox/mapbox-gl-js/pull/8661)
- Fix map loading for documents loaded from Blob URLs. [#8612](https://github.com/mapbox/mapbox-gl-js/pull/8612)
- Fix classification of relative file:// URLs when in documents loaded from a file URL. [#8612](https://github.com/mapbox/mapbox-gl-js/pull/8612)
- Remove `esm` from package `dependencies` (so that it's not installed on `npm install mapbox-gl`). [#8586](https://github.com/mapbox/mapbox-gl-js/pull/8586) (h/t [@DatGreekChick](https://github.com/DatGreekChick))

## 1.2.1

### 🐞 Bug fixes

- Fix bug in `NavigationControl` compass button that prevented it from rotating with the map ([#8605](https://github.com/mapbox/mapbox-gl-js/pull/8605))

## 1.2.0

### Features and improvements

- Add `*-sort-key` layout property for circle, fill, and line layers, to dictate which features appear above others within a single layer([#8467](https://github.com/mapbox/mapbox-gl-js/pull/8467))
- Add ability to instantiate maps with specific access tokens ([#8364](https://github.com/mapbox/mapbox-gl-js/pull/8364))
- Accommodate `prefers-reduced-motion` settings in browser ([#8494](https://github.com/mapbox/mapbox-gl-js/pull/8494))
- Add Map `visualizePitch` option that tilts the compass as the map pitches ([#8208](https://github.com/mapbox/mapbox-gl-js/issues/8208), fixed by [#8296](https://github.com/mapbox/mapbox-gl-js/pull/8296)) (h/t [pakastin](https://github.com/pakastin))
- Make source options take precedence over TileJSON ([#8232](https://github.com/mapbox/mapbox-gl-js/pull/8232)) (h/t [jingsam](https://github.com/jingsam))
- Make requirements for text offset properties more precise ([#8418](https://github.com/mapbox/mapbox-gl-js/pull/8418))
- Expose `convertFilter` API in the style specification ([#8493](https://github.com/mapbox/mapbox-gl-js/pull/8493)

### Bug fixes

- Fix changes to `text-variable-anchor`, such that previous anchor positions would take precedence only if they are present in the updated array (considered a bug fix, but is technically a breaking change from previous behavior) ([#8473](https://github.com/mapbox/mapbox-gl-js/pull/8473))
- Fix rendering of opaque pass layers over heatmap and fill-extrusion layers ([#8440](https://github.com/mapbox/mapbox-gl-js/pull/8440))
- Fix rendering of extraneous vertical line in vector tiles ([#8477](https://github.com/mapbox/mapbox-gl-js/issues/8477), fixed by [#8479](https://github.com/mapbox/mapbox-gl-js/pull/8479))
- Turn off 'move' event listeners when removing a marker ([#8465](https://github.com/mapbox/mapbox-gl-js/pull/8465))
- Fix class toggling on navigation control for IE ([#8495](https://github.com/mapbox/mapbox-gl-js/pull/8495)) (h/t [@cs09g](https://github.com/cs09g))
- Fix background rotation hovering on geolocate control ([#8367](https://github.com/mapbox/mapbox-gl-js/pull/8367)) (h/t [GuillaumeGomez](https://github.com/GuillaumeGomez))
- Fix error in click events on markers where `startPos` is not defined ([#8462](https://github.com/mapbox/mapbox-gl-js/pull/8462)) (h/t [@msbarry](https://github.com/msbarry))
- Fix malformed urls when using custom `baseAPIURL` of a certain form ([#8466](https://github.com/mapbox/mapbox-gl-js/pull/8466))

## 1.1.1

### 🐞 Bug fixes

- Fix unbounded memory growth caused by failure to cancel requests to the cache ([#8472](https://github.com/mapbox/mapbox-gl-js/pull/8472))
- Fix unbounded memory growth caused by failure to cancel requests in IE ([#8481](https://github.com/mapbox/mapbox-gl-js/issues/8481))
- Fix performance of getting tiles from the cache ([#8489](https://github.com/mapbox/mapbox-gl-js/pull/8449))

## 1.1.0

### ✨ Minor features and improvements

- Improve line rendering performance by using a more compact line attributes layout ([#8306](https://github.com/mapbox/mapbox-gl-js/pull/8306))
- Improve data-driven symbol layers rendering performance ([#8295](https://github.com/mapbox/mapbox-gl-js/pull/8295))
- Add the ability to disable validation during `queryRenderedFeatures` and `querySourceFeatures` calls, as a performance optimization ([#8211](https://github.com/mapbox/mapbox-gl-js/pull/8211)) (h/t [gorshkov-leonid](https://github.com/gorshkov-leonid))
- Improve `setFilter` performance by caching keys in `groupByLayout` routine ([#8122](https://github.com/mapbox/mapbox-gl-js/pull/8122)) (h/t [vallendm](https://github.com/vallendm))
- Improve rendering of symbol layers with `symbol-z-order: viewport-y`, when icons are allowed to overlap but not text ([#8180](https://github.com/mapbox/mapbox-gl-js/pull/8180))
- Prefer breaking lines at a zero width space to allow better break point suggestions for Japanese labels ([#8255](https://github.com/mapbox/mapbox-gl-js/pull/8255))
- Add a `WebGLRenderingContext` argument to `onRemove` function of `CustomLayerInterface`, to allow direct cleanup of related context ([#8156](https://github.com/mapbox/mapbox-gl-js/pull/8156)) (h/t [ogiermaitre](https://github.com/ogiermaitre))
- Allow zoom speed customization by adding `setZoomRate` and `setWheelZoomRate` methods to `ScrollZoomHandler` ([#7863](https://github.com/mapbox/mapbox-gl-js/pull/7863)) (h/t [sf31](https://github.com/sf31))
- Add `trackPointer` method to `Popup` API that continuously repositions the popup to the mouse cursor when the cursor is within the map ([#7786](https://github.com/mapbox/mapbox-gl-js/pull/7786))
- Add `getElement` method to `Popup` to retrieve the popup's HTML element ([#8123](https://github.com/mapbox/mapbox-gl-js/pull/8123)) (h/t [@bravecow](https://github.com/bravecow))
- Add `fill-pattern` example to the documentation ([#8022](https://github.com/mapbox/mapbox-gl-js/pull/8022)) (h/t [@flawyte](https://github.com/flawyte))
- Update script detection for Unicode 12.1 ([#8158](https://github.com/mapbox/mapbox-gl-js/pull/8158))
- Add `nofollow` to Mapbox logo & "Improve this map" links ([#8106](https://github.com/mapbox/mapbox-gl-js/pull/8106)) (h/t [viniciuskneves](https://github.com/viniciuskneves))
- Include source name in invalid GeoJSON error ([#8113](https://github.com/mapbox/mapbox-gl-js/pull/8113)) (h/t [Zirak](https://github.com/Zirak))

### 🐞 Bug fixes

- Fix `updateImage` not working as expected in Chrome ([#8199](https://github.com/mapbox/mapbox-gl-js/pull/8199))
- Fix issues with double-tap zoom on touch devices ([#8086](https://github.com/mapbox/mapbox-gl-js/pull/8086))
- Fix duplication of `movestart` events when zooming ([#8259](https://github.com/mapbox/mapbox-gl-js/pull/8259)) (h/t [@bambielli-flex](https://github.com/bambielli-flex))
- Fix validation of `"format"` expression failing when options are provided ([#8339](https://github.com/mapbox/mapbox-gl-js/pull/8339))
- Fix `setPaintProperty` not working on `line-pattern` property ([#8289](https://github.com/mapbox/mapbox-gl-js/pull/8289))
- Fix the GL context being left in unpredictable states when using custom layers ([#8132](https://github.com/mapbox/mapbox-gl-js/pull/8132))
- Fix unnecessary updates to attribution control string ([#8082](https://github.com/mapbox/mapbox-gl-js/pull/8082)) (h/t [poletani](https://github.com/poletani))
- Fix bugs in `findStopLessThanOrEqualTo` algorithm ([#8134](https://github.com/mapbox/mapbox-gl-js/pull/8134)) (h/t [Mike96Angelo](https://github.com/Mike96Angelo))
- Fix map not displaying properly when inside an element with `text-align: center` ([#8227](https://github.com/mapbox/mapbox-gl-js/pull/8227)) (h/t [mc100s](https://github.com/mc100s))
- Clarify in documentation that `Popup#maxWidth` accepts all `max-width` CSS values ([#8312](https://github.com/mapbox/mapbox-gl-js/pull/8312)) (h/t [viniciuskneves](https://github.com/viniciuskneves))
- Fix location dot shadow not displaying ([#8119](https://github.com/mapbox/mapbox-gl-js/pull/8119)) (h/t [@bravecow](https://github.com/bravecow))
- Fix docs dev dependencies being mistakenly installed as package dependencies ([#8121](https://github.com/mapbox/mapbox-gl-js/pull/8121)) (h/t [@bravecow](https://github.com/bravecow))
- Various typo fixes ([#8230](https://github.com/mapbox/mapbox-gl-js/pull/8230), h/t [@erictheise](https://github.com/erictheise)) ([#8236](https://github.com/mapbox/mapbox-gl-js/pull/8236), h/t [@fredj](https://github.com/fredj))
- Fix geolocate button CSS ([#8367](https://github.com/mapbox/mapbox-gl-js/pull/8367), h/t [GuillaumeGomez](https://github.com/GuillaumeGomez))
- Fix caching for Mapbox tiles ([#8389](https://github.com/mapbox/mapbox-gl-js/pull/8389))

## 1.0.0

### ⚠️ Breaking changes

This release replaces the existing “map views” pricing model in favor of a “map load” model. Learn more in [a recent blog post about these changes](https://blog.mapbox.com/new-pricing-46b7c26166e7).

**By upgrading to this release, you are opting in to the new map loads pricing.**

**Why is this change being made?**

This change allows us to implement a more standardized and predictable method of billing GL JS map usage. You’ll be charged whenever your website or web application loads, not by when users pan and zoom around the map, incentivizing developers to create highly interactive map experiences. The new pricing structure also creates a significantly larger free tier to help developers get started building their applications with Mapbox tools while pay-as-you-go pricing and automatic volume discounts help your application scale with Mapbox. Session billing also aligns invoices with metrics web developers already track and makes it easier to compare usage with other mapping providers.

**What is changing?**

- Add SKU token to Mapbox API requests [#8276](https://github.com/mapbox/mapbox-gl-js/pull/8276)

When (and only when) loading tiles from a Mapbox API with a Mapbox access token set (`mapboxgl.accessToken`), a query parameter named `sku` will be added to all requests for vector, raster and raster-dem tiles. Every map instance uses a unique `sku` value, which is refreshed every 12 hours. The token itself is comprised of a token version (always “1”), a sku ID (always “01”) and a random 10-digit base-62 number. The purpose of the token is to allow for metering of map sessions on the server-side. A session lasts from a new map instantiation until the map is destroyed or 12 hours passes, whichever comes first.

For further information on the pricing changes, you can read our [blog post](https://blog.mapbox.com/new-pricing-46b7c26166e7) and check out our new [pricing page](https://www.mapbox.com/pricing), which has a price calculator. As always, you can also contact our team at [https://support.mapbox.com](https://support.mapbox.com).

## 0.54.1

### Bug fixes

- Fix unbounded memory growth caused by failure to cancel requests in IE ([#8481](https://github.com/mapbox/mapbox-gl-js/issues/8481))

## 0.54.0

### Breaking changes

- Turned `localIdeographFontFamily` map option on by default. This may change how CJK labels are rendered, but dramatically improves performance of CJK maps (because the browser no longer needs to download heavy amounts of font data from the server). Add `localIdeographFontFamily: false` to turn this off. [#8008](https://github.com/mapbox/mapbox-gl-js/pull/8008)
- Added `Popup` `maxWidth` option, set to `"240px"` by default. [#7906](https://github.com/mapbox/mapbox-gl-js/pull/7906)

### Major features

- Added support for updating and animating style images. [#7999](https://github.com/mapbox/mapbox-gl-js/pull/7999)
- Added support for generating style images dynamically (e.g. for drawing icons based on feature properties). [#7987](https://github.com/mapbox/mapbox-gl-js/pull/7987)
- Added antialiasing support for custom layers. [#7821](https://github.com/mapbox/mapbox-gl-js/pull/7821)
- Added a new `mapbox-gl-csp.js` bundle for strict CSP environments where `worker-src: blob` is disallowed. [#8044](https://github.com/mapbox/mapbox-gl-js/pull/8044)

### Minor features and improvements

- Improved performance of fill extrusions. [#7821](https://github.com/mapbox/mapbox-gl-js/pull/7821)
- Improved performance of symbol layers. [#7967](https://github.com/mapbox/mapbox-gl-js/pull/7967)
- Slightly improved rendering performance in general. [#7969](https://github.com/mapbox/mapbox-gl-js/pull/7969)
- Slightly improved performance of HTML markers. [#8018](https://github.com/mapbox/mapbox-gl-js/pull/8018)
- Improved diffing of styles with `"visibility": "visible"`. [#8005](https://github.com/mapbox/mapbox-gl-js/pull/8005)
- Improved zoom buttons to grey out when reaching min/max zoom. [#8023](https://github.com/mapbox/mapbox-gl-js/pull/8023)
- Added a title to fullscreen control button. [#8012](https://github.com/mapbox/mapbox-gl-js/pull/8012)
- Added `rel="noopener"` attributes to links that lead to external websites (such as Mapbox logo and OpenStreetMap edit link) for improved security. [#7914](https://github.com/mapbox/mapbox-gl-js/pull/7914)
- Added tile size info when `map.showTileBoundaries` is turned on. [#7963](https://github.com/mapbox/mapbox-gl-js/pull/7963)
- Significantly improved load times of the benchmark suite. [#8066](https://github.com/mapbox/mapbox-gl-js/pull/8066)
- Improved behavior of `canvasSource.pause` to be more reliable and able to render a single frame. [#8130](https://github.com/mapbox/mapbox-gl-js/pull/8130)

### Bug fixes

- Fixed a bug in Mac Safari 12+ where controls would disappear until you interact with the map. [#8193](https://github.com/mapbox/mapbox-gl-js/pull/8193)
- Fixed a memory leak when calling `source.setData(url)` many times. [#8035](https://github.com/mapbox/mapbox-gl-js/pull/8035)
- Fixed a bug where marker lost focus when dragging. [#7799](https://github.com/mapbox/mapbox-gl-js/pull/7799)
- Fixed a bug where `map.getCenter()` returned a reference to an internal `LngLat` object instead of cloning it, leading to potential mutability bugs. [#7922](https://github.com/mapbox/mapbox-gl-js/pull/7922)
- Fixed a bug where default HTML marker positioning was slightly off. [#8074](https://github.com/mapbox/mapbox-gl-js/pull/8074)
- Fixed a bug where adding a fill extrusion layer for non-polygon layers would lead to visual artifacts. [#7685](https://github.com/mapbox/mapbox-gl-js/pull/7685)
- Fixed intermittent Flow failures on CI. [#8061](https://github.com/mapbox/mapbox-gl-js/pull/8061)
- Fixed a bug where calling `Map#removeFeatureState` does not remove the state from some tile zooms [#8087](https://github.com/mapbox/mapbox-gl-js/pull/8087)
- Fixed a bug where `removeFeatureState` didn't work on features with `id` equal to `0`. [#8150](https://github.com/mapbox/mapbox-gl-js/pull/8150) (h/t [jutaz](https://github.com/jutaz))

## 0.53.1

### Bug fixes

- Turn off telemetry for Mapbox Atlas ([#7945](https://github.com/mapbox/mapbox-gl-js/pull/7945))
- Fix order of 3D features in query results (fix [#7883](https://github.com/mapbox/mapbox-gl-js/issues/7883)) ([#7953](https://github.com/mapbox/mapbox-gl-js/pull/7953))
- Fix RemovePaintState benchmarks ([#7930](https://github.com/mapbox/mapbox-gl-js/pull/7930))

## 0.53.0

### Features and improvements

- Enable `fill-extrusion` querying with ray picking ([#7499](https://github.com/mapbox/mapbox-gl-js/pull/7499))
- Add `clusterProperties` option for aggregated cluster properties ([#2412](https://github.com/mapbox/mapbox-gl-js/issues/2412), fixed by [#7584](https://github.com/mapbox/mapbox-gl-js/pull/7584))
- Allow initial map bounds to be adjusted with `fitBounds` options. ([#7681](https://github.com/mapbox/mapbox-gl-js/pull/7681)) (h/t [@elyobo](https://github.com/elyobo))
- Remove popups on `Map#remove` ([#7749](https://github.com/mapbox/mapbox-gl-js/pull/7749)) (h/t [@andycalder](https://github.com/andycalder))
- Add `Map#removeFeatureState` ([#7761](https://github.com/mapbox/mapbox-gl-js/pull/7761))
- Add `number-format` expression ([#7626](https://github.com/mapbox/mapbox-gl-js/pull/7626))
- Add `symbol-sort-key` style property ([#7678](https://github.com/mapbox/mapbox-gl-js/pull/7678))

### Bug fixes

- Upgrades Earcut to fix a rare bug in rendering polygons that contain a coincident chain of holes ([#7806](https://github.com/mapbox/mapbox-gl-js/issues/7806), fixed by [#7878](https://github.com/mapbox/mapbox-gl-js/pull/7878))
- Allow `file://` protocol in XHR requests for Cordova/Ionic/etc ([#7818](https://github.com/mapbox/mapbox-gl-js/pull/7818))
- Correctly handle WebP images in Edge 18 ([#7687](https://github.com/mapbox/mapbox-gl-js/pull/7687))
- Fix bug which mistakenly requested WebP images in browsers that do not support WebP ([#7817](https://github.com/mapbox/mapbox-gl-js/pull/7817)) ([#7819](https://github.com/mapbox/mapbox-gl-js/pull/7819))
- Fix images not being aborted when dequeued ([#7655](https://github.com/mapbox/mapbox-gl-js/pull/7655))
- Fix DEM layer memory leak ([#7690](https://github.com/mapbox/mapbox-gl-js/issues/7690), fixed by [#7691](https://github.com/mapbox/mapbox-gl-js/pull/7691))
- Set correct color state before rendering custom layer ([#7711](https://github.com/mapbox/mapbox-gl-js/pull/7711))
- Set `LngLat.toBounds()` default radius to 0 ([#7722](https://github.com/mapbox/mapbox-gl-js/issues/7722), fixed by [#7723](https://github.com/mapbox/mapbox-gl-js/pull/7723)) (h/t [@cherniavskii](https://github.com/cherniavskii))
- Fix race condition in `feature-state` dependent layers ([#7523](https://github.com/mapbox/mapbox-gl-js/issues/7523), fixed by [#7790](https://github.com/mapbox/mapbox-gl-js/pull/7790))
- Prevent `map.repaint` from mistakenly enabling continuous repaints ([#7667](https://github.com/mapbox/mapbox-gl-js/pull/7667))
- Prevent map shaking while zooming in on raster tiles ([#7426](https://github.com/mapbox/mapbox-gl-js/pull/7426))
- Fix query point translation for multi-point geometry ([#6833](https://github.com/mapbox/mapbox-gl-js/issues/6833), fixed by [#7581](https://github.com/mapbox/mapbox-gl-js/pull/7581))

## 0.52.0

### Breaking changes

- Canonicalize tile urls to `mapbox://` urls so they can be transformed with `config.API_URL` ([#7594](https://github.com/mapbox/mapbox-gl-js/pull/7594))

### Features and improvements

- Add getter and setter for `config.API_URL` ([#7594](https://github.com/mapbox/mapbox-gl-js/pull/7594))
- Allow user to define element other than map container for full screen control ([#7548](https://github.com/mapbox/mapbox-gl-js/pull/7548))
- Add validation option to style setters ([#7604](https://github.com/mapbox/mapbox-gl-js/pull/7604))
- Add 'idle' event: fires when no further rendering is expected without further interaction. ([#7625](https://github.com/mapbox/mapbox-gl-js/pull/7625))

### Bug fixes

- Fire error when map.getLayoutProperty references missing layer ([#7537](https://github.com/mapbox/mapbox-gl-js/issues/7537), fixed by [#7539](https://github.com/mapbox/mapbox-gl-js/pull/7539))
- Fix shaky sprites when zooming with scrolling ([#7558](https://github.com/mapbox/mapbox-gl-js/pull/7558))
- Fix layout problems in attribution control ([#7608](https://github.com/mapbox/mapbox-gl-js/pull/7608)) (h/t [lucaswoj](https://github.com/lucaswoj))
- Fixes resetting map's pitch to 0 if initial bounds is set ([#7617](https://github.com/mapbox/mapbox-gl-js/pull/7617)) (h/t [stepankuzmin](https://github.com/stepankuzmin))
- Fix occasional failure to load images after multiple image request abortions [#7641](https://github.com/mapbox/mapbox-gl-js/pull/7641)
- Update repo url to correct one ([#7486](https://github.com/mapbox/mapbox-gl-js/pull/7486)) (h/t [nicholas-l](https://github.com/nicholas-l))
- Fix bug where symbols where sometimes not rendered immediately ([#7610](https://github.com/mapbox/mapbox-gl-js/pull/7610))
- Fix bug where cameraForBounds returns incorrect CameraOptions with asymmetrical padding/offset ([#7517](https://github.com/mapbox/mapbox-gl-js/issues/7517), fixed by [#7518](https://github.com/mapbox/mapbox-gl-js/pull/7518)) (h/t [mike-marcacci](https://github.com/mike-marcacci))
- Use diff+patch approach to map.setStyle when the parameter is a URL ([#4025](https://github.com/mapbox/mapbox-gl-js/issues/4025), fixed by [#7562](https://github.com/mapbox/mapbox-gl-js/pull/7562))
- Begin touch zoom immediately when rotation disabled ([#7582](https://github.com/mapbox/mapbox-gl-js/pull/7582)) (h/t [msbarry](https://github.com/msbarry))
- Fix symbol rendering under opaque fill layers ([#7612](https://github.com/mapbox/mapbox-gl-js/pull/7612))
- Fix shaking by aligning raster sources to pixel grid only when map is idle ([#7426](https://github.com/mapbox/mapbox-gl-js/pull/7426))
- Fix raster layers in Edge 18 by disabling it's incomplete WebP support ([#7687](https://github.com/mapbox/mapbox-gl-js/pull/7687))
- Fix memory leak in hillshade layer ([#7691](https://github.com/mapbox/mapbox-gl-js/pull/7691))
- Fix disappearing custom layers ([#7711](https://github.com/mapbox/mapbox-gl-js/pull/7711))

## 0.51.0

November 7, 2018

### ✨ Features and improvements

- Add initial bounds as map constructor option ([#5518](https://github.com/mapbox/mapbox-gl-js/pull/5518)) (h/t [stepankuzmin](https://github.com/stepankuzmin))
- Improve performance on machines with > 8 cores ([#7407](https://github.com/mapbox/mapbox-gl-js/issues/7407), fixed by [#7430](https://github.com/mapbox/mapbox-gl-js/pull/7430))
- Add `MercatorCoordinate` type ([#7488](https://github.com/mapbox/mapbox-gl-js/pull/7488))
- Allow browser-native `contextmenu` to be enabled ([#2301](https://github.com/mapbox/mapbox-gl-js/issues/2301), fixed by [#7369](https://github.com/mapbox/mapbox-gl-js/pull/7369))
- Add an unminified production build to the NPM package ([#7403](https://github.com/mapbox/mapbox-gl-js/pull/7403))
- Add support for `LngLat` conversion from `{lat, lon}` ([#7507](https://github.com/mapbox/mapbox-gl-js/pull/7507)) (h/t [@bfrengley](https://github.com/bfrengley))
- Add tooltips for navigation controls ([#7373](https://github.com/mapbox/mapbox-gl-js/pull/7373))
- Show attribution only for used sources ([#7384](https://github.com/mapbox/mapbox-gl-js/pull/7384))
- Add telemetry event to log map loads ([#7431](https://github.com/mapbox/mapbox-gl-js/pull/7431))
- **Tighten style validation**
  - Disallow expressions as stop values ([#7396](https://github.com/mapbox/mapbox-gl-js/pull/7396))
  - Disallow `feature-state` expressions in filters ([#7366](https://github.com/mapbox/mapbox-gl-js/pull/7366))

### 🐛 Bug fixes

- Fix for GeoJSON geometries not working when coincident with tile boundaries([#7436](https://github.com/mapbox/mapbox-gl-js/issues/7436), fixed by [#7448](https://github.com/mapbox/mapbox-gl-js/pull/7448))
- Fix depth buffer-related rendering issues on some Android devices. ([#7471](https://github.com/mapbox/mapbox-gl-js/pull/7471))
- Fix positioning of compact attribution strings ([#7444](https://github.com/mapbox/mapbox-gl-js/pull/7444), [#7445](https://github.com/mapbox/mapbox-gl-js/pull/7445), and [#7391](https://github.com/mapbox/mapbox-gl-js/pull/7391))
- Fix an issue with removing markers in mouse event callbacks ([#7442](https://github.com/mapbox/mapbox-gl-js/pull/7442)) (h/t [vbud](https://github.com/vbud))
- Remove controls before destroying a map ([#7479](https://github.com/mapbox/mapbox-gl-js/pull/7479))
- Fix display of Scale control values < 1 ([#7469](https://github.com/mapbox/mapbox-gl-js/pull/7469)) (h/t [MichaelHedman](https://github.com/MichaelHedman))
- Fix an error when using location `hash` within iframes in IE11 ([#7411](https://github.com/mapbox/mapbox-gl-js/pull/7411))
- Fix depth mode usage in custom layers ([#7432](https://github.com/mapbox/mapbox-gl-js/pull/7432)) (h/t [markusjohnsson](https://github.com/markusjohnsson))
- Fix an issue with shaky sprite images during scroll zooms ([#7558](https://github.com/mapbox/mapbox-gl-js/pull/7558))

## 0.50.0

October 10, 2018

### ✨ Features and improvements

- 🎉 Add Custom Layers that can be rendered into with user-provided WebGL code ([#7039](https://github.com/mapbox/mapbox-gl-js/pull/7039))
- Add WebGL face culling for increased performance ([#7178](https://github.com/mapbox/mapbox-gl-js/pull/7178))
- Improve speed of expression evaluation ([#7334](https://github.com/mapbox/mapbox-gl-js/pull/7334))
- Automatically coerce to string for `concat` expression and `text-field` property ([#6190](https://github.com/mapbox/mapbox-gl-js/issues/6190), fixed by [#7280](https://github.com/mapbox/mapbox-gl-js/pull/7280))
- Add `fill-extrusion-vertical-gradient` property for controlling shading of fill extrusions ([#5768](https://github.com/mapbox/mapbox-gl-js/issues/5768), fixed by [#6841](https://github.com/mapbox/mapbox-gl-js/pull/6841))
- Add update functionality for images provided via `ImageSource` ([#4050](https://github.com/mapbox/mapbox-gl-js/issues/4050), fixed by [#7342](https://github.com/mapbox/mapbox-gl-js/pull/7342)) (h/t [@dcervelli](https://github.com/dcervelli))

### 🐛 Bug fixes

- **Expressions**
  - Fix expressions that use `log2` and `log10` in IE11 ([#7318](https://github.com/mapbox/mapbox-gl-js/issues/7318), fixed by [#7320](https://github.com/mapbox/mapbox-gl-js/pull/7320))
  - Fix `let` expression stripping expected type during parsing ([#7300](https://github.com/mapbox/mapbox-gl-js/issues/7300), fixed by [#7301](https://github.com/mapbox/mapbox-gl-js/pull/7301))
  - Fix superfluous wrapping of literals in `literal` expression ([#7336](https://github.com/mapbox/mapbox-gl-js/issues/7336), fixed by [#7337](https://github.com/mapbox/mapbox-gl-js/pull/7337))
  - Allow calling `to-color` on values that are already of type `Color` ([#7260](https://github.com/mapbox/mapbox-gl-js/pull/7260))
  - Fix `to-array` for empty arrays (([#7261](https://github.com/mapbox/mapbox-gl-js/pull/7261)))
  - Fix identity functions for `text-field` when using formatted text ([#7351](https://github.com/mapbox/mapbox-gl-js/pull/7351))
  - Fix coercion of `null` to `0` in `to-number` expression ([#7083](https://github.com/mapbox/mapbox-gl-js/issues/7083), fixed by [#7274](https://github.com/mapbox/mapbox-gl-js/pull/7274))
- **Canvas source**
  - Fix missing repeats of `CanvasSource` when it crosses the antimeridian ([#7273](https://github.com/mapbox/mapbox-gl-js/pull/7273))
  - Fix `CanvasSource` not respecting alpha values set on `canvas` element ([#7302](https://github.com/mapbox/mapbox-gl-js/issues/7302), fixed by [#7309](https://github.com/mapbox/mapbox-gl-js/pull/7309))
- **Rendering**
  - Fix rendering of fill extrusions with really high heights ([#7292](https://github.com/mapbox/mapbox-gl-js/pull/7292))
  - Fix an error where the map state wouldn't return to `loaded` after certain runtime styling changes when there were errored tiles in the viewport ([#7355](https://github.com/mapbox/mapbox-gl-js/pull/7355))
  - Fix errors when rendering symbol layers without symbols ([#7241](https://github.com/mapbox/mapbox-gl-js/issues/7241), fixed by [#7253](https://github.com/mapbox/mapbox-gl-js/pull/7253))
  - Don't fade in symbols with `*-allow-overlap: true` when panning into the viewport ([#7172](https://github.com/mapbox/mapbox-gl-js/issues/7172), fixed by[#7244](https://github.com/mapbox/mapbox-gl-js/pull/7244))
- **Library**
  - Fix disambiguation for `mouseover` event ([#7295](https://github.com/mapbox/mapbox-gl-js/issues/7295), fixed by [#7299](https://github.com/mapbox/mapbox-gl-js/pull/7299))
  - Fix silent failure of `getImage` if an SVG is requested ([#7312](https://github.com/mapbox/mapbox-gl-js/issues/7312), fixed by [#7313](https://github.com/mapbox/mapbox-gl-js/pull/7313))
  - Fix empty control group box shadow ([#7303](https://github.com/mapbox/mapbox-gl-js/issues/7303), fixed by [#7304](https://github.com/mapbox/mapbox-gl-js/pull/7304)) (h/t [Duder-onomy](https://github.com/Duder-onomy))
  - Fixed an issue where a wrong timestamp was sent for Mapbox turnstile events ([#7381](https://github.com/mapbox/mapbox-gl-js/pull/7381))
  - Fixed a bug that lead to attribution not showing up correctly in Internet Explorer ([#3945](https://github.com/mapbox/mapbox-gl-js/issues/3945), fixed by [#7391](https://github.com/mapbox/mapbox-gl-js/pull/7391))

## 0.49.0

September 6, 2018

### ⚠️ Breaking changes

- Use `client{Height/Width}` instead of `offset{Height/Width}` for map canvas sizing ([#6848](https://github.com/mapbox/mapbox-gl-js/issues/6848), fixed by [#7128](https://github.com/mapbox/mapbox-gl-js/pull/7128))

### 🐛 Bug fixes

- Fix [Top Issues list](https://mapbox.github.io/top-issues/#!mapbox/mapbox-gl-js) for mapbox-gl-js ([#7108](https://github.com/mapbox/mapbox-gl-js/issues/7108), fixed by [#7112](https://github.com/mapbox/mapbox-gl-js/pull/7112))
- Fix bug in which symbols with `icon-allow-overlap: true, text-allow-overlap: true, text-optional: false` would show icons when they shouldn't ([#7041](https://github.com/mapbox/mapbox-gl-js/pull/7041))
- Fix bug where the map would not stop at the exact zoom level requested by Map#FlyTo ([#7222](https://github.com/mapbox/mapbox-gl-js/issues/7222)) ([#7223](https://github.com/mapbox/mapbox-gl-js/pull/7223)) (h/t [@benoitbzl](https://github.com/benoitbzl))
- Keep map centered on the center point of a multi-touch gesture when zooming ([#6722](https://github.com/mapbox/mapbox-gl-js/issues/6722)) ([#7191](https://github.com/mapbox/mapbox-gl-js/pull/7191)) (h/t [pakastin](https://github.com/pakastin))
- Update the style-spec's old `gl-style-migrate` script to include conversion of legacy functions and filters to their expression equivalents ([#6927](https://github.com/mapbox/mapbox-gl-js/issues/6927), fixed by [#7095](https://github.com/mapbox/mapbox-gl-js/pull/7095))
- Fix `icon-size` for small data-driven values ([#7125](https://github.com/mapbox/mapbox-gl-js/pull/7125))
- Fix bug in the way AJAX requests load local files on iOS web view ([#6610](https://github.com/mapbox/mapbox-gl-js/pull/6610)) (h/t [oscarfonts](https://github.com/oscarfonts))
- Fix bug in which canvas sources would not render in world wrapped tiles at the edge of the viewport ([#7271]https://github.com/mapbox/mapbox-gl-js/issues/7271), fixed by [#7273](https://github.com/mapbox/mapbox-gl-js/pull/7273))

### ✨ Features and improvements

- Performance updates:
  - Improve time to first render by updating how feature ID maps are transferred to the main thread ([#7110](https://github.com/mapbox/mapbox-gl-js/issues/7110), fixed by [#7132](https://github.com/mapbox/mapbox-gl-js/pull/7132))
  - Reduce size of JSON transmitted from worker thread to main thread ([#7124](https://github.com/mapbox/mapbox-gl-js/pull/7124))
  - Improve image/glyph atlas packing algorithm ([#7171](https://github.com/mapbox/mapbox-gl-js/pull/7171))
  - Use murmur hash on symbol instance keys to reduce worker transfer costs ([#7127](https://github.com/mapbox/mapbox-gl-js/pull/7127))
- Add GL state management for uniforms ([#6018](https://github.com/mapbox/mapbox-gl-js/pull/6018))
- Add `symbol-z-order` symbol layout property to style spec ([#7219](https://github.com/mapbox/mapbox-gl-js/pull/7219))
- Implement data-driven styling support for `*-pattern properties` ([#6289](https://github.com/mapbox/mapbox-gl-js/pull/6289))
- Add `Map#fitScreenCoordinates` which fits viewport to two points, similar to `Map#fitBounds` but uses screen coordinates and supports non-zero map bearings ([#6894](https://github.com/mapbox/mapbox-gl-js/pull/6894))
- Re-implement LAB/HSL color space interpolation for expressions ([#5326](https://github.com/mapbox/mapbox-gl-js/issues/5326), fixed by [#7123](https://github.com/mapbox/mapbox-gl-js/pull/7123))
- Enable benchmark testing for Mapbox styles ([#7047](https://github.com/mapbox/mapbox-gl-js/pull/7047))
- Allow `Map#setFeatureState` and `Map#getFeatureState` to accept numeric IDs ([#7106](https://github.com/mapbox/mapbox-gl-js/pull/7106)) (h/t [@bfrengley](https://github.com/bfrengley))

## 0.48.0

August 16, 2018

### ⚠️ Breaking changes

- Treat tiles that error with status 404 as empty renderable tiles to prevent rendering duplicate features in some sparse tilesets ([#6803](https://github.com/mapbox/mapbox-gl-js/pull/6803))

### 🐛 Bug fixes

- Fix issue where `text-max-angle` property was being calculated incorrectly internally, causing potential rendering errors when `"symbol-placement": line`
- Require `feature.id` when using `Map#setFeatureState` ([#6974](https://github.com/mapbox/mapbox-gl-js/pull/6974))
- Fix issue with removing the `GeolocateControl` when user location is being used ([#6977](https://github.com/mapbox/mapbox-gl-js/pull/6977)) (h/t [sergei-zelinsky](https://github.com/sergei-zelinsky))
- Fix memory leak caused by a failure to remove all controls added to the map ([#7042](https://github.com/mapbox/mapbox-gl-js/pull/7042))
- Fix bug where the build would fail when using mapbox-gl webpack 2 and UglifyJSPlugin ([#4359](https://github.com/mapbox/mapbox-gl-js/issues/4359), fixed by [#6956](https://api.github.com/repos/mapbox/mapbox-gl-js/pulls/6956))
- Fix bug where fitBounds called with coordinates outside the bounds of Web Mercator resulted in uncaught error ([#6906](https://github.com/mapbox/mapbox-gl-js/issues/6906), fixed by [#6918](https://api.github.com/repos/mapbox/mapbox-gl-js/pulls/6918))
- Fix bug wherein `Map#querySourceFeatures` was returning bad results on zooms > maxZoom ([#7061](https://github.com/mapbox/mapbox-gl-js/pull/7061))
- Relax typing for equality and order expressions ([#6459](https://github.com/mapbox/mapbox-gl-js/issues/6459), fixed by [#6961](https://api.github.com/repos/mapbox/mapbox-gl-js/pulls/6961))
- Fix bug where `queryPadding` for all layers in a source was set by the first layer, causing incorrect querying on other layers and, in some cases, incorrect firing of events associated with individual layers ([#6909](https://github.com/mapbox/mapbox-gl-js/pull/6909))

### ✨ Features and improvements

- Performance Improvements:
  - Stop unnecessary serialization of symbol source features. ([#7013](https://github.com/mapbox/mapbox-gl-js/pull/7013))
  - Optimize calculation for getting visible tile coordinates ([#6998](https://github.com/mapbox/mapbox-gl-js/pull/6998))
  - Improve performance of creating `{Glyph/Image}Atlas`es ([#7091](https://github.com/mapbox/mapbox-gl-js/pull/7091))
  - Optimize and simplify tile retention logic ([#6995](https://github.com/mapbox/mapbox-gl-js/pull/6995))
- Add a user turnstile event for users accessing Mapbox APIs ([#6980](https://github.com/mapbox/mapbox-gl-js/pull/6980))
- Add support for autogenerating feature ids for GeoJSON sources so they can be used more easily with the `Map#setFeatureState` API ([#7043](https://www.github.com/mapbox/mapbox-gl-js/pull/7043))) ([#7091](https://github.com/mapbox/mapbox-gl-js/pull/7091))
- Add ability to style symbol layers labels with multiple fonts and text sizes via `"format"` expression ([#6994](https://www.github.com/mapbox/mapbox-gl-js/pull/6994))
- Add customAttribution option to AttributionControl ([#7033](https://github.com/mapbox/mapbox-gl-js/pull/7033)) (h/t [mklopets](https://github.com/mklopets))
- Publish Flow type definitions alongside compiled bundle ([#7079](https://api.github.com/repos/mapbox/mapbox-gl-js/pulls/7079))
- Introduce symbol cross fading when crossing integer zoom levels to prevent labels from disappearing before newly loaded tiles' labels can be rendered ([#6951](https://github.com/mapbox/mapbox-gl-js/pull/6951))
- Improvements in label collision detection ([#6925](https://api.github.com/repos/mapbox/mapbox-gl-js/pulls/6925)))

## 0.47.0

### ✨ Features and improvements

- Add configurable drag pan threshold ([#6809](https://github.com/mapbox/mapbox-gl-js/pull/6809)) (h/t [msbarry](https://github.com/msbarry))
- Add `raster-resampling` raster paint property ([#6411](https://github.com/mapbox/mapbox-gl-js/pull/6411)) (h/t [@andrewharvey](https://github.com/andrewharvey))
- Add `symbol-placement: line-center` ([#6821](https://github.com/mapbox/mapbox-gl-js/pull/6821))
- Add methods for inspecting GeoJSON clusters ([#3318](https://github.com/mapbox/mapbox-gl-js/issues/3318), fixed by [#6829](https://github.com/mapbox/mapbox-gl-js/pull/6829))
- Add warning to geolocate control when unsupported ([#6923](https://github.com/mapbox/mapbox-gl-js/pull/6923)) (h/t [@aendrew](https://github.com/aendrew))
- Upgrade geojson-vt to 3.1.4 ([#6942](https://github.com/mapbox/mapbox-gl-js/pull/6942))
- Include link to license in compiled bundle ([#6975](https://github.com/mapbox/mapbox-gl-js/pull/6975))

### 🐛 Bug fixes

- Use updateData instead of re-creating buffers for repopulated paint arrays ([#6853](https://github.com/mapbox/mapbox-gl-js/pull/6853))
- Fix ScrollZoom handler setting tr.zoom = NaN ([#6924](https://github.com/mapbox/mapbox-gl-js/pull/6924))
  - Failed to invert matrix error ([#6486](https://github.com/mapbox/mapbox-gl-js/issues/6486), fixed by [#6924](https://github.com/mapbox/mapbox-gl-js/pull/6924))
  - Fixing matrix errors ([#6782](https://github.com/mapbox/mapbox-gl-js/issues/6782), fixed by [#6924](https://github.com/mapbox/mapbox-gl-js/pull/6924))
- Fix heatmap tile clipping when layers are ordered above it ([#6806](https://github.com/mapbox/mapbox-gl-js/issues/6806), fixed by [#6807](https://github.com/mapbox/mapbox-gl-js/pull/6807))
- Fix video source in safari (macOS and iOS) ([#6443](https://github.com/mapbox/mapbox-gl-js/issues/6443), fixed by [#6811](https://github.com/mapbox/mapbox-gl-js/pull/6811))
- Do not reload errored tiles ([#6813](https://github.com/mapbox/mapbox-gl-js/pull/6813))
- Fix send / remove timing bug in Dispatcher ([#6756](https://github.com/mapbox/mapbox-gl-js/pull/6756), fixed by [#6826](https://github.com/mapbox/mapbox-gl-js/pull/6826))
- Fix flyTo not zooming to exact given zoom ([#6828](https://github.com/mapbox/mapbox-gl-js/pull/6828))
- Don't stop animation on map resize ([#6636](https://github.com/mapbox/mapbox-gl-js/pull/6636))
- Fix map.getBounds() with rotated map ([#6875](https://github.com/mapbox/mapbox-gl-js/pull/6875)) (h/t [zoltan-mihalyi](https://github.com/zoltan-mihalyi))
- Support collators in feature filter expressions. ([#6929](https://github.com/mapbox/mapbox-gl-js/pull/6929))
- Fix Webpack production mode compatibility ([#6981](https://github.com/mapbox/mapbox-gl-js/pull/6981))

## 0.46.0

### ⚠️ Breaking changes

- Align implicit type casting behavior of `match` expressions with with `case/==` ([#6684](https://github.com/mapbox/mapbox-gl-js/pull/6684))

### ✨ Features and improvements

- :tada: Add `Map#setFeatureState` and `feature-state` expression to support interactive styling ([#6263](https://github.com/mapbox/mapbox-gl-js/pull/6263))
- Create draggable `Marker` with `setDraggable` ([#6687](https://github.com/mapbox/mapbox-gl-js/pull/6687))
- Add `Map#listImages` for listing all currently active sprites/images ([#6381](https://github.com/mapbox/mapbox-gl-js/issues/6381))
- Add "crossSourceCollisions" option to disable cross-source collision detection ([#6566](https://github.com/mapbox/mapbox-gl-js/pull/6566))
- Handle `text/icon-rotate` for symbols with `symbol-placement: point` ([#6075](https://github.com/mapbox/mapbox-gl-js/issues/6075))
- Automatically compact Mapbox wordmark on narrow maps. ([#4282](https://github.com/mapbox/mapbox-gl-js/issues/4282)) (h/t [@andrewharvey](https://github.com/andrewharvey))
- Only show compacted AttributionControl on interactive displays ([#6506](https://github.com/mapbox/mapbox-gl-js/pull/6506)) (h/t [@andrewharvey](https://github.com/andrewharvey))
- Use postcss to inline svg files into css, reduce size of mapbox-gl.css ([#6513](https://github.com/mapbox/mapbox-gl-js/pull/6513)) (h/t [@andrewharvey](https://github.com/andrewharvey))
- Add support for GeoJSON attribution ([#6364](https://github.com/mapbox/mapbox-gl-js/pull/6364)) (h/t [@andrewharvey](https://github.com/andrewharvey))
- Add instructions for running individual unit and render tests ([#6686](https://github.com/mapbox/mapbox-gl-js/pull/6686))
- Make Map constructor fail if WebGL init fails. ([#6744](https://github.com/mapbox/mapbox-gl-js/pull/6744)) (h/t [uforic](https://github.com/uforic))
- Add browser fallback code for `collectResourceTiming: true` in web workers ([#6721](https://github.com/mapbox/mapbox-gl-js/pull/6721))
- Remove ignored usage of gl.lineWidth ([#5541](https://github.com/mapbox/mapbox-gl-js/pull/5541))
- Split new bounds calculation out of fitBounds into new method ([#6683](https://github.com/mapbox/mapbox-gl-js/pull/6683))
- Allow integration tests to be organized in an arbitrarily deep directory structure ([#3920](https://github.com/mapbox/mapbox-gl-js/issues/3920))
- Make "Missing Mapbox GL JS CSS" a console warning ([#5786](https://github.com/mapbox/mapbox-gl-js/issues/5786))
- Add rel="noopener" to Mapbox attribution link. ([#6729](https://github.com/mapbox/mapbox-gl-js/pull/6729)) (h/t [gorbypark](https://github.com/gorbypark))
- Update to deep equality check in example code ([#6599](https://github.com/mapbox/mapbox-gl-js/pull/6599)) (h/t [jonsadka](https://github.com/jonsadka))
- Upgrades!
  - Upgrade ESM dependency to ^3.0.39 ([#6750](https://github.com/mapbox/mapbox-gl-js/pull/6750))
  - Ditch gl-matrix fork in favor of the original package ([#6751](https://github.com/mapbox/mapbox-gl-js/pull/6751))
  - Update to latest sinon ([#6771](https://github.com/mapbox/mapbox-gl-js/pull/6771))
  - Upgrade to Flow 0.69 ([#6594](https://github.com/mapbox/mapbox-gl-js/pull/6594))
  - Update to mapbox-gl-supported 1.4.0 ([#6773](https://github.com/mapbox/mapbox-gl-js/pull/6773))

### 🐛 Bug fixes

- `collectResourceTiming: true` generates error on iOS9 Safari, IE 11 ([#6690](https://github.com/mapbox/mapbox-gl-js/issues/6690))
- Fix PopupOptions flow type declarations ([#6670](https://github.com/mapbox/mapbox-gl-js/pull/6670)) (h/t [TimPetricola](https://github.com/TimPetricola))
- Add className option to Popup constructor ([#6502](https://github.com/mapbox/mapbox-gl-js/pull/6502)) (h/t [Ashot-KR](https://github.com/Ashot-KR))
- GeoJSON MultiLineStrings with `lineMetrics=true` only rendered first line ([#6649](https://github.com/mapbox/mapbox-gl-js/issues/6649))
- Provide target property for mouseenter/over/leave/out events ([#6623](https://github.com/mapbox/mapbox-gl-js/issues/6623))
- Don't break on sources whose name contains "." ([#6660](https://github.com/mapbox/mapbox-gl-js/issues/6660))
- Rotate and pitch with navigationControl broke in v0.45 ([#6650](https://github.com/mapbox/mapbox-gl-js/issues/6650))
- Zero-width lines remained visible ([#6769](https://github.com/mapbox/mapbox-gl-js/pull/6769))
- Heatmaps inappropriately clipped at tile boundaries ([#6806](https://github.com/mapbox/mapbox-gl-js/issues/6806))
- Use named exports for style-spec entrypoint module ([#6601](https://github.com/mapbox/mapbox-gl-js/issues/6601)
- Don't fire click event if default is prevented on mousedown for a drag event ([#6697](https://github.com/mapbox/mapbox-gl-js/pull/6697), fixes [#6642](https://github.com/mapbox/mapbox-gl-js/issues/6642))
- Double clicking to zoom in breaks map dragging/panning in Edge ([#6740](https://github.com/mapbox/mapbox-gl-js/issues/6740)) (h/t [GUI](https://github.com/GUI))
- \*-transition properties cannot be set with setPaintProperty() ([#6706](https://github.com/mapbox/mapbox-gl-js/issues/6706))
- Marker with `a` element does not open the url when clicked ([#6730](https://github.com/mapbox/mapbox-gl-js/issues/6730))
- `setRTLTextPlugin` fails with relative URLs ([#6719](https://github.com/mapbox/mapbox-gl-js/issues/6719))
- Collision detection incorrect for symbol layers that share the same layout properties ([#6548](https://github.com/mapbox/mapbox-gl-js/pull/6548))
- Fix a possible crash when calling queryRenderedFeatures after querySourceFeatures
  ([#6559](https://github.com/mapbox/mapbox-gl-js/pull/6559))
- Fix a collision detection issue that could cause labels to temporarily be placed too densely during rapid panning ([#5654](https://github.com/mapbox/mapbox-gl-js/issues/5654))

## 0.45.0

### ⚠️ Breaking changes

- `Evented#fire` and `Evented#listens` are now marked as private. Though `Evented` is still exported, and `fire` and `listens` are still functional, we encourage you to seek alternatives; a future version may remove their API accessibility or change its behavior. If you are writing a class that needs event emitting functionality, consider using [`EventEmitter`](https://nodejs.org/api/events.html#events_class_eventemitter) or similar libraries instead.
- The `"to-string"` expression operator now converts `null` to an empty string rather than to `"null"`. [#6534](https://github.com/mapbox/mapbox-gl-js/pull/6534)

### ✨ Features and improvements

- :rainbow: Add `line-gradient` property [#6303](https://github.com/mapbox/mapbox-gl-js/pull/6303)
- Add `abs`, `round`, `floor`, and `ceil` expression operators [#6496](https://github.com/mapbox/mapbox-gl-js/pull/6496)
- Add `collator` expression for controlling case and diacritic sensitivity in string comparisons [#6270](https://github.com/mapbox/mapbox-gl-js/pull/6270)
  - Rename `caseSensitive` and `diacriticSensitive` expressions to `case-sensitive` and `diacritic-sensitive` for consistency [#6598](https://github.com/mapbox/mapbox-gl-js/pull/6598)
  - Prevent `collator` expressions for evaluating as constant to account for potential environment-specific differences in expression evaluation [#6596](https://github.com/mapbox/mapbox-gl-js/pull/6596)
- Add CSS linting to test suite (h/t [@jasonbarry](https://github.com/jasonbarry))) [#6071](https://github.com/mapbox/mapbox-gl-js/pull/6071)
- Add support for configurable maxzoom in `raster-dem` tilesets [#6103](https://github.com/mapbox/mapbox-gl-js/pull/6103)
- Add `Map#isZooming` and `Map#isRotating` methods [#6128](https://github.com/mapbox/mapbox-gl-js/pull/6128), [#6183](https://github.com/mapbox/mapbox-gl-js/pull/6183)
- Add support for Mapzen Terrarium tiles in `raster-dem` sources [#6110](https://github.com/mapbox/mapbox-gl-js/pull/6110)
- Add `preventDefault` method on `mousedown`, `touchstart`, and `dblclick` events [#6218](https://github.com/mapbox/mapbox-gl-js/pull/6218)
- Add `originalEvent` property on `zoomend` and `moveend` for user-initiated scroll events (h/t [@stepankuzmin](https://github.com/stepankuzmin))) [#6175](https://github.com/mapbox/mapbox-gl-js/pull/6175)
- Accept arguments of type `value` in [`"length"` expressions](https://www.mapbox.com/mapbox-gl-js/style-spec/#expressions-length) [#6244](https://github.com/mapbox/mapbox-gl-js/pull/6244)
- Introduce `MapWheelEvent`[#6237](https://github.com/mapbox/mapbox-gl-js/pull/6237)
- Add setter for `ScaleControl` units (h/t [@ryanhamley](https://github.com/ryanhamley))) [#6138](https://github.com/mapbox/mapbox-gl-js/pull/6138), [#6274](https://github.com/mapbox/mapbox-gl-js/pull/6274)
- Add `open` event for `Popup` [#6311](https://github.com/mapbox/mapbox-gl-js/pull/6311)
- Explicit `"object"` type assertions are no longer required when using expressions [#6235](https://github.com/mapbox/mapbox-gl-js/pull/6235)
- Add `anchor` option to `Marker` [#6350](https://github.com/mapbox/mapbox-gl-js/pull/6350)
- `HTMLElement` is now passed to `Marker` as part of the `options` object, but the old function signature is still supported for backwards compatibility [#6356](https://github.com/mapbox/mapbox-gl-js/pull/6356)
- Add support for custom colors when using the default `Marker` SVG element (h/t [@andrewharvey](https://github.com/andrewharvey))) [#6416](https://github.com/mapbox/mapbox-gl-js/pull/6416)
- Allow `CanvasSource` initialization from `HTMLElement` [#6424](https://github.com/mapbox/mapbox-gl-js/pull/6424)
- Add `is-supported-script` expression [#6260](https://github.com/mapbox/mapbox-gl-js/pull/6260)

### 🐛 Bug fixes

- Align `raster-dem` tiles to pixel grid to eliminate blurry rendering on some devices [#6059](https://github.com/mapbox/mapbox-gl-js/pull/6059)
- Fix label collision circle debug drawing on overzoomed tiles [#6073](https://github.com/mapbox/mapbox-gl-js/pull/6073)
- Improve error reporting for some failed requests [#6126](https://github.com/mapbox/mapbox-gl-js/pull/6126), [#6032](https://github.com/mapbox/mapbox-gl-js/pull/6032)
- Fix several `Map#queryRenderedFeatures` bugs:
  - account for `{text, icon}-offset` when querying[#6135](https://github.com/mapbox/mapbox-gl-js/pull/6135)
  - correctly query features that extend across tile boundaries [#5756](https://github.com/mapbox/mapbox-gl-js/pull/6283)
  - fix querying of `circle` layer features with `-pitch-scaling: 'viewport'` or `-pitch-alignment: 'map'` [#6036](https://github.com/mapbox/mapbox-gl-js/pull/6036)
  - eliminate flicker effects when using query results to set a hover effect by switching from tile-based to viewport-based symbol querying [#6497](https://github.com/mapbox/mapbox-gl-js/pull/6497)
- Preserve browser history state when updating the `Map` hash [#6140](https://github.com/mapbox/mapbox-gl-js/pull/6140)
- Fix undefined behavior when `Map#addLayer` is invoked with an `id` of a preexisting layer [#6147](https://github.com/mapbox/mapbox-gl-js/pull/6147)
- Fix bug where `icon-image` would not be rendered if `text-field` is an empty string [#6164](https://github.com/mapbox/mapbox-gl-js/pull/6164)
- Ensure all camera methods fire `rotatestart` and `rotateend` events [#6187](https://github.com/mapbox/mapbox-gl-js/pull/6187)
- Always hide duplicate labels [#6166](https://github.com/mapbox/mapbox-gl-js/pull/6166)
- Fix `DragHandler` bugs where a left-button mouse click would end a right-button drag rotate and a drag gesture would not end if the control key is down on `mouseup` [#6193](https://github.com/mapbox/mapbox-gl-js/pull/6193)
- Add support for calling `{DragPanHandler, DragRotateHandler}#disable` while a gesture is in progress [#6232](https://github.com/mapbox/mapbox-gl-js/pull/6232)
- Fix `GeolocateControl` user location dot sizing when `Map`'s `<div>` inherits `box-sizing: border-box;` (h/t [@andrewharvey](https://github.com/andrewharvey))) [#6227](https://github.com/mapbox/mapbox-gl-js/pull/6232)
- Fix bug causing an off-by-one error in `array` expression error messages (h/t [@drewbo](https://github.com/drewbo))) [#6269](https://github.com/mapbox/mapbox-gl-js/pull/6269)
- Improve error message when an invalid access token triggers a 401 error [#6283](https://github.com/mapbox/mapbox-gl-js/pull/6283)
- Fix bug where lines with `line-width` larger than the sprite height of the `line-pattern` property would render other sprite images [#6246](https://github.com/mapbox/mapbox-gl-js/pull/6246)
- Fix broken touch events for `DragPanHandler` on mobile using Edge (note that zoom/rotate/pitch handlers still do not support Edge touch events [#1928](https://github.com/mapbox/mapbox-gl-js/pull/1928)) [#6325](https://github.com/mapbox/mapbox-gl-js/pull/6325)
- Fix race condition in `VectorTileWorkerSource#reloadTile` causing a rendering timeout [#6308](https://github.com/mapbox/mapbox-gl-js/issues/6308)
- Fix bug causing redundant `gl.stencilFunc` calls due to incorrect state checking (h/t [@yangdonglai](https://github.com/yangdonglai))) [#6330](https://github.com/mapbox/mapbox-gl-js/pull/6330)
- Fix bug where `mousedown` or `touchstart` would cancel camera animations in non-interactive maps [#6338](https://github.com/mapbox/mapbox-gl-js/pull/6338)
- Fix bug causing a full-screen flicker when the map is pitched and a symbol layer uses non-zero `text-translate` [#6365](https://github.com/mapbox/mapbox-gl-js/issues/6365)
- Fix bug in `to-rgba` expression causing division by zero [#6388](https://github.com/mapbox/mapbox-gl-js/pull/6388)
- Fix bug in cross-fading for `*-pattern` properties with non-integer zoom stops [#6430](https://github.com/mapbox/mapbox-gl-js/pull/6430)
- Fix bug where calling `Map#remove` on a map with constructor option `hash: true` throws an error (h/t [@allthesignals](https://github.com/allthesignals))) [#6490](https://github.com/mapbox/mapbox-gl-js/pull/6497)
- Fix bug causing flickering when panning across the anti-meridian [#6438](https://github.com/mapbox/mapbox-gl-js/pull/6438)
- Fix error when using tiles of non-power-of-two size [#6444](https://github.com/mapbox/mapbox-gl-js/pull/6444)
- Fix bug causing `Map#moveLayer(layerId, beforeId)` to remove the layer when `layerId === beforeId` [#6542](https://github.com/mapbox/mapbox-gl-js/pull/6542)

* Fix Rollup build for style-spec module [#6575](https://github.com/mapbox/mapbox-gl-js/pull/6575)
* Fix bug causing `Map#querySourceFeatures` to throw an `Uncaught TypeError`(https://github.com/mapbox/mapbox-gl-js/pull/6555)
* Fix issue where label collision detection was inaccurate for some symbol layers that shared layout properties with another layer [#6558](https://github.com/mapbox/mapbox-gl-js/pull/6558)
* Restore `target` property for `mouse{enter,over,leave,out}` events [#6623](https://github.com/mapbox/mapbox-gl-js/pull/6623)

## 0.44.2

### 🐛 Bug fixes

- Workaround a breaking change in Safari causing page to scroll/zoom in response to user actions intended to pan/zoom the map [#6095](https://github.com/mapbox/mapbox-gl-js/issues/6095). (N.B., not to be confused with the workaround from April 2017 dealing with the same breaking change in Chrome [#4259](https://github.com/mapbox/mapbox-gl-js/issues/6095). See also https://github.com/WICG/interventions/issues/18, https://bugs.webkit.org/show_bug.cgi?id=182521, https://bugs.chromium.org/p/chromium/issues/detail?id=639227 .)

## 0.44.1

### 🐛 Bug fixes

- Fix bug causing features from symbol layers to be omitted from `map.queryRenderedFeatures()` [#6074](https://github.com/mapbox/mapbox-gl-js/issues/6074)
- Fix error triggered by simultaneous scroll-zooming and drag-panning. [#6106](https://github.com/mapbox/mapbox-gl-js/issues/6106)
- Fix bug wherein drag-panning failed to resume after a brief pause [#6063](https://github.com/mapbox/mapbox-gl-js/issues/6063)

## 0.44.0

### ✨ Features and improvements

- The CSP policy of a page using mapbox-gl-js no longer needs to include `script-src 'unsafe-eval'` [#559](https://github.com/mapbox/mapbox-gl-js/issues/559)
- Add `LngLatBounds#isEmpty()` method [#5917](https://github.com/mapbox/mapbox-gl-js/pull/5917)
- Updated to flow 0.62.0 [#5923](https://github.com/mapbox/mapbox-gl-js/issues/5923)
- Make compass and zoom controls optional ([#5348](https://github.com/mapbox/mapbox-gl-js/pull/5348)) (h/t [@matijs](https://github.com/matijs)))
- Add `collectResourceTiming` option to the enable collection of [Resource Timing](https://developer.mozilla.org/en-US/docs/Web/API/Resource_Timing_API/Using_the_Resource_Timing_API) data for requests that are made from Web Workers. ([#5948](https://github.com/mapbox/mapbox-gl-js/issues/5948))
- Improve user location dot appearance across browsers ([#5498](https://github.com/mapbox/mapbox-gl-js/pull/5498)) (h/t [@jasonbarry](https://github.com/jasonbarry)))

### 🐛 Bug fixes

- Fix error triggered by `==` and `!=` expressions [#5947](https://github.com/mapbox/mapbox-gl-js/issues/5947)
- Image sources honor `renderWorldCopies` [#5932](https://github.com/mapbox/mapbox-gl-js/pull/5932)
- Fix transitions to default fill-outline-color [#5953](https://github.com/mapbox/mapbox-gl-js/issues/5953)
- Fix transitions for light properties [#5982](https://github.com/mapbox/mapbox-gl-js/issues/5982)
- Fix minor symbol collisions on pitched maps [#5913](https://github.com/mapbox/mapbox-gl-js/pull/5913)
- Fix memory leaks after `Map#remove()` [#5943](https://github.com/mapbox/mapbox-gl-js/pull/5943), [#5951](https://github.com/mapbox/mapbox-gl-js/pull/5951)
- Fix bug wherein `GeoJSONSource#setData()` caused labels to fade out and back in ([#6002](https://github.com/mapbox/mapbox-gl-js/issues/6002))
- Fix bug that could cause incorrect collisions for labels placed very near to each other at low zoom levels ([#5993](https://github.com/mapbox/mapbox-gl-js/issues/5993))
- Fix bug causing `move` events to be fired out of sync with actual map movements ([#6005](https://github.com/mapbox/mapbox-gl-js/pull/6005))
- Fix bug wherein `Map` did not fire `mouseover` events ([#6000](https://github.com/mapbox/mapbox-gl-js/pull/6000)] (h/t [@jay-manday](https://github.com/jay-manday)))
- Fix bug causing blurry rendering of raster tiles ([#4552](https://github.com/mapbox/mapbox-gl-js/issues/4552))
- Fix potential memory leak caused by removing layers ([#5995](https://github.com/mapbox/mapbox-gl-js/issues/5995))
- Fix bug causing attribution icon to appear incorrectly in compact maps not using Mapbox data ([#6042](https://github.com/mapbox/mapbox-gl-js/pull/6042))
- Fix positioning of default marker element ([#6012](https://github.com/mapbox/mapbox-gl-js/pull/6012)) (h/t [@andrewharvey](https://github.com/andrewharvey)))

## 0.43.0 (December 21, 2017)

### ⚠️ Breaking changes

- It is now an error to attempt to remove a source that is in use [#5562](https://github.com/mapbox/mapbox-gl-js/pull/5562)
- It is now an error if the layer specified by the `before` parameter to `moveLayer` does not exist [#5679](https://github.com/mapbox/mapbox-gl-js/pull/5679)
- `"colorSpace": "hcl"` now uses shortest-path interpolation for hue [#5811](https://github.com/mapbox/mapbox-gl-js/issues/5811)

### ✨ Features and improvements

- Introduce client-side hillshading with `raster-dem` source type and `hillshade` layer type [#5286](https://github.com/mapbox/mapbox-gl-js/pull/5286)
- GeoJSON sources take 2x less memory and generate tiles 20%–100% faster [#5799](https://github.com/mapbox/mapbox-gl-js/pull/5799)
- Enable data-driven values for text-font [#5698](https://github.com/mapbox/mapbox-gl-js/pull/5698)
- Enable data-driven values for heatmap-radius [#5898](https://github.com/mapbox/mapbox-gl-js/pull/5898)
- Add getter and setter for offset on marker [#5759](https://github.com/mapbox/mapbox-gl-js/pull/5759)
- Add `Map#hasImage` [#5775](https://github.com/mapbox/mapbox-gl-js/pull/5775)
- Improve typing for `==` and `!=` expressions [#5840](https://github.com/mapbox/mapbox-gl-js/pull/5840)
- Made `coalesce` expressions more useful [#5755](https://github.com/mapbox/mapbox-gl-js/issues/5755)
- Enable implicit type assertions for array types [#5738](https://github.com/mapbox/mapbox-gl-js/pull/5738)
- Improve hash control precision [#5767](https://github.com/mapbox/mapbox-gl-js/pull/5767)
- `supported()` now returns false on old IE 11 versions that don't support Web Worker blob URLs [#5801](https://github.com/mapbox/mapbox-gl-js/pull/5801)
- Remove flow globals TileJSON and Transferable [#5668](https://github.com/mapbox/mapbox-gl-js/pull/5668)
- Improve performance of image, video, and canvas sources [#5845](https://github.com/mapbox/mapbox-gl-js/pull/5845)

### 🐛 Bug fixes

- Fix popups and markers lag during pan animation [#4670](https://github.com/mapbox/mapbox-gl-js/issues/4670)
- Fix fading of symbol layers caused by setData [#5716](https://github.com/mapbox/mapbox-gl-js/issues/5716)
- Fix behavior of `to-rgba` and `rgba` expressions [#5778](https://github.com/mapbox/mapbox-gl-js/pull/5778), [#5866](https://github.com/mapbox/mapbox-gl-js/pull/5866)
- Fix cross-fading of `*-pattern` and `line-dasharray` [#5791](https://github.com/mapbox/mapbox-gl-js/pull/5791)
- Fix `colorSpace` function property [#5843](https://github.com/mapbox/mapbox-gl-js/pull/5843)
- Fix style diffing when changing GeoJSON source properties [#5731](https://github.com/mapbox/mapbox-gl-js/issues/5731)
- Fix missing labels when zooming out from overzoomed tile [#5827](https://github.com/mapbox/mapbox-gl-js/issues/5827)
- Fix missing labels when zooming out and quickly using setData [#5837](https://github.com/mapbox/mapbox-gl-js/issues/5837)
- Handle NaN as input to step and interpolate expressions [#5757](https://github.com/mapbox/mapbox-gl-js/pull/5757)
- Clone property values on input and output [#5806](https://github.com/mapbox/mapbox-gl-js/pull/5806)
- Bump geojson-rewind dependency [#5769](https://github.com/mapbox/mapbox-gl-js/pull/5769)
- Allow setting Marker's popup before LngLat [#5893](https://github.com/mapbox/mapbox-gl-js/pull/5893)

## 0.42.2 (November 21, 2017)

### 🐛 Bug fixes

- Add box-sizing to the "mapboxgl-ctrl-scale"-class [#5715](https://github.com/mapbox/mapbox-gl-js/pull/5715)
- Fix rendering in Safari [#5712](https://github.com/mapbox/mapbox-gl-js/issues/5712)
- Fix "Cannot read property 'hasTransition' of undefined" error [#5714](https://github.com/mapbox/mapbox-gl-js/issues/5714)
- Fix misplaced raster tiles [#5713](https://github.com/mapbox/mapbox-gl-js/issues/5713)
- Fix raster tile fading [#5722](https://github.com/mapbox/mapbox-gl-js/issues/5722)
- Ensure that an unset filter is undefined rather than null [#5727](https://github.com/mapbox/mapbox-gl-js/pull/5727)
- Restore pitch-with-rotate to nav control [#5725](https://github.com/mapbox/mapbox-gl-js/pull/5725)
- Validate container option in map constructor [#5695](https://github.com/mapbox/mapbox-gl-js/pull/5695)
- Fix queryRenderedFeatures behavior for features displayed in multiple layers [#5172](https://github.com/mapbox/mapbox-gl-js/issues/5172)

## 0.42.1 (November 17, 2017)

### 🐛 Bug fixes

- Workaround for map flashing bug on Chrome 62+ with Intel Iris Graphics 6100 cards [#5704](https://github.com/mapbox/mapbox-gl-js/pull/5704)
- Rerender map when `map.showCollisionBoxes` is set to `false` [#5673](https://github.com/mapbox/mapbox-gl-js/pull/5673)
- Fix transitions from property default values [#5682](https://github.com/mapbox/mapbox-gl-js/pull/5682)
- Fix runtime updating of `heatmap-color` [#5682](https://github.com/mapbox/mapbox-gl-js/pull/5682)
- Fix mobile Safari `history.replaceState` error [#5613](https://github.com/mapbox/mapbox-gl-js/pull/5613)

### ✨ Features and improvements

- Provide default element for Marker class [#5661](https://github.com/mapbox/mapbox-gl-js/pull/5661)

## 0.42.0 (November 10, 2017)

### ⚠️ Breaking changes

- Require that `heatmap-color` use expressions instead of stop functions [#5624](https://github.com/mapbox/mapbox-gl-js/issues/5624)
- Remove support for validating and migrating v6 styles
- Remove support for validating v7 styles [#5604](https://github.com/mapbox/mapbox-gl-js/pull/5604)
- Remove support for including `{tokens}` in expressions for `text-field` and `icon-image` [#5599](https://github.com/mapbox/mapbox-gl-js/issues/5599)
- Split `curve` expression into `step` and `interpolate` expressions [#5542](https://github.com/mapbox/mapbox-gl-js/pull/5542)
- Disallow interpolation in expressions for `line-dasharray` [#5519](https://github.com/mapbox/mapbox-gl-js/pull/5519)

### ✨ Features and improvements

- Improve label collision detection [#5150](https://github.com/mapbox/mapbox-gl-js/pull/5150)
  - Labels from different sources will now collide with each other
  - Collisions caused by rotation and pitch are now smoothly transitioned with a fade
  - Improved algorithm for fewer erroneous collisions, denser label placement, and greater label stability during rotation
- Add `sqrt` expression [#5493](https://github.com/mapbox/mapbox-gl-js/pull/5493)

### 🐛 Bug fixes and error reporting improvements

- Fix viewport calculations for `fitBounds` when both zooming and padding change [#4846](https://github.com/mapbox/mapbox-gl-js/issues/4846)
- Fix WebGL "range out of bounds for buffer" error caused by sorted symbol layers [#5620](https://github.com/mapbox/mapbox-gl-js/issues/5620)
- Fix symbol fading across tile reloads [#5491](https://github.com/mapbox/mapbox-gl-js/issues/5491)
- Change tile rendering order to better match GL Native [#5601](https://github.com/mapbox/mapbox-gl-js/pull/5601)
- Ensure no errors are triggered when calling `queryRenderedFeatures` on a heatmap layer [#5594](https://github.com/mapbox/mapbox-gl-js/pull/5594)
- Fix bug causing `queryRenderedSymbols` to return results from different sources [#5554](https://github.com/mapbox/mapbox-gl-js/issues/5554)
- Fix CJK rendering issues [#5544](https://github.com/mapbox/mapbox-gl-js/issues/5544), [#5546](https://github.com/mapbox/mapbox-gl-js/issues/5546)
- Account for `circle-stroke-width` in `queryRenderedFeatures` [#5514](https://github.com/mapbox/mapbox-gl-js/pull/5514)
- Fix rendering of fill layers atop raster layers [#5513](https://github.com/mapbox/mapbox-gl-js/pull/5513)
- Fix rendering of circle layers with a `circle-stroke-opacity` of 0 [#5496](https://github.com/mapbox/mapbox-gl-js/issues/5496)
- Fix memory leak caused by actor callbacks [#5443](https://github.com/mapbox/mapbox-gl-js/issues/5443)
- Fix source cache size for raster sources with tile sizes other than 512px [#4313](https://github.com/mapbox/mapbox-gl-js/issues/4313)
- Validate that zoom expressions only appear at the top level of an expression [#5609](https://github.com/mapbox/mapbox-gl-js/issues/5609)
- Validate that step and interpolate expressions don't have any duplicate stops [#5605](https://github.com/mapbox/mapbox-gl-js/issues/5605)
- Fix rendering for `icon-text-fit` with a data-driven `text-size` [#5632](https://github.com/mapbox/mapbox-gl-js/pull/5632)
- Improve validation to catch uses of deprecated function syntax [#5667](https://github.com/mapbox/mapbox-gl-js/pull/5667)
- Permit altitude coordinates in `position` field in GeoJSON [#5608](https://github.com/mapbox/mapbox-gl-js/pull/5608)

## 0.41.0 (October 11, 2017)

### :warning: Breaking changes

- Removed support for paint classes [#3643](https://github.com/mapbox/mapbox-gl-js/pull/3643). Instead, use runtime styling APIs or `Map#setStyle`.
- Reverted the `canvas` source `contextType` option added in 0.40.0 [#5449](https://github.com/mapbox/mapbox-gl-js/pull/5449)

### :bug: Bug fixes

- Clip raster tiles to avoid tile overlap [#5105](https://github.com/mapbox/mapbox-gl-js/pull/5105)
- Guard for offset edgecase in flyTo [#5331](https://github.com/mapbox/mapbox-gl-js/pull/5331)
- Ensure the map is updated after the sprite loads [#5367](https://github.com/mapbox/mapbox-gl-js/pull/5367)
- Limit animation duration on flyTo with maxDuration option [#5349](https://github.com/mapbox/mapbox-gl-js/pull/5349)
- Make double-tapping on make zoom in by a factor of 2 on iOS [#5274](https://github.com/mapbox/mapbox-gl-js/pull/5274)
- Fix rendering error with translucent raster tiles [#5380](https://github.com/mapbox/mapbox-gl-js/pull/5380)
- Error if invalid 'before' argument is passed to Map#addLayer [#5401](https://github.com/mapbox/mapbox-gl-js/pull/5401)
- Revert CanvasSource intermediary image buffer fix [#5449](https://github.com/mapbox/mapbox-gl-js/pull/5449)

### :sparkles: Features and improvements

- Use setData operation when diffing geojson sources [#5332](https://github.com/mapbox/mapbox-gl-js/pull/5332)
- Return early from draw calls on layers where opacity=0 [#5429](https://github.com/mapbox/mapbox-gl-js/pull/5429)
- A [heatmap](https://www.mapbox.com/mapbox-gl-js/example/heatmap-layer/) layer type is now available. This layer type allows you to visualize and explore massive datasets of points, reflecting the shape and density of data well while also looking beautiful. See [the blog post](https://blog.mapbox.com/sneak-peek-at-heatmaps-in-mapbox-gl-73b41d4b16ae) for further details.
  ![heatmap screenshot](https://cdn-images-1.medium.com/max/1600/1*Dme5MAgdA3pYdTRHUQzvLw.png)
- The value of a style property or filter can now be an [expression](https://www.mapbox.com/mapbox-gl-js/style-spec/#expressions). Expressions are a way of doing data-driven and zoom-driven styling that provides more flexibility and control, and unifies property and filter syntax.

  Previously, data-driven and zoom-driven styling relied on stop functions: you specify a feature property and a set of input-output pairs that essentially define a “scale” for how the style should be calculated based on the feature property. For example, the following would set circle colors on a green-to-red scale based on the value of `feature.properties.population`:

  ```
  "circle-color": {
    "property": "population",
    "stops": [
      [0, "green"],
      [1000000, "red"]
    ]
  }
  ```

  This approach is powerful, but we’ve seen a number of use cases that stop functions don't satisfy. Expressions provide the flexibility to address use cases like these:

  **Multiple feature properties**
  Using more than one feature property to calculate a given style property. E.g., styling land polygon colors based on both `feature.properties.land_use_category` and `feature.properties.elevation`.

  **Arithmetic**
  For some use cases it’s necessary to do some arithmetic on the input data. One example is sizing circles to represent quantitative data. Since a circle’s visual size on the screen is really its area (and A=πr^2), the right way to scale `circle-radius` is `square_root(feature.properties.input_data_value)`. Another example is unit conversions: feature data may include properties that are in some particular unit. Displaying such data in units appropriate to, say, a user’s preference or location, requires being able to do simple arithmetic (multiplication, division) on whatever value is in the data.

  **Conditional logic**
  This is a big one: basic if-then logic, for example to decide exactly what text to display for a label based on which properties are available in the feature or even the length of the name. A key example of this is properly supporting bilingual labels, where we have to decide whether to show local + English, local-only, or English-only, based on the data that’s available for each feature.

  **String manipulation**
  More dynamic control over label text with things like uppercase/lowercase/title case transforms, localized number formatting, etc. Without this functionality, crafting and iterating on label content entails a large data-prep burden.

  **Filters**
  Style layer filters had similar limitations. Moreover, they use a different syntax, even though their job is very similar to that of data-driven styling functions: filters say, “here’s how to look at a feature and decide whether to draw it,” and data-driven style functions say, “here’s how to look at a feature and decide how to size/color/place it.” Expressions provide a unified syntax for defining parts of a style that need to be calculated dynamically from feature data.

  For information on the syntax and behavior of expressions, please see [the documentation](https://www.mapbox.com/mapbox-gl-js/style-spec/#expressions).

### :wrench: Development workflow improvements

- Made the performance benchmarking runner more informative and statistically robust

## 0.40.1 (September 18, 2017)

### :bug: Bug fixes

- Fix bug causing flicker when zooming in on overzoomed tiles [#5295](https://github.com/mapbox/mapbox-gl-js/pull/5295)
- Remove erroneous call to Tile#redoPlacement for zoom-only or low pitch camera changes [#5284](https://github.com/mapbox/mapbox-gl-js/pull/5284)
- Fix bug where `CanvasSource` coordinates were flipped and improve performance for non-animated `CanvasSource`s [#5303](https://github.com/mapbox/mapbox-gl-js/pull/5303)
- Fix bug causing map not to render on some cases on Internet Explorer 11 [#5321](https://github.com/mapbox/mapbox-gl-js/pull/5321)
- Remove upper limit on `fill-extrusion-height` property [#5320](https://github.com/mapbox/mapbox-gl-js/pull/5320)

## 0.40.0 (September 13, 2017)

### :warning: Breaking changes

- `Map#addImage` now requires the image as an `HTMLImageElement`, `ImageData`, or object with `width`, `height`, and
  `data` properties with the same format as `ImageData`. It no longer accepts a raw `ArrayBufferView` in the second
  argument and `width` and `height` options in the third argument.
- `canvas` sources now require a `contextType` option specifying the drawing context associated with the source canvas. [#5155](https://github.com/mapbox/mapbox-gl-js/pull/5155)

### :sparkles: Features and improvements

- Correct rendering for multiple `fill-extrusion` layers on the same map [#5101](https://github.com/mapbox/mapbox-gl-js/pull/5101)
- Add an `icon-anchor` property to symbol layers [#5183](https://github.com/mapbox/mapbox-gl-js/pull/5183)
- Add a per-map `transformRequest` option, allowing users to provide a callback that transforms resource request URLs [#5021](https://github.com/mapbox/mapbox-gl-js/pull/5021)
- Add data-driven styling support for
  - `text-max-width` [#5067](https://github.com/mapbox/mapbox-gl-js/pull/5067)
  - `text-letter-spacing` [#5071](https://github.com/mapbox/mapbox-gl-js/pull/5071)
  - `line-join` [#5020](https://github.com/mapbox/mapbox-gl-js/pull/5020)
- Add support for SDF icons in `Map#addImage()` [#5181](https://github.com/mapbox/mapbox-gl-js/pull/5181)
- Added nautical miles unit to ScaleControl [#5238](https://github.com/mapbox/mapbox-gl-js/pull/5238) (h/t [@fmairesse](https://github.com/fmairesse)))
- Eliminate the map-wide limit on the number of glyphs and sprites that may be used in a style [#141](https://github.com/mapbox/mapbox-gl-js/issues/141). (Fixed by [#5190](https://github.com/mapbox/mapbox-gl-js/pull/5190), see also [mapbox-gl-native[#9213](https://github.com/mapbox/mapbox-gl-js/issues/9213)](https://github.com/mapbox/mapbox-gl-native/pull/9213)
- Numerous performance optimizations (including [#5108](https://github.com/mapbox/mapbox-gl-js/pull/5108) h/t [@pirxpilot](https://github.com/pirxpilot)))

### :bug: Bug fixes

- Add missing documentation for mouseenter, mouseover, mouseleave events [#4772](https://github.com/mapbox/mapbox-gl-js/issues/4772)
- Add missing documentation for `Marker#getElement()` method [#5242](https://github.com/mapbox/mapbox-gl-js/pull/5242)
- Fix bug wherein removing canvas source with animate=true leaves map in render loop [#5097](https://github.com/mapbox/mapbox-gl-js/issues/5097)
- Fix fullscreen detection on Firefox [#5272](https://github.com/mapbox/mapbox-gl-js/pull/5272)
- Fix z-fighting on overlapping fills within the same layer [#3320](https://github.com/mapbox/mapbox-gl-js/issues/3320)
- Fix handling of fractional values for `layer.minzoom` [#2929](https://github.com/mapbox/mapbox-gl-js/issues/2929)
- Clarify coordinate ordering in documentation for `center` option [#5042](https://github.com/mapbox/mapbox-gl-js/pull/5042) (h/t [@karthikb351](https://github.com/karthikb351)))
- Fix output of stop functions where two stops have the same input value [#5020](https://github.com/mapbox/mapbox-gl-js/pull/5020) (h/t [@edpop](https://github.com/edpop))
- Fix bug wherein using `Map#addLayer()` with an inline source would mutate its input [#4040](https://github.com/mapbox/mapbox-gl-js/issues/4040)
- Fix invalid css keyframes selector [#5075](https://github.com/mapbox/mapbox-gl-js/pull/5075) (h/t [@aar0nr](https://github.com/aar0nr)))
- Fix GPU-specific bug wherein canvas sources caused an error [#4262](https://github.com/mapbox/mapbox-gl-js/issues/4262)
- Fix a race condition in symbol layer handling that caused sporadic uncaught errors [#5185](https://github.com/mapbox/mapbox-gl-js/pull/5185)
- Fix bug causing line labels to render incorrectly on overzoomed tiles [#5120](https://github.com/mapbox/mapbox-gl-js/pull/5120)
- Fix bug wherein `NavigationControl` triggered mouse events unexpectedly [#5148](https://github.com/mapbox/mapbox-gl-js/issues/5148)
- Fix bug wherein clicking on the `NavigationControl` compass caused an error in IE 11 [#4784](https://github.com/mapbox/mapbox-gl-js/issues/4784)
- Remove dependency on GPL-3-licensed `fast-stable-stringify` module [#5152](https://github.com/mapbox/mapbox-gl-js/issues/5152)
- Fix bug wherein layer-specific an event listener produced an error after its target layer was removed from the map [#5145](https://github.com/mapbox/mapbox-gl-js/issues/5145)
- Fix `Marker#togglePopup()` failing to return the marker instance [#5116](https://github.com/mapbox/mapbox-gl-js/issues/5116)
- Fix bug wherein a marker's position failed to adapt to the marker element's size changing [#5133](https://github.com/mapbox/mapbox-gl-js/issues/5133)
- Fix rendering bug affecting Broadcom GPUs [#5073](https://github.com/mapbox/mapbox-gl-js/pull/5073)

### :wrench: Development workflow improvements

- Add (and now require) Flow type annotations throughout the majority of the codebase.
- Migrate to CircleCI 2.0 [#4939](https://github.com/mapbox/mapbox-gl-js/pull/4939)

## 0.39.1 (July 24, 2017)

### :bug: Bug fixes

- Fix packaging issue in 0.39.0 [#5025](https://github.com/mapbox/mapbox-gl-js/issues/5025)
- Correctly evaluate enum-based identity functions [#5023](https://github.com/mapbox/mapbox-gl-js/issues/5023)

## 0.39.0 (July 21, 2017)

### :warning: Breaking changes

- `GeolocateControl` breaking changes [#4479](https://github.com/mapbox/mapbox-gl-js/pull/4479)
  - The option `watchPosition` has been replaced with `trackUserLocation`
  - The camera operation has changed from `jumpTo` (not animated) to `fitBounds` (animated). An effect of this is the map pitch is no longer reset, although the bearing is still reset to 0.
  - The accuracy of the geolocation provided by the device is used to set the view (previously it was fixed at zoom level 17). The `maxZoom` can be controlled via the new `fitBoundsOptions` option (defaults to 15).
- Anchor `Marker`s at their center by default [#5019](https://github.com/mapbox/mapbox-gl-js/issues/5019) [@andrewharvey](https://github.com/andrewharvey)
- Increase `significantRotateThreshold` for the `TouchZoomRotateHandler` [#4971](https://github.com/mapbox/mapbox-gl-js/pull/4971), [@dagjomar](https://github.com/dagjomar)

### :sparkles: Features and improvements

- Improve performance of updating GeoJSON sources [#4069](https://github.com/mapbox/mapbox-gl-js/pull/4069), [@ezheidtmann](https://github.com/ezheidtmann)
- Improve rendering speed of extrusion layers [#4818](https://github.com/mapbox/mapbox-gl-js/pull/4818)
- Improve line label legibility in pitched views [#4781](https://github.com/mapbox/mapbox-gl-js/pull/4781)
- Improve line label legibility on curved lines [#4853](https://github.com/mapbox/mapbox-gl-js/pull/4853)
- Add user location tracking capability to `GeolocateControl` [#4479](https://github.com/mapbox/mapbox-gl-js/pull/4479), [@andrewharvey](https://github.com/andrewharvey)
  - New option `showUserLocation` to draw a "dot" as a `Marker` on the map at the user's location
  - An active lock and background state are introduced with `trackUserLocation`. When in active lock the camera will update to follow the user location, however if the camera is changed by the API or UI then the control will enter the background state where it won't update the camera to follow the user location.
  - New option `fitBoundsOptions` to control the camera operation
  - New `trackuserlocationstart` and `trackuserlocationend` events
  - New `LngLat.toBounds` method to extend a point location by a given radius to a `LngLatBounds` object
- Include main CSS file in `package.json` [#4809](https://github.com/mapbox/mapbox-gl-js/pull/4809), [@tomscholz](https://github.com/tomscholz)
- Add property function (data-driven styling) support for `line-width` [#4773](https://github.com/mapbox/mapbox-gl-js/pull/4773)
- Add property function (data-driven styling) support for `text-anchor` [#4997](https://github.com/mapbox/mapbox-gl-js/pull/4997)
- Add property function (data-driven styling) support for `text-justify` [#5000](https://github.com/mapbox/mapbox-gl-js/pull/5000)
- Add `maxTileCacheSize` option [#4778](https://github.com/mapbox/mapbox-gl-js/pull/4778), [@jczaplew](https://github.com/jczaplew)
- Add new `icon-pitch-alignment` and `circle-pitch-alignment` properties [#4869](https://github.com/mapbox/mapbox-gl-js/pull/4869) [#4871](https://github.com/mapbox/mapbox-gl-js/pull/4871)
- Add `Map#getMaxBounds` method [#4890](https://github.com/mapbox/mapbox-gl-js/pull/4890), [@andrewharvey](https://github.com/andrewharvey) [@lamuertepeluda](https://github.com/lamuertepeluda)
- Add option (`localIdeographFontFamily`) to use TinySDF to avoid loading expensive CJK glyphs [#4895](https://github.com/mapbox/mapbox-gl-js/pull/4895)
- If `config.API_URL` includes a path prepend it to the request URL [#4995](https://github.com/mapbox/mapbox-gl-js/pull/4995)
- Bump `supercluster` version to expose `cluster_id` property on clustered sources [#5002](https://github.com/mapbox/mapbox-gl-js/pull/5002)

### :bug: Bug fixes

- Do not display `FullscreenControl` on unsupported devices [#4838](https://github.com/mapbox/mapbox-gl-js/pull/4838), [@stepankuzmin](https://github.com/stepankuzmin)
- Fix yarn build on Windows machines [#4887](https://github.com/mapbox/mapbox-gl-js/pull/4887)
- Prevent potential memory leaks by dispatching `loadData` to the same worker every time [#4877](https://github.com/mapbox/mapbox-gl-js/pull/4877)
- Fix bug preventing the rtlTextPlugin from loading before the initial style `load` [#4870](https://github.com/mapbox/mapbox-gl-js/pull/4870)
- Fix bug causing runtime-stying to not take effect in some situations [#4893](https://github.com/mapbox/mapbox-gl-js/pull/4893)
- Prevent requests of vertical glyphs for labels that can't be verticalized [#4720](https://github.com/mapbox/mapbox-gl-js/issues/4720)
- Fix character detection for Zanabazar Square [#4940](https://github.com/mapbox/mapbox-gl-js/pull/4940)
- Fix `LogoControl` logic to update correctly, and hide the `<div>` instead of removing it from the DOM when it is not needed [#4842](https://github.com/mapbox/mapbox-gl-js/pull/4842)
- Fix `GeoJSONSource#serialize` to include all options
- Fix error handling in `GlyphSource#getSimpleGlyphs`[#4992](https://github.com/mapbox/mapbox-gl-js/pull/4992)
- Fix bug causing `setStyle` to reload raster tiles [#4852](https://github.com/mapbox/mapbox-gl-js/pull/4852)
- Fix bug causing symbol layers not to render on devices with non-integer device pixel ratios [#4989](https://github.com/mapbox/mapbox-gl-js/pull/4989)
- Fix bug where `Map#queryRenderedFeatures` would error when returning no results [#4993](https://github.com/mapbox/mapbox-gl-js/pull/4993)
- Fix bug where `Map#areTilesLoaded` would always be false on `sourcedata` events for reloading tiles [#4987](https://github.com/mapbox/mapbox-gl-js/pull/4987)
- Fix bug causing categorical property functions to error on non-ascending order stops [#4996](https://github.com/mapbox/mapbox-gl-js/pull/4996)

### :hammer_and_wrench: Development workflow changes

- Use flow to type much of the code base [#4629](https://github.com/mapbox/mapbox-gl-js/pull/4629) [#4903](https://github.com/mapbox/mapbox-gl-js/pull/4903) [#4909](https://github.com/mapbox/mapbox-gl-js/pull/4909) [#4910](https://github.com/mapbox/mapbox-gl-js/pull/4910) [#4911](https://github.com/mapbox/mapbox-gl-js/pull/4911) [#4913](https://github.com/mapbox/mapbox-gl-js/pull/4913) [#4915](https://github.com/mapbox/mapbox-gl-js/pull/4915) [#4918](https://github.com/mapbox/mapbox-gl-js/pull/4918) [#4932](https://github.com/mapbox/mapbox-gl-js/pull/4932) [#4933](https://github.com/mapbox/mapbox-gl-js/pull/4933) [#4948](https://github.com/mapbox/mapbox-gl-js/pull/4948) [#4949](https://github.com/mapbox/mapbox-gl-js/pull/4949) [#4955](https://github.com/mapbox/mapbox-gl-js/pull/4955) [#4966](https://github.com/mapbox/mapbox-gl-js/pull/4966) [#4967](https://github.com/mapbox/mapbox-gl-js/pull/4967) [#4973](https://github.com/mapbox/mapbox-gl-js/pull/4973) :muscle: [@jfirebaugh](https://github.com/jfirebaugh) [@vicapow](https://github.com/vicapow)
- Use style specification to generate flow type [#4958](https://github.com/mapbox/mapbox-gl-js/pull/4958)
- Explicitly list which files to publish in `package.json` [#4819](https://github.com/mapbox/mapbox-gl-js/pull/4819) [@tomscholz](https://github.com/tomscholz)
- Move render test ignores to a separate file [#4977](https://github.com/mapbox/mapbox-gl-js/pull/4977)
- Add code of conduct [#5015](https://github.com/mapbox/mapbox-gl-js/pull/5015) :sparkling_heart:

## 0.38.0 (June 9, 2017)

#### New features :sparkles:

- Attenuate label size scaling with distance, improving readability of pitched maps [#4547](https://github.com/mapbox/mapbox-gl-js/pull/4547)

#### Bug fixes :beetle:

- Skip rendering for patterned layers when pattern is missing [#4687](https://github.com/mapbox/mapbox-gl-js/pull/4687)
- Fix bug with map failing to rerender after `webglcontextlost` event [#4725](https://github.com/mapbox/mapbox-gl-js/pull/4725) [@cdawi](https://github.com/cdawi)
- Clamp zoom level in `flyTo` to within the map's specified min- and maxzoom to prevent undefined behavior [#4726](https://github.com/mapbox/mapbox-gl-js/pull/4726) [@](https://github.com/) IvanSanchez
- Fix wordmark rendering in IE [#4741](https://github.com/mapbox/mapbox-gl-js/pull/4741)
- Fix slight pixelwise symbol rendering bugs caused by incorrect sprite calculations [#4737](https://github.com/mapbox/mapbox-gl-js/pull/4737)
- Prevent exceptions thrown by certain `flyTo` calls [#4761](https://github.com/mapbox/mapbox-gl-js/pull/4761)
- Fix "Improve this map" link [#4685](https://github.com/mapbox/mapbox-gl-js/pull/4685)
- Tweak `queryRenderedSymbols` logic to better account for pitch scaling [#4792](https://github.com/mapbox/mapbox-gl-js/pull/4792)
- Fix for symbol layers sometimes failing to render, most frequently in Safari [#4795](https://github.com/mapbox/mapbox-gl-js/pull/4795)
- Apply `text-keep-upright` after `text-offset` to keep labels upright when intended [#4779](https://github.com/mapbox/mapbox-gl-js/pull/4779) **[Potentially breaking :warning: but considered a bugfix]**
- Prevent exceptions thrown by empty GeoJSON tiles [#4803](https://github.com/mapbox/mapbox-gl-js/pull/4803)

#### Accessibility improvements :sound:

- Add `aria-label` to popup close button [#4799](https://github.com/mapbox/mapbox-gl-js/pull/4799) [@andrewharvey](https://github.com/andrewharvey)

#### Development workflow + testing improvements :wrench:

- Fix equality assertion bug in tests [#4731](https://github.com/mapbox/mapbox-gl-js/pull/4731) [@IvanSanchez](https://github.com/IvanSanchez)
- Benchmark results page improvements [#4746](https://github.com/mapbox/mapbox-gl-js/pull/4746)
- Require node version >=6.4.0, enabling the use of more ES6 features [#4752](https://github.com/mapbox/mapbox-gl-js/pull/4752)
- Document missing `pitchWithRotate` option [#4800](https://github.com/mapbox/mapbox-gl-js/pull/4800) [@simast](https://github.com/simast)
- Move Github-specific Markdown files into subdirectory [#4806](https://github.com/mapbox/mapbox-gl-js/pull/4806) [@tomscholz](https://github.com/tomscholz)

## 0.37.0 (May 2nd, 2017)

#### :warning: Breaking changes

- Removed `LngLat#wrapToBestWorld`

#### New features :rocket:

- Improve popup/marker positioning [#4577](https://github.com/mapbox/mapbox-gl-js/pull/4577)
- Add `Map#isStyleLoaded` and `Map#areTilesLoaded` events [#4321](https://github.com/mapbox/mapbox-gl-js/pull/4321)
- Support offline sprites using `file:` protocol [#4649](https://github.com/mapbox/mapbox-gl-js/pull/4649) [@oscarfonts](https://github.com/oscarfonts)

#### Bug fixes :bug:

- Fix fullscreen control in Firefox [#4666](https://github.com/mapbox/mapbox-gl-js/pull/4666)
- Fix rendering artifacts that caused tile boundaries to be visible in some cases [#4636](https://github.com/mapbox/mapbox-gl-js/pull/4636)
- Fix default calculation for categorical zoom-and-property functions [#4657](https://github.com/mapbox/mapbox-gl-js/pull/4657)
- Fix scaling of images on retina screens [#4645](https://github.com/mapbox/mapbox-gl-js/pull/4645)
- Rendering error when a transparent image is added via `Map#addImage` [#4644](https://github.com/mapbox/mapbox-gl-js/pull/4644)
- Fix an issue with rendering lines with duplicate points [#4634](https://github.com/mapbox/mapbox-gl-js/pull/4634)
- Fix error when switching from data-driven styles to a constant paint value [#4611](https://github.com/mapbox/mapbox-gl-js/pull/4611)
- Add check to make sure invalid bounds on tilejson don't error out [#4641](https://github.com/mapbox/mapbox-gl-js/pull/4641)

#### Development workflow improvements :computer:

- Add flowtype interfaces and definitions [@vicapow](https://github.com/vicapow)
- Add stylelinting to ensure `mapboxgl-` prefix on all classes [#4584](https://github.com/mapbox/mapbox-gl-js/pull/4584) [@asantos3026](https://github.com/asantos3026)

## 0.36.0 (April 19, 2017)

#### New features :sparkles:

- Replace LogoControl logo with the new Mapbox logo [#4598](https://github.com/mapbox/mapbox-gl-js/pull/4598)

#### Bug fixes :bug:

- Fix bug with the BoxZoomHandler that made it glitchy if it is enabled after the DragPanHandler [#4528](https://github.com/mapbox/mapbox-gl-js/pull/4528)
- Fix undefined behavior in `fill_outline` shaders [#4600](https://github.com/mapbox/mapbox-gl-js/pull/4600)
- Fix `Camera#easeTo` interpolation on pitched maps [#4540](https://github.com/mapbox/mapbox-gl-js/pull/4540)
- Choose property function interpolation method by the `property`'s type [#4614](https://github.com/mapbox/mapbox-gl-js/pull/4614)

#### Development workflow improvements :nerd_face:

- Fix crash on missing `style.json` in integration tests
- `gl-style-composite` is now executable in line with the other tools [@andrewharvey](https://github.com/andrewharvey) [#4595](https://github.com/mapbox/mapbox-gl-js/pull/4595)
- `gl-style-composite` utility now throws an error if a name conflict would occur between layers [@andrewharvey](https://github.com/andrewharvey) [#4595](https://github.com/mapbox/mapbox-gl-js/pull/4595)

## 0.35.1 (April 12, 2017)

#### Bug fixes :bug:

- Add `.json` extension to style-spec `require` statements for webpack compatibility [#4563](https://github.com/mapbox/mapbox-gl-js/pull/4563) [@orangemug](https://github.com/orangemug)
- Fix documentation type for `Map#fitBounde` [#4569](https://github.com/mapbox/mapbox-gl-js/pull/4569) [@andrewharvey](https://github.com/andrewharvey)
- Fix bug causing {Image,Video,Canvas}Source to throw exception if latitude is outside of +/-85.05113 [#4574](https://github.com/mapbox/mapbox-gl-js/pull/4574)
- Fix bug causing overzoomed raster tiles to disappear from map [#4567](https://github.com/mapbox/mapbox-gl-js/pull/4567)
- Fix bug causing queryRenderedFeatures to crash on polygon features that have an `id` field. [#4581](https://github.com/mapbox/mapbox-gl-js/pull/4581)

## 0.35.0 (April 7, 2017)

#### New features :rocket:

- Use anisotropic filtering to improve rendering of raster tiles on pitched maps [#1064](https://github.com/mapbox/mapbox-gl-js/issues/1064)
- Add `pitchstart` and `pitchend` events [#2449](https://github.com/mapbox/mapbox-gl-js/issues/2449)
- Add an optional `layers` parameter to `Map#on` [#1002](https://github.com/mapbox/mapbox-gl-js/issues/1002)
- Add data-driven styling support for `text-offset` [#4495](https://github.com/mapbox/mapbox-gl-js/pull/4495)
- Add data-driven styling support for `text-rotate` [#3516](https://github.com/mapbox/mapbox-gl-js/issues/3516)
- Add data-driven styling support for `icon-image` [#4304](https://github.com/mapbox/mapbox-gl-js/issues/4304)
- Add data-driven styling support for `{text,icon}-size` [#4455](https://github.com/mapbox/mapbox-gl-js/pull/4455)

#### Bug fixes :bug:

- Suppress error messages in JS console due to missing tiles [#1800](https://github.com/mapbox/mapbox-gl-js/issues/1800)
- Fix bug wherein `GeoJSONSource#setData()` could cause unnecessary DOM updates [#4447](https://github.com/mapbox/mapbox-gl-js/issues/4447)
- Fix bug wherein `Map#flyTo` did not respect the `renderWorldCopies` setting [#4449](https://github.com/mapbox/mapbox-gl-js/issues/4449)
- Fix regression in browserify support # 4453
- Fix bug causing poor touch event behavior on mobile devices [#4259](https://github.com/mapbox/mapbox-gl-js/issues/4259)
- Fix bug wherein duplicate stops in property functions could cause an infinite loop [#4498](https://github.com/mapbox/mapbox-gl-js/issues/4498)
- Respect image height/width in `addImage` api [#4531](https://github.com/mapbox/mapbox-gl-js/pull/4531)
- Fix bug preventing correct behavior of `shift+zoom` [#3334](https://github.com/mapbox/mapbox-gl-js/issues/3334)
- Fix bug preventing image source from rendering when coordinate area is too large [#4550](https://github.com/mapbox/mapbox-gl-js/issues/4550)
- Show image source on horizontally wrapped worlds [#4555](https://github.com/mapbox/mapbox-gl-js/pull/4555)
- Fix bug in the handling of `refreshedExpiredTiles` option [#4549](https://github.com/mapbox/mapbox-gl-js/pull/4549)
- Support the TileJSON `bounds` property [#1775](https://github.com/mapbox/mapbox-gl-js/issues/1775)

#### Development workflow improvements :computer:

- Upgrade flow to 0.42.0 ([#4500](https://github.com/mapbox/mapbox-gl-js/pull/4500))

## 0.34.0 (March 17, 2017)

#### New features :rocket:

- Add `Map#addImage` and `Map#removeImage` API to allow adding icon images at runtime [#4404](https://github.com/mapbox/mapbox-gl-js/pull/4404)
- Simplify non-browserify bundler usage by making the distribution build the main entrypoint [#4423](https://github.com/mapbox/mapbox-gl-js/pull/4423)

#### Bug fixes :bug:

- Fix issue where coincident start/end points of LineStrings were incorrectly rendered as joined [#4413](https://github.com/mapbox/mapbox-gl-js/pull/4413)
- Fix bug causing `queryRenderedFeatures` to fail in cases where both multiple sources and data-driven paint properties were present [#4417](https://github.com/mapbox/mapbox-gl-js/issues/4417)
- Fix bug where tile request errors caused `map.loaded()` to incorrectly return `false` [#4425](https://github.com/mapbox/mapbox-gl-js/issues/4425)

#### Testing improvements :white_check_mark:

- Improve test coverage across several core modules [#4432](https://github.com/mapbox/mapbox-gl-js/pull/4432) [#4431](https://github.com/mapbox/mapbox-gl-js/pull/4431) [#4422](https://github.com/mapbox/mapbox-gl-js/pull/4422) [#4244](https://github.com/mapbox/mapbox-gl-js/pull/4244) :bowing_man:

## 0.33.1 (March 10, 2017)

#### Bug fixes :bug:

- Prevent Mapbox logo from being added to the map more than once [#4386](https://github.com/mapbox/mapbox-gl-js/pull/4386)
- Add `type='button'` to `FullscreenControl` to prevent button from acting as a form submit [#4397](https://github.com/mapbox/mapbox-gl-js/pull/4397)
- Fix issue where map would continue to rotate if `Ctrl` key is released before the click during a `DragRotate` event [#4389](https://github.com/mapbox/mapbox-gl-js/pull/4389)
- Remove double `options.easing` description from the `Map#fitBounds` documentation [#4402](https://github.com/mapbox/mapbox-gl-js/pull/4402)

## 0.33.0 (March 8, 2017)

#### :warning: Breaking changes

- Automatically add Mapbox wordmark when required by Mapbox TOS [#3933](https://github.com/mapbox/mapbox-gl-js/pull/3933)
- Increase default `maxZoom` from 20 to 22 [#4333](https://github.com/mapbox/mapbox-gl-js/pull/4333)
- Deprecate `tiledata` and `tiledataloading` events in favor of `sourcedata` and `sourcedataloading`. [#4347](https://github.com/mapbox/mapbox-gl-js/pull/4347)
- `mapboxgl.util` is no longer exported [#1408](https://github.com/mapbox/mapbox-gl-js/issues/1408)
- `"type": "categorical"` is now required for all categorical functions. Previously, some forms of "implicitly" categorical functions worked, and others did not. [#3717](https://github.com/mapbox/mapbox-gl-js/issues/3717)

#### :white_check_mark: New features

- Add property functions support for most symbol paint properties [#4074](https://github.com/mapbox/mapbox-gl-js/pull/4074), [#4186](https://github.com/mapbox/mapbox-gl-js/pull/4186), [#4226](https://github.com/mapbox/mapbox-gl-js/pull/4226)
- Add ability to specify default property value for undefined or invalid property values used in property functions. [#4175](https://github.com/mapbox/mapbox-gl-js/pull/4175)
- Improve `Map#fitBounds` to accept different values for top, bottom, left, and right `padding` [#3890](https://github.com/mapbox/mapbox-gl-js/pull/3890)
- Add a `FullscreenControl` for displaying a fullscreen map [#3977](https://github.com/mapbox/mapbox-gl-js/pull/3977)

#### :beetle: Bug fixes

- Fix validation error on categorical zoom-and-property functions [#4220](https://github.com/mapbox/mapbox-gl-js/pull/4220)
- Fix bug causing expired resources to be re-requested causing an infinite loop [#4255](https://github.com/mapbox/mapbox-gl-js/pull/4255)
- Fix problem where `MapDataEvent#isSourceLoaded` always returned false [#4254](https://github.com/mapbox/mapbox-gl-js/pull/4254)
- Resolve an issue where tiles in the source cache were prematurely deleted, resulting in tiles flickering when zooming in and out and [#4311](https://github.com/mapbox/mapbox-gl-js/pull/4311)
- Make sure `MapEventData` is passed through on calls `Map#flyTo` [#4342](https://github.com/mapbox/mapbox-gl-js/pull/4342)
- Fix incorrect returned values for `Map#isMoving` [#4350](https://github.com/mapbox/mapbox-gl-js/pull/4350)
- Fix categorical functions not allowing boolean stop domain values [#4195](https://github.com/mapbox/mapbox-gl-js/pull/4195)
- Fix piecewise-constant functions to allow non-integer zoom levels. [#4196](https://github.com/mapbox/mapbox-gl-js/pull/4196)
- Fix issues with `$id` in filters [#4236](https://github.com/mapbox/mapbox-gl-js/pull/4236) [#4237](https://github.com/mapbox/mapbox-gl-js/pull/4237)
- Fix a race condition with polygon centroid algorithm causing tiles not to load in some cases. [#4273](https://github.com/mapbox/mapbox-gl-js/pull/4273)
- Throw a meaningful error when giving non-array `layers` parameter to `queryRenderedFeatures` [#4331](https://github.com/mapbox/mapbox-gl-js/pull/4331)
- Throw a meaningful error when supplying invalid `minZoom` and `maxZoom` values [#4324](https://github.com/mapbox/mapbox-gl-js/pull/4324)
- Fix a memory leak when using the RTL Text plugin [#4248](https://github.com/mapbox/mapbox-gl-js/pull/4248)

#### Dev workflow changes

- Merged the [Mapbox GL style specification](https://github.com/mapbox/mapbox-gl-style-spec) repo to this one (now under `src/style-spec` and `test/unit/style-spec`).

## 0.32.1 (Jan 26, 2017)

#### Bug Fixes

- Fix bug causing [`mapbox-gl-rtl-text` plugin](https://github.com/mapbox/mapbox-gl-rtl-text) to not work [#4055](https://github.com/mapbox/mapbox-gl-js/pull/4055)

## 0.32.0 (Jan 26, 2017)

#### Deprecation Notices

- [Style classes](https://www.mapbox.com/mapbox-gl-style-spec/#layer-paint.*) are deprecated and will be removed in an upcoming release of Mapbox GL JS.

#### New Features

- Add `Map#isSourceLoaded` method [#4033](https://github.com/mapbox/mapbox-gl-js/pull/4033)
- Automatically reload tiles based on their `Expires` and `Cache-Control` HTTP headers [#3944](https://github.com/mapbox/mapbox-gl-js/pull/3944)
- Add `around=center` option to `scrollZoom` and `touchZoomRotate` interaction handlers [#3876](https://github.com/mapbox/mapbox-gl-js/pull/3876)
- Add support for [`mapbox-gl-rtl-text` plugin](https://github.com/mapbox/mapbox-gl-rtl-text) to support right-to-left scripts [#3758](https://github.com/mapbox/mapbox-gl-js/pull/3758)
- Add `canvas` source type [#3765](https://github.com/mapbox/mapbox-gl-js/pull/3765)
- Add `Map#isMoving` method [#2792](https://github.com/mapbox/mapbox-gl-js/issues/2792)

#### Bug Fixes

- Fix bug causing garbled text on zoom [#3962](https://github.com/mapbox/mapbox-gl-js/pull/3962)
- Fix bug causing crash in Firefox and Mobile Safari when rendering a large map [#4037](https://github.com/mapbox/mapbox-gl-js/pull/4037)
- Fix bug causing raster tiles to flicker during zoom [#2467](https://github.com/mapbox/mapbox-gl-js/issues/2467)
- Fix bug causing exception when unsetting and resetting fill-outline-color [#3657](https://github.com/mapbox/mapbox-gl-js/issues/3657)
- Fix memory leak when removing raster sources [#3951](https://github.com/mapbox/mapbox-gl-js/issues/3951)
- Fix bug causing exception when when zooming in / out on empty GeoJSON tile [#3985](https://github.com/mapbox/mapbox-gl-js/pull/3985)
- Fix line join artifacts at very sharp angles [#4008](https://github.com/mapbox/mapbox-gl-js/pull/4008)

## 0.31.0 (Jan 10 2017)

#### New Features

- Add `renderWorldCopies` option to the `Map` constructor to give users control over whether multiple worlds are rendered in a map [#3885](https://github.com/mapbox/mapbox-gl-js/pull/3885)

#### Bug Fixes

- Fix performance regression triggered when `Map` pitch or bearing is changed [#3938](https://github.com/mapbox/mapbox-gl-js/pull/3938)
- Fix null pointer exception caused by trying to clear an `undefined` source [#3903](https://github.com/mapbox/mapbox-gl-js/pull/3903)

#### Miscellaneous

- Incorporate integration tests formerly at [`mapbox-gl-test-suite`](https://github.com/mapbox/mapbox-gl-test-suite) into this repository [#3834](https://github.com/mapbox/mapbox-gl-js/pull/3834)

## 0.30.0 (Jan 5 2017)

#### New Features

- Fire an error when map canvas is larger than allowed by `gl.MAX_RENDERBUFFER_SIZE` [#2893](https://github.com/mapbox/mapbox-gl-js/issues/2893)
- Improve error messages when referencing a nonexistent layer id [#2597](https://github.com/mapbox/mapbox-gl-js/issues/2597)
- Fire an error when layer uses a `geojson` source and specifies a `source-layer` [#3896](https://github.com/mapbox/mapbox-gl-js/pull/3896)
- Add inline source declaration syntax [#3857](https://github.com/mapbox/mapbox-gl-js/issues/3857)
- Improve line breaking behavior [#3887](https://github.com/mapbox/mapbox-gl-js/issues/3887)

#### Performance Improvements

- Improve `Map#setStyle` performance in some cases [#3853](https://github.com/mapbox/mapbox-gl-js/pull/3853)

#### Bug Fixes

- Fix unexpected popup positioning when some offsets are unspecified [#3367](https://github.com/mapbox/mapbox-gl-js/issues/3367)
- Fix incorrect interpolation in functions [#3838](https://github.com/mapbox/mapbox-gl-js/issues/3838)
- Fix incorrect opacity when multiple backgrounds are rendered [#3819](https://github.com/mapbox/mapbox-gl-js/issues/3819)
- Fix exception thrown when instantiating geolocation control in Safari [#3844](https://github.com/mapbox/mapbox-gl-js/issues/3844)
- Fix exception thrown when setting `showTileBoundaries` with no sources [#3849](https://github.com/mapbox/mapbox-gl-js/issues/3849)
- Fix incorrect rendering of transparent parts of raster layers in some cases [#3723](https://github.com/mapbox/mapbox-gl-js/issues/3723)
- Fix non-terminating render loop when zooming in in some cases [#3399](https://github.com/mapbox/mapbox-gl-js/pull/3399)

## 0.29.0 (December 20 2016)

#### New Features

- Add support for property functions for many style properties on line layers [#3033](https://github.com/mapbox/mapbox-gl-js/pull/3033)
- Make `Map#setStyle` smoothly transition to the new style [#3621](https://github.com/mapbox/mapbox-gl-js/pull/3621)
- Add `styledata`, `sourcedata`, `styledataloading`, and `sourcedataloading` events
- Add `isSourceLoaded` and `source` properties to `MapDataEvent` [#3590](https://github.com/mapbox/mapbox-gl-js/pull/3590)
- Remove "max zoom" cap of 20 [#3683](https://github.com/mapbox/mapbox-gl-js/pull/3683)
- Add `circle-stroke-*` style properties [#3672](https://github.com/mapbox/mapbox-gl-js/pull/3672)
- Add a more helpful error message when the specified `container` element doesn't exist [#3719](https://github.com/mapbox/mapbox-gl-js/pull/3719)
- Add `watchPosition` option to `GeolocateControl` [#3739](https://github.com/mapbox/mapbox-gl-js/pull/3739)
- Add `positionOptions` option to `GeolocateControl` [#3739](https://github.com/mapbox/mapbox-gl-js/pull/3739)
- Add `aria-label` to map canvas [#3782](https://github.com/mapbox/mapbox-gl-js/pull/3782)
- Adjust multipoint symbol rendering behavior [#3763](https://github.com/mapbox/mapbox-gl-js/pull/3763)
- Add support for property functions for `icon-offset` [#3791](https://github.com/mapbox/mapbox-gl-js/pull/3791)
- Improved antialiasing on pitched lines [#3790](https://github.com/mapbox/mapbox-gl-js/pull/3790)
- Allow attribution control to collapse to an ⓘ button on smaller screens [#3783](https://github.com/mapbox/mapbox-gl-js/pull/3783)
- Improve line breaking algorithm [#3743](https://github.com/mapbox/mapbox-gl-js/pull/3743)

#### Performance Improvements

- Fix memory leak when calling `Map#removeSource` [#3602](https://github.com/mapbox/mapbox-gl-js/pull/3602)
- Reduce bundle size by adding custom build of `gl-matrix` [#3734](https://github.com/mapbox/mapbox-gl-js/pull/3734)
- Improve performance of projection code [#3721](https://github.com/mapbox/mapbox-gl-js/pull/3721)
- Improve performance of style function evaluation [#3816](https://github.com/mapbox/mapbox-gl-js/pull/3816)

#### Bug fixes

- Fix exception thrown when using `line-color` property functions [#3639](https://github.com/mapbox/mapbox-gl-js/issues/3639)
- Fix exception thrown when removing a layer and then adding another layer with the same id but different type [#3655](https://github.com/mapbox/mapbox-gl-js/pull/3655)
- Fix exception thrown when passing a single point to `Map#fitBounds` [#3655](https://github.com/mapbox/mapbox-gl-js/pull/3655)
- Fix exception thrown occasionally during rapid map mutations [#3681](https://github.com/mapbox/mapbox-gl-js/pull/3681)
- Fix rendering defects on pitch=0 on some systems [#3740](https://github.com/mapbox/mapbox-gl-js/pull/3740)
- Fix unnecessary CPU usage when displaying a raster layer [#3764](https://github.com/mapbox/mapbox-gl-js/pull/3764)
- Fix bug causing sprite after `Map#setStyle` [#3829](https://github.com/mapbox/mapbox-gl-js/pull/3829)
- Fix bug preventing `Map` from emitting a `contextmenu` event on Windows browsers [#3822](https://github.com/mapbox/mapbox-gl-js/pull/3822)

## 0.28.0 (November 17 2016)

#### New features and improvements

- Performance improvements for `Map#addLayer` and `Map#removeLayer` [#3584](https://github.com/mapbox/mapbox-gl-js/pull/3584)
- Add method for changing layer order at runtime - `Map#moveLayer` [#3584](https://github.com/mapbox/mapbox-gl-js/pull/3584)
- Update vertical punctuation logic to Unicode 9.0 standard [#3608](https://github.com/mapbox/mapbox-gl-js/pull/3608)

#### Bug fixes

- Fix data-driven `fill-opacity` rendering when using a `fill-pattern` [#3598](https://github.com/mapbox/mapbox-gl-js/pull/3598)
- Fix line rendering artifacts [#3627](https://github.com/mapbox/mapbox-gl-js/pull/3627)
- Fix incorrect rendering of opaque fills on top of transparent fills [#2628](https://github.com/mapbox/mapbox-gl-js/pull/2628)
- Prevent `AssertionErrors` from pitching raster layers by only calling `Worker#redoPlacement` on vector and GeoJSON sources [#3624](https://github.com/mapbox/mapbox-gl-js/pull/3624)
- Restore IE11 compatability [#3635](https://github.com/mapbox/mapbox-gl-js/pull/3635)
- Fix symbol placement for cached tiles [#3637](https://github.com/mapbox/mapbox-gl-js/pull/3637)

## 0.27.0 (November 11 2016)

#### ⚠️ Breaking changes ⚠️

- Replace `fill-extrude-height` and `fill-extrude-base` properties of `fill` render type with a separate `fill-extrusion` type (with corresponding `fill-extrusion-height` and `fill-extrusion-base` properties), solving problems with render parity and runtime switching between flat and extruded fills. https://github.com/mapbox/mapbox-gl-style-spec/issues/554
- Change the units for extrusion height properties (`fill-extrusion-height`, `fill-extrusion-base`) from "magic numbers" to meters. [#3509](https://github.com/mapbox/mapbox-gl-js/pull/3509)
- Remove `mapboxgl.Control` class and change the way custom controls should be implemented. [#3497](https://github.com/mapbox/mapbox-gl-js/pull/3497)
- Remove `mapboxgl.util` functions: `inherit`, `extendAll`, `debounce`, `coalesce`, `startsWith`, `supportsGeolocation`. [#3441](https://github.com/mapbox/mapbox-gl-js/pull/3441) [#3571](https://github.com/mapbox/mapbox-gl-js/pull/3571)
- **`mapboxgl.util` is deprecated** and will be removed in the next release. [#1408](https://github.com/mapbox/mapbox-gl-js/issues/1408)

#### New features and improvements

- Tons of **performance improvements** that combined make rendering **up to 3 times faster**, especially for complex styles. [#3485](https://github.com/mapbox/mapbox-gl-js/pull/3485) [#3489](https://github.com/mapbox/mapbox-gl-js/pull/3489) [#3490](https://github.com/mapbox/mapbox-gl-js/pull/3490) [#3491](https://github.com/mapbox/mapbox-gl-js/pull/3491) [#3498](https://github.com/mapbox/mapbox-gl-js/pull/3498) [#3499](https://github.com/mapbox/mapbox-gl-js/pull/3499) [#3501](https://github.com/mapbox/mapbox-gl-js/pull/3501) [#3510](https://github.com/mapbox/mapbox-gl-js/pull/3510) [#3514](https://github.com/mapbox/mapbox-gl-js/pull/3514) [#3515](https://github.com/mapbox/mapbox-gl-js/pull/3515) [#3486](https://github.com/mapbox/mapbox-gl-js/pull/3486) [#3527](https://github.com/mapbox/mapbox-gl-js/pull/3527) [#3574](https://github.com/mapbox/mapbox-gl-js/pull/3574) ⚡️⚡️⚡️
- 🈯 Added **vertical text writing mode** for languages that support it. [#3438](https://github.com/mapbox/mapbox-gl-js/pull/3438)
- 🈯 Improved **line breaking of Chinese and Japanese text** in point-placed labels. [#3420](https://github.com/mapbox/mapbox-gl-js/pull/3420)
- Reduce the default number of worker threads (`mapboxgl.workerCount`) for better performance. [#3565](https://github.com/mapbox/mapbox-gl-js/pull/3565)
- Automatically use `categorical` style function type when input values are strings. [#3384](https://github.com/mapbox/mapbox-gl-js/pull/3384)
- Improve control buttons accessibility. [#3492](https://github.com/mapbox/mapbox-gl-js/pull/3492)
- Remove geolocation button if geolocation is disabled (e.g. the page is not served through `https`). [#3571](https://github.com/mapbox/mapbox-gl-js/pull/3571)
- Added `Map#getMaxZoom` and `Map#getMinZoom` methods [#3592](https://github.com/mapbox/mapbox-gl-js/pull/3592)

#### Bugfixes

- Fix several line dash rendering bugs. [#3451](https://github.com/mapbox/mapbox-gl-js/pull/3451)
- Fix intermittent map flicker when using image sources. [#3522](https://github.com/mapbox/mapbox-gl-js/pull/3522)
- Fix incorrect rendering of semitransparent `background` layers. [#3521](https://github.com/mapbox/mapbox-gl-js/pull/3521)
- Fix broken `raster-fade-duration` property. [#3532](https://github.com/mapbox/mapbox-gl-js/pull/3532)
- Fix handling of extrusion heights with negative values (by clamping to `0`). [#3463](https://github.com/mapbox/mapbox-gl-js/pull/3463)
- Fix GeoJSON sources not placing labels/icons correctly after map rotation. [#3366](https://github.com/mapbox/mapbox-gl-js/pull/3366)
- Fix icon/label placement not respecting order for layers with numeric names. [#3404](https://github.com/mapbox/mapbox-gl-js/pull/3404)
- Fix `queryRenderedFeatures` working incorrectly on colliding labels. [#3459](https://github.com/mapbox/mapbox-gl-js/pull/3459)
- Fix a bug where changing extrusion properties at runtime sometimes threw an error. [#3487](https://github.com/mapbox/mapbox-gl-js/pull/3487) [#3468](https://github.com/mapbox/mapbox-gl-js/pull/3468)
- Fix a bug where `map.loaded()` always returned `true` when using raster tile sources. [#3302](https://github.com/mapbox/mapbox-gl-js/pull/3302)
- Fix a bug where moving the map out of bounds sometimes threw `failed to invert matrix` error. [#3518](https://github.com/mapbox/mapbox-gl-js/pull/3518)
- Fixed `queryRenderedFeatures` throwing an error if no parameters provided. [#3542](https://github.com/mapbox/mapbox-gl-js/pull/3542)
- Fixed a bug where using multiple `\n` in a text field resulted in an error. [#3570](https://github.com/mapbox/mapbox-gl-js/pull/3570)

#### Misc

- 🐞 Fix `npm install mapbox-gl` pulling in all `devDependencies`, leading to an extremely slow install. [#3377](https://github.com/mapbox/mapbox-gl-js/pull/3377)
- Switch the codebase to ES6. [#c](https://github.com/mapbox/mapbox-gl-js/pull/3388) [#3408](https://github.com/mapbox/mapbox-gl-js/pull/3408) [#3415](https://github.com/mapbox/mapbox-gl-js/pull/3415) [#3421](https://github.com/mapbox/mapbox-gl-js/pull/3421)
- A lot of internal refactoring to make the codebase simpler and more maintainable.
- Various documentation fixes. [#3440](https://github.com/mapbox/mapbox-gl-js/pull/3440)

## 0.26.0 (October 13 2016)

#### New Features & Improvements

- Add `fill-extrude-height` and `fill-extrude-base` style properties (3d buildings) :cityscape: [#3223](https://github.com/mapbox/mapbox-gl-js/pull/3223)
- Add customizable `colorSpace` interpolation to functions [#3245](https://github.com/mapbox/mapbox-gl-js/pull/3245)
- Add `identity` function type [#3274](https://github.com/mapbox/mapbox-gl-js/pull/3274)
- Add depth testing for symbols with `'pitch-alignment': 'map'` [#3243](https://github.com/mapbox/mapbox-gl-js/pull/3243)
- Add `dataloading` events for styles and sources [#3306](https://github.com/mapbox/mapbox-gl-js/pull/3306)
- Add `Control` suffix to all controls :warning: BREAKING CHANGE :warning: [#3355](https://github.com/mapbox/mapbox-gl-js/pull/3355)
- Calculate style layer `ref`s automatically and get rid of user-specified `ref`s :warning: BREAKING CHANGE :warning: [#3486](https://github.com/mapbox/mapbox-gl-js/pull/3486)

#### Performance Improvements

- Ensure removing style or source releases all tile resources [#3359](https://github.com/mapbox/mapbox-gl-js/pull/3359)

#### Bugfixes

- Fix bug causing an error when `Marker#setLngLat` is called [#3294](https://github.com/mapbox/mapbox-gl-js/pull/3294)
- Fix bug causing incorrect coordinates in `touchend` on Android Chrome [#3319](https://github.com/mapbox/mapbox-gl-js/pull/3319)
- Fix bug causing incorrect popup positioning at top of screen [#3333](https://github.com/mapbox/mapbox-gl-js/pull/3333)
- Restore `tile` property to `data` events fired when a tile is removed [#3328](https://github.com/mapbox/mapbox-gl-js/pull/3328)
- Fix bug causing "Improve this map" link to not preload map location [#3356](https://github.com/mapbox/mapbox-gl-js/pull/3356)

## 0.25.1 (September 30 2016)

#### Bugfixes

- Fix bug causing attribution to not be shown [#3278](https://github.com/mapbox/mapbox-gl-js/pull/3278)
- Fix bug causing exceptions when symbol text has a trailing newline [#3281](https://github.com/mapbox/mapbox-gl-js/pull/3281)

## 0.25.0 (September 29 2016)

#### Breaking Changes

- `Evented#off` now require two arguments; omitting the second argument in order to unbind all listeners for an event
  type is no longer supported, as it could cause unintended unbinding of internal listeners.

#### New Features & Improvements

- Consolidate undocumented data lifecycle events into `data` and `dataloading` events ([#3255](https://github.com/mapbox/mapbox-gl-js/pull/3255))
- Add `auto` value for style spec properties ([#3203](https://github.com/mapbox/mapbox-gl-js/pull/3203))

#### Bugfixes

- Fix bug causing "Map#queryRenderedFeatures" to return no features after map rotation or filter change ([#3233](https://github.com/mapbox/mapbox-gl-js/pull/3233))
- Change webpack build process ([#3235](https://github.com/mapbox/mapbox-gl-js/pull/3235)) :warning: BREAKING CHANGE :warning:
- Improved error messages for `LngLat#convert` ([#3232](https://github.com/mapbox/mapbox-gl-js/pull/3232))
- Fix bug where the `tiles` field is omitted from the `RasterTileSource#serialize` method ([#3259](https://github.com/mapbox/mapbox-gl-js/pull/3259))
- Comply with HTML spec by replacing the `div` within the `Navigation` control `<button>` with a `span` element ([#3268](https://github.com/mapbox/mapbox-gl-js/pull/3268))
- Fix bug causing `Marker` instances to be translated to non-whole pixel coordinates that caused blurriness ([#3270](https://github.com/mapbox/mapbox-gl-js/pull/3270))

#### Performance Improvements

- Avoid unnecessary style validation ([#3224](https://github.com/mapbox/mapbox-gl-js/pull/3224))
- Share a single blob URL between all workers ([#3239](https://github.com/mapbox/mapbox-gl-js/pull/3239))

## 0.24.0 (September 19 2016)

#### New Features & Improvements

- Allow querystrings in `mapbox://` URLs [#3113](https://github.com/mapbox/mapbox-gl-js/issues/3113)
- Allow "drag rotate" interaction to control pitch [#3105](https://github.com/mapbox/mapbox-gl-js/pull/3105)
- Improve performance by decreasing `Worker` script `Blob` size [#3158](https://github.com/mapbox/mapbox-gl-js/pull/3158)
- Improve vector tile performance [#3067](https://github.com/mapbox/mapbox-gl-js/pull/3067)
- Decrease size of distributed library by removing `package.json` [#3174](https://github.com/mapbox/mapbox-gl-js/pull/3174)
- Add support for new lines in `text-field` [#3179](https://github.com/mapbox/mapbox-gl-js/pull/3179)
- Make keyboard navigation smoother [#3190](https://github.com/mapbox/mapbox-gl-js/pull/3190)
- Make mouse wheel zooming smoother [#3189](https://github.com/mapbox/mapbox-gl-js/pull/3189)
- Add better error message when calling `Map#queryRenderedFeatures` on nonexistent layer [#3196](https://github.com/mapbox/mapbox-gl-js/pull/3196)
- Add support for imperial units on `Scale` control [#3160](https://github.com/mapbox/mapbox-gl-js/pull/3160)
- Add map's pitch to URL hash [#3218](https://github.com/mapbox/mapbox-gl-js/pull/3218)

#### Bugfixes

- Fix exception thrown when using box zoom handler [#3078](https://github.com/mapbox/mapbox-gl-js/pull/3078)
- Ensure style filters cannot be mutated by reference [#3093](https://github.com/mapbox/mapbox-gl-js/pull/3093)
- Fix exceptions thrown when opening marker-bound popup by click [#3104](https://github.com/mapbox/mapbox-gl-js/pull/3104)
- Fix bug causing fills with transparent colors and patterns to not render [#3107](https://github.com/mapbox/mapbox-gl-js/issues/3107)
- Fix order of latitudes in `Map#getBounds` [#3081](https://github.com/mapbox/mapbox-gl-js/issues/3081)
- Fix incorrect evaluation of zoom-and-property functions [#2827](https://github.com/mapbox/mapbox-gl-js/issues/2827) [#3155](https://github.com/mapbox/mapbox-gl-js/pull/3155)
- Fix incorrect evaluation of property functions [#2828](https://github.com/mapbox/mapbox-gl-js/issues/2828) [#3155](https://github.com/mapbox/mapbox-gl-js/pull/3155)
- Fix bug causing garbled text rendering when multiple maps are rendered on the page [#3086](https://github.com/mapbox/mapbox-gl-js/issues/3086)
- Fix rendering defects caused by `Map#setFilter` and map rotation on iOS 10 [#3207](https://github.com/mapbox/mapbox-gl-js/pull/3207)
- Fix bug causing image and video sources to disappear when zooming in [#3010](https://github.com/mapbox/mapbox-gl-js/issues/3010)

## 0.23.0 (August 25 2016)

#### New Features & Improvements

- Add support for `line-color` property functions [#2938](https://github.com/mapbox/mapbox-gl-js/pull/2938)
- Add `Scale` control [#2940](https://github.com/mapbox/mapbox-gl-js/pull/2940) [#3042](https://github.com/mapbox/mapbox-gl-js/pull/3042)
- Improve polygon label placement by rendering labels at the pole of inaccessibility [#3038](https://github.com/mapbox/mapbox-gl-js/pull/3038)
- Add `Popup` `offset` option [#1962](https://github.com/mapbox/mapbox-gl-js/issues/1962)
- Add `Marker#bindPopup` method [#3056](https://github.com/mapbox/mapbox-gl-js/pull/3056)

#### Performance Improvements

- Improve performance of pages with multiple maps using a shared `WebWorker` pool [#2952](https://github.com/mapbox/mapbox-gl-js/pull/2952)

#### Bugfixes

- Make `LatLngBounds` obey its documented argument order (`southwest`, `northeast`), allowing bounds across the dateline [#2414](https://github.com/mapbox/mapbox-gl-js/pull/2414) :warning: **BREAKING CHANGE** :warning:
- Fix bug causing `fill-opacity` property functions to not render as expected [#3061](https://github.com/mapbox/mapbox-gl-js/pull/3061)

## 0.22.1 (August 18 2016)

#### New Features & Improvements

- Reduce library size by using minified version of style specification [#2998](https://github.com/mapbox/mapbox-gl-js/pull/2998)
- Add a warning when rendering artifacts occur due to too many symbols or glyphs being rendered in a tile [#2966](https://github.com/mapbox/mapbox-gl-js/pull/2966)

#### Bugfixes

- Fix bug causing exception to be thrown by `Map#querySourceFeatures` [#3022](https://github.com/mapbox/mapbox-gl-js/pull/3022)
- Fix bug causing `Map#loaded` to return true while there are outstanding tile updates [#2847](https://github.com/mapbox/mapbox-gl-js/pull/2847)

## 0.22.0 (August 11 2016)

#### Breaking Changes

- The `GeoJSONSource`, `VideoSource`, `ImageSource` constructors are now private. Please use `map.addSource({...})` to create sources and `map.getSource(...).setData(...)` to update GeoJSON sources. [#2667](https://github.com/mapbox/mapbox-gl-js/pull/2667)
- `Map#onError` has been removed. You may catch errors by listening for the `error` event. If no listeners are bound to `error`, error messages will be printed to the console. [#2852](https://github.com/mapbox/mapbox-gl-js/pull/2852)

#### New Features & Improvements

- Increase max glyph atlas size to accommodate alphabets with large numbers of characters [#2930](https://github.com/mapbox/mapbox-gl-js/pull/2930)
- Add support for filtering features on GeoJSON / vector tile `$id` [#2888](https://github.com/mapbox/mapbox-gl-js/pull/2888)
- Update geolocate icon [#2973](https://github.com/mapbox/mapbox-gl-js/pull/2973)
- Add a `close` event to `Popup`s [#2953](https://github.com/mapbox/mapbox-gl-js/pull/2953)
- Add a `offset` option to `Marker` [#2885](https://github.com/mapbox/mapbox-gl-js/pull/2885)
- Print `error` events without any listeners to the console [#2852](https://github.com/mapbox/mapbox-gl-js/pull/2852)
- Refactored `Source` interface to prepare for custom source types [#2667](https://github.com/mapbox/mapbox-gl-js/pull/2667)

#### Bugfixes

- Fix opacity property-functions for fill layers [#2971](https://github.com/mapbox/mapbox-gl-js/pull/2971)
- Fix `DataCloneError` in Firefox and IE11 [#2559](https://github.com/mapbox/mapbox-gl-js/pull/2559)
- Fix bug preventing camera animations from being triggered in `moveend` listeners [#2944](https://github.com/mapbox/mapbox-gl-js/pull/2944)
- Fix bug preventing `fill-outline-color` from being unset [#2964](https://github.com/mapbox/mapbox-gl-js/pull/2964)
- Fix webpack support [#2887](https://github.com/mapbox/mapbox-gl-js/pull/2887)
- Prevent buttons in controls from acting like form submit buttons [#2935](https://github.com/mapbox/mapbox-gl-js/pull/2935)
- Fix bug preventing map interactions near two controls in the same corner [#2932](https://github.com/mapbox/mapbox-gl-js/pull/2932)
- Fix crash resulting for large style batch queue [#2926](https://github.com/mapbox/mapbox-gl-js/issues/2926)

## 0.21.0 (July 13 2016)

#### Breaking Changes

- GeoJSON polygon inner rings are now rewound for compliance with the [v2 vector tile](https://github.com/mapbox/vector-tile-spec/blob/master/2.1/README.md#4344-polygon-geometry-type). This may affect some uses of `line-offset`, reversing the direction of the offset. [#2889](https://github.com/mapbox/mapbox-gl-js/issues/2889)

#### New Features & Improvements

- Add `text-pitch-alignment` style property [#2668](https://github.com/mapbox/mapbox-gl-js/pull/2668)
- Allow query parameters on `mapbox://` URLs [#2702](https://github.com/mapbox/mapbox-gl-js/pull/2702)
- Add `icon-text-fit` and `icon-text-fit-padding` style properties [#2720](https://github.com/mapbox/mapbox-gl-js/pull/2720)
- Enable property functions for `icon-rotate` [#2738](https://github.com/mapbox/mapbox-gl-js/pull/2738)
- Enable property functions for `fill-opacity` [#2733](https://github.com/mapbox/mapbox-gl-js/pull/2733)
- Fire `Map#mouseout` events [#2777](https://github.com/mapbox/mapbox-gl-js/pull/2777)
- Allow query parameters on all sprite URLs [#2772](https://github.com/mapbox/mapbox-gl-js/pull/2772)
- Increase sprite atlas size to 1024px square, allowing more and larger sprites [#2802](https://github.com/mapbox/mapbox-gl-js/pull/2802)
- Add `Marker` class [#2725](https://github.com/mapbox/mapbox-gl-js/pull/2725) [#2810](https://github.com/mapbox/mapbox-gl-js/pull/2810)
- Add `{quadkey}` URL parameter [#2805](https://github.com/mapbox/mapbox-gl-js/pull/2805)
- Add `circle-pitch-scale` style property [#2821](https://github.com/mapbox/mapbox-gl-js/pull/2821)

#### Bugfixes

- Fix rendering of layers with large numbers of features [#2794](https://github.com/mapbox/mapbox-gl-js/pull/2794)
- Fix exceptions thrown during drag-rotate interactions [#2840](https://github.com/mapbox/mapbox-gl-js/pull/2840)
- Fix error when adding and removing a layer within the same update cycle [#2845](https://github.com/mapbox/mapbox-gl-js/pull/2845)
- Fix false "Geometry exceeds allowed extent" warnings [#2568](https://github.com/mapbox/mapbox-gl-js/issues/2568)
- Fix `Map#loaded` returning true while there are outstanding tile updates [#2847](https://github.com/mapbox/mapbox-gl-js/pull/2847)
- Fix style validation error thrown while removing a filter [#2847](https://github.com/mapbox/mapbox-gl-js/pull/2847)
- Fix event data object not being passed for double click events [#2814](https://github.com/mapbox/mapbox-gl-js/pull/2814)
- Fix multipolygons disappearing from map at certain zoom levels [#2704](https://github.com/mapbox/mapbox-gl-js/issues/2704)
- Fix exceptions caused by `queryRenderedFeatures` in Safari and Firefox [#2822](https://github.com/mapbox/mapbox-gl-js/pull/2822)
- Fix `mapboxgl#supported()` returning `true` in old versions of IE11 [mapbox/mapbox-gl-supported#1](https://github.com/mapbox/mapbox-gl-supported/issues/1)

## 0.20.1 (June 21 2016)

#### Bugfixes

- Fixed exception thrown when changing `*-translate` properties via `setPaintProperty` ([#2762](https://github.com/mapbox/mapbox-gl-js/issues/2762))

## 0.20.0 (June 10 2016)

#### New Features & Improvements

- Add limited WMS support [#2612](https://github.com/mapbox/mapbox-gl-js/pull/2612)
- Add `workerCount` constructor option [#2666](https://github.com/mapbox/mapbox-gl-js/pull/2666)
- Improve performance of `locationPoint` and `pointLocation` [#2690](https://github.com/mapbox/mapbox-gl-js/pull/2690)
- Remove "Not using VertexArrayObject extension" warning messages [#2707](https://github.com/mapbox/mapbox-gl-js/pull/2707)
- Add `version` property to mapboxgl [#2660](https://github.com/mapbox/mapbox-gl-js/pull/2660)
- Support property functions in `circle-opacity` and `circle-blur` [#2693](https://github.com/mapbox/mapbox-gl-js/pull/2693)

#### Bugfixes

- Fix exception thrown by "drag rotate" handler [#2680](https://github.com/mapbox/mapbox-gl-js/issues/2680)
- Return an empty array instead of an empty object from `queryRenderedFeatures` [#2694](https://github.com/mapbox/mapbox-gl-js/pull/2694)
- Fix bug causing map to not render in IE

## 0.19.1 (June 2 2016)

#### Bugfixes

- Fix rendering of polygons with more than 35k vertices [#2657](https://github.com/mapbox/mapbox-gl-js/issues/2657)

## 0.19.0 (May 31 2016)

#### New Features & Improvements

- Allow use of special characters in property field names [#2547](https://github.com/mapbox/mapbox-gl-js/pull/2547)
- Improve rendering speeds on fill layers [#1606](https://github.com/mapbox/mapbox-gl-js/pull/1606)
- Add data driven styling support for `fill-color` and `fill-outline-color` [#2629](https://github.com/mapbox/mapbox-gl-js/pull/2629)
- Add `has` and `!has` filter operators [mapbox/feature-filter#15](https://github.com/mapbox/feature-filter/pull/15)
- Improve keyboard handlers with held-down keys [#2530](https://github.com/mapbox/mapbox-gl-js/pull/2530)
- Support 'tms' tile scheme [#2565](https://github.com/mapbox/mapbox-gl-js/pull/2565)
- Add `trackResize` option to `Map` [#2591](https://github.com/mapbox/mapbox-gl-js/pull/2591)

#### Bugfixes

- Scale circles when map is displayed at a pitch [#2541](https://github.com/mapbox/mapbox-gl-js/issues/2541)
- Fix background pattern rendering bug [#2557](https://github.com/mapbox/mapbox-gl-js/pull/2557)
- Fix bug that prevented removal of a `fill-pattern` from a fill layer [#2534](https://github.com/mapbox/mapbox-gl-js/issues/2534)
- Fix `line-pattern` and `fill-pattern`rendering [#2596](https://github.com/mapbox/mapbox-gl-js/pull/2596)
- Fix some platform specific rendering bugs [#2553](https://github.com/mapbox/mapbox-gl-js/pull/2553)
- Return empty object from `queryRenderedFeatures` before the map is loaded [#2621](https://github.com/mapbox/mapbox-gl-js/pull/2621)
- Fix "there is no texture bound to the unit 1" warnings [#2509](https://github.com/mapbox/mapbox-gl-js/pull/2509)
- Allow transitioned values to be unset [#2561](https://github.com/mapbox/mapbox-gl-js/pull/2561)

## 0.18.0 (April 13 2016)

#### New Features & Improvements

- Implement zoom-and-property functions for `circle-color` and `circle-size` [#2454](https://github.com/mapbox/mapbox-gl-js/pull/2454)
- Dedupe attributions that are substrings of others [#2453](https://github.com/mapbox/mapbox-gl-js/pull/2453)
- Misc performance improvements [#2483](https://github.com/mapbox/mapbox-gl-js/pull/2483) [#2488](https://github.com/mapbox/mapbox-gl-js/pull/2488)

#### Bugfixes

- Fix errors when unsetting and resetting a style property [#2464](https://github.com/mapbox/mapbox-gl-js/pull/2464)
- Fix errors when updating paint properties while using classes [#2496](https://github.com/mapbox/mapbox-gl-js/pull/2496)
- Fix errors caused by race condition in unserializeBuckets [#2497](https://github.com/mapbox/mapbox-gl-js/pull/2497)
- Fix overzoomed tiles in wrapped worlds [#2482](https://github.com/mapbox/mapbox-gl-js/issues/2482)
- Fix errors caused by mutating a filter object after calling `Map#setFilter` [#2495](https://github.com/mapbox/mapbox-gl-js/pull/2495)

## 0.17.0 (April 13 2016)

#### Breaking Changes

- Remove `map.batch` in favor of automatically batching style mutations (i.e. calls to `Map#setLayoutProperty`, `Map#setPaintProperty`, `Map#setFilter`, `Map#setClasses`, etc.) and applying them once per frame, significantly improving performance when updating the style frequently [#2355](https://github.com/mapbox/mapbox-gl-js/pull/2355) [#2380](https://github.com/mapbox/mapbox-gl-js/pull/2380)
- Remove `util.throttle` [#2345](https://github.com/mapbox/mapbox-gl-js/issues/2345)

#### New Features & Improvements

- Improve performance of all style mutation methods by only recalculating affected properties [#2339](https://github.com/mapbox/mapbox-gl-js/issues/2339)
- Improve fading of labels and icons [#2376](https://github.com/mapbox/mapbox-gl-js/pull/2376)
- Improve rendering performance by reducing work done on the main thread [#2394](https://github.com/mapbox/mapbox-gl-js/pull/2394)
- Validate filters passed to `Map#queryRenderedFeatures` and `Map#querySourceFeatures` [#2349](https://github.com/mapbox/mapbox-gl-js/issues/2349)
- Display a warning if a vector tile's geometry extent is larger than supported [#2383](https://github.com/mapbox/mapbox-gl-js/pull/2383)
- Implement property functions (i.e. data-driven styling) for `circle-color` and `circle-size` [#1932](https://github.com/mapbox/mapbox-gl-js/pull/1932)
- Add `Popup#setDOMContent` method [#2436](https://github.com/mapbox/mapbox-gl-js/pull/2436)

#### Bugfixes

- Fix a performance regression caused by using 1 `WebWorker` instead of `# cpus - 1` `WebWorker`s, slowing down tile loading times [#2408](https://github.com/mapbox/mapbox-gl-js/pull/2408)
- Fix a bug in which `Map#queryRenderedFeatures` would sometimes return features that had been removed [#2353](https://github.com/mapbox/mapbox-gl-js/issues/2353)
- Fix `clusterMaxZoom` option on `GeoJSONSource` not working as expected [#2374](https://github.com/mapbox/mapbox-gl-js/issues/2374)
- Fix anti-aliased rendering for pattern fills [#2372](https://github.com/mapbox/mapbox-gl-js/issues/2372)
- Fix exception caused by calling `Map#queryRenderedFeatures` or `Map#querySourceFeatures` with no arguments
- Fix exception caused by calling `Map#setLayoutProperty` for `text-field` or `icon-image` [#2407](https://github.com/mapbox/mapbox-gl-js/issues/2407)

## 0.16.0 (March 24 2016)

#### Breaking Changes

- Replace `Map#featuresAt` and `Map#featuresIn` with `Map#queryRenderedFeatures` and `map.querySourceFeatures` ([#2224](https://github.com/mapbox/mapbox-gl-js/pull/2224))
  - Replace `featuresAt` and `featuresIn` with `queryRenderedFeatures`
  - Make `queryRenderedFeatures` synchronous, remove the callback and use the return value.
  - Rename `layer` parameter to `layers` and make it an array of layer names.
  - Remove the `radius` parameter. `radius` was used with `featuresAt` to account for style properties like `line-width` and `circle-radius`. `queryRenderedFeatures` accounts for these style properties. If you need to query a larger area, use a bounding box query instead of a point query.
  - Remove the `includeGeometry` parameter because `queryRenderedFeatures` always includes geometries.
- `Map#debug` is renamed to `Map#showTileBoundaries` ([#2284](https://github.com/mapbox/mapbox-gl-js/pull/2284))
- `Map#collisionDebug` is renamed to `Map#showCollisionBoxes` ([#2284](https://github.com/mapbox/mapbox-gl-js/pull/2284))

#### New Features & Improvements

- Improve overall rendering performance. ([#2221](https://github.com/mapbox/mapbox-gl-js/pull/2221))
- Improve performance of `GeoJSONSource#setData`. ([#2222](https://github.com/mapbox/mapbox-gl-js/pull/2222))
- Add `Map#setMaxBounds` method ([#2234](https://github.com/mapbox/mapbox-gl-js/pull/2234))
- Add `isActive` and `isEnabled` methods to interaction handlers ([#2238](https://github.com/mapbox/mapbox-gl-js/pull/2238))
- Add `Map#setZoomBounds` method ([#2243](https://github.com/mapbox/mapbox-gl-js/pull/2243))
- Add touch events ([#2195](https://github.com/mapbox/mapbox-gl-js/issues/2195))
- Add `map.queryRenderedFeatures` to query the styled and rendered representations of features ([#2224](https://github.com/mapbox/mapbox-gl-js/pull/2224))
- Add `map.querySourceFeatures` to get features directly from vector tiles, independent of the style ([#2224](https://github.com/mapbox/mapbox-gl-js/pull/2224))
- Add `mapboxgl.Geolocate` control ([#1939](https://github.com/mapbox/mapbox-gl-js/issues/1939))
- Make background patterns render seamlessly across tile boundaries ([#2305](https://github.com/mapbox/mapbox-gl-js/pull/2305))

#### Bugfixes

- Fix calls to `setFilter`, `setLayoutProperty`, and `setLayerZoomRange` on ref children ([#2228](https://github.com/mapbox/mapbox-gl-js/issues/2228))
- Fix `undefined` bucket errors after `setFilter` calls ([#2244](https://github.com/mapbox/mapbox-gl-js/issues/2244))
- Fix bugs causing hidden symbols to be rendered ([#2246](https://github.com/mapbox/mapbox-gl-js/pull/2246), [#2276](https://github.com/mapbox/mapbox-gl-js/pull/2276))
- Fix raster flickering ([#2236](https://github.com/mapbox/mapbox-gl-js/issues/2236))
- Fix `queryRenderedFeatures` precision at high zoom levels ([#2292](https://github.com/mapbox/mapbox-gl-js/pull/2292))
- Fix holes in GeoJSON data caused by unexpected winding order ([#2285](https://github.com/mapbox/mapbox-gl-js/pull/2285))
- Fix bug causing deleted features to be returned by `queryRenderedFeatures` ([#2306](https://github.com/mapbox/mapbox-gl-js/pull/2306))
- Fix bug causing unexpected fill patterns to be rendered ([#2307](https://github.com/mapbox/mapbox-gl-js/pull/2307))
- Fix popup location with preceding sibling elements ([#2311](https://github.com/mapbox/mapbox-gl-js/pull/2311))
- Fix polygon anti-aliasing ([#2319](https://github.com/mapbox/mapbox-gl-js/pull/2319))
- Fix slivers between non-adjacent polygons ([#2319](https://github.com/mapbox/mapbox-gl-js/pull/2319))
- Fix keyboard shortcuts causing page to scroll ([#2312](https://github.com/mapbox/mapbox-gl-js/pull/2312))

## 0.15.0 (March 1 2016)

#### New Features & Improvements

- Add `ImageSource#setCoordinates` and `VideoSource#setCoordinates` ([#2184](https://github.com/mapbox/mapbox-gl-js/pull/2184))

#### Bugfixes

- Fix flickering on raster layers ([#2211](https://github.com/mapbox/mapbox-gl-js/pull/2211))
- Fix browser hang when zooming quickly on raster layers ([#2211](https://github.com/mapbox/mapbox-gl-js/pull/2211))

## 0.14.3 (Feb 25 2016)

#### New Features & Improvements

- Improve responsiveness of zooming out by using cached parent tiles ([#2168](https://github.com/mapbox/mapbox-gl-js/pull/2168))
- Improve contextual clues on style API validation ([#2170](https://github.com/mapbox/mapbox-gl-js/issues/2170))
- Improve performance of methods including `setData` ([#2174](https://github.com/mapbox/mapbox-gl-js/pull/2174))

#### Bugfixes

- Fix incorrectly sized line dashes ([#2099](https://github.com/mapbox/mapbox-gl-js/issues/2099))
- Fix bug in which `in` feature filter drops features ([#2166](https://github.com/mapbox/mapbox-gl-js/pull/2166))
- Fix bug preventing `Map#load` from firing when tile "Not Found" errors occurred ([#2176](https://github.com/mapbox/mapbox-gl-js/pull/2176))
- Fix rendering artifacts on mobile GPUs ([#2117](https://github.com/mapbox/mapbox-gl-js/pull/2117))

## 0.14.2 (Feb 19 2016)

#### Bugfixes

- Look for loaded parent tiles in cache
- Set tile cache size based on viewport size ([#2137](https://github.com/mapbox/mapbox-gl-js/issues/2137))
- Fix tile render order for layer-by-layer
- Remove source update throttling ([#2139](https://github.com/mapbox/mapbox-gl-js/issues/2139))
- Make panning while zooming more linear ([#2070](https://github.com/mapbox/mapbox-gl-js/issues/2070))
- Round points created during bucket creation ([#2067](https://github.com/mapbox/mapbox-gl-js/issues/2067))
- Correct bounds for a rotated or tilted map ([#1842](https://github.com/mapbox/mapbox-gl-js/issues/1842))
- Fix overscaled featuresAt ([#2103](https://github.com/mapbox/mapbox-gl-js/issues/2103))
- Allow using `tileSize: 512` as a switch to trade retina support for 512px raster tiles
- Fix the serialization of paint classes ([#2107](https://github.com/mapbox/mapbox-gl-js/issues/2107))
- Fixed bug where unsetting style properties could mutate the value of other style properties ([#2105](https://github.com/mapbox/mapbox-gl-js/pull/2105))
- Less slanted dashed lines near sharp corners ([#967](https://github.com/mapbox/mapbox-gl-js/issues/967))
- Fire map#load if no initial style is set ([#2042](https://github.com/mapbox/mapbox-gl-js/issues/2042))

## 0.14.1 (Feb 10 2016)

#### Bugfixes

- Fix incorrectly rotated symbols along lines near tile boundaries ([#2062](https://github.com/mapbox/mapbox-gl-js/issues/2062))
- Fix broken rendering when a fill layer follows certain symbol layers ([#2092](https://github.com/mapbox/mapbox-gl-js/issues/2092))

## 0.14.0 (Feb 8 2016)

#### Breaking Changes

- Switch `GeoJSONSource` clustering options from being measured in extent-units to pixels ([#2026](https://github.com/mapbox/mapbox-gl-js/pull/2026))

#### New Features & Improvements

- Improved error message for invalid colors ([#2006](https://github.com/mapbox/mapbox-gl-js/pull/2006))
- Added support for tiles with variable extents ([#2010](https://github.com/mapbox/mapbox-gl-js/pull/2010))
- Improved `filter` performance and maximum size ([#2024](https://github.com/mapbox/mapbox-gl-js/issues/2024))
- Changed circle rendering such that all geometry nodes are drawn, not just the geometry's outer ring ([#2027](https://github.com/mapbox/mapbox-gl-js/pull/2027))
- Added `Map#getStyle` method ([#1982](https://github.com/mapbox/mapbox-gl-js/issues/1982))

#### Bugfixes

- Fixed bug causing WebGL contexts to be "used up" by calling `mapboxgl.supported()` ([#2018](https://github.com/mapbox/mapbox-gl-js/issues/2018))
- Fixed non-deterministic symbol z-order sorting ([#2023](https://github.com/mapbox/mapbox-gl-js/pull/2023))
- Fixed garbled labels while zooming ([#2012](https://github.com/mapbox/mapbox-gl-js/issues/2012))
- Fixed icon jumping when touching trackpad with two fingers ([#1990](https://github.com/mapbox/mapbox-gl-js/pull/1990))
- Fixed overzoomed collision debug labels ([#2033](https://github.com/mapbox/mapbox-gl-js/issues/2033))
- Fixed dashes sliding along their line during zooming ([#2039](https://github.com/mapbox/mapbox-gl-js/issues/2039))
- Fixed overscaled `minzoom` setting for GeoJSON sources ([#1651](https://github.com/mapbox/mapbox-gl-js/issues/1651))
- Fixed overly-strict function validation for duplicate stops ([#2075](https://github.com/mapbox/mapbox-gl-js/pull/2075))
- Fixed crash due to `performance.now` not being present on some browsers ([#2056](https://github.com/mapbox/mapbox-gl-js/issues/2056))
- Fixed the unsetting of paint properties ([#2037](https://github.com/mapbox/mapbox-gl-js/issues/2037))
- Fixed bug causing multiple interaction handler event listeners to be attached ([#2069](https://github.com/mapbox/mapbox-gl-js/issues/2069))
- Fixed bug causing only a single debug box to be drawn ([#2034](https://github.com/mapbox/mapbox-gl-js/issues/2034))

## 0.13.1 (Jan 27 2016)

#### Bugfixes

- Fixed broken npm package due to outdated bundled modules

## 0.13.0 (Jan 27 2016)

#### Bugfixes

- Fixed easeTo pan, zoom, and rotate when initial rotation != 0 ([#1950](https://github.com/mapbox/mapbox-gl-js/pull/1950))
- Fixed rendering of tiles with an extent != 4096 ([#1952](https://github.com/mapbox/mapbox-gl-js/issues/1952))
- Fixed missing icon collision boxes ([#1978](https://github.com/mapbox/mapbox-gl-js/issues/1978))
- Fixed null `Tile#buffers` errors ([#1987](https://github.com/mapbox/mapbox-gl-js/pull/1987))

#### New Features & Improvements

- Added `symbol-avoid-edges` style property ([#1951](https://github.com/mapbox/mapbox-gl-js/pull/1951))
- Improved `symbol-max-angle` check algorithm ([#1959](https://github.com/mapbox/mapbox-gl-js/pull/1959))
- Added marker clustering! ([#1931](https://github.com/mapbox/mapbox-gl-js/pull/1931))
- Added zoomstart, zoom, and zoomend events ([#1958](https://github.com/mapbox/mapbox-gl-js/issues/1958))
- Disabled drag on mousedown when using boxzoom ([#1907](https://github.com/mapbox/mapbox-gl-js/issues/1907))

## 0.12.4 (Jan 19 2016)

#### Bugfixes

- Fix elementGroups null value errors ([#1933](https://github.com/mapbox/mapbox-gl-js/issues/1933))
- Fix some glyph atlas overflow cases ([#1923](https://github.com/mapbox/mapbox-gl-js/pull/1923))

## 0.12.3 (Jan 14 2016)

#### API Improvements

- Support inline attribution options in map options ([#1865](https://github.com/mapbox/mapbox-gl-js/issues/1865))
- Improve flyTo options ([#1854](https://github.com/mapbox/mapbox-gl-js/issues/1854), [#1429](https://github.com/mapbox/mapbox-gl-js/issues/1429))

#### Bugfixes

- Fix flickering with overscaled tiles ([#1921](https://github.com/mapbox/mapbox-gl-js/issues/1921))
- Remove Node.remove calls for IE browser compatibility ([#1900](https://github.com/mapbox/mapbox-gl-js/issues/1900))
- Match patterns at tile boundaries ([#1908](https://github.com/mapbox/mapbox-gl-js/pull/1908))
- Fix Tile#positionAt, fix query tests ([#1899](https://github.com/mapbox/mapbox-gl-js/issues/1899))
- Fix flickering on streets ([#1875](https://github.com/mapbox/mapbox-gl-js/issues/1875))
- Fix text-max-angle property ([#1870](https://github.com/mapbox/mapbox-gl-js/issues/1870))
- Fix overscaled line patterns ([#1856](https://github.com/mapbox/mapbox-gl-js/issues/1856))
- Fix patterns and icons for mismatched pixelRatios ([#1851](https://github.com/mapbox/mapbox-gl-js/issues/1851))
- Fix missing labels when text size 0 at max zoom ([#1809](https://github.com/mapbox/mapbox-gl-js/issues/1809))
- Use linear interp when pixel ratios don't match ([#1601](https://github.com/mapbox/mapbox-gl-js/issues/1601))
- Fix blank areas, flickering in raster layers ([#1876](https://github.com/mapbox/mapbox-gl-js/issues/1876), [#675](https://github.com/mapbox/mapbox-gl-js/issues/675))
- Fix labels slipping/cropping at tile bounds ([#757](https://github.com/mapbox/mapbox-gl-js/issues/757))

#### UX Improvements

- Improve touch handler perceived performance ([#1844](https://github.com/mapbox/mapbox-gl-js/issues/1844))

## 0.12.2 (Dec 22 2015)

#### API Improvements

- Support LngLat.convert([w, s, e, n]) ([#1812](https://github.com/mapbox/mapbox-gl-js/issues/1812))
- Invalid GeoJSON is now handled better

#### Bugfixes

- Fixed `Popup#addTo` when the popup is already open ([#1811](https://github.com/mapbox/mapbox-gl-js/issues/1811))
- Fixed warping when rotating / zooming really fast
- `Map#flyTo` now flies across the antimeridian if shorter ([#1853](https://github.com/mapbox/mapbox-gl-js/issues/1853))

## 0.12.1 (Dec 8 2015)

#### Breaking changes

- Reversed the direction of `line-offset` ([#1808](https://github.com/mapbox/mapbox-gl-js/pull/1808))
- Renamed `Pinch` interaction handler to `TouchZoomRotate` ([#1777](https://github.com/mapbox/mapbox-gl-js/pull/1777))
- Made `Map#update` and `Map#render` private methods ([#1798](https://github.com/mapbox/mapbox-gl-js/pull/1798))
- Made `Map#remove` remove created DOM elements ([#1789](https://github.com/mapbox/mapbox-gl-js/issues/1789))

#### API Improvements

- Added an method to disable touch rotation ([#1777](https://github.com/mapbox/mapbox-gl-js/pull/1777))
- Added a `position` option for `Attribution` ([#1689](https://github.com/mapbox/mapbox-gl-js/issues/1689))

#### Bugfixes

- Ensure tile loading errors are properly reported ([#1799](https://github.com/mapbox/mapbox-gl-js/pull/1799))
- Ensure re-adding a previously removed pop-up works ([#1477](https://github.com/mapbox/mapbox-gl-js/issues/1477))

#### UX Improvements

- Don't round zoom level during double-click interaction ([#1640](https://github.com/mapbox/mapbox-gl-js/issues/1640))

## 0.12.0 (Dec 2 2015)

#### API Improvements

- Added `line-offset` style property ([#1778](https://github.com/mapbox/mapbox-gl-js/issues/1778))

## 0.11.5 (Dec 1 2015)

#### Bugfixes

- Fixed unstable symbol layer render order when adding / removing layers ([#1558](https://github.com/mapbox/mapbox-gl-js/issues/1558))
- Fire map loaded event even if raster tiles have errors
- Fix panning animation during easeTo with zoom change
- Fix pitching animation during flyTo
- Fix pitching animation during easeTo
- Prevent rotation from firing `mouseend` events ([#1104](https://github.com/mapbox/mapbox-gl-js/issues/1104))

#### API Improvements

- Fire `mousedown` and `mouseup` events ([#1411](https://github.com/mapbox/mapbox-gl-js/issues/1411))
- Fire `movestart` and `moveend` when panning ([#1658](https://github.com/mapbox/mapbox-gl-js/issues/1658))
- Added drag events ([#1442](https://github.com/mapbox/mapbox-gl-js/issues/1442))
- Request webp images for mapbox:// raster tiles in chrome ([#1725](https://github.com/mapbox/mapbox-gl-js/issues/1725))

#### UX Improvements

- Added inertia to map rotation ([#620](https://github.com/mapbox/mapbox-gl-js/issues/620))

## 0.11.4 (Nov 16 2015)

#### Bugfixes

- Fix alpha blending of alpha layers ([#1684](https://github.com/mapbox/mapbox-gl-js/issues/1684))

## 0.11.3 (Nov 10 2015)

#### Bugfixes

- Fix GeoJSON rendering and performance ([#1685](https://github.com/mapbox/mapbox-gl-js/pull/1685))

#### UX Improvements

- Use SVG assets for UI controls ([#1657](https://github.com/mapbox/mapbox-gl-js/pull/1657))
- Zoom out with shift + dblclick ([#1666](https://github.com/mapbox/mapbox-gl-js/issues/1666))

## 0.11.2 (Oct 29 2015)

- Misc performance improvements

#### Bugfixes

- Fix sprites on systems with non-integer `devicePixelRatio`s ([#1029](https://github.com/mapbox/mapbox-gl-js/issues/1029) [#1475](https://github.com/mapbox/mapbox-gl-js/issues/1475) [#1476](https://github.com/mapbox/mapbox-gl-js/issues/1476))
- Fix layer minZoom being ignored if not less than source maxZoom
- Fix symbol placement at the start of a line ([#1461](https://github.com/mapbox/mapbox-gl-js/issues/1461))
- Fix `raster-opacity` on non-tile sources ([#1270](https://github.com/mapbox/mapbox-gl-js/issues/1270))
- Ignore boxzoom on shift-click ([#1655](https://github.com/mapbox/mapbox-gl-js/issues/1655))

#### UX Improvements

- Enable line breaks on common punctuation ([#1115](https://github.com/mapbox/mapbox-gl-js/issues/1115))

#### API Improvements

- Add toString and toArray methods to LngLat, LngLatBounds ([#1571](https://github.com/mapbox/mapbox-gl-js/issues/1571))
- Add `Transform#resize` method
- Add `Map#getLayer` method ([#1183](https://github.com/mapbox/mapbox-gl-js/issues/1183))
- Add `Transform#unmodified` property ([#1452](https://github.com/mapbox/mapbox-gl-js/issues/1452))
- Propagate WebGL context events ([#1612](https://github.com/mapbox/mapbox-gl-js/pull/1612))

## 0.11.1 (Sep 30 2015)

#### Bugfixes

- Add statistics and checkboxes to debug page
- Fix `Map#featuresAt` for non-4096 vector sources ([#1529](https://github.com/mapbox/mapbox-gl-js/issues/1529))
- Don't fire `mousemove` on drag-pan
- Fix maxBounds constrains ([#1539](https://github.com/mapbox/mapbox-gl-js/issues/1539))
- Fix maxBounds infinite loop ([#1538](https://github.com/mapbox/mapbox-gl-js/issues/1538))
- Fix memory leak in worker
- Assert valid `TileCoord`, fix wrap calculation in `TileCoord#cover` ([#1483](https://github.com/mapbox/mapbox-gl-js/issues/1483))
- Abort raster tile load if not in viewport ([#1490](https://github.com/mapbox/mapbox-gl-js/issues/1490))

#### API Improvements

- Add `Map` event listeners for `mouseup`, `contextmenu` (right click) ([#1532](https://github.com/mapbox/mapbox-gl-js/issues/1532))

## 0.11.0 (Sep 11 2015)

#### API Improvements

- Add `Map#featuresIn`: a bounding-box feature query
- Emit stylesheet validation errors ([#1436](https://github.com/mapbox/mapbox-gl-js/issues/1436))

#### UX Improvements

- Handle v8 style `center`, `zoom`, `bearing`, `pitch` ([#1452](https://github.com/mapbox/mapbox-gl-js/issues/1452))
- Improve circle type styling ([#1446](https://github.com/mapbox/mapbox-gl-js/issues/1446))
- Improve dashed and patterned line antialiasing

#### Bugfixes

- Load images in a way that respects Cache-Control headers
- Filter for rtree matches to those crossing bbox
- Log errors by default ([#1463](https://github.com/mapbox/mapbox-gl-js/issues/1463))
- Fixed modification of `text-size` via `setLayoutProperty` ([#1451](https://github.com/mapbox/mapbox-gl-js/issues/1451))
- Throw on lat > 90 || < -90. ([#1443](https://github.com/mapbox/mapbox-gl-js/issues/1443))
- Fix circle clipping bug ([#1457](https://github.com/mapbox/mapbox-gl-js/issues/1457))

## 0.10.0 (Aug 21 2015)

#### Breaking changes

- Switched to [longitude, latitude] coordinate order, matching GeoJSON. We anticipate that mapbox-gl-js will be widely used
  with GeoJSON, and in the long term having a coordinate order that is consistent with GeoJSON will lead to less confusion
  and impedance mismatch than will a [latitude, longitude] order.

  The following APIs were renamed:

  - `LatLng` was renamed to `LngLat`
  - `LatLngBounds` was renamed to `LngLatBounds`
  - `Popup#setLatLng` was renamed to `Popup#setLngLat`
  - `Popup#getLatLng` was renamed to `Popup#getLngLat`
  - The `latLng` property of Map events was renamed `lngLat`

  The following APIs now expect array coordinates in [longitude, latitude] order:

  - `LngLat.convert`
  - `LngLatBounds.convert`
  - `Popup#setLngLat`
  - The `center` and `maxBounds` options of the `Map` constructor
  - The arguments to `Map#setCenter`, `Map#fitBounds`, `Map#panTo`, and `Map#project`
  - The `center` option of `Map#jumpTo`, `Map#easeTo`, and `Map#flyTo`
  - The `around` option of `Map#zoomTo`, `Map#rotateTo`, and `Map#easeTo`
  - The `coordinates` properties of video and image sources

- Updated to mapbox-gl-style-spec v8.0.0 ([Changelog](https://github.com/mapbox/mapbox-gl-style-spec/blob/v8.0.0/CHANGELOG.md)). Styles are
  now expected to be version 8. You can use the [gl-style-migrate](https://github.com/mapbox/mapbox-gl-style-lint#migrations)
  utility to update existing styles.

- The format for `mapbox://` style and glyphs URLs has changed. For style URLs, you should now use the format
  `mapbox://styles/:username/:style`. The `:style` portion of the URL no longer contains a username. For font URLs, you
  should now use the format `mapbox://fonts/:username/{fontstack}/{range}.pbf`.
- Mapbox default styles are now hosted via the Styles API rather than www.mapbox.com. You can make use of the Styles API
  with a `mapbox://` style URL pointing to a v8 style, e.g. `mapbox://styles/mapbox/streets-v8`.
- The v8 satellite style (`mapbox://styles/mapbox/satellite-v8`) is now a plain satellite style, and not longer supports labels
  or contour lines via classes. For a labeled satellite style, use `mapbox://styles/mapbox/satellite-hybrid`.

- Removed `mbgl.config.HTTP_URL` and `mbgl.config.FORCE_HTTPS`; https is always used when connecting to the Mapbox API.
- Renamed `mbgl.config.HTTPS_URL` to `mbgl.config.API_URL`.

#### Bugfixes

- Don't draw halo when halo-width is 0 ([#1381](https://github.com/mapbox/mapbox-gl-js/issues/1381))
- Reverted shader changes that degraded performance on IE

#### API Improvements

- You can now unset layout and paint properties via the `setLayoutProperty` and `setPaintProperty` APIs
  by passing `undefined` as a property value.
- The `layer` option of `featuresAt` now supports an array of layers.

## 0.9.0 (Jul 29 2015)

- `glyphs` URL now normalizes without the `/v4/` prefix for `mapbox://` urls. Legacy behavior for `mapbox://fontstacks` is still maintained ([#1385](https://github.com/mapbox/mapbox-gl-js/issues/1385))
- Expose `geojson-vt` options for GeoJSON sources ([#1271](https://github.com/mapbox/mapbox-gl-js/issues/1271))
- bearing snaps to "North" within a tolerance of 7 degrees ([#1059](https://github.com/mapbox/mapbox-gl-js/issues/1059))
- Now you can directly mutate the minzoom and maxzoom layer properties with `map.setLayerZoomRange(layerId, minzoom, maxzoom)`
- Exposed `mapboxgl.Control`, a base class used by all UI controls
- Refactored handlers to be individually included in Map options, or enable/disable them individually at runtime, e.g. `map.scrollZoom.disable()`.
- New feature: Batch operations can now be done at once, improving performance for calling multiple style functions: ([#1352](https://github.com/mapbox/mapbox-gl-js/pull/1352))

  ```js
  style.batch(function (s) {
    s.addLayer({ id: "first", type: "symbol", source: "streets" });
    s.addLayer({ id: "second", type: "symbol", source: "streets" });
    s.addLayer({ id: "third", type: "symbol", source: "terrain" });
    s.setPaintProperty("first", "text-color", "black");
    s.setPaintProperty("first", "text-halo-color", "white");
  });
  ```

- Improved documentation
- `featuresAt` performance improvements by exposing `includeGeometry` option
- Better label placement along lines ([#1283](https://github.com/mapbox/mapbox-gl-js/pull/1283))
- Improvements to round linejoins on semi-transparent lines (mapbox/mapbox-gl-native[#1771](https://github.com/mapbox/mapbox-gl-js/pull/1771))
- Round zoom levels for raster tile loading ([@2a2aec](https://github.com/mapbox/mapbox-gl-js/commit/2a2aec44a39e11e73bdf663258bd6d52b83775f5))
- Source#reload cannot be called if source is not loaded ([#1198](https://github.com/mapbox/mapbox-gl-js/issues/1198))
- Events bubble to the canvas container for custom overlays ([#1301](https://github.com/mapbox/mapbox-gl-js/pull/1301))
- Move handlers are now bound on mousedown and touchstart events
- map.featuresAt() now works across the dateline

## 0.8.1 (Jun 16 2015)

- No code changes; released only to correct a build issue in 0.8.0.

## 0.8.0 (Jun 15 2015)

#### Breaking changes

- `map.setView(latlng, zoom, bearing)` has been removed. Use
  [`map.jumpTo(options)`](https://www.mapbox.com/mapbox-gl-js/api/#map/jumpto) instead:

  ```js
  map.setView([40, -74.5], 9); // 0.7.0 or earlier
  map.jumpTo({ center: [40, -74.5], zoom: 9 }); // now
  ```

- [`map.easeTo`](https://www.mapbox.com/mapbox-gl-js/api/#map/easeto) and
  [`map.flyTo`](https://www.mapbox.com/mapbox-gl-js/api/#map/flyto) now accept a single
  options object rather than positional parameters:

  ```js
  map.easeTo([40, -74.5], 9, null, { duration: 400 }); // 0.7.0 or earlier
  map.easeTo({ center: [40, -74.5], zoom: 9, duration: 400 }); // now
  ```

- `mapboxgl.Source` is no longer exported. Use `map.addSource()` instead. See the
  [GeoJSON line](https://www.mapbox.com/mapbox-gl-js/example/geojson-line/) or
  [GeoJSON markers](https://www.mapbox.com/mapbox-gl-js/example/geojson-markers/)
  examples.
- `mapboxgl.util.supported()` moved to [`mapboxgl.supported()`](https://www.mapbox.com/mapbox-gl-js/api/#mapboxgl/supported).

#### UX improvements

- Add perspective rendering ([#1049](https://github.com/mapbox/mapbox-gl-js/pull/1049))
- Better and faster labelling ([#1079](https://github.com/mapbox/mapbox-gl-js/pull/1079))
- Add touch interactions support on mobile devices ([#949](https://github.com/mapbox/mapbox-gl-js/pull/949))
- Viewport-relative popup arrows ([#1065](https://github.com/mapbox/mapbox-gl-js/pull/1065))
- Normalize mousewheel zooming speed ([#1060](https://github.com/mapbox/mapbox-gl-js/pull/1060))
- Add proper handling of GeoJSON features that cross the date line ([#1275](https://github.com/mapbox/mapbox-gl-js/issues/1275))
- Sort overlapping symbols in the y direction ([#470](https://github.com/mapbox/mapbox-gl-js/issues/470))
- Control buttons are now on a 30 pixel grid ([#1143](https://github.com/mapbox/mapbox-gl-js/issues/1143))
- Improve GeoJSON processing performance

#### API Improvements

- Switch to JSDoc for documentation
- Bundling with browserify is now supported
- Validate incoming map styles ([#1054](https://github.com/mapbox/mapbox-gl-js/pull/1054))
- Add `Map` `setPitch` `getPitch`
- Add `Map` `dblclick` event. ([#1168](https://github.com/mapbox/mapbox-gl-js/issues/1168))
- Add `Map` `getSource` ([@660a8c1](https://github.com/mapbox/mapbox-gl-js/commit/660a8c1e087f63282d24a30684d686523bce36cb))
- Add `Map` `setFilter` and `getFilter` ([#985](https://github.com/mapbox/mapbox-gl-js/issues/985))
- Add `Map` `failIfMajorPerformanceCaveat` option ([#1082](https://github.com/mapbox/mapbox-gl-js/pull/1082))
- Add `Map` `preserveDrawingBuffer` option ([#1232](https://github.com/mapbox/mapbox-gl-js/pull/1232))
- Add `VideoSource` `getVideo()` ([#1162](https://github.com/mapbox/mapbox-gl-js/issues/1162))
- Support vector tiles with extents other than 4096 ([#1227](https://github.com/mapbox/mapbox-gl-js/pull/1227))
- Use a DOM hierarchy that supports evented overlays ([#1217](https://github.com/mapbox/mapbox-gl-js/issues/1217))
- Pass `latLng` to the event object ([#1068](https://github.com/mapbox/mapbox-gl-js/pull/1068))

#### UX Bugfixes

- Fix rendering glitch on iOS 8 ([#750](https://github.com/mapbox/mapbox-gl-js/issues/750))
- Fix line triangulation errors ([#1120](https://github.com/mapbox/mapbox-gl-js/issues/1120), [#992](https://github.com/mapbox/mapbox-gl-js/issues/992))
- Support unicode range 65280-65535 ([#1108](https://github.com/mapbox/mapbox-gl-js/pull/1108))
- Fix cracks between fill patterns ([#972](https://github.com/mapbox/mapbox-gl-js/issues/972))
- Fix angle of icons aligned with lines ([@37a498a](https://github.com/mapbox/mapbox-gl-js/commit/37a498a7aa2c37d6b94611b614b4efe134e6dd59))
- Fix dashed line bug for overscaled tiles ([#1132](https://github.com/mapbox/mapbox-gl-js/issues/1132))
- Fix icon artifacts caused by sprite neighbors ([#1195](https://github.com/mapbox/mapbox-gl-js/pull/1195))

#### API Bugfixes

- Don't fire spurious `moveend` events on mouseup ([#1107](https://github.com/mapbox/mapbox-gl-js/issues/1107))
- Fix a race condition in `featuresAt` ([#1220](https://github.com/mapbox/mapbox-gl-js/pull/1220))
- Fix for brittle fontstack name convention ([#1070](https://github.com/mapbox/mapbox-gl-js/pull/1070))
- Fix broken `Popup` `setHTML` ([#1272](https://github.com/mapbox/mapbox-gl-js/issues/1272))
- Fix an issue with cross-origin image requests ([#1269](https://github.com/mapbox/mapbox-gl-js/pull/1269))

## 0.7.0 (Mar 3 2015)

#### Breaking

- Rename `Map` `hover` event to `mousemove`.
- Change `featuresAt` to return GeoJSON objects, including geometry ([#1010](https://github.com/mapbox/mapbox-gl-js/issues/1010))
- Remove `Map` `canvas` and `container` properties, add `getCanvas` and `getContainer` methods instead

#### UX Improvements

- Improve line label density
- Add boxzoom interaction ([#1038](https://github.com/mapbox/mapbox-gl-js/issues/1038))
- Add keyboard interaction ([#1034](https://github.com/mapbox/mapbox-gl-js/pull/1034))
- Faster `GeoJSONSource` `setData` without flickering ([#973](https://github.com/mapbox/mapbox-gl-js/issues/973))

#### API Improvements

- Add Popup component ([#325](https://github.com/mapbox/mapbox-gl-js/issues/325))
- Add layer API ([#1022](https://github.com/mapbox/mapbox-gl-js/issues/1022))
- Add filter API ([#985](https://github.com/mapbox/mapbox-gl-js/issues/985))
- More efficient filter API ([#1018](https://github.com/mapbox/mapbox-gl-js/issues/1018))
- Accept plain old JS object for `addSource` ([#1021](https://github.com/mapbox/mapbox-gl-js/issues/1021))
- Reparse overscaled tiles

#### Bugfixes

- Fix `featuresAt` for LineStrings ([#1006](https://github.com/mapbox/mapbox-gl-js/issues/1006))
- Fix `tileSize` argument to `GeoJSON` worker ([#987](https://github.com/mapbox/mapbox-gl-js/issues/987))
- Remove extraneous files from the npm package ([#1024](https://github.com/mapbox/mapbox-gl-js/issues/1024))
- Hide "improve map" link in print ([#988](https://github.com/mapbox/mapbox-gl-js/issues/988))

## 0.6.0 (Feb 9 2015)

#### Bugfixes

- Add wrapped padding to sprite for repeating images ([#972](https://github.com/mapbox/mapbox-gl-js/issues/972))
- Clear color buffers before rendering ([#966](https://github.com/mapbox/mapbox-gl-js/issues/966))
- Make line-opacity work with line-image ([#970](https://github.com/mapbox/mapbox-gl-js/issues/970))
- event.toElement fallback for Firefox ([#932](https://github.com/mapbox/mapbox-gl-js/issues/932))
- skip duplicate vertices at ends of lines ([#776](https://github.com/mapbox/mapbox-gl-js/issues/776))
- allow characters outside \w to be used in token
- Clear old tiles when new GeoJSON is loaded ([#905](https://github.com/mapbox/mapbox-gl-js/issues/905))

#### Improvements

- Added `map.setPaintProperty()`, `map.getPaintProperty()`, `map.setLayoutProperty()`, and `map.getLayoutProperty()`.
- Switch to ESLint and more strict code rules ([#957](https://github.com/mapbox/mapbox-gl-js/pull/957))
- Grab 2x raster tiles if retina ([#754](https://github.com/mapbox/mapbox-gl-js/issues/754))
- Support for mapbox:// style URLs ([#875](https://github.com/mapbox/mapbox-gl-js/issues/875))

#### Breaking

- Updated to mapbox-gl-style-spec v7.0.0 ([Changelog](https://github.com/mapbox/mapbox-gl-style-spec/blob/a2b0b561ce16015a1ef400dc870326b1b5255091/CHANGELOG.md)). Styles are
  now expected to be version 7. You can use the [gl-style-migrate](https://github.com/mapbox/mapbox-gl-style-lint#migrations)
  utility to update existing styles.
- HTTP_URL and HTTPS_URL config options must no longer include a `/v4` path prefix.
- `addClass`, `removeClass`, `setClasses`, `hasClass`, and `getClasses` are now methods
  on Map.
- `Style#cascade` is now private, pending a public style mutation API ([#755](https://github.com/mapbox/mapbox-gl-js/pull/755)).
- The format for `featuresAt` results changed. Instead of result-per-geometry-cross-layer,
  each result has a `layers` array with all layers that contain the feature. This avoids
  duplication of geometry and properties in the result set.

## 0.5.2 (Jan 07 2015)

#### Bugfixes

- Remove tiles for unused sources ([#863](https://github.com/mapbox/mapbox-gl-js/issues/863))
- Fix fill pattern alignment

#### Improvements

- Add GeoJSONSource maxzoom option ([#760](https://github.com/mapbox/mapbox-gl-js/issues/760))
- Return ref layers in featuresAt ([#847](https://github.com/mapbox/mapbox-gl-js/issues/847))
- Return any extra layer keys provided in the stylesheet in featuresAt
- Faster protobuf parsing

## 0.5.1 (Dec 19 2014)

#### Bugfixes

- Fix race conditions with style loading/rendering
- Fix race conditions with setStyle
- Fix map.remove()
- Fix featuresAt properties

## 0.5.0 (Dec 17 2014)

#### Bugfixes

- Fix multiple calls to setStyle

#### Improvements

- `featuresAt` now returns additional information
- Complete style/source/tile event suite:
  style.load, style.error, style.change,
  source.add, source.remove, source.load, source.error, source.change,
  tile.add, tile.remove, tile.load, tile.error
- Vastly improved performance and correctness for GeoJSON sources
- Map#setStyle accepts a style URL
- Support {prefix} in tile URL templates
- Provide a source map with minified source

#### Breaking

- Results format for `featuresAt` changed

## 0.4.2 (Nov 14 2014)

#### Bugfixes

- Ensure only one easing is active at a time ([#807](https://github.com/mapbox/mapbox-gl-js/issues/807))
- Don't require style to perform easings ([#817](https://github.com/mapbox/mapbox-gl-js/issues/817))
- Fix raster tiles sometimes not showing up ([#761](https://github.com/mapbox/mapbox-gl-js/issues/761))

#### Improvements

- Internet Explorer 11 support (experimental)

## 0.4.1 (Nov 10 2014)

#### Bugfixes

- Interpolate to the closest bearing when doing rotation animations ([#818](https://github.com/mapbox/mapbox-gl-js/issues/818))

## 0.4.0 (Nov 4 2014)

#### Breaking

- Updated to mapbox-gl-style-spec v6.0.0 ([Changelog](https://github.com/mapbox/mapbox-gl-style-spec/blob/v6.0.0/CHANGELOG.md)). Styles are
  now expected to be version 6. You can use the [gl-style-migrate](https://github.com/mapbox/mapbox-gl-style-lint#migrations)
  utility to update existing styles.

## 0.3.2 (Oct 23 2014)

#### Bugfixes

- Fix worker initialization with deferred or async scripts

#### Improvements

- Added map.remove()
- CDN assets are now served with gzip compression

## 0.3.1 (Oct 06 2014)

#### Bugfixes

- Fixed iteration over arrays with for/in
- Made browserify deps non-dev ([#752](https://github.com/mapbox/mapbox-gl-js/issues/752))

## 0.3.0 (Sep 23 2014)

#### Breaking

- Updated to mapbox-gl-style-spec v0.0.5 ([Changelog](https://github.com/mapbox/mapbox-gl-style-spec/blob/v0.0.5/CHANGELOG.md)). Styles are
  now expected to be version 5. You can use the [gl-style-migrate](https://github.com/mapbox/mapbox-gl-style-lint#migrations)
  utility to update existing styles.
- Removed support for composite layers for performance reasons. [#523](https://github.com/mapbox/mapbox-gl-js/issues/523#issuecomment-51731405)
- `raster-hue-rotate` units are now degrees.

### Improvements

- Added LatLng#wrap
- Added support for Mapbox fontstack API.
- Added support for remote, non-Mapbox TileJSON sources and inline TileJSON sources ([#535](https://github.com/mapbox/mapbox-gl-js/issues/535), [#698](https://github.com/mapbox/mapbox-gl-js/issues/698)).
- Added support for `symbol-avoid-edges` property to allow labels to be placed across tile edges.
- Fixed mkdir issue on Windows ([#674](https://github.com/mapbox/mapbox-gl-js/issues/674)).
- Fixed drawing beveled line joins without overlap.

#### Bugfixes

- Fixed performance when underzooming a layer's minzoom.
- Fixed `raster-opacity` for regular raster layers.
- Fixed various corner cases of easing functions.
- Do not modify original stylesheet ([#728](https://github.com/mapbox/mapbox-gl-js/issues/728)).
- Inherit video source from source ([#699](https://github.com/mapbox/mapbox-gl-js/issues/699)).
- Fixed interactivity for geojson layers.
- Stop dblclick on navigation so the map does not pan ([#715](https://github.com/mapbox/mapbox-gl-js/issues/715)).

## 0.2.2 (Aug 12 2014)

#### Breaking

- `map.setBearing()` no longer supports a second argument. Use `map.rotateTo` with an `offset` option and duration 0
  if you need to rotate around a point other than the map center.

#### Improvements

- Improved `GeoJSONSource` to also accept URL as `data` option, eliminating a huge performance bottleneck in case of large GeoJSON files.
  [#669](https://github.com/mapbox/mapbox-gl-js/issues/669) [#671](https://github.com/mapbox/mapbox-gl-js/issues/671)
- Switched to a different fill outlines rendering approach. [#668](https://github.com/mapbox/mapbox-gl-js/issues/668)
- Made the minified build 12% smaller gzipped (66 KB now).
- Added `around` option to `Map` `zoomTo`/`rotateTo`.
- Made the permalink hash more compact.
- Bevel linejoins no longer overlap and look much better when drawn with transparency.

#### Bugfixes

- Fixed the **broken minified build**. [#679](https://github.com/mapbox/mapbox-gl-js/issues/679)
- Fixed **blurry icons** rendering. [#666](https://github.com/mapbox/mapbox-gl-js/issues/666)
- Fixed `util.supports` WebGL detection producing false positives in some cases. [#677](https://github.com/mapbox/mapbox-gl-js/issues/677)
- Fixed invalid font configuration completely blocking tile rendering. [#662](https://github.com/mapbox/mapbox-gl-js/issues/662)
- Fixed `Map` `project`/`unproject` to properly accept array-form values.
- Fixed sprite loading race condition. [#593](https://github.com/mapbox/mapbox-gl-js/issues/593)
- Fixed `GeoJSONSource` `setData` not updating the map until zoomed or panned. [#676](https://github.com/mapbox/mapbox-gl-js/issues/676)

## 0.2.1 (Aug 8 2014)

#### Breaking

- Changed `Navigation` control signature: now it doesn't need `map` in constructor
  and gets added with `map.addControl(nav)` or `nav.addTo(map)`.
- Updated CSS classes to have consistent naming prefixed with `mapboxgl-`.

#### Improvements

- Added attribution control (present by default, disable by passing `attributionControl: false` in options).
- Added rotation by dragging the compass control.
- Added grabbing cursors for the map by default.
- Added `util.inherit` and `util.debounce` functions.
- Changed the default debug page style to OSM Bright.
- Token replacements now support dashes.
- Improved navigation control design.

#### Bugfixes

- Fixed compass control to rotate its icon with the map.
- Fixed navigation control cursors.
- Fixed inertia going to the wrong direction in a rotated map.
- Fixed inertia race condition where error was sometimes thrown after erratic panning/zooming.

## 0.2.0 (Aug 6 2014)

- First public release.<|MERGE_RESOLUTION|>--- conflicted
+++ resolved
@@ -1,11 +1,8 @@
 ## main
 
 ### ✨ Features and improvements
-<<<<<<< HEAD
 - Improve performance of `queryRenderedFeatures` by using JavaScript `Set`s to assess layer membership internally.
 - Add support for camera roll angle ([#4717](https://github.com/maplibre/maplibre-gl-js/issues/4717))
-=======
->>>>>>> 5607d32a
 - _...Add new stuff here..._
 
 ### 🐞 Bug fixes
