## main

### ✨ Features and improvements
<<<<<<< HEAD
- Add `setiClusterOptions` to update cluster properties of the added sources: fixing these issues ([#429](https://github.com/maplibre/maplibre-gl-js/issues/429)) and ([1384](https://github.com/maplibre/maplibre-gl-js/issues/1384))
- Add types for `workerOptions` and `_options` in `geojson_source.ts`
- Add fullscreenstart, fullscreenend events to FullscreenControl
- Make jest tests easier to run in CI and local development
- Improve performance by sending style data to worker thread before processing it on main thread to allow parallel processing ([#2131](https://github.com/maplibre/maplibre-gl-js/pull/2131))
- *...Add new stuff here...*

=======
- *...Add new stuff here...*

### 🐞 Bug fixes
- *...Add new stuff here...*

## 3.0.0-pre.4

### ✨ Features and improvements
- Add `setiClusterOptions` to update cluster properties of the added sources: fixing these issues ([#429](https://github.com/maplibre/maplibre-gl-js/issues/429)) and ([#1384](https://github.com/maplibre/maplibre-gl-js/issues/1384))
- Add types for `workerOptions` and `_options` in `geojson_source.ts`
- Add fullscreenstart, fullscreenend events to FullscreenControl ([#2128](https://github.com/maplibre/maplibre-gl-js/issues/2128)
- Make jest tests easier to run in CI and local development ([#2044](https://github.com/maplibre/maplibre-gl-js/issues/2044)
- Throttle the image request queue while the map is moving to improve performance ([#2097](https://github.com/maplibre/maplibre-gl-js/issues/2097)

>>>>>>> 135111ed
### 🐞 Bug fixes
- Fix the worker been terminated on setting new style ([#2123](https://github.com/maplibre/maplibre-gl-js/pull/2123))

## 3.0.0-pre.3

### ✨ Features and improvements
- Add support for multiple `sprite` declarations in one style file ([#1805](https://github.com/maplibre/maplibre-gl-js/pull/1805))
- Extract sprite image on demand to reduce memory usage and improve performance by reducing number of getImageData calls ([#1809](https://github.com/maplibre/maplibre-gl-js/pull/1809))

### 🐞 Bug fixes
- Fix issue [#1024](https://github.com/maplibre/maplibre-gl-js/pull/1024) - Zoom center not under cursor when terrain is on 
- Fix errors when running style-spec bin scripts and added missing help. Removed unnecessary script 'gl-style-composite'. ([#1971](https://github.com/maplibre/maplibre-gl-js/pull/1971))
- Fix the `slice` expression type ([#1886](https://github.com/maplibre/maplibre-gl-js/issues/1886))
## 3.0.0-pre.2

### ✨ Features and improvements
- Move to rollup 3 ([#1949](https://github.com/maplibre/maplibre-gl-js/pull/1949))
- `QueryRenderedFeaturesOptions` type added to both of the params in queryRenderedFeatures in map.ts ([#1900](https://github.com/maplibre/maplibre-gl-js/issues/1900))
- NavigationControlOptions is now optional when creating an instance of NavigationControl ([#1754](https://github.com/maplibre/maplibre-gl-js/issues/1754))
- Listen to webglcontextcreationerror event and give detailed debug info when it fails ([#1715](https://github.com/maplibre/maplibre-gl-js/pull/1715))
- Make sure `cooperativeGestures` overlay is always "on top" (z-index) of map features ([#1753](https://github.com/maplibre/maplibre-gl-js/pull/1753))
- Use `willReadFrequently` hint to optimize 2D canvas usage and remove warnings ([#1808](https://github.com/maplibre/maplibre-gl-js/pull/1808))
- Speed up the cross tile symbol index in certain circumstances ([#1755](https://github.com/maplibre/maplibre-gl-js/pull/1755))
- Improve rendering speed in scenes with many colliding symbolic icons and labels ([#1757](https://github.com/maplibre/maplibre-gl-js/pull/1757))
- Make request for ImageSource cancelable ([#1802](https://github.com/maplibre/maplibre-gl-js/pull/1802))
- Throttle the image request queue while the map is moving to improve performance ([#2097](https://github.com/maplibre/maplibre-gl-js/pull/2097))

### 🐞 Bug fixes
- Remove dependency on `@rollup/plugin-json`, which was in conflict with `rollup-plugin-import-assert`
- Remove dependency on `@mapbox/gazetteer` which caused some build warnings ([#1757](https://github.com/maplibre/maplibre-gl-js/pull/1757) [#1898](https://github.com/maplibre/maplibre-gl-js/pull/1898))
- Fix `getElevation()` causing uncaught error ([#1650](https://github.com/maplibre/maplibre-gl-js/issues/1650)).
- Add dev version for csp build ([#1730](https://github.com/maplibre/maplibre-gl-js/pull/1730))
- Fix headless benchmark execution especially on VM ([#1732](https://github.com/maplibre/maplibre-gl-js/pull/1732))
- fix issue [#860](https://github.com/maplibre/maplibre-gl-js/issues/860) fill-pattern with pixelRatio > 1 is now switched correctly at runtime. ([#1765](https://github.com/maplibre/maplibre-gl-js/pull/1765))
- Fix the exception that would be thrown on `map.setStyle` when it is passed with transformStyle option and map is initialized without an initial style. ([#1824](https://github.com/maplibre/maplibre-gl-js/pull/1824))
- fix issue [#1582](https://github.com/maplibre/maplibre-gl-js/issues/1582) source maps are now properly generated
- Fix the behavior of the compass button on touch devices.


## 3.0.0-pre.1

### ✨ Features and improvements
- Return a promise from `once` method to allow easier usage of async/await in this case ([#1690(https://github.com/maplibre/maplibre-gl-js/pull/1690))
- Add pseudo (CSS) fullscreen as a fallback for iphones ([#1678](https://github.com/maplibre/maplibre-gl-js/pull/1678))
- Add `updateData` to `GeoJSONSource` which allows for partial data updates ([#1605](https://github.com/maplibre/maplibre-gl-js/pull/1605))

### 🐞 Bug fixes
- Fix `GeoJSONSource` appearing to never finish loading when calling its `setData` method immediately after adding it to a `Map` due to it not firing a `metadata` `data` event ([#1693](https://github.com/maplibre/maplibre-gl-js/issues/1693))
- Fix the gap between terrain elevated tiles ([#1602](https://github.com/maplibre/maplibre-gl-js/issues/1602))

## 3.0.0-pre.0

### ✨ Features and improvements
- Add a RenderPool to render tiles onto textures for 3D ([#1671](https://github.com/maplibre/maplibre-gl-js/pull/1671))
- Add map.getCameraTargetElevation() ([#1558](https://github.com/maplibre/maplibre-gl-js/pull/1558))
- Add `freezeElevation` to `AnimationOptions` to allow smooth camera movement in 3D ([#1514](https://github.com/maplibre/maplibre-gl-js/pull/1514), [#1492](https://github.com/maplibre/maplibre-gl-js/issues/1492))
- [Breaking] Remove deprecated mapboxgl css classes ([#1575](https://github.com/maplibre/maplibre-gl-js/pull/1575))
- Add map.setStyle's transformStyle option ([#1632](https://github.com/maplibre/maplibre-gl-js/pull/1632))
- [Breaking] Improve rendering of areas below sea level, and remove elevationOffset workaround ([#1578](https://github.com/maplibre/maplibre-gl-js/pull/1578))
- [Breaking] Move terrain object from style.terrain to map.terrain ([#1628](https://github.com/maplibre/maplibre-gl-js/pull/1628))

### 🐞 Bug fixes
- [Breaking] Make geojson data source a required field to align with the docs ([#1396](https://github.com/maplibre/maplibre-gl-js/issue/1396))
- Fix showTileBoundaries to show the first vector source [#1395](https://github.com/maplibre/maplibre-gl-js/pull/1395)
- Fix `match` expression type ([#1631](https://github.com/maplibre/maplibre-gl-js/pull/1631))

## 2.4.0

### ✨ Features and improvements
- Added calculateCameraOptionsFromTo to camera ([#1427](https://github.com/maplibre/maplibre-gl-js/pull/1427))
- Improve expression types ([#1510](https://github.com/maplibre/maplibre-gl-js/pull/1510))
- Improve performance for primitive size selection ([#1508](https://github.com/maplibre/maplibre-gl-js/pull/1508))
- Upgrade target from ES2017 to ES2019 ([#1499](https://github.com/maplibre/maplibre-gl-js/pull/1499))
- Improve error handling ([#1485](https://github.com/maplibre/maplibre-gl-js/pull/1485))
- Removed `_interpolationType` unused field ([#264](https://github.com/maplibre/maplibre-gl-js/issues/264))

### 🐞 Bug fixes
- Fix query tests on windows ([#1506](https://github.com/maplibre/maplibre-gl-js/pull/1506))
- Fix attribution not being displayed for terrain ([#1516](https://github.com/maplibre/maplibre-gl-js/pull/1516))
- No triggering of contextmenu after rotate, pitch, etc. also on Windows ([#1537](https://github.com/maplibre/maplibre-gl-js/pull/1537))

## 2.3.1-pre.2

### ✨ Features and improvements
- Improve expression types ([#1510](https://github.com/maplibre/maplibre-gl-js/pull/1510))
- Improve performance for primitive size selection ([#1508](https://github.com/maplibre/maplibre-gl-js/pull/1508))
- Upgrade target from ES2017 to ES2019 ([#1499](https://github.com/maplibre/maplibre-gl-js/pull/1499))

### 🐞 Bug fixes
- Fix query tests on windows ([#1506](https://github.com/maplibre/maplibre-gl-js/pull/1506))

## 2.3.1-pre.1

### ✨ Features and improvements
- Improve error handling ([#1485](https://github.com/maplibre/maplibre-gl-js/pull/1485))

## 2.3.0

### ✨ Features and improvements

- Re-enable method to get library version. Either with `import {version} from 'maplibre-gl'`, or on a Map instance as `map.version`.

## 2.2.1

### 🐞 Bug fixes

- Fix types generation and make sure they run as part of the CI ([#1462](https://github.com/maplibre/maplibre-gl-js/issues/1462), [#1465](https://github.com/maplibre/maplibre-gl-js/pull/1465))

## 2.2.0

Everything from the four previous pre-releases:

### ✨ Features and improvements

- Update `icon-padding` symbol layout property to support asymmetric padding ([#1289](https://github.com/maplibre/maplibre-gl-js/pull/1289))
- Added `cooperativeGestures` option when instantiating map to prevent inadvertent scrolling/panning when navigating a page where map is embedded inline ([#234](https://github.com/maplibre/maplibre-gl-js/issues/234))
- Improve filter specification typings ([#1390](https://github.com/maplibre/maplibre-gl-js/pull/1390))
- Add internal support for Node 18 ([#1431](https://github.com/maplibre/maplibre-gl-js/pull/1431))
- Add 3D terrain capabilities  ([#165](https://github.com/maplibre/maplibre-gl-js/pull/165), [#1022](https://github.com/maplibre/maplibre-gl-js/pull/1022))
- Cancel pending GeoJSON requests when `GeoJSONSource.setData()` is called instead of waiting for any pending request to complete before issuing the request for the new URL ([#1102](https://github.com/maplibre/maplibre-gl-js/pull/1102))

### 🐞 Bug fixes

- Fix compact attribution style when using global CSS that sets `box-sizing: border-box;` ([#1250](https://github.com/maplibre/maplibre-gl-js/pull/1250))
- Handle maxBounds which cross the meridian at longitude ±180° ([#1298](https://github.com/maplibre/maplibre-gl-js/pull/1298), [#1299](https://github.com/maplibre/maplibre-gl-js/pull/1299))
- Hide arrow displayed in default `summary` styles on the attribution control ([#1258](https://github.com/maplibre/maplibre-gl-js/pull/1258))
- Fix memory usage in terrain 3D ([#1291](https://github.com/maplibre/maplibre-gl-js/issues/1291), [#1302](https://github.com/maplibre/maplibre-gl-js/pull/1302))
- Fix disappearence of closest tiles when 3D terrain is enabled ([#1241](https://github.com/maplibre/maplibre-gl-js/issues/1241), [#1300](https://github.com/maplibre/maplibre-gl-js/pull/1300))

## 2.2.0-pre.4

### ✨ Features and improvements

- Update `icon-padding` symbol layout property to support asymmetric padding ([#1289](https://github.com/maplibre/maplibre-gl-js/pull/1289))
- Added `cooperativeGestures` option when instantiating map to prevent inadvertent scrolling/panning when navigating a page where map is embedded inline ([#234](https://github.com/maplibre/maplibre-gl-js/issues/234))
- Improve filter specification typings ([#1390](https://github.com/maplibre/maplibre-gl-js/pull/1390))
- Add internal support for Node 18 ([#1431](https://github.com/maplibre/maplibre-gl-js/pull/1431))

### 🐞 Bug fixes

- Fix compact attribution style when using global CSS that sets `box-sizing: border-box;` ([#1250](https://github.com/maplibre/maplibre-gl-js/pull/1250))

## 2.2.0-pre.3

### 🐞 Bug fixes

- Handle maxBounds which cross the meridian at longitude ±180° ([#1298](https://github.com/maplibre/maplibre-gl-js/issues/1298), [#1299](https://github.com/maplibre/maplibre-gl-js/pull/1299))
- Hide arrow displayed in default `summary` styles on the attribution control ([#1258](https://github.com/maplibre/maplibre-gl-js/pull/1258))
- Fix memory usage in terrain 3D ([#1291](https://github.com/maplibre/maplibre-gl-js/issues/1291), [#1302](https://github.com/maplibre/maplibre-gl-js/pull/1302))
- Fix disappearence of closest tiles when 3D terrain is enabled ([#1241](https://github.com/maplibre/maplibre-gl-js/issues/1241), [#1300](https://github.com/maplibre/maplibre-gl-js/pull/1300))

## 2.2.0-pre.2

### ✨ Features and improvements

- Add 3D terrain capabilities  ([#165](https://github.com/maplibre/maplibre-gl-js/pull/165), [#1022](https://github.com/maplibre/maplibre-gl-js/pull/1022))

## 2.2.0-pre.1

### ✨ Features and improvements

- Cancel pending GeoJSON requests when `GeoJSONSource.setData()` is called instead of waiting for any pending request to complete before issuing the request for the new URL ([#1102](https://github.com/maplibre/maplibre-gl-js/pull/1102))

## 2.1.9

### 🐞 Bug fixes

- Add back typescript typings to dependencies instead of devDependencies ([#1178](https://github.com/maplibre/maplibre-gl-js/pull/1178))

## 2.1.8

### ✨ Features and improvements

- Changed logic for showing the Maplibre logo. The Maplibre logo is now shown by setting the map option 'maplibreLogo' to true or by adding it to a map with addControl. TileJSON no longer controls if the logo is shown. ([#786](https://github.com/maplibre/maplibre-gl-js/pull/786))

### 🐞 Bug fixes

- Fix missing `touchmove` in `MapTouchEvent["type"]` ([#1131](https://github.com/maplibre/maplibre-gl-js/pull/1131))
- Type CustomLayerInterface renderingMode, onRemove, onAdd, and prerender optional ([#1122](https://github.com/maplibre/maplibre-gl-js/pull/1122))

## 2.1.8-pre.3

### 🐞 Bug fixes

- Use correct location for mouse events of line layer with line-offset ([#1108](https://github.com/maplibre/maplibre-gl-js/issues/1108)).
- Change `GeoJSONFeature.properties` type from `{}` to `{ [name: string]: any; }` ([#1115](https://github.com/maplibre/maplibre-gl-js/pull/1115)).
- Fix `error TS2503: Cannot find namespace 'GeoJSON'` ([#1096](https://github.com/maplibre/maplibre-gl-js/issues/1096)).

## 2.1.8-pre.2

### ✨ Features and improvements
- Removal of the unminified production build target, so `npm run build-prod` will be the main build command going forward.
### 🐞 Bug fixes

- Dispose source resources on map style removal, it also fixes `cannot read properties of undefined (reading 'sourceCaches')` error ([#1099](https://github.com/maplibre/maplibre-gl-js/pull/1099)).
- Add MapGeoJSONFeature type as replacement for MapboxGeoJSONFeature. MapGeoJSONFeature type extends GeoJSONFeature type with layer, source, sourceLayer, and state properties ([#1104](https://github.com/maplibre/maplibre-gl-js/pull/1104)).
- Fix automatic refreshing of expired raster tiles ([#1106](https://github.com/maplibre/maplibre-gl-js/pull/1106))
- Fix precision loss in some matrix calculations ([#1105](https://github.com/maplibre/maplibre-gl-js/pull/1105))

## 2.1.8-pre.1

### ✨ Features and improvements

- Add option `viewport-glyph` to `text-rotation-alignment` which places glyphs along a linestring and rotates them to the x-axis of the viewport ([#716](https://github.com/maplibre/maplibre-gl-js/pull/716)).

### 🐞 Bug fixes

- Change `GeoJSONFeature.id` type from `number | string | void` to `number | string | undefined` ([#1093](https://github.com/maplibre/maplibre-gl-js/pull/1093))
- Add FeatureIdentifier type to define feature parameter in setFeatureState, removeFeatureState, and getFeatureState methods. Change FeatureIdentifier.id from `id: string | number;` to `id?: string | number | undefined;` ([#1095](https://github.com/maplibre/maplibre-gl-js/pull/1095))
- Change map.on, map.off, and map.once type parameter from "type: MapEvent" to "type: MapEvent | string" ([#1094](https://github.com/maplibre/maplibre-gl-js/pull/1094))

## 2.1.7

### 🐞 Bug fixes

- Add adjustment for glyph rendering, CJK fonts are mainly affected ([#1002](https://github.com/maplibre/maplibre-gl-js/issues/1002)).
- Improve typings to fix Angular strict mode failure ([#790](https://github.com/maplibre/maplibre-gl-js/issues/790), [#970](https://github.com/maplibre/maplibre-gl-js/issues/970), [#934](https://github.com/maplibre/maplibre-gl-js/issues/934))
- Fix `SourceCache.loaded()` always returning `true` following a load error ([#1025](https://github.com/maplibre/maplibre-gl-js/issues/1025))
- Added back csp and dev builds to npm package ([#1042](https://github.com/maplibre/maplibre-gl-js/issues/1042))

## 2.1.6

### 🐞 Bug fixes

- Publish `dist/package.json` ([#998](https://github.com/maplibre/maplibre-gl-js/pull/998)).

## 2.1.6-pre.1

### 🐞 Bug fixes

- Publish `dist/package.json` ([#998](https://github.com/maplibre/maplibre-gl-js/pull/998)).

## 2.1.5

### 🐞 Bug fixes

- Publish empty `postinstall.js` file. Follow-up on ([#990](https://github.com/maplibre/maplibre-gl-js/issues/990)), ([#991](https://github.com/maplibre/maplibre-gl-js/pull/991)), ([#992](https://github.com/maplibre/maplibre-gl-js/pull/992)).

## 2.1.5-pre.1

### 🐞 Bug fixes

- Publish empty `postinstall.js` file. Follow-up on ([#990](https://github.com/maplibre/maplibre-gl-js/pull/990)), ([#991](https://github.com/maplibre/maplibre-gl-js/pull/991)), ([#992](https://github.com/maplibre/maplibre-gl-js/pull/992)).

## 2.1.4

### 🐞 Bug fixes

- Fix missing `postinstall.js` file in npm publish. Follow-up on ([#990](https://github.com/maplibre/maplibre-gl-js/issues/990)), ([#991](https://github.com/maplibre/maplibre-gl-js/pull/991)).

## 2.1.3

### 🐞 Bug fixes

- Fix postinstall `ts-node` error on non-dev installs ([#900](https://github.com/maplibre/maplibre-gl-js/pull/900))

## 2.1.2

### Features and improvements

- Default compact attribution to be open by default to comply with OpenSteetMap Attribution Guidelines ([#795](https://github.com/maplibre/maplibre-gl-js/pull/795))
- Export `Source` classes (`GeoJSONSource` etc.) declarations. ([#801](https://github.com/maplibre/maplibre-gl-js/issues/801))
- Make `AJAXError` public so error HTTP responses can be handled differently from other errors.

### 🐞 Bug fixes

- Fix compact attribution button showing when attribution is blank ([#795](https://github.com/maplibre/maplibre-gl-js/pull/795))
- Fix error mismatched image size for CJK characters ([#718](https://github.com/maplibre/maplibre-gl-js/issues/718))
- Fire `dataabort` and `sourcedataabort` events when a tile request is aborted ([#794](https://github.com/maplibre/maplibre-gl-js/issues/794))
- Fix NextJs `performance` undefined ([#768](https://github.com/maplibre/maplibre-gl-js/issues/768))

## 2.1.1

### 🐞 Bug fixes

- Fix stale tiles being shown when calling VectorTileSource#setTiles while the map is moving.

## 2.1.0
### ✨ Features and improvements

* Add `icon-overlap` and `text-overlap` symbol layout properties [#347](https://github.com/maplibre/maplibre-gl-js/pull/347)
* Deprecate `icon-allow-overlap` and `text-allow-overlap` symbol layout properties. `icon-overlap` and `text-overlap` are their replacements.
* Remove node package chalk from devDependencies ([#789](https://github.com/maplibre/maplibre-gl-js/pull/789)).
* Allow setting a custom pixel ratio by adding a `MapOptions#pixelRatio` property and a `Map#setPixelRatio` method. Since a high `devicePixelRatio` value can lead to performance and display problems, it is done at your own risk.  ([#769](https://github.com/maplibre/maplibre-gl-js/issues/769))

## 2.0.5
### 🐞 Bug fixes
- Remove list of node versions allowed to install the package.

## 2.0.4
### 🐞 Bug fixes
- Missing package.json file in version 2.0.3 dist in npm ([#811](https://github.com/maplibre/maplibre-gl-js/issues/811)) - this causes webpack to fail

## 2.0.3
### Features and improvements

* Remove node package chalk from devDependencies ([#789](https://github.com/maplibre/maplibre-gl-js/pull/789)).
* Remove vector-tile module declaration and revert to using point from [@mapbox/point-geometry](https://github.com/mapbox/point-geometry] ([#788](https://github.com/maplibre/maplibre-gl-js/issues/788), [#800](https://github.com/maplibre/maplibre-gl-js/pull/800))
* Moved development environemnt to use NodeJs 16 ([#781](https://github.com/maplibre/maplibre-gl-js/pull/781), [#806](https://github.com/maplibre/maplibre-gl-js/pull/806))

### 🐞 Bug fixes

- Fix max cluster zoom in geojson source ([#61](https://github.com/maplibre/maplibre-gl-js/issues/61))

## 2.0.2

### 🐞 Bug fixes

- Fix typescript generated file ([#776](https://github.com/maplibre/maplibre-gl-js/issues/776)).

## 2.0.1

### 🐞 Bug fixes

- Fix documentation of `addProtocol` and `removeProtocol`.

## 2.0.0

### Features and improvements

- Migrated the production code to typescript
- ** Breaking Change ** removed `version` from the public API
- ** Breaking Change ** stopped supporting IE (internet explorer)
- ** Breaking Change ** stopped supporting Chrome 49-65. Chrome 66+ required. For Chrome 49-65 support use version 1.15.2.
- ** Breaking Change ** removed all code related to `accessToken` and Mapbox specific urls starting with `mapbox://`. Telemetry and tracking code was removed.
- ** Breaking Change ** removed `baseApiUrl` as it was used only for Mapbox related urls
- ** Breaking Change ** typescript typings have changed:
  - `Style` => `StyleSpecification`
  - `AnyLayer` => `LayerSpecification`
  - `AnySourceData` => `SourceSpecification`
  - `MapboxEvent` => `MapLibreEvent`
  - `MapboxOptions` => `MapOptions`
  - `MapBoxZoomEvent` => `MapLibreZoomEvent`
  - `*SourceRaw` + `*SourceOptions` => `*SourceSpecification`
  - `*Source` (source implementation definition) were removed
  - `*Layer` => `*LayerSpecification`
  - `*Paint` => `*LayerSpecification['paint']`
  - `*Layout` => `*LayerSpecification['layout']`
  - `MapboxGeoJSONFeature` => `GeoJSONFeature`
- Added `redraw` function to map ([#206](https://github.com/maplibre/maplibre-gl-js/issues/206))
- Improve attribution controls accessibility. See [#359](https://github.com/maplibre/maplibre-gl-js/issues/359)
- Allow maxPitch value up to 85, use values greater than 60 at your own risk ([#574](https://github.com/maplibre/maplibre-gl-js/pull/574))
- `getImage` uses createImageBitmap when supported ([#650](https://github.com/maplibre/maplibre-gl-js/pull/650))

### 🐞 Bug fixes

- Fix warning due to strict comparison of SDF property in image sprite ([#303](https://github.com/maplibre/maplibre-gl-js/issues/303))
- Fix tile placeholder replacement to allow for placeholders to be in a URL more than once. ([#348](https://github.com/maplibre/maplibre-gl-js/pull/348))
- Fix type check for non dom environment. ([#334](https://github.com/maplibre/maplibre-gl-js/issues/334))
- Fix precision problem in patterns when overzoomed in OpenGL ES devices.
- Fix padding-top of the popup to improve readability of popup text ([#354](https://github.com/maplibre/maplibre-gl-js/pull/354)).
- Fix GeoJSONSource#loaded sometimes returning true while there are still pending loads ([#669](https://github.com/maplibre/maplibre-gl-js/issues/669))
- Fix MapDataEvent#isSourceLoaded being true in GeoJSONSource "dataloading" event handlers ([#694](https://github.com/maplibre/maplibre-gl-js/issues/694))
- Fix events being fired after Map#remove has been called when the WebGL context is lost and restored ([#726](https://github.com/maplibre/maplibre-gl-js/issues/726))
- Fix nested expressions types definition [#757](https://github.com/maplibre/maplibre-gl-js/pull/757)

## 1.15.2

### 🐞 Bug fixes
- Fix breaking changes introduced in v1.15.0 by adoption dual naming scheme for CSS class names

## 1.15.1

### 🐞 Bug fixes

- Add void return for some method declaration to match TS strict mode ([#194](https://github.com/maplibre/maplibre-gl-js/pull/194))
- Fix css leftovers ([#83](https://github.com/maplibre/maplibre-gl-js/issues/83))

## 1.15.0

### Features and improvements

- ** Breaking Change: ** Rename css classes ([#83](https://github.com/maplibre/maplibre-gl-js/issues/83))
- Added custom protocol support to allow overriding ajax calls ([#29](https://github.com/maplibre/maplibre-gl-js/issues/29))
- Added setTransformRequest to map ([#159](https://github.com/maplibre/maplibre-gl-js/pull/159))
- Publish @maplibre/maplibre-gl-style-spec v14.0.0 on NPM ([#149](https://github.com/maplibre/maplibre-gl-js/pull/149))
- Replace link to mapbox on LogoControl by link to maplibre ([#151](https://github.com/maplibre/maplibre-gl-js/pull/151))
- Migrate style spec files from mapbox to maplibre ([#147](https://github.com/maplibre/maplibre-gl-js/pull/147))
- Publish the MapLibre style spec in NPM ([#140](https://github.com/maplibre/maplibre-gl-js/pull/140))
- Replace mapboxgl with maplibregl in JSDocs inline examples ([#134](https://github.com/maplibre/maplibre-gl-js/pull/134))
- Bring in typescript definitions file ([#24](https://github.com/maplibre/maplibre-gl-js/issues/24))
- Update example links to https://maplibre.org/maplibre-gl-js-docs/ ([#131](https://github.com/maplibre/maplibre-gl-js/pull/131))
- Improve performance of layers with constant `*-sort-key` ([#78](https://github.com/maplibre/maplibre-gl-js/pull/78))

### 🐞 Bug fixes

- Prevented attribution button from submiting form ([#178](https://github.com/maplibre/maplibre-gl-js/issues/178))

## 1.14.0

### Features and improvements

- Rebranded to MapLibre
- New logo

### 🐞 Bug fixes

- Rename SVGs mapboxgl-ctrl-*.svg to maplibregl ([#85](https://github.com/maplibre/maplibre-gl-js/pull/85))
- fix ImageSource not working in FF/Safari ([#87](https://github.com/maplibre/maplibre-gl-js/pull/87))
- Update HTML debug files to use MapLibre in titles ([#84](https://github.com/maplibre/maplibre-gl-js/pull/84))
- fix CI checksize job to use maplibre name ([#86](https://github.com/maplibre/maplibre-gl-js/pull/86))
- Move output files from mapbox.* to maplibre.* ([#75](https://github.com/maplibre/maplibre-gl-js/pull/75))
- Remove mapbox specifics and branding from .github ([#64](https://github.com/maplibre/maplibre-gl-js/pull/64))
- Fix a bug where mapbox-gl-js is no longer licensed as open source, but we owe immeasurable gratitude to Mapbox for releasing all their initial code to the community under BSD-3 license.

## 1.13.0

### ✨ Features and improvements

- Improve accessibility by fixing issues reported by WCAG 2.1. [#9991](https://github.com/mapbox/mapbox-gl-js/pull/9991)
- Improve accessibility when opening a popup by immediately focusing on the content. [#9774](https://github.com/mapbox/mapbox-gl-js/pull/9774) (h/t [@watofundefined](https://github.com/watofundefined)))
- Improve rendering performance of symbols with `symbol-sort-key`. [#9751](https://github.com/mapbox/mapbox-gl-js/pull/9751) (h/t [@osvodef](https://github.com/osvodef)))
- Add `Marker` `clickTolerance` option. [#9640](https://github.com/mapbox/mapbox-gl-js/pull/9640) (h/t [@ChristopherChudzicki](https://github.com/ChristopherChudzicki)))
- Add `Map` `hasControl` method. [#10035](https://github.com/mapbox/mapbox-gl-js/pull/10035)
- Add `Popup` `setOffset` method. [#9946](https://github.com/mapbox/mapbox-gl-js/pull/9946) (h/t [@jutaz](https://github.com/jutaz)))
- Add `KeyboardHandler` `disableRotation` and `enableRotation` methods. [#10072](https://github.com/mapbox/mapbox-gl-js/pull/10072) (h/t [@jmbott](https://github.com/jmbott)))

### 🐞 Bug fixes

- Fix a bug where `queryRenderedFeatures` didn't properly expose the paint values if they were data-driven. [#10074](https://github.com/mapbox/mapbox-gl-js/pull/10074) (h/t [@osvodef](https://github.com/osvodef)))
- Fix a bug where attribution didn't update when layer visibility changed during zooming. [#9943](https://github.com/mapbox/mapbox-gl-js/pull/9943)
- Fix a bug where hash control conflicted with external history manipulation (e.g. in single-page apps). [#9960](https://github.com/mapbox/mapbox-gl-js/pull/9960) (h/t [@raegen](https://github.com/raegen)))
- Fix a bug where `fitBounds` had an unexpected result with non-zero bearing and uneven padding. [#9821](https://github.com/mapbox/mapbox-gl-js/pull/9821) (h/t [@allison-strandberg](https://github.com/allison-strandberg)))
- Fix HTTP support when running GL JS against [Mapbox Atlas](https://www.mapbox.com/atlas). [#10090](https://github.com/mapbox/mapbox-gl-js/pull/10090)
- Fix a bug where the `within` expression didn't work in `querySourceFeatures`. [#9933](https://github.com/mapbox/mapbox-gl-js/pull/9933)
- Fix a bug where `Popup` content HTML element was removed on `setDOMContent`. [#10036](https://github.com/mapbox/mapbox-gl-js/pull/10036)
- Fix a compatibility bug when `icon-image` is used as a legacy categorical function. [#10060](https://github.com/mapbox/mapbox-gl-js/pull/10060)
- Reduce rapid memory growth in Safari by ensuring `Image` dataURI's are released. [#10118](https://github.com/mapbox/mapbox-gl-js/pull/10118)

### ⚠️ Note on IE11

We intend to remove support for Internet Explorer 11 in a future release of GL JS later this year.

## 1.12.0

### ✨ Features and improvements

* Add methods for changing a vector tile source dynamically (e.g. `setTiles`, `setUrl`). [#8048](https://github.com/mapbox/mapbox-gl-js/pull/8048) (h/t [@stepankuzmin](https://github.com/stepankuzmin))
* Add a `filter` option for GeoJSON sources to filter out features prior to processing (e.g. before clustering). [#9864](https://github.com/mapbox/mapbox-gl-js/pull/9864)
* Vastly increase precision of `line-gradient` for long lines. [#9694](https://github.com/mapbox/mapbox-gl-js/pull/9694)
* Improve `raster-dem` sources to properly support the `maxzoom` option and overzooming. [#9789](https://github.com/mapbox/mapbox-gl-js/pull/9789) (h/t [@brendan-ward](@brendanhttps://github.com/ward))

### 🐞 Bug fixes

* Fix a bug where bearing snap interfered with `easeTo` and `flyTo` animations, freezing the map. [#9884](https://github.com/mapbox/mapbox-gl-js/pull/9884) (h/t [@andycalder](https://github.com/andycalder))
* Fix a bug where a fallback image was not used if it was added via `addImage`. [#9911](https://github.com/mapbox/mapbox-gl-js/pull/9911) (h/t [@francois2metz](https://github.com/francois2metz))
* Fix a bug where `promoteId` option failed for fill extrusions with defined feature ids. [#9863](https://github.com/mapbox/mapbox-gl-js/pull/9863)

### 🛠️ Workflow

* Renamed the default development branch from `master` to `main`.

## 1.11.1

### 🐞 Bug fixes
* Fix a bug that caused  `map.loaded()` to incorrectly return `false` after a click event. ([#9825](https://github.com/mapbox/mapbox-gl-js/pull/9825))

## 1.11.0

### ✨ Features and improvements
* Add an option to scale the default `Marker` icon.([#9414](https://github.com/mapbox/mapbox-gl-js/pull/9414)) (h/t [@adrianababakanian](https://github.com/adrianababakanian))
* Improving the shader compilation speed by manually getting the run-time attributes and uniforms.([#9497](https://github.com/mapbox/mapbox-gl-js/pull/9497))
* Added `clusterMinPoints` option for clustered GeoJSON sources that defines the minimum number of points to form a cluster.([#9748](https://github.com/mapbox/mapbox-gl-js/pull/9748))

### 🐞 Bug fixes
* Fix a bug where map got stuck in a DragRotate interaction if it's mouseup occurred outside of the browser window or iframe.([#9512](https://github.com/mapbox/mapbox-gl-js/pull/9512))
* Fix potential visual regression for `*-pattern` properties on AMD graphics card vendor.([#9681](https://github.com/mapbox/mapbox-gl-js/pull/9681))
* Fix zooming with a double tap on iOS Safari 13.([#9757](https://github.com/mapbox/mapbox-gl-js/pull/9757))
* Removed a misleading `geometry exceeds allowed extent` warning when using Mapbox Streets vector tiles.([#9753](https://github.com/mapbox/mapbox-gl-js/pull/9753))
* Fix reference error when requiring the browser bundle in Node. ([#9749](https://github.com/mapbox/mapbox-gl-js/pull/9749))

## 1.10.2

### 🐞 Bug fixes
* Fix zooming with a double tap in iOS Safari 13.([#9757](https://github.com/mapbox/mapbox-gl-js/pull/9757))

## 1.10.1

### 🐞 Bug fixes
* Fix markers interrupting touch gestures ([#9675](https://github.com/mapbox/mapbox-gl-js/issues/9675), fixed by [#9683](https://github.com/mapbox/mapbox-gl-js/pull/9683))
* Fix bug where `map.isMoving()` returned true while map was not moving ([#9647](https://github.com/mapbox/mapbox-gl-js/issues/9647), fixed by [#9679](https://github.com/mapbox/mapbox-gl-js/pull/9679))
* Fix regression that prevented `touchmove` events from firing during gestures ([#9676](https://github.com/mapbox/mapbox-gl-js/issues/9676), fixed by [#9685](https://github.com/mapbox/mapbox-gl-js/pull/9685))
* Fix `image` expression evaluation which was broken under certain conditions ([#9630](https://github.com/mapbox/mapbox-gl-js/issues/9630), fixed by [#9685](https://github.com/mapbox/mapbox-gl-js/pull/9668))
* Fix nested `within` expressions in filters not evaluating correctly  ([#9605](https://github.com/mapbox/mapbox-gl-js/issues/9605), fixed by [#9611](https://github.com/mapbox/mapbox-gl-js/pull/9611))
* Fix potential `undefined` paint variable in `StyleLayer` ([#9688](https://github.com/mapbox/mapbox-gl-js/pull/9688)) (h/t [mannnick24](https://github.com/mannnick24))

## 1.10.0

### ✨ Features
* Add `mapboxgl.prewarm()` and `mapboxgl.clearPrewarmedResources()` methods to allow developers to optimize load times for their maps ([#9391](https://github.com/mapbox/mapbox-gl-js/pull/9391))
* Add `index-of` and `slice` expressions to search arrays and strings for the first occurrence of a specified value and return a section of the original array or string ([#9450](https://github.com/mapbox/mapbox-gl-js/pull/9450)) (h/t [lbutler](https://github.com/lbutler))
* Correctly set RTL text plugin status if the plugin URL could not be loaded. This allows developers to add retry logic on network errors when loading the plugin ([#9489](https://github.com/mapbox/mapbox-gl-js/pull/9489))

### 🍏 Gestures
This release significantly refactors and improves gesture handling on desktop and mobile. Three new touch gestures have been added: `two-finger swipe` to adjust pitch, `two-finger double tap` to zoom out, and `tap then drag` to adjust zoom with one finger ([#9365](https://github.com/mapbox/mapbox-gl-js/pull/9365)). In addition, this release brings the following changes and bug fixes:

- It's now possible to interact with multiple maps on the same page at the same time ([#9365](https://github.com/mapbox/mapbox-gl-js/pull/9365))
- Fix map jump when releasing one finger after pinch zoom ([#9136](https://github.com/mapbox/mapbox-gl-js/issues/9136))
- Stop mousedown and touchstart from interrupting `easeTo` animations when interaction handlers are disabled ([#8725](https://github.com/mapbox/mapbox-gl-js/issues/8725))
- Stop mouse wheel from interrupting animations when `map.scrollZoom` is disabled ([#9230](https://github.com/mapbox/mapbox-gl-js/issues/9230))
- A camera change can no longer be prevented by disabling the interaction handler within the camera change event. Selectively prevent camera changes by listening to the `mousedown` or `touchstart` map event and calling [.preventDefault()](https://docs.mapbox.com/mapbox-gl-js/api/#mapmouseevent#preventdefault) ([#9365](https://github.com/mapbox/mapbox-gl-js/pull/9365))
- Undocumented properties on the camera change events fired by the doubleClickZoom handler have been removed ([#9365](https://github.com/mapbox/mapbox-gl-js/pull/9365))

### 🐞 Improvements and bug fixes
* Line labels now have improved collision detection, with greater precision in placement, reduced memory footprint, better placement under pitched camera orientations ([#9219](https://github.com/mapbox/mapbox-gl-js/pull/9219))
* Fix `GlyphManager` continually re-requesting missing glyph ranges ([#8027](https://github.com/mapbox/mapbox-gl-js/issues/8027), fixed by [#9375](https://github.com/mapbox/mapbox-gl-js/pull/9375)) (h/t [oterral](https://github.com/oterral))
* Avoid throwing errors when calling certain popup methods before the popup element is created ([#9433](https://github.com/mapbox/mapbox-gl-js/pull/9433))
* Fix a bug where fill-extrusion features with colinear points were not returned by `map.queryRenderedFeatures(...)` ([#9454](https://github.com/mapbox/mapbox-gl-js/pull/9454))
* Fix a bug where using feature state on a large input could cause a stack overflow error ([#9463](https://github.com/mapbox/mapbox-gl-js/pull/9463))
* Fix exception when using `background-pattern` with data driven expressions ([#9518](https://github.com/mapbox/mapbox-gl-js/issues/9518), fixed by [#9520](https://github.com/mapbox/mapbox-gl-js/pull/9520))
* Fix a bug where UI popups were potentially leaking event listeners ([#9498](https://github.com/mapbox/mapbox-gl-js/pull/9498)) (h/t [mbell697](https://github.com/mbell697))
* Fix a bug where the `within` expression would return inconsistent values for points on tile boundaries ([#9411](https://github.com/mapbox/mapbox-gl-js/issues/9411), [#9428](https://github.com/mapbox/mapbox-gl-js/pull/9428))
* Fix a bug where the `within` expression would incorrectly evaluate geometries that cross the antimeridian ([#9440](https://github.com/mapbox/mapbox-gl-js/pull/9440))
* Fix possible undefined exception on paint variable of style layer ([#9437](https://github.com/mapbox/mapbox-gl-js/pull/9437)) (h/t [mannnick24](https://github.com/mannnick24))
* Upgrade minimist to ^1.2.5 to get fix for security issue [CVE-2020-7598](https://cve.mitre.org/cgi-bin/cvename.cgi?name=CVE-2020-7598) upstream ([#9425](https://github.com/mapbox/mapbox-gl-js/issues/9431), fixed by [#9425](https://github.com/mapbox/mapbox-gl-js/pull/9425)) (h/t [watson](https://github.com/watson))

## 1.9.1

### 🐞 Bug fixes
* Fix a bug [#9477](https://github.com/mapbox/mapbox-gl-js/issues/9477) in `Map#fitBounds(..)` wherein the `padding` passed to options would get applied twice.
* Fix rendering bug [#9479](https://github.com/mapbox/mapbox-gl-js/issues/9479) caused when data-driven `*-pattern` properties reference images added with `Map#addImage(..)`.
* Fix a bug [#9468](https://github.com/mapbox/mapbox-gl-js/issues/9468) in which an exception would get thrown when updating symbol layer paint property using `setPaintProperty`.

## 1.9.0
With this release, we're adding [a new changelog policy](./CONTRIBUTING.md#changelog-conventions) to our contribution guidelines.

This release also fixes several long-standing bugs and unintentional rendering behavior with `line-pattern`. The fixes come with a visual change to how patterns added with `line-pattern` scale. Previously, patterns that became larger than the line would be clipped, sometimes distorting the pattern, particularly on mobile and retina devices. Now the pattern will be scaled to fit under all circumstances. [#9266](https://github.com/mapbox/mapbox-gl-js/pull/9266) showcases examples of the visual differences. For more information and to provide feedback on this change, see [#9394](https://github.com/mapbox/mapbox-gl-js/pull/9394).

### ✨ Features
* Add `within` expression for testing whether an evaluated feature lies within a given GeoJSON object ([#9352](https://github.com/mapbox/mapbox-gl-js/pull/9352)).
    - We are aware of an edge case in which points with wrapped coordinates (e.g. longitude -185) are not evaluated properly. See ([#9442](https://github.com/mapbox/mapbox-gl-js/issues/9442)) for more information.
    - An example of the `within` expression:<br>
`"icon-opacity": ["case", ["==", ["within", "some-polygon"], true], 1,
["==", ["within", "some-polygon"], false], 0]`
* Map API functions such as `easeTo` and `flyTo` now support `padding: PaddingOptions` which lets developers shift a map's center of perspective when building floating sidebars ([#8638](https://github.com/mapbox/mapbox-gl-js/pull/8638))

### 🍏 Improvements
* Results from `queryRenderedFeatures` now have evaluated property values rather than raw expressions ([#9198](https://github.com/mapbox/mapbox-gl-js/pull/9198))
* Improve scaling of patterns used in `line-pattern` on all device resolutions and pixel ratios ([#9266](https://github.com/mapbox/mapbox-gl-js/pull/9266))
* Slightly improve GPU memory footprint ([#9377](https://github.com/mapbox/mapbox-gl-js/pull/9377))
* `LngLatBounds.extend` is more flexible because it now accepts objects with `lat` and `lon` properties as well as arrays of coordinates ([#9293](https://github.com/mapbox/mapbox-gl-js/pull/9293))
* Reduce bundle size and improve visual quality of `showTileBoundaries` debug text ([#9267](https://github.com/mapbox/mapbox-gl-js/pull/9267))

### 🐞 Bug fixes
* Correctly adjust patterns added with `addImage(id, image, pixelRatio)` by the asset pixel ratio, not the device pixel ratio ([#9372](https://github.com/mapbox/mapbox-gl-js/pull/9372))
* Allow needle argument to `in` expression to be false ([#9295](https://github.com/mapbox/mapbox-gl-js/pull/9295))
* Fix exception thrown when trying to set `feature-state` for a layer that has been removed, fixes [#8634](https://github.com/mapbox/mapbox-gl-js/issues/8634) ([#9305](https://github.com/mapbox/mapbox-gl-js/pull/9305))
* Fix a bug where maps were not displaying inside elements with `dir=rtl` ([#9332](https://github.com/mapbox/mapbox-gl-js/pull/9332))
* Fix a rendering error for very old versions of Chrome (ca. 2016) where text would appear much bigger than intended ([#9349](https://github.com/mapbox/mapbox-gl-js/pull/9349))
* Prevent exception resulting from `line-dash-array` of empty length ([#9385](https://github.com/mapbox/mapbox-gl-js/pull/9385))
* Fix a bug where `icon-image` expression that evaluates to an empty string (`''`) produced a warning ([#9380](https://github.com/mapbox/mapbox-gl-js/pull/9380))
* Fix a bug where certain `popup` methods threw errors when accessing the container element before it was created, fixes [#9429](https://github.com/mapbox/mapbox-gl-js/issues/9429)([#9433](https://github.com/mapbox/mapbox-gl-js/pull/9433))

## 1.8.1

* Fixed a bug where all labels showed up on a diagonal line on Windows when using an integrated Intel GPU from the Haswell generation ([#9327](https://github.com/mapbox/mapbox-gl-js/issues/9327), fixed by reverting [#9229](https://github.com/mapbox/mapbox-gl-js/pull/9229))

## 1.8.0

### ✨ Features and improvements
* Reduce size of line atlas by removing unused channels ([#9232](https://github.com/mapbox/mapbox-gl-js/pull/9232))
* Prevent empty buffers from being created for debug data when unused ([#9237](https://github.com/mapbox/mapbox-gl-js/pull/9237))
* Add space between distance and unit in scale control ([#9276](https://github.com/mapbox/mapbox-gl-js/pull/9276)) (h/t [gely](https://api.github.com/users/gely)) and ([#9284](https://github.com/mapbox/mapbox-gl-js/pull/9284)) (h/t [pakastin](https://api.github.com/users/pakastin))
* Add a `showAccuracyCircle` option to GeolocateControl that shows the accuracy of the user's location as a transparent circle. Mapbox GL JS will show this circle by default. ([#9253](https://github.com/mapbox/mapbox-gl-js/pull/9253)) (h/t [Meekohi](https://api.github.com/users/Meekohi))
* Implemented a new tile coverage algorithm to enable level-of-detail support in a future release ([#8975](https://github.com/mapbox/mapbox-gl-js/pull/8975))

### 🐞 Bug fixes
* `line-dasharray` is now ignored correctly when `line-pattern` is set ([#9189](https://github.com/mapbox/mapbox-gl-js/pull/9189))
* Fix line distances breaking gradient across tile boundaries ([#9220](https://github.com/mapbox/mapbox-gl-js/pull/9220))
* Fix a bug where lines with duplicate endpoints could disappear at zoom 18+ ([#9218](https://github.com/mapbox/mapbox-gl-js/pull/9218))
* Fix a bug where Ctrl-click to drag rotate the map was disabled if the Alt, Cmd or Windows key is also pressed ([#9203](https://github.com/mapbox/mapbox-gl-js/pull/9203))
* Pass errors to `getClusterExpansionZoom`, `getClusterChildren`, and `getClusterLeaves` callbacks ([#9251](https://github.com/mapbox/mapbox-gl-js/pull/9251))
* Fix a rendering performance regression ([#9261](https://github.com/mapbox/mapbox-gl-js/pull/9261))
* Fix visual artifact for `line-dasharray` ([#9246](https://github.com/mapbox/mapbox-gl-js/pull/9246))
* Fixed a bug in the GeolocateControl which resulted in an error when `trackUserLocation` was `false` and the control was removed before the Geolocation API had returned a location ([#9291](https://github.com/mapbox/mapbox-gl-js/pull/9291))
* Fix `promoteId` for line layers ([#9210](https://github.com/mapbox/mapbox-gl-js/pull/9210))
* Improve accuracy of distance calculations ([#9202](https://github.com/mapbox/mapbox-gl-js/pull/9202)) (h/t [Meekohi](https://api.github.com/users/Meekohi))


## 1.7.0

### ✨ Features
* Add `promoteId` option to use a feature property as ID for feature state ([#8987](https://github.com/mapbox/mapbox-gl-js/pull/8987))
* Add a new constructor option to `mapboxgl.Popup`, `closeOnMove`, that closes the popup when the map's position changes ([#9163](https://github.com/mapbox/mapbox-gl-js/pull/9163))
* Allow creating a map without a style (an empty one will be created automatically) (h/t [@stepankuzmin](https://github.com/stepankuzmin)) ([#8924](https://github.com/mapbox/mapbox-gl-js/pull/8924))
* `map.once()` now allows specifying a layer id as a third parameter making it consistent with `map.on()` ([#8875](https://github.com/mapbox/mapbox-gl-js/pull/8875))

### 🍏 Improvements
* Improve performance of raster layers on large screens ([#9050](https://github.com/mapbox/mapbox-gl-js/pull/9050))
* Improve performance for hillshade and raster layers by implementing a progressive enhancement that utilizes `ImageBitmap` and `OffscreenCanvas` ([#8845](https://github.com/mapbox/mapbox-gl-js/pull/8845))
* Improve performance for raster tile rendering by using the stencil buffer ([#9012](https://github.com/mapbox/mapbox-gl-js/pull/9012))
* Update `symbol-avoid-edges` documentation to acknowledge the existence of global collision detection ([#9157](https://github.com/mapbox/mapbox-gl-js/pull/9157))
* Remove reference to `in` function which has been replaced by the `in` expression ([#9102](https://github.com/mapbox/mapbox-gl-js/pull/9102))

### 🐞 Bug Fixes
* Change the type of tile id key to string to prevent hash collisions ([#8979](https://github.com/mapbox/mapbox-gl-js/pull/8979))
* Prevent changing bearing via URL hash when rotation is disabled ([#9156](https://github.com/mapbox/mapbox-gl-js/pull/9156))
* Fix URL hash with no bearing causing map to fail to load ([#9170](https://github.com/mapbox/mapbox-gl-js/pull/9170))
* Fix bug in `GeolocateControl` where multiple instances of the control on one page may result in the user location not being updated ([#9092](https://github.com/mapbox/mapbox-gl-js/pull/9092))
* Fix query `fill-extrusions` made from polygons with coincident points and polygons with less than four points ([#9138](https://github.com/mapbox/mapbox-gl-js/pull/9138))
* Fix bug where `symbol-sort-key` was not used for collisions that crossed tile boundaries ([#9054](https://github.com/mapbox/mapbox-gl-js/pull/9054))
* Fix bug in `DragRotateHandler._onMouseUp` getting stuck in drag/rotate ([#9137](https://github.com/mapbox/mapbox-gl-js/pull/9137))
* Fix "Click on Compass" on some mobile devices (add `clickTolerance` to `DragRotateHandler`) ([#9015](https://github.com/mapbox/mapbox-gl-js/pull/9015)) (h/t [Yanonix](https://github.com/Yanonix))

## 1.6.1

### 🐞 Bug Fixes
* Fix style validation error messages not being displayed ([#9073](https://github.com/mapbox/mapbox-gl-js/pull/9073))
* Fix deferred loading of rtl-text-plugin not working for labels created from GeoJSON sources ([#9091](https://github.com/mapbox/mapbox-gl-js/pull/9091))
* Fix RTL text not being rendered with the rtl-text-plugin on pages that don't allow `script-src: blob:` in their CSP.([#9122](https://github.com/mapbox/mapbox-gl-js/pull/9122))

## 1.6.0

### ✨ Features
* Add ability to insert images into text labels using an `image` expression within a `format` expression: `"text-field": ["format", "Some text", ["image", "my-image"], "some more text"]` ([#8904](https://github.com/mapbox/mapbox-gl-js/pull/8904))
* Add support for stretchable images (aka nine-part or nine-patch images). Stretchable images can be used with `icon-text-fit` to draw resized images with unstretched corners and borders. ([#8997](https://github.com/mapbox/mapbox-gl-js/pull/8997))
* Add `in` expression. It can check if a value is in an array (`["in", value, array]`) or a substring is in a string (`["in", substring, string]`) ([#8876](https://github.com/mapbox/mapbox-gl-js/pull/8876))
* Add `minPitch` and `maxPitch` map options ([#8834](https://github.com/mapbox/mapbox-gl-js/pull/8834))
* Add `rotation`, `rotationAlignment` and `pitchAlignment` options to markers ([#8836](https://github.com/mapbox/mapbox-gl-js/pull/8836)) (h/t [@dburnsii](https://github.com/dburnsii))
* Add methods to Popup to manipulate container class names ([#8759](https://github.com/mapbox/mapbox-gl-js/pull/8759)) (h/t [Ashot-KR](https://github.com/Ashot-KR))
* Add configurable inertia settings for panning (h/t [@aMoniker](https://github.com/aMoniker))) ([#8887](https://github.com/mapbox/mapbox-gl-js/pull/8887))
* Add ability to localize UI controls ([#8095](https://github.com/mapbox/mapbox-gl-js/pull/8095)) (h/t [@dmytro-gokun](https://github.com/dmytro-gokun))
* Add LatLngBounds.contains() method ([#7512](https://github.com/mapbox/mapbox-gl-js/issues/7512), fixed by [#8200](https://github.com/mapbox/mapbox-gl-js/pull/8200))
* Add option to load rtl-text-plugin lazily ([#8865](https://github.com/mapbox/mapbox-gl-js/pull/8865))
* Add `essential` parameter to AnimationOptions that can override `prefers-reduced-motion: reduce` ([#8743](https://github.com/mapbox/mapbox-gl-js/issues/8743), fixed by [#8883](https://github.com/mapbox/mapbox-gl-js/pull/8883))

### 🍏 Improvements
* Allow rendering full world smaller than 512px. To restore the previous limit call `map.setMinZoom(0)` ([#9028](https://github.com/mapbox/mapbox-gl-js/pull/9028))
* Add an es modules build for mapbox-gl-style-spec in dist/ ([#8247](https://github.com/mapbox/mapbox-gl-js/pull/8247)) (h/t [@ahocevar](https://github.com/ahocevar))
* Add 'image/webp,*/*' accept header to fetch/ajax image requests when webp supported ([#8262](https://github.com/mapbox/mapbox-gl-js/pull/8262))
* Improve documentation for setStyle, getStyle, and isStyleLoaded ([#8807](https://github.com/mapbox/mapbox-gl-js/pull/8807))

### 🐞 Bug Fixes
* Fix map rendering after addImage and removeImage are used to change a used image ([#9016](https://github.com/mapbox/mapbox-gl-js/pull/9016))
* Fix visibility of controls in High Contrast mode in IE ([#8874](https://github.com/mapbox/mapbox-gl-js/pull/8874))
* Fix customizable url hash string in IE 11 ([#8990](https://github.com/mapbox/mapbox-gl-js/pull/8990)) (h/t [pakastin](https://github.com/pakastin))
* Allow expression stops up to zoom 24 instead of 22 ([#8908](https://github.com/mapbox/mapbox-gl-js/pull/8908)) (h/t [nicholas-l](https://github.com/nicholas-l))
* Fix alignment of lines in really overscaled tiles ([#9024](https://github.com/mapbox/mapbox-gl-js/pull/9024))
* Fix `Failed to execute 'shaderSource' on 'WebGLRenderingContext'` errors ([#9017](https://github.com/mapbox/mapbox-gl-js/pull/9017))
* Make expression validation fail on NaN ([#8615](https://github.com/mapbox/mapbox-gl-js/pull/8615))
* Fix setLayerZoomRange bug that caused tiles to be re-requested ([#7865](https://github.com/mapbox/mapbox-gl-js/issues/7865), fixed by [#8854](https://github.com/mapbox/mapbox-gl-js/pull/8854))
* Fix `map.showTileBoundaries` rendering ([#7314](https://github.com/mapbox/mapbox-gl-js/pull/7314))
* Fix using `generateId` in conjunction with `cluster` in a GeoJSONSource ([#8223](https://github.com/mapbox/mapbox-gl-js/issues/8223), fixed by [#8945](https://github.com/mapbox/mapbox-gl-js/pull/8945))
* Fix opening popup on a marker from keyboard ([#6835](https://github.com/mapbox/mapbox-gl-js/pull/6835))
* Fix error thrown when request aborted ([#7614](https://github.com/mapbox/mapbox-gl-js/issues/7614), fixed by [#9021](https://github.com/mapbox/mapbox-gl-js/pull/9021))
* Fix attribution control when repeatedly removing and adding it ([#9052](https://github.com/mapbox/mapbox-gl-js/pull/9052))

## 1.5.1
This patch introduces two workarounds that address longstanding issues related to unbounded memory growth in Safari, including [#8771](https://github.com/mapbox/mapbox-gl-js/issues/8771) and [#4695](https://github.com/mapbox/mapbox-gl-js/issues/4695). We’ve identified two memory leaks in Safari: one in the [CacheStorage](https://developer.mozilla.org/en-US/docs/Web/API/CacheStorage) API, addressed by [#8956](https://github.com/mapbox/mapbox-gl-js/pull/8956), and one in transferring data between web workers through [Transferables](https://developer.mozilla.org/en-US/docs/Web/API/Transferable), addressed by [#9003](https://github.com/mapbox/mapbox-gl-js/pull/9003).

### 🍏 Improvements
* Implement workaround for memory leak in Safari when using the `CacheStorage` API. ([#8856](https://github.com/mapbox/mapbox-gl-js/pull/8956))
* Implement workaround for memory leak in Safari when using `Transferable` objects to transfer `ArrayBuffers` to WebWorkers. If GL-JS detetcts that it is running in Safari, the use of `Transferables` to transfer data to WebWorkers is disabled. ([#9003](https://github.com/mapbox/mapbox-gl-js/pull/9003))
* Improve animation performance when using `map.setData`. ([#8913](https://github.com/mapbox/mapbox-gl-js/pull/8913)) (h/t [msbarry](https://github.com/msbarry))

## 1.5.0

### ✨ Features
* Add disabled icon to GeolocateControl if user denies geolocation permission. [#8871](https://github.com/mapbox/mapbox-gl-js/pull/8871))
* Add `outofmaxbounds` event to GeolocateControl, which is emitted when the user is outside of `map.maxBounds` ([#8756](https://github.com/mapbox/mapbox-gl-js/pull/8756)) (h/t [MoradiDavijani](https://github.com/MoradiDavijani))
* Add `mapboxgl.getRTLTextPluginStatus()` to query the current status of the `rtl-text-plugin` to make it easier to allow clearing the plugin when necessary. (ref. [#7869](https://github.com/mapbox/mapbox-gl-js/issues/7869)) ([#8864](https://github.com/mapbox/mapbox-gl-js/pull/8864))
* Allow `hash` Map option to be set as a string, which sets the map hash in the url to a custom query parameter. ([#8603](https://github.com/mapbox/mapbox-gl-js/pull/8603)) (h/t [SebCorbin](https://github.com/SebCorbin))

### 🍏 Improvements
* Fade symbols faster when zooming out quickly, reducing overlap. ([#8628](https://github.com/mapbox/mapbox-gl-js/pull/8628))
* Reduce memory usage for vector tiles that contain long strings in feature properties. ([#8863](https://github.com/mapbox/mapbox-gl-js/pull/8863))

### 🐞 Bug Fixes
* Fix `text-variable-anchor` not trying multiple placements during collision with icons when `icon-text-fit` is enabled. ([#8803](https://github.com/mapbox/mapbox-gl-js/pull/8803))
* Fix `icon-text-fit` not properly respecting vertical labels. ([#8835](https://github.com/mapbox/mapbox-gl-js/pull/8835))
* Fix opacity interpolation for composition expressions. ([#8818](https://github.com/mapbox/mapbox-gl-js/pull/8818))
* Fix rotate and pitch events being fired at the same time. ([#8872](https://github.com/mapbox/mapbox-gl-js/pull/8872))
* Fix memory leaks that occured during tile loading and map removal.([#8813](https://github.com/mapbox/mapbox-gl-js/pull/8813) and [#8850](https://github.com/mapbox/mapbox-gl-js/pull/8850))
* Fix web-worker transfer of `ArrayBuffers` in environments where `instanceof ArrayBuffer` fails.(e.g `cypress`) ([#8868](https://github.com/mapbox/mapbox-gl-js/pull/8868))

## 1.4.1

### 🐞 Bug Fixes
* Fix the way that `coalesce` handles the `image` operator so available images are rendered properly ([#8839](https://github.com/mapbox/mapbox-gl-js/pull/8839))
* Do not emit the `styleimagemissing` event for an empty string value ([#8840](https://github.com/mapbox/mapbox-gl-js/pull/8840))
* Fix serialization of `ResolvedImage` type so `*-pattern` properties work properly ([#8833](https://github.com/mapbox/mapbox-gl-js/pull/8833))

## 1.4.0

### ✨ Features
* Add `image` expression operator to determine image availability ([#8684](https://github.com/mapbox/mapbox-gl-js/pull/8684))
* Enable `text-offset` with variable label placement ([#8642](https://github.com/mapbox/mapbox-gl-js/pull/8642))

### 🍏 Improvements
* Faster loading and better look of raster terrain ([#8694](https://github.com/mapbox/mapbox-gl-js/pull/8694))
* Improved code documentation around resizing and {get/set}RenderedWorldCopies and more ([#8748](https://github.com/mapbox/mapbox-gl-js/pull/8748), [#8754](https://github.com/mapbox/mapbox-gl-js/pull/8754))
* Improve single vs. multi-touch zoom & pan interaction ([#7196](https://github.com/mapbox/mapbox-gl-js/issues/7196)) ([#8100](https://github.com/mapbox/mapbox-gl-js/pull/8100))

### 🐞 Bug fixes
* Fix rendering of `collisionBox` when `text-translate` or `icon-translate` is enabled ([#8659](https://github.com/mapbox/mapbox-gl-js/pull/8659))
* Fix `TypeError` when reloading a source and immediately removing the map ([#8711](https://github.com/mapbox/mapbox-gl-js/pull/8711))
* Adding tooltip to the geolocation control button ([#8735](https://github.com/mapbox/mapbox-gl-js/pull/8735)) (h/t [BAByrne](https://github.com/BAByrne))
* Add `originalEvent` property to NavigationControl events ([#8693](https://github.com/mapbox/mapbox-gl-js/pull/8693)) (h/t [stepankuzmin](https://github.com/stepankuzmin))
* Don't cancel follow mode in the GeolocateControl when resizing the map or rotating the screen ([#8736](https://github.com/mapbox/mapbox-gl-js/pull/8736))
* Fix error when calling `Popup#trackPointer` before setting its content or location ([#8757](https://github.com/mapbox/mapbox-gl-js/pull/8757)) (h/t [zxwandrew](https://github.com/zxwandrew))
* Respect newline characters when text-max-width is set to zero ([#8706](https://github.com/mapbox/mapbox-gl-js/pull/8706))
* Update earcut to v2.2.0 to fix polygon tesselation errors ([#8772](https://github.com/mapbox/mapbox-gl-js/pull/8772))
* Fix icon-fit with variable label placement ([#8755](https://github.com/mapbox/mapbox-gl-js/pull/8755))
* Icons stretched with `icon-text-fit` are now sized correctly ([#8741](https://github.com/mapbox/mapbox-gl-js/pull/8741))
* Collision detection for icons with `icon-text-fit` now works correctly ([#8741](https://github.com/mapbox/mapbox-gl-js/pull/8741))

## 1.3.2

- Fix a SecurityError in Firefox >= 69 when accessing the cache [#8780](https://github.com/mapbox/mapbox-gl-js/pull/8780)

## 1.3.1

### 🐞 Bug Fixes

- Fix a race condition that produced an error when a map was removed while reloading a source. [#8711](https://github.com/mapbox/mapbox-gl-js/pull/8711)
- Fix a race condition were `render` event was sometimes not fired after `load` event in IE11. [#8708](https://github.com/mapbox/mapbox-gl-js/pull/8708)

## 1.3.0

### 🍏 Features

- Introduce `text-writing-mode` symbol layer property to allow placing point labels vertically. [#8399](https://github.com/mapbox/mapbox-gl-js/pull/8399)
- Extend variable text placement to work when `text/icon-allow-overlap` is set to `true`. [#8620](https://github.com/mapbox/mapbox-gl-js/pull/8620)
- Allow `text-color` to be used in formatted expressions to be able to draw different parts of a label in different colors. [#8068](https://github.com/mapbox/mapbox-gl-js/pull/8068)

### ✨ Improvements

- Improve tile loading logic to cancel requests more aggressively, improving performance when zooming or panning quickly. [#8633](https://github.com/mapbox/mapbox-gl-js/pull/8633)
- Display outline on control buttons when focused (e.g. with a tab key) for better accessibility. [#8520](https://github.com/mapbox/mapbox-gl-js/pull/8520)
- Improve the shape of line round joins. [#8275](https://github.com/mapbox/mapbox-gl-js/pull/8275)
- Improve performance of processing line layers. [#8303](https://github.com/mapbox/mapbox-gl-js/pull/8303)
- Improve legibility of info displayed with `map.showTileBoundaries = true`. [#8380](https://github.com/mapbox/mapbox-gl-js/pull/8380) (h/t [@andrewharvey](https://github.com/andrewharvey))
- Add `MercatorCoordinate.meterInMercatorCoordinateUnits` method to make it easier to convert from meter units to coordinate values used in custom layers. [#8524](https://github.com/mapbox/mapbox-gl-js/pull/8524) (h/t [@andrewharvey](https://github.com/andrewharvey))
- Improve conversion of legacy filters with duplicate values. [#8542](https://github.com/mapbox/mapbox-gl-js/pull/8542)
- Move out documentation & examples website source to a separate `mapbox-gl-js-docs` repo. [#8582](https://github.com/mapbox/mapbox-gl-js/pull/8582)

### 🐞 Bug Fixes

- Fix a bug where local CJK fonts would switch to server-generated ones in overzoomed tiles. [#8657](https://github.com/mapbox/mapbox-gl-js/pull/8657)
- Fix precision issues in [deck.gl](https://deck.gl)-powered custom layers. [#8502](https://github.com/mapbox/mapbox-gl-js/pull/8502)
- Fix a bug where fill and line layers wouldn't render correctly over fill extrusions when coming from the same source. [#8661](https://github.com/mapbox/mapbox-gl-js/pull/8661)
- Fix map loading for documents loaded from Blob URLs. [#8612](https://github.com/mapbox/mapbox-gl-js/pull/8612)
- Fix classification of relative file:// URLs when in documents loaded from a file URL. [#8612](https://github.com/mapbox/mapbox-gl-js/pull/8612)
- Remove `esm` from package `dependencies` (so that it's not installed on `npm install mapbox-gl`). [#8586](https://github.com/mapbox/mapbox-gl-js/pull/8586) (h/t [@DatGreekChick](https://github.com/DatGreekChick))

## 1.2.1

### 🐞 Bug fixes

* Fix bug in `NavigationControl` compass button that prevented it from rotating with the map ([#8605](https://github.com/mapbox/mapbox-gl-js/pull/8605))

## 1.2.0

### Features and improvements
* Add `*-sort-key` layout property for circle, fill, and line layers, to dictate which features appear above others within a single layer([#8467](https://github.com/mapbox/mapbox-gl-js/pull/8467))
* Add ability to instantiate maps with specific access tokens ([#8364](https://github.com/mapbox/mapbox-gl-js/pull/8364))
* Accommodate `prefers-reduced-motion` settings in browser ([#8494](https://github.com/mapbox/mapbox-gl-js/pull/8494))
* Add Map `visualizePitch` option that tilts the compass as the map pitches ([#8208](https://github.com/mapbox/mapbox-gl-js/issues/8208), fixed by [#8296](https://github.com/mapbox/mapbox-gl-js/pull/8296)) (h/t [pakastin](https://github.com/pakastin))
* Make source options take precedence over TileJSON ([#8232](https://github.com/mapbox/mapbox-gl-js/pull/8232)) (h/t [jingsam](https://github.com/jingsam))
* Make requirements for text offset properties more precise ([#8418](https://github.com/mapbox/mapbox-gl-js/pull/8418))
* Expose `convertFilter` API in the style specification ([#8493](https://github.com/mapbox/mapbox-gl-js/pull/8493)

### Bug fixes
* Fix changes to `text-variable-anchor`, such that previous anchor positions would take precedence only if they are present in the updated array (considered a bug fix, but is technically a breaking change from previous behavior) ([#8473](https://github.com/mapbox/mapbox-gl-js/pull/8473))
* Fix rendering of opaque pass layers over heatmap and fill-extrusion layers ([#8440](https://github.com/mapbox/mapbox-gl-js/pull/8440))
* Fix rendering of extraneous vertical line in vector tiles ([#8477](https://github.com/mapbox/mapbox-gl-js/issues/8477), fixed by [#8479](https://github.com/mapbox/mapbox-gl-js/pull/8479))
* Turn off 'move' event listeners when removing a marker ([#8465](https://github.com/mapbox/mapbox-gl-js/pull/8465))
* Fix class toggling on navigation control for IE ([#8495](https://github.com/mapbox/mapbox-gl-js/pull/8495)) (h/t [@cs09g](https://github.com/cs09g))
* Fix background rotation hovering on geolocate control ([#8367](https://github.com/mapbox/mapbox-gl-js/pull/8367)) (h/t [GuillaumeGomez](https://github.com/GuillaumeGomez))
* Fix error in click events on markers where `startPos` is not defined ([#8462](https://github.com/mapbox/mapbox-gl-js/pull/8462)) (h/t [@msbarry](https://github.com/msbarry))
* Fix malformed urls when using custom `baseAPIURL` of a certain form ([#8466](https://github.com/mapbox/mapbox-gl-js/pull/8466))

## 1.1.1

### 🐞 Bug fixes

* Fix unbounded memory growth caused by failure to cancel requests to the cache ([#8472](https://github.com/mapbox/mapbox-gl-js/pull/8472))
* Fix unbounded memory growth caused by failure to cancel requests in IE ([#8481](https://github.com/mapbox/mapbox-gl-js/issues/8481))
* Fix performance of getting tiles from the cache ([#8489](https://github.com/mapbox/mapbox-gl-js/pull/8449))

## 1.1.0

### ✨ Minor features and improvements
* Improve line rendering performance by using a more compact line attributes layout ([#8306](https://github.com/mapbox/mapbox-gl-js/pull/8306))
* Improve data-driven symbol layers rendering performance ([#8295](https://github.com/mapbox/mapbox-gl-js/pull/8295))
* Add the ability to disable validation during `queryRenderedFeatures` and `querySourceFeatures` calls, as a performance optimization ([#8211](https://github.com/mapbox/mapbox-gl-js/pull/8211)) (h/t [gorshkov-leonid](https://github.com/gorshkov-leonid))
* Improve `setFilter` performance by caching keys in `groupByLayout` routine ([#8122](https://github.com/mapbox/mapbox-gl-js/pull/8122)) (h/t [vallendm](https://github.com/vallendm))
* Improve rendering of symbol layers with `symbol-z-order: viewport-y`, when icons are allowed to overlap but not text ([#8180](https://github.com/mapbox/mapbox-gl-js/pull/8180))
* Prefer breaking lines at a zero width space to allow better break point suggestions for Japanese labels ([#8255](https://github.com/mapbox/mapbox-gl-js/pull/8255))
* Add a `WebGLRenderingContext` argument to `onRemove` function of `CustomLayerInterface`, to allow direct cleanup of related context ([#8156](https://github.com/mapbox/mapbox-gl-js/pull/8156)) (h/t [ogiermaitre](https://github.com/ogiermaitre))
* Allow zoom speed customization by adding `setZoomRate` and `setWheelZoomRate` methods to `ScrollZoomHandler` ([#7863](https://github.com/mapbox/mapbox-gl-js/pull/7863)) (h/t [sf31](https://github.com/sf31))
* Add `trackPointer` method to `Popup` API that continuously repositions the popup to the mouse cursor when the cursor is within the map ([#7786](https://github.com/mapbox/mapbox-gl-js/pull/7786))
* Add `getElement` method to `Popup` to retrieve the popup's HTML element ([#8123](https://github.com/mapbox/mapbox-gl-js/pull/8123)) (h/t [@bravecow](https://github.com/bravecow))
* Add `fill-pattern` example to the documentation ([#8022](https://github.com/mapbox/mapbox-gl-js/pull/8022)) (h/t [@flawyte](https://github.com/flawyte))
* Update script detection for Unicode 12.1 ([#8158](https://github.com/mapbox/mapbox-gl-js/pull/8158))
* Add `nofollow` to Mapbox logo & "Improve this map" links ([#8106](https://github.com/mapbox/mapbox-gl-js/pull/8106)) (h/t [viniciuskneves](https://github.com/viniciuskneves))
* Include source name in invalid GeoJSON error ([#8113](https://github.com/mapbox/mapbox-gl-js/pull/8113)) (h/t [Zirak](https://github.com/Zirak))

### 🐞 Bug fixes
* Fix `updateImage` not working as expected in Chrome ([#8199](https://github.com/mapbox/mapbox-gl-js/pull/8199))
* Fix issues with double-tap zoom on touch devices ([#8086](https://github.com/mapbox/mapbox-gl-js/pull/8086))
* Fix duplication of `movestart` events when zooming ([#8259](https://github.com/mapbox/mapbox-gl-js/pull/8259)) (h/t [@bambielli-flex](https://github.com/bambielli-flex))
* Fix validation of ``"format"`` expression failing when options are provided ([#8339](https://github.com/mapbox/mapbox-gl-js/pull/8339))
* Fix `setPaintProperty` not working on `line-pattern` property ([#8289](https://github.com/mapbox/mapbox-gl-js/pull/8289))
* Fix the GL context being left in unpredictable states when using custom layers ([#8132](https://github.com/mapbox/mapbox-gl-js/pull/8132))
* Fix unnecessary updates to attribution control string ([#8082](https://github.com/mapbox/mapbox-gl-js/pull/8082)) (h/t [poletani](https://github.com/poletani))
* Fix bugs in `findStopLessThanOrEqualTo` algorithm ([#8134](https://github.com/mapbox/mapbox-gl-js/pull/8134)) (h/t [Mike96Angelo](https://github.com/Mike96Angelo))
* Fix map not displaying properly when inside an element with `text-align: center` ([#8227](https://github.com/mapbox/mapbox-gl-js/pull/8227)) (h/t [mc100s](https://github.com/mc100s))
* Clarify in documentation that `Popup#maxWidth` accepts all `max-width` CSS values ([#8312](https://github.com/mapbox/mapbox-gl-js/pull/8312)) (h/t [viniciuskneves](https://github.com/viniciuskneves))
* Fix location dot shadow not displaying ([#8119](https://github.com/mapbox/mapbox-gl-js/pull/8119)) (h/t [@bravecow](https://github.com/bravecow))
* Fix docs dev dependencies being mistakenly installed as package dependencies ([#8121](https://github.com/mapbox/mapbox-gl-js/pull/8121)) (h/t [@bravecow](https://github.com/bravecow))
* Various typo fixes ([#8230](https://github.com/mapbox/mapbox-gl-js/pull/8230), h/t [@erictheise](https://github.com/erictheise)) ([#8236](https://github.com/mapbox/mapbox-gl-js/pull/8236), h/t [@fredj](https://github.com/fredj))
* Fix geolocate button CSS ([#8367](https://github.com/mapbox/mapbox-gl-js/pull/8367), h/t [GuillaumeGomez](https://github.com/GuillaumeGomez))
* Fix caching for Mapbox tiles ([#8389](https://github.com/mapbox/mapbox-gl-js/pull/8389))

## 1.0.0

### ⚠️ Breaking changes

This release replaces the existing “map views” pricing model in favor of a “map load” model. Learn more in [a recent blog post about these changes](https://blog.mapbox.com/new-pricing-46b7c26166e7).

**By upgrading to this release, you are opting in to the new map loads pricing.**

**Why is this change being made?**

This change allows us to implement a more standardized and predictable method of billing GL JS map usage. You’ll be charged whenever your website or web application loads, not by when users pan and zoom around the map, incentivizing developers to create highly interactive map experiences. The new pricing structure also creates a significantly larger free tier to help developers get started building their applications with Mapbox tools while pay-as-you-go pricing and automatic volume discounts help your application scale with Mapbox. Session billing also aligns invoices with metrics web developers already track and makes it easier to compare usage with other mapping providers.

**What is changing?**
- Add SKU token to Mapbox API requests [#8276](https://github.com/mapbox/mapbox-gl-js/pull/8276)

When (and only when) loading tiles from a Mapbox API with a Mapbox access token set (`mapboxgl.accessToken`), a query parameter named `sku` will be added to all requests for vector, raster and raster-dem tiles. Every map instance uses a unique `sku` value, which is refreshed every 12 hours. The token itself is comprised of a token version (always “1”), a sku ID (always “01”) and a random 10-digit base-62 number. The purpose of the token is to allow for metering of map sessions on the server-side. A session lasts from a new map instantiation until the map is destroyed or 12 hours passes, whichever comes first.

For further information on the pricing changes, you can read our [blog post](https://blog.mapbox.com/new-pricing-46b7c26166e7) and check out our new [pricing page](https://www.mapbox.com/pricing), which has a price calculator. As always, you can also contact our team at [https://support.mapbox.com](https://support.mapbox.com).

## 0.54.1

### Bug fixes

- Fix unbounded memory growth caused by failure to cancel requests in IE ([#8481](https://github.com/mapbox/mapbox-gl-js/issues/8481))

## 0.54.0

### Breaking changes

- Turned `localIdeographFontFamily` map option on by default. This may change how CJK labels are rendered, but dramatically improves performance of CJK maps (because the browser no longer needs to download heavy amounts of font data from the server). Add `localIdeographFontFamily: false` to turn this off. [#8008](https://github.com/mapbox/mapbox-gl-js/pull/8008)
- Added `Popup` `maxWidth` option, set to `"240px"` by default. [#7906](https://github.com/mapbox/mapbox-gl-js/pull/7906)

### Major features

- Added support for updating and animating style images. [#7999](https://github.com/mapbox/mapbox-gl-js/pull/7999)
- Added support for generating style images dynamically (e.g. for drawing icons based on feature properties). [#7987](https://github.com/mapbox/mapbox-gl-js/pull/7987)
- Added antialiasing support for custom layers. [#7821](https://github.com/mapbox/mapbox-gl-js/pull/7821)
- Added a new `mapbox-gl-csp.js` bundle for strict CSP environments where `worker-src: blob` is disallowed. [#8044](https://github.com/mapbox/mapbox-gl-js/pull/8044)

### Minor features and improvements

- Improved performance of fill extrusions. [#7821](https://github.com/mapbox/mapbox-gl-js/pull/7821)
- Improved performance of symbol layers. [#7967](https://github.com/mapbox/mapbox-gl-js/pull/7967)
- Slightly improved rendering performance in general. [#7969](https://github.com/mapbox/mapbox-gl-js/pull/7969)
- Slightly improved performance of HTML markers. [#8018](https://github.com/mapbox/mapbox-gl-js/pull/8018)
- Improved diffing of styles with `"visibility": "visible"`. [#8005](https://github.com/mapbox/mapbox-gl-js/pull/8005)
- Improved zoom buttons to grey out when reaching min/max zoom. [#8023](https://github.com/mapbox/mapbox-gl-js/pull/8023)
- Added a title to fullscreen control button. [#8012](https://github.com/mapbox/mapbox-gl-js/pull/8012)
- Added `rel="noopener"` attributes to links that lead to external websites (such as Mapbox logo and OpenStreetMap edit link) for improved security. [#7914](https://github.com/mapbox/mapbox-gl-js/pull/7914)
- Added tile size info when `map.showTileBoundaries` is turned on. [#7963](https://github.com/mapbox/mapbox-gl-js/pull/7963)
- Significantly improved load times of the benchmark suite. [#8066](https://github.com/mapbox/mapbox-gl-js/pull/8066)
- Improved behavior of `canvasSource.pause` to be more reliable and able to render a single frame. [#8130](https://github.com/mapbox/mapbox-gl-js/pull/8130)

### Bug fixes

- Fixed a bug in Mac Safari 12+ where controls would disappear until you interact with the map. [#8193](https://github.com/mapbox/mapbox-gl-js/pull/8193)
- Fixed a memory leak when calling `source.setData(url)` many times. [#8035](https://github.com/mapbox/mapbox-gl-js/pull/8035)
- Fixed a bug where marker lost focus when dragging. [#7799](https://github.com/mapbox/mapbox-gl-js/pull/7799)
- Fixed a bug where `map.getCenter()` returned a reference to an internal `LngLat` object instead of cloning it, leading to potential mutability bugs. [#7922](https://github.com/mapbox/mapbox-gl-js/pull/7922)
- Fixed a bug where default HTML marker positioning was slightly off. [#8074](https://github.com/mapbox/mapbox-gl-js/pull/8074)
- Fixed a bug where adding a fill extrusion layer for non-polygon layers would lead to visual artifacts. [#7685](https://github.com/mapbox/mapbox-gl-js/pull/7685)
- Fixed intermittent Flow failures on CI. [#8061](https://github.com/mapbox/mapbox-gl-js/pull/8061)
- Fixed a bug where calling `Map#removeFeatureState` does not remove the state from some tile zooms [#8087](https://github.com/mapbox/mapbox-gl-js/pull/8087)
- Fixed a bug where `removeFeatureState` didn't work on features with `id` equal to `0`. [#8150](https://github.com/mapbox/mapbox-gl-js/pull/8150) (h/t [jutaz](https://github.com/jutaz))

## 0.53.1

### Bug fixes
* Turn off telemetry for Mapbox Atlas ([#7945](https://github.com/mapbox/mapbox-gl-js/pull/7945))
* Fix order of 3D features in query results (fix [#7883](https://github.com/mapbox/mapbox-gl-js/issues/7883)) ([#7953](https://github.com/mapbox/mapbox-gl-js/pull/7953))
* Fix RemovePaintState benchmarks ([#7930](https://github.com/mapbox/mapbox-gl-js/pull/7930))

## 0.53.0

### Features and improvements
* Enable `fill-extrusion` querying with ray picking ([#7499](https://github.com/mapbox/mapbox-gl-js/pull/7499))
* Add `clusterProperties` option for aggregated cluster properties ([#2412](https://github.com/mapbox/mapbox-gl-js/issues/2412), fixed by [#7584](https://github.com/mapbox/mapbox-gl-js/pull/7584))
* Allow initial map bounds to be adjusted with `fitBounds` options. ([#7681](https://github.com/mapbox/mapbox-gl-js/pull/7681)) (h/t [@elyobo](https://github.com/elyobo))
* Remove popups on `Map#remove` ([#7749](https://github.com/mapbox/mapbox-gl-js/pull/7749)) (h/t [@andycalder](https://github.com/andycalder))
* Add `Map#removeFeatureState` ([#7761](https://github.com/mapbox/mapbox-gl-js/pull/7761))
* Add `number-format` expression ([#7626](https://github.com/mapbox/mapbox-gl-js/pull/7626))
* Add `symbol-sort-key` style property ([#7678](https://github.com/mapbox/mapbox-gl-js/pull/7678))

### Bug fixes
* Upgrades Earcut to fix a rare bug in rendering polygons that contain a coincident chain of holes ([#7806](https://github.com/mapbox/mapbox-gl-js/issues/7806), fixed by [#7878](https://github.com/mapbox/mapbox-gl-js/pull/7878))
* Allow `file://` protocol in XHR requests for Cordova/Ionic/etc ([#7818](https://github.com/mapbox/mapbox-gl-js/pull/7818))
* Correctly handle WebP images in Edge 18 ([#7687](https://github.com/mapbox/mapbox-gl-js/pull/7687))
* Fix bug which mistakenly requested WebP images in browsers that do not support WebP ([#7817](https://github.com/mapbox/mapbox-gl-js/pull/7817)) ([#7819](https://github.com/mapbox/mapbox-gl-js/pull/7819))
* Fix images not being aborted when dequeued ([#7655](https://github.com/mapbox/mapbox-gl-js/pull/7655))
* Fix DEM layer memory leak ([#7690](https://github.com/mapbox/mapbox-gl-js/issues/7690), fixed by [#7691](https://github.com/mapbox/mapbox-gl-js/pull/7691))
* Set correct color state before rendering custom layer ([#7711](https://github.com/mapbox/mapbox-gl-js/pull/7711))
* Set `LngLat.toBounds()` default radius to 0 ([#7722](https://github.com/mapbox/mapbox-gl-js/issues/7722), fixed by [#7723](https://github.com/mapbox/mapbox-gl-js/pull/7723)) (h/t [@cherniavskii](https://github.com/cherniavskii))
* Fix race condition in `feature-state` dependent layers ([#7523](https://github.com/mapbox/mapbox-gl-js/issues/7523), fixed by [#7790](https://github.com/mapbox/mapbox-gl-js/pull/7790))
* Prevent `map.repaint` from mistakenly enabling continuous repaints ([#7667](https://github.com/mapbox/mapbox-gl-js/pull/7667))
* Prevent map shaking while zooming in on raster tiles ([#7426](https://github.com/mapbox/mapbox-gl-js/pull/7426))
* Fix query point translation for multi-point geometry ([#6833](https://github.com/mapbox/mapbox-gl-js/issues/6833), fixed by [#7581](https://github.com/mapbox/mapbox-gl-js/pull/7581))

## 0.52.0

### Breaking changes
* Canonicalize tile urls to `mapbox://` urls so they can be transformed with `config.API_URL` ([#7594](https://github.com/mapbox/mapbox-gl-js/pull/7594))

### Features and improvements
* Add getter and setter for `config.API_URL` ([#7594](https://github.com/mapbox/mapbox-gl-js/pull/7594))
* Allow user to define element other than map container for full screen control ([#7548](https://github.com/mapbox/mapbox-gl-js/pull/7548))
* Add validation option to style setters ([#7604](https://github.com/mapbox/mapbox-gl-js/pull/7604))
* Add 'idle' event: fires when no further rendering is expected without further interaction. ([#7625](https://github.com/mapbox/mapbox-gl-js/pull/7625))

### Bug fixes
* Fire error when map.getLayoutProperty references missing layer ([#7537](https://github.com/mapbox/mapbox-gl-js/issues/7537), fixed by [#7539](https://github.com/mapbox/mapbox-gl-js/pull/7539))
* Fix shaky sprites when zooming with scrolling ([#7558](https://github.com/mapbox/mapbox-gl-js/pull/7558))
* Fix layout problems in attribution control ([#7608](https://github.com/mapbox/mapbox-gl-js/pull/7608)) (h/t [lucaswoj](https://github.com/lucaswoj))
* Fixes resetting map's pitch to 0 if initial bounds is set ([#7617](https://github.com/mapbox/mapbox-gl-js/pull/7617)) (h/t [stepankuzmin](https://github.com/stepankuzmin))
* Fix occasional failure to load images after multiple image request abortions [#7641](https://github.com/mapbox/mapbox-gl-js/pull/7641)
* Update repo url to correct one ([#7486](https://github.com/mapbox/mapbox-gl-js/pull/7486)) (h/t [nicholas-l](https://github.com/nicholas-l))
* Fix bug where symbols where sometimes not rendered immediately ([#7610](https://github.com/mapbox/mapbox-gl-js/pull/7610))
* Fix bug where cameraForBounds returns incorrect CameraOptions with asymmetrical padding/offset ([#7517](https://github.com/mapbox/mapbox-gl-js/issues/7517), fixed by [#7518](https://github.com/mapbox/mapbox-gl-js/pull/7518)) (h/t [mike-marcacci](https://github.com/mike-marcacci))
* Use diff+patch approach to map.setStyle when the parameter is a URL ([#4025](https://github.com/mapbox/mapbox-gl-js/issues/4025), fixed by [#7562](https://github.com/mapbox/mapbox-gl-js/pull/7562))
* Begin touch zoom immediately when rotation disabled ([#7582](https://github.com/mapbox/mapbox-gl-js/pull/7582)) (h/t [msbarry](https://github.com/msbarry))
* Fix symbol rendering under opaque fill layers ([#7612](https://github.com/mapbox/mapbox-gl-js/pull/7612))
* Fix shaking by aligning raster sources to pixel grid only when map is idle ([#7426](https://github.com/mapbox/mapbox-gl-js/pull/7426))
* Fix raster layers in Edge 18 by disabling it's incomplete WebP support ([#7687](https://github.com/mapbox/mapbox-gl-js/pull/7687))
* Fix memory leak in hillshade layer ([#7691](https://github.com/mapbox/mapbox-gl-js/pull/7691))
* Fix disappearing custom layers ([#7711](https://github.com/mapbox/mapbox-gl-js/pull/7711))

## 0.51.0
November 7, 2018

### ✨ Features and improvements
* Add initial bounds as map constructor option ([#5518](https://github.com/mapbox/mapbox-gl-js/pull/5518)) (h/t [stepankuzmin](https://github.com/stepankuzmin))
* Improve performance on machines with > 8 cores ([#7407](https://github.com/mapbox/mapbox-gl-js/issues/7407), fixed by [#7430](https://github.com/mapbox/mapbox-gl-js/pull/7430))
* Add `MercatorCoordinate` type ([#7488](https://github.com/mapbox/mapbox-gl-js/pull/7488))
* Allow browser-native `contextmenu` to be enabled ([#2301](https://github.com/mapbox/mapbox-gl-js/issues/2301), fixed by [#7369](https://github.com/mapbox/mapbox-gl-js/pull/7369))
* Add an unminified production build to the NPM package ([#7403](https://github.com/mapbox/mapbox-gl-js/pull/7403))
* Add support for `LngLat` conversion from `{lat, lon}` ([#7507](https://github.com/mapbox/mapbox-gl-js/pull/7507)) (h/t [@bfrengley](https://github.com/bfrengley))
* Add tooltips for navigation controls ([#7373](https://github.com/mapbox/mapbox-gl-js/pull/7373))
* Show attribution only for used sources ([#7384](https://github.com/mapbox/mapbox-gl-js/pull/7384))
* Add telemetry event to log map loads ([#7431](https://github.com/mapbox/mapbox-gl-js/pull/7431))
* **Tighten style validation**
    * Disallow expressions as stop values ([#7396](https://github.com/mapbox/mapbox-gl-js/pull/7396))
    * Disallow `feature-state` expressions in filters ([#7366](https://github.com/mapbox/mapbox-gl-js/pull/7366))

### 🐛 Bug fixes
* Fix for GeoJSON geometries not working when coincident with tile boundaries([#7436](https://github.com/mapbox/mapbox-gl-js/issues/7436), fixed by [#7448](https://github.com/mapbox/mapbox-gl-js/pull/7448))
* Fix depth buffer-related rendering issues on some Android devices. ([#7471](https://github.com/mapbox/mapbox-gl-js/pull/7471))
* Fix positioning of compact attribution strings ([#7444](https://github.com/mapbox/mapbox-gl-js/pull/7444), [#7445](https://github.com/mapbox/mapbox-gl-js/pull/7445), and [#7391](https://github.com/mapbox/mapbox-gl-js/pull/7391))
* Fix an issue with removing markers in mouse event callbacks ([#7442](https://github.com/mapbox/mapbox-gl-js/pull/7442)) (h/t [vbud](https://github.com/vbud))
* Remove controls before destroying a map ([#7479](https://github.com/mapbox/mapbox-gl-js/pull/7479))
* Fix display of Scale control values < 1 ([#7469](https://github.com/mapbox/mapbox-gl-js/pull/7469)) (h/t [MichaelHedman](https://github.com/MichaelHedman))
* Fix an error when using location `hash` within iframes in IE11 ([#7411](https://github.com/mapbox/mapbox-gl-js/pull/7411))
* Fix depth mode usage in custom layers ([#7432](https://github.com/mapbox/mapbox-gl-js/pull/7432)) (h/t [markusjohnsson](https://github.com/markusjohnsson))
* Fix an issue with shaky sprite images during scroll zooms ([#7558](https://github.com/mapbox/mapbox-gl-js/pull/7558))


## 0.50.0
October 10, 2018

### ✨ Features and improvements
* 🎉 Add Custom Layers that can be rendered into with user-provided WebGL code ([#7039](https://github.com/mapbox/mapbox-gl-js/pull/7039))
* Add WebGL face culling for increased performance ([#7178](https://github.com/mapbox/mapbox-gl-js/pull/7178))
* Improve speed of expression evaluation ([#7334](https://github.com/mapbox/mapbox-gl-js/pull/7334))
* Automatically coerce to string for `concat` expression and `text-field` property ([#6190](https://github.com/mapbox/mapbox-gl-js/issues/6190), fixed by [#7280](https://github.com/mapbox/mapbox-gl-js/pull/7280))
* Add `fill-extrusion-vertical-gradient` property for controlling shading of fill extrusions ([#5768](https://github.com/mapbox/mapbox-gl-js/issues/5768), fixed by [#6841](https://github.com/mapbox/mapbox-gl-js/pull/6841))
* Add update functionality for images provided via `ImageSource` ([#4050](https://github.com/mapbox/mapbox-gl-js/issues/4050), fixed by [#7342](https://github.com/mapbox/mapbox-gl-js/pull/7342)) (h/t [@dcervelli](https://github.com/dcervelli))



### 🐛 Bug fixes
* **Expressions**
	* Fix expressions that use `log2` and `log10` in IE11 ([#7318](https://github.com/mapbox/mapbox-gl-js/issues/7318), fixed by [#7320](https://github.com/mapbox/mapbox-gl-js/pull/7320))
	* Fix `let` expression stripping expected type during parsing ([#7300](https://github.com/mapbox/mapbox-gl-js/issues/7300), fixed by [#7301](https://github.com/mapbox/mapbox-gl-js/pull/7301))
	* Fix superfluous wrapping of literals in `literal` expression ([#7336](https://github.com/mapbox/mapbox-gl-js/issues/7336), fixed by [#7337](https://github.com/mapbox/mapbox-gl-js/pull/7337))
	* Allow calling `to-color` on values that are already of type `Color` ([#7260](https://github.com/mapbox/mapbox-gl-js/pull/7260))
	* Fix `to-array` for empty arrays (([#7261](https://github.com/mapbox/mapbox-gl-js/pull/7261)))
	* Fix identity functions for `text-field` when using formatted text ([#7351](https://github.com/mapbox/mapbox-gl-js/pull/7351))
	* Fix coercion of `null` to `0` in `to-number` expression ([#7083](https://github.com/mapbox/mapbox-gl-js/issues/7083), fixed by [#7274](https://github.com/mapbox/mapbox-gl-js/pull/7274))
* **Canvas source**
	* Fix missing repeats of `CanvasSource` when it crosses the antimeridian ([#7273](https://github.com/mapbox/mapbox-gl-js/pull/7273))
	* Fix `CanvasSource` not respecting alpha values set on `canvas` element ([#7302](https://github.com/mapbox/mapbox-gl-js/issues/7302), fixed by [#7309](https://github.com/mapbox/mapbox-gl-js/pull/7309))
* **Rendering**
	* Fix rendering of fill extrusions with really high heights ([#7292](https://github.com/mapbox/mapbox-gl-js/pull/7292))
	* Fix an error where the map state wouldn't return to `loaded` after certain runtime styling changes when there were errored tiles in the viewport ([#7355](https://github.com/mapbox/mapbox-gl-js/pull/7355))
	* Fix errors when rendering symbol layers without symbols ([#7241](https://github.com/mapbox/mapbox-gl-js/issues/7241), fixed by [#7253](https://github.com/mapbox/mapbox-gl-js/pull/7253))
	* Don't fade in symbols with `*-allow-overlap: true` when panning into the viewport ([#7172](https://github.com/mapbox/mapbox-gl-js/issues/7172), fixed by[#7244](https://github.com/mapbox/mapbox-gl-js/pull/7244))
* **Library**
	* Fix disambiguation for `mouseover` event ([#7295](https://github.com/mapbox/mapbox-gl-js/issues/7295), fixed by [#7299](https://github.com/mapbox/mapbox-gl-js/pull/7299))
	* Fix silent failure of `getImage` if an SVG is requested ([#7312](https://github.com/mapbox/mapbox-gl-js/issues/7312), fixed by [#7313](https://github.com/mapbox/mapbox-gl-js/pull/7313))
	* Fix empty control group box shadow ([#7303](https://github.com/mapbox/mapbox-gl-js/issues/7303), fixed by [#7304](https://github.com/mapbox/mapbox-gl-js/pull/7304)) (h/t [Duder-onomy](https://github.com/Duder-onomy))
	* Fixed an issue where a wrong timestamp was sent for Mapbox turnstile events ([#7381](https://github.com/mapbox/mapbox-gl-js/pull/7381))
	* Fixed a bug that lead to attribution not showing up correctly in Internet Explorer ([#3945](https://github.com/mapbox/mapbox-gl-js/issues/3945), fixed by [#7391](https://github.com/mapbox/mapbox-gl-js/pull/7391))


## 0.49.0
September 6, 2018

### ⚠️ Breaking changes
* Use `client{Height/Width}` instead of `offset{Height/Width}` for map canvas sizing ([#6848](https://github.com/mapbox/mapbox-gl-js/issues/6848), fixed by [#7128](https://github.com/mapbox/mapbox-gl-js/pull/7128))

### 🐛 Bug fixes
* Fix [Top Issues list](https://mapbox.github.io/top-issues/#!mapbox/mapbox-gl-js) for mapbox-gl-js ([#7108](https://github.com/mapbox/mapbox-gl-js/issues/7108), fixed by [#7112](https://github.com/mapbox/mapbox-gl-js/pull/7112))
* Fix bug in which symbols with `icon-allow-overlap: true, text-allow-overlap: true, text-optional: false` would show icons when they shouldn't ([#7041](https://github.com/mapbox/mapbox-gl-js/pull/7041))
* Fix bug where the map would not stop at the exact zoom level requested by Map#FlyTo ([#7222](https://github.com/mapbox/mapbox-gl-js/issues/7222)) ([#7223](https://github.com/mapbox/mapbox-gl-js/pull/7223)) (h/t [@benoitbzl](https://github.com/benoitbzl))
* Keep map centered on the center point of a multi-touch gesture when zooming ([#6722](https://github.com/mapbox/mapbox-gl-js/issues/6722)) ([#7191](https://github.com/mapbox/mapbox-gl-js/pull/7191)) (h/t [pakastin](https://github.com/pakastin))
* Update the style-spec's old `gl-style-migrate` script to include conversion of legacy functions and filters to their expression equivalents ([#6927](https://github.com/mapbox/mapbox-gl-js/issues/6927), fixed by [#7095](https://github.com/mapbox/mapbox-gl-js/pull/7095))
* Fix `icon-size` for small data-driven values ([#7125](https://github.com/mapbox/mapbox-gl-js/pull/7125))
* Fix bug in the way AJAX requests load local files on iOS web view ([#6610](https://github.com/mapbox/mapbox-gl-js/pull/6610)) (h/t [oscarfonts](https://github.com/oscarfonts))
* Fix bug in which canvas sources would not render in world wrapped tiles at the edge of the viewport ([#7271]https://github.com/mapbox/mapbox-gl-js/issues/7271), fixed by [#7273](https://github.com/mapbox/mapbox-gl-js/pull/7273))

### ✨ Features and improvements
* Performance updates:
  * Improve time to first render by updating how feature ID maps are transferred to the main thread ([#7110](https://github.com/mapbox/mapbox-gl-js/issues/7110), fixed by [#7132](https://github.com/mapbox/mapbox-gl-js/pull/7132))
  * Reduce size of JSON transmitted from worker thread to main thread ([#7124](https://github.com/mapbox/mapbox-gl-js/pull/7124))
  * Improve image/glyph atlas packing algorithm ([#7171](https://github.com/mapbox/mapbox-gl-js/pull/7171))
  * Use murmur hash on symbol instance keys to reduce worker transfer costs ([#7127](https://github.com/mapbox/mapbox-gl-js/pull/7127))
* Add GL state management for uniforms ([#6018](https://github.com/mapbox/mapbox-gl-js/pull/6018))
* Add `symbol-z-order` symbol layout property to style spec ([#7219](https://github.com/mapbox/mapbox-gl-js/pull/7219))
* Implement data-driven styling support for `*-pattern properties` ([#6289](https://github.com/mapbox/mapbox-gl-js/pull/6289))
* Add `Map#fitScreenCoordinates` which fits viewport to two points, similar to `Map#fitBounds` but uses screen coordinates and supports non-zero map bearings ([#6894](https://github.com/mapbox/mapbox-gl-js/pull/6894))
* Re-implement LAB/HSL color space interpolation for expressions ([#5326](https://github.com/mapbox/mapbox-gl-js/issues/5326), fixed by [#7123](https://github.com/mapbox/mapbox-gl-js/pull/7123))
* Enable benchmark testing for Mapbox styles ([#7047](https://github.com/mapbox/mapbox-gl-js/pull/7047))
* Allow `Map#setFeatureState` and `Map#getFeatureState` to accept numeric IDs ([#7106](https://github.com/mapbox/mapbox-gl-js/pull/7106)) (h/t [@bfrengley](https://github.com/bfrengley))

## 0.48.0
August 16, 2018

### ⚠️ Breaking changes
* Treat tiles that error with status 404 as empty renderable tiles to prevent rendering duplicate features in some sparse tilesets ([#6803](https://github.com/mapbox/mapbox-gl-js/pull/6803))

### 🐛 Bug fixes
* Fix issue where `text-max-angle` property was being calculated incorrectly internally, causing potential rendering errors when `"symbol-placement": line`
* Require `feature.id` when using `Map#setFeatureState` ([#6974](https://github.com/mapbox/mapbox-gl-js/pull/6974))
* Fix issue with removing the `GeolocateControl` when user location is being used ([#6977](https://github.com/mapbox/mapbox-gl-js/pull/6977)) (h/t [sergei-zelinsky](https://github.com/sergei-zelinsky))
* Fix memory leak caused by a failure to remove all controls added to the map ([#7042](https://github.com/mapbox/mapbox-gl-js/pull/7042))
* Fix bug where the build would fail when using mapbox-gl webpack 2 and UglifyJSPlugin ([#4359](https://github.com/mapbox/mapbox-gl-js/issues/4359), fixed by [#6956](https://api.github.com/repos/mapbox/mapbox-gl-js/pulls/6956))
* Fix bug where fitBounds called with coordinates outside the bounds of Web Mercator resulted in uncaught error ([#6906](https://github.com/mapbox/mapbox-gl-js/issues/6906), fixed by [#6918](https://api.github.com/repos/mapbox/mapbox-gl-js/pulls/6918))
* Fix bug wherein `Map#querySourceFeatures` was returning bad results on zooms > maxZoom ([#7061](https://github.com/mapbox/mapbox-gl-js/pull/7061))
* Relax typing for equality and order expressions ([#6459](https://github.com/mapbox/mapbox-gl-js/issues/6459), fixed by [#6961](https://api.github.com/repos/mapbox/mapbox-gl-js/pulls/6961))
* Fix bug where `queryPadding` for all layers in a source was set by the first layer, causing incorrect querying on other layers and, in some cases, incorrect firing of events associated with individual layers ([#6909](https://github.com/mapbox/mapbox-gl-js/pull/6909))

### ✨ Features and improvements

* Performance Improvements:
  * Stop unnecessary serialization of symbol source features. ([#7013](https://github.com/mapbox/mapbox-gl-js/pull/7013))
  * Optimize calculation for getting visible tile coordinates ([#6998](https://github.com/mapbox/mapbox-gl-js/pull/6998))
  * Improve performance of creating `{Glyph/Image}Atlas`es ([#7091](https://github.com/mapbox/mapbox-gl-js/pull/7091))
  * Optimize and simplify tile retention logic ([#6995](https://github.com/mapbox/mapbox-gl-js/pull/6995))
* Add a user turnstile event for users accessing Mapbox APIs ([#6980](https://github.com/mapbox/mapbox-gl-js/pull/6980))
* Add support for autogenerating feature ids for GeoJSON sources so they can be used more easily with the `Map#setFeatureState` API ([#7043](https://www.github.com/mapbox/mapbox-gl-js/pull/7043))) ([#7091](https://github.com/mapbox/mapbox-gl-js/pull/7091))
* Add ability to style symbol layers labels with multiple fonts and text sizes via `"format"` expression ([#6994](https://www.github.com/mapbox/mapbox-gl-js/pull/6994))
* Add customAttribution option to AttributionControl ([#7033](https://github.com/mapbox/mapbox-gl-js/pull/7033)) (h/t [mklopets](https://github.com/mklopets))
* Publish Flow type definitions alongside compiled bundle ([#7079](https://api.github.com/repos/mapbox/mapbox-gl-js/pulls/7079))
* Introduce symbol cross fading when crossing integer zoom levels to prevent labels from disappearing before newly loaded tiles' labels can be rendered ([#6951](https://github.com/mapbox/mapbox-gl-js/pull/6951))
* Improvements in label collision detection ([#6925](https://api.github.com/repos/mapbox/mapbox-gl-js/pulls/6925)))

## 0.47.0

### ✨ Features and improvements
* Add configurable drag pan threshold ([#6809](https://github.com/mapbox/mapbox-gl-js/pull/6809)) (h/t [msbarry](https://github.com/msbarry))
* Add `raster-resampling` raster paint property ([#6411](https://github.com/mapbox/mapbox-gl-js/pull/6411)) (h/t [@andrewharvey](https://github.com/andrewharvey))
* Add `symbol-placement: line-center` ([#6821](https://github.com/mapbox/mapbox-gl-js/pull/6821))
* Add methods for inspecting GeoJSON clusters ([#3318](https://github.com/mapbox/mapbox-gl-js/issues/3318), fixed by [#6829](https://github.com/mapbox/mapbox-gl-js/pull/6829))
* Add warning to geolocate control when unsupported ([#6923](https://github.com/mapbox/mapbox-gl-js/pull/6923)) (h/t [@aendrew](https://github.com/aendrew))
* Upgrade geojson-vt to 3.1.4 ([#6942](https://github.com/mapbox/mapbox-gl-js/pull/6942))
* Include link to license in compiled bundle ([#6975](https://github.com/mapbox/mapbox-gl-js/pull/6975))

### 🐛 Bug fixes
* Use updateData instead of re-creating buffers for repopulated paint arrays ([#6853](https://github.com/mapbox/mapbox-gl-js/pull/6853))
* Fix ScrollZoom handler setting tr.zoom = NaN ([#6924](https://github.com/mapbox/mapbox-gl-js/pull/6924))
  - Failed to invert matrix error ([#6486](https://github.com/mapbox/mapbox-gl-js/issues/6486), fixed by [#6924](https://github.com/mapbox/mapbox-gl-js/pull/6924))
  - Fixing matrix errors ([#6782](https://github.com/mapbox/mapbox-gl-js/issues/6782), fixed by [#6924](https://github.com/mapbox/mapbox-gl-js/pull/6924))
* Fix heatmap tile clipping when layers are ordered above it ([#6806](https://github.com/mapbox/mapbox-gl-js/issues/6806), fixed by [#6807](https://github.com/mapbox/mapbox-gl-js/pull/6807))
* Fix video source in safari (macOS and iOS) ([#6443](https://github.com/mapbox/mapbox-gl-js/issues/6443), fixed by [#6811](https://github.com/mapbox/mapbox-gl-js/pull/6811))
* Do not reload errored tiles ([#6813](https://github.com/mapbox/mapbox-gl-js/pull/6813))
* Fix send / remove timing bug in Dispatcher ([#6756](https://github.com/mapbox/mapbox-gl-js/pull/6756), fixed by [#6826](https://github.com/mapbox/mapbox-gl-js/pull/6826))
* Fix flyTo not zooming to exact given zoom ([#6828](https://github.com/mapbox/mapbox-gl-js/pull/6828))
* Don't stop animation on map resize ([#6636](https://github.com/mapbox/mapbox-gl-js/pull/6636))
* Fix map.getBounds() with rotated map ([#6875](https://github.com/mapbox/mapbox-gl-js/pull/6875)) (h/t [zoltan-mihalyi](https://github.com/zoltan-mihalyi))
* Support collators in feature filter expressions. ([#6929](https://github.com/mapbox/mapbox-gl-js/pull/6929))
* Fix Webpack production mode compatibility ([#6981](https://github.com/mapbox/mapbox-gl-js/pull/6981))

## 0.46.0

### ⚠️ Breaking changes

* Align implicit type casting behavior of `match` expressions with with `case/==` ([#6684](https://github.com/mapbox/mapbox-gl-js/pull/6684))

### ✨ Features and improvements

* :tada: Add `Map#setFeatureState` and `feature-state` expression to support interactive styling ([#6263](https://github.com/mapbox/mapbox-gl-js/pull/6263))
* Create draggable `Marker` with `setDraggable` ([#6687](https://github.com/mapbox/mapbox-gl-js/pull/6687))
* Add `Map#listImages` for listing all currently active sprites/images ([#6381](https://github.com/mapbox/mapbox-gl-js/issues/6381))
* Add "crossSourceCollisions" option to disable cross-source collision detection ([#6566](https://github.com/mapbox/mapbox-gl-js/pull/6566))
* Handle `text/icon-rotate` for symbols with `symbol-placement: point` ([#6075](https://github.com/mapbox/mapbox-gl-js/issues/6075))
* Automatically compact Mapbox wordmark on narrow maps. ([#4282](https://github.com/mapbox/mapbox-gl-js/issues/4282)) (h/t [@andrewharvey](https://github.com/andrewharvey))
* Only show compacted AttributionControl on interactive displays ([#6506](https://github.com/mapbox/mapbox-gl-js/pull/6506)) (h/t [@andrewharvey](https://github.com/andrewharvey))
* Use postcss to inline svg files into css, reduce size of mapbox-gl.css ([#6513](https://github.com/mapbox/mapbox-gl-js/pull/6513)) (h/t [@andrewharvey](https://github.com/andrewharvey))
* Add support for GeoJSON attribution ([#6364](https://github.com/mapbox/mapbox-gl-js/pull/6364)) (h/t [@andrewharvey](https://github.com/andrewharvey))
* Add instructions for running individual unit and render tests ([#6686](https://github.com/mapbox/mapbox-gl-js/pull/6686))
* Make Map constructor fail if WebGL init fails. ([#6744](https://github.com/mapbox/mapbox-gl-js/pull/6744)) (h/t [uforic](https://github.com/uforic))
* Add browser fallback code for `collectResourceTiming: true` in web workers ([#6721](https://github.com/mapbox/mapbox-gl-js/pull/6721))
* Remove ignored usage of gl.lineWidth ([#5541](https://github.com/mapbox/mapbox-gl-js/pull/5541))
* Split new bounds calculation out of fitBounds into new method ([#6683](https://github.com/mapbox/mapbox-gl-js/pull/6683))
* Allow integration tests to be organized in an arbitrarily deep directory structure ([#3920](https://github.com/mapbox/mapbox-gl-js/issues/3920))
* Make "Missing Mapbox GL JS CSS" a console warning ([#5786](https://github.com/mapbox/mapbox-gl-js/issues/5786))
* Add rel="noopener" to Mapbox attribution link. ([#6729](https://github.com/mapbox/mapbox-gl-js/pull/6729)) (h/t [gorbypark](https://github.com/gorbypark))
* Update to deep equality check in example code ([#6599](https://github.com/mapbox/mapbox-gl-js/pull/6599)) (h/t [jonsadka](https://github.com/jonsadka))
* Upgrades!
  - Upgrade ESM dependency to ^3.0.39 ([#6750](https://github.com/mapbox/mapbox-gl-js/pull/6750))
  - Ditch gl-matrix fork in favor of the original package ([#6751](https://github.com/mapbox/mapbox-gl-js/pull/6751))
  - Update to latest sinon ([#6771](https://github.com/mapbox/mapbox-gl-js/pull/6771))
  - Upgrade to Flow 0.69 ([#6594](https://github.com/mapbox/mapbox-gl-js/pull/6594))
  - Update to mapbox-gl-supported 1.4.0 ([#6773](https://github.com/mapbox/mapbox-gl-js/pull/6773))

### 🐛 Bug fixes

* `collectResourceTiming: true` generates error on iOS9 Safari, IE 11 ([#6690](https://github.com/mapbox/mapbox-gl-js/issues/6690))
* Fix PopupOptions flow type declarations ([#6670](https://github.com/mapbox/mapbox-gl-js/pull/6670)) (h/t [TimPetricola](https://github.com/TimPetricola))
* Add className option to Popup constructor ([#6502](https://github.com/mapbox/mapbox-gl-js/pull/6502)) (h/t [Ashot-KR](https://github.com/Ashot-KR))
* GeoJSON MultiLineStrings with `lineMetrics=true` only rendered first line ([#6649](https://github.com/mapbox/mapbox-gl-js/issues/6649))
* Provide target property for mouseenter/over/leave/out events ([#6623](https://github.com/mapbox/mapbox-gl-js/issues/6623))
* Don't break on sources whose name contains "." ([#6660](https://github.com/mapbox/mapbox-gl-js/issues/6660))
* Rotate and pitch with navigationControl broke in v0.45 ([#6650](https://github.com/mapbox/mapbox-gl-js/issues/6650))
* Zero-width lines remained visible ([#6769](https://github.com/mapbox/mapbox-gl-js/pull/6769))
* Heatmaps inappropriately clipped at tile boundaries ([#6806](https://github.com/mapbox/mapbox-gl-js/issues/6806))
* Use named exports for style-spec entrypoint module ([#6601](https://github.com/mapbox/mapbox-gl-js/issues/6601)
* Don't fire click event if default is prevented on mousedown for a drag event ([#6697](https://github.com/mapbox/mapbox-gl-js/pull/6697), fixes [#6642](https://github.com/mapbox/mapbox-gl-js/issues/6642))
* Double clicking to zoom in breaks map dragging/panning in Edge ([#6740](https://github.com/mapbox/mapbox-gl-js/issues/6740)) (h/t [GUI](https://github.com/GUI))
* \*-transition properties cannot be set with setPaintProperty() ([#6706](https://github.com/mapbox/mapbox-gl-js/issues/6706))
* Marker with `a` element does not open the url when clicked ([#6730](https://github.com/mapbox/mapbox-gl-js/issues/6730))
* `setRTLTextPlugin` fails with relative URLs ([#6719](https://github.com/mapbox/mapbox-gl-js/issues/6719))
* Collision detection incorrect for symbol layers that share the same layout properties ([#6548](https://github.com/mapbox/mapbox-gl-js/pull/6548))
* Fix a possible crash when calling queryRenderedFeatures after querySourceFeatures
 ([#6559](https://github.com/mapbox/mapbox-gl-js/pull/6559))
* Fix a collision detection issue that could cause labels to temporarily be placed too densely during rapid panning ([#5654](https://github.com/mapbox/mapbox-gl-js/issues/5654))

## 0.45.0

### ⚠️ Breaking changes

* `Evented#fire` and `Evented#listens` are now marked as private. Though `Evented` is still exported, and `fire` and `listens` are still functional, we encourage you to seek alternatives; a future version may remove their API accessibility or change its behavior. If you are writing a class that needs event emitting functionality, consider using [`EventEmitter`](https://nodejs.org/api/events.html#events_class_eventemitter) or similar libraries instead.
* The `"to-string"` expression operator now converts `null` to an empty string rather than to `"null"`. [#6534](https://github.com/mapbox/mapbox-gl-js/pull/6534)

### ✨ Features and improvements

* :rainbow: Add `line-gradient` property [#6303](https://github.com/mapbox/mapbox-gl-js/pull/6303)
* Add `abs`, `round`, `floor`, and `ceil` expression operators [#6496](https://github.com/mapbox/mapbox-gl-js/pull/6496)
* Add `collator` expression for controlling case and diacritic sensitivity in string comparisons [#6270](https://github.com/mapbox/mapbox-gl-js/pull/6270)
  - Rename `caseSensitive` and `diacriticSensitive` expressions to `case-sensitive` and `diacritic-sensitive` for consistency [#6598](https://github.com/mapbox/mapbox-gl-js/pull/6598)
  - Prevent `collator` expressions for evaluating as constant to account for potential environment-specific differences in expression evaluation [#6596](https://github.com/mapbox/mapbox-gl-js/pull/6596)
* Add CSS linting to test suite (h/t [@jasonbarry](https://github.com/jasonbarry))) [#6071](https://github.com/mapbox/mapbox-gl-js/pull/6071)
* Add support for configurable maxzoom in `raster-dem` tilesets [#6103](https://github.com/mapbox/mapbox-gl-js/pull/6103)
* Add `Map#isZooming` and `Map#isRotating` methods [#6128](https://github.com/mapbox/mapbox-gl-js/pull/6128), [#6183](https://github.com/mapbox/mapbox-gl-js/pull/6183)
* Add support for Mapzen Terrarium tiles in `raster-dem` sources [#6110](https://github.com/mapbox/mapbox-gl-js/pull/6110)
* Add `preventDefault` method on `mousedown`, `touchstart`, and `dblclick` events [#6218](https://github.com/mapbox/mapbox-gl-js/pull/6218)
* Add `originalEvent` property on `zoomend` and `moveend` for user-initiated scroll events (h/t [@stepankuzmin](https://github.com/stepankuzmin))) [#6175](https://github.com/mapbox/mapbox-gl-js/pull/6175)
* Accept arguments of type `value` in [`"length"` expressions](https://www.mapbox.com/mapbox-gl-js/style-spec/#expressions-length) [#6244](https://github.com/mapbox/mapbox-gl-js/pull/6244)
* Introduce `MapWheelEvent`[#6237](https://github.com/mapbox/mapbox-gl-js/pull/6237)
* Add setter for `ScaleControl` units (h/t [@ryanhamley](https://github.com/ryanhamley))) [#6138](https://github.com/mapbox/mapbox-gl-js/pull/6138), [#6274](https://github.com/mapbox/mapbox-gl-js/pull/6274)
* Add `open` event for `Popup` [#6311](https://github.com/mapbox/mapbox-gl-js/pull/6311)
* Explicit `"object"` type assertions are no longer required when using expressions [#6235](https://github.com/mapbox/mapbox-gl-js/pull/6235)
* Add `anchor` option to `Marker` [#6350](https://github.com/mapbox/mapbox-gl-js/pull/6350)
* `HTMLElement` is now passed to `Marker` as part of the `options` object, but the old function signature is still supported for backwards compatibility [#6356](https://github.com/mapbox/mapbox-gl-js/pull/6356)
* Add support for custom colors when using the default `Marker` SVG element (h/t [@andrewharvey](https://github.com/andrewharvey))) [#6416](https://github.com/mapbox/mapbox-gl-js/pull/6416)
* Allow `CanvasSource` initialization from `HTMLElement` [#6424](https://github.com/mapbox/mapbox-gl-js/pull/6424)
* Add `is-supported-script` expression [#6260](https://github.com/mapbox/mapbox-gl-js/pull/6260)

### 🐛 Bug fixes

* Align `raster-dem` tiles to pixel grid to eliminate blurry rendering on some devices [#6059](https://github.com/mapbox/mapbox-gl-js/pull/6059)
* Fix label collision circle debug drawing on overzoomed tiles [#6073](https://github.com/mapbox/mapbox-gl-js/pull/6073)
* Improve error reporting for some failed requests [#6126](https://github.com/mapbox/mapbox-gl-js/pull/6126), [#6032](https://github.com/mapbox/mapbox-gl-js/pull/6032)
* Fix several `Map#queryRenderedFeatures` bugs:
  - account for `{text, icon}-offset` when querying[#6135](https://github.com/mapbox/mapbox-gl-js/pull/6135)
  - correctly query features that extend across tile boundaries [#5756](https://github.com/mapbox/mapbox-gl-js/pull/6283)
  - fix querying of `circle` layer features with `-pitch-scaling: 'viewport'` or `-pitch-alignment: 'map'` [#6036](https://github.com/mapbox/mapbox-gl-js/pull/6036)
  - eliminate flicker effects when using query results to set a hover effect by switching from tile-based to viewport-based symbol querying [#6497](https://github.com/mapbox/mapbox-gl-js/pull/6497)
* Preserve browser history state when updating the `Map` hash [#6140](https://github.com/mapbox/mapbox-gl-js/pull/6140)
* Fix undefined behavior when `Map#addLayer` is invoked with an `id` of a preexisting layer [#6147](https://github.com/mapbox/mapbox-gl-js/pull/6147)
* Fix bug where `icon-image` would not be rendered if `text-field` is an empty string [#6164](https://github.com/mapbox/mapbox-gl-js/pull/6164)
* Ensure all camera methods fire `rotatestart` and `rotateend` events [#6187](https://github.com/mapbox/mapbox-gl-js/pull/6187)
* Always hide duplicate labels [#6166](https://github.com/mapbox/mapbox-gl-js/pull/6166)
* Fix `DragHandler` bugs where a left-button mouse click would end a right-button drag rotate and a drag gesture would not end if the control key is down on `mouseup` [#6193](https://github.com/mapbox/mapbox-gl-js/pull/6193)
* Add support for calling `{DragPanHandler, DragRotateHandler}#disable` while a gesture is in progress [#6232](https://github.com/mapbox/mapbox-gl-js/pull/6232)
* Fix `GeolocateControl` user location dot sizing when `Map`'s `<div>` inherits `box-sizing: border-box;` (h/t [@andrewharvey](https://github.com/andrewharvey))) [#6227](https://github.com/mapbox/mapbox-gl-js/pull/6232)
* Fix bug causing an off-by-one error in `array` expression error messages (h/t [@drewbo](https://github.com/drewbo))) [#6269](https://github.com/mapbox/mapbox-gl-js/pull/6269)
* Improve error message when an invalid access token triggers a 401 error [#6283](https://github.com/mapbox/mapbox-gl-js/pull/6283)
* Fix bug where lines with `line-width` larger than the sprite height of the `line-pattern` property would render other sprite images [#6246](https://github.com/mapbox/mapbox-gl-js/pull/6246)
* Fix broken touch events for `DragPanHandler` on mobile using Edge (note that zoom/rotate/pitch handlers still do not support Edge touch events [#1928](https://github.com/mapbox/mapbox-gl-js/pull/1928)) [#6325](https://github.com/mapbox/mapbox-gl-js/pull/6325)
* Fix race condition in `VectorTileWorkerSource#reloadTile` causing a rendering timeout [#6308](https://github.com/mapbox/mapbox-gl-js/issues/6308)
* Fix bug causing redundant `gl.stencilFunc` calls due to incorrect state checking (h/t [@yangdonglai](https://github.com/yangdonglai))) [#6330](https://github.com/mapbox/mapbox-gl-js/pull/6330)
* Fix bug where `mousedown` or `touchstart` would cancel camera animations in non-interactive maps [#6338](https://github.com/mapbox/mapbox-gl-js/pull/6338)
* Fix bug causing a full-screen flicker when the map is pitched and a symbol layer uses non-zero `text-translate` [#6365](https://github.com/mapbox/mapbox-gl-js/issues/6365)
* Fix bug in `to-rgba` expression causing division by zero [#6388](https://github.com/mapbox/mapbox-gl-js/pull/6388)
* Fix bug in cross-fading for `*-pattern` properties with non-integer zoom stops [#6430](https://github.com/mapbox/mapbox-gl-js/pull/6430)
* Fix bug where calling `Map#remove` on a map with constructor option `hash: true` throws an error (h/t [@allthesignals](https://github.com/allthesignals))) [#6490](https://github.com/mapbox/mapbox-gl-js/pull/6497)
* Fix bug causing flickering when panning across the anti-meridian [#6438](https://github.com/mapbox/mapbox-gl-js/pull/6438)
* Fix error when using tiles of non-power-of-two size [#6444](https://github.com/mapbox/mapbox-gl-js/pull/6444)
* Fix bug causing `Map#moveLayer(layerId, beforeId)` to remove the layer when `layerId === beforeId` [#6542](https://github.com/mapbox/mapbox-gl-js/pull/6542)
- Fix Rollup build for style-spec module [#6575](https://github.com/mapbox/mapbox-gl-js/pull/6575)
- Fix bug causing `Map#querySourceFeatures` to throw an `Uncaught TypeError`(https://github.com/mapbox/mapbox-gl-js/pull/6555)
- Fix issue where label collision detection was inaccurate for some symbol layers that shared layout properties with another layer [#6558](https://github.com/mapbox/mapbox-gl-js/pull/6558)
- Restore `target` property for `mouse{enter,over,leave,out}` events [#6623](https://github.com/mapbox/mapbox-gl-js/pull/6623)

## 0.44.2

### 🐛 Bug fixes

* Workaround a breaking change in Safari causing page to scroll/zoom in response to user actions intended to pan/zoom the map [#6095](https://github.com/mapbox/mapbox-gl-js/issues/6095). (N.B., not to be confused with the workaround from April 2017 dealing with the same breaking change in Chrome [#4259](https://github.com/mapbox/mapbox-gl-js/issues/6095). See also https://github.com/WICG/interventions/issues/18, https://bugs.webkit.org/show_bug.cgi?id=182521, https://bugs.chromium.org/p/chromium/issues/detail?id=639227 .)

## 0.44.1

### 🐛 Bug fixes

* Fix bug causing features from symbol layers to be omitted from `map.queryRenderedFeatures()` [#6074](https://github.com/mapbox/mapbox-gl-js/issues/6074)
* Fix error triggered by simultaneous scroll-zooming and drag-panning. [#6106](https://github.com/mapbox/mapbox-gl-js/issues/6106)
* Fix bug wherein drag-panning failed to resume after a brief pause [#6063](https://github.com/mapbox/mapbox-gl-js/issues/6063)

## 0.44.0

### ✨ Features and improvements

* The CSP policy of a page using mapbox-gl-js no longer needs to include `script-src 'unsafe-eval'` [#559](https://github.com/mapbox/mapbox-gl-js/issues/559)
* Add `LngLatBounds#isEmpty()` method [#5917](https://github.com/mapbox/mapbox-gl-js/pull/5917)
* Updated to flow 0.62.0 [#5923](https://github.com/mapbox/mapbox-gl-js/issues/5923)
* Make compass and zoom controls optional ([#5348](https://github.com/mapbox/mapbox-gl-js/pull/5348)) (h/t [@matijs](https://github.com/matijs)))
* Add `collectResourceTiming` option to the enable collection of [Resource Timing](https://developer.mozilla.org/en-US/docs/Web/API/Resource_Timing_API/Using_the_Resource_Timing_API) data for requests that are made from Web Workers. ([#5948](https://github.com/mapbox/mapbox-gl-js/issues/5948))
* Improve user location dot appearance across browsers ([#5498](https://github.com/mapbox/mapbox-gl-js/pull/5498)) (h/t [@jasonbarry](https://github.com/jasonbarry)))

### 🐛 Bug fixes

* Fix error triggered by `==` and `!=` expressions [#5947](https://github.com/mapbox/mapbox-gl-js/issues/5947)
* Image sources honor `renderWorldCopies` [#5932](https://github.com/mapbox/mapbox-gl-js/pull/5932)
* Fix transitions to default fill-outline-color [#5953](https://github.com/mapbox/mapbox-gl-js/issues/5953)
* Fix transitions for light properties [#5982](https://github.com/mapbox/mapbox-gl-js/issues/5982)
* Fix minor symbol collisions on pitched maps [#5913](https://github.com/mapbox/mapbox-gl-js/pull/5913)
* Fix memory leaks after `Map#remove()` [#5943](https://github.com/mapbox/mapbox-gl-js/pull/5943), [#5951](https://github.com/mapbox/mapbox-gl-js/pull/5951)
* Fix bug wherein `GeoJSONSource#setData()` caused labels to fade out and back in ([#6002](https://github.com/mapbox/mapbox-gl-js/issues/6002))
* Fix bug that could cause incorrect collisions for labels placed very near to each other at low zoom levels ([#5993](https://github.com/mapbox/mapbox-gl-js/issues/5993))
* Fix bug causing `move` events to be fired out of sync with actual map movements ([#6005](https://github.com/mapbox/mapbox-gl-js/pull/6005))
* Fix bug wherein `Map` did not fire `mouseover` events ([#6000](https://github.com/mapbox/mapbox-gl-js/pull/6000)] (h/t [@jay-manday](https://github.com/jay-manday)))
* Fix bug causing blurry rendering of raster tiles ([#4552](https://github.com/mapbox/mapbox-gl-js/issues/4552))
* Fix potential memory leak caused by removing layers ([#5995](https://github.com/mapbox/mapbox-gl-js/issues/5995))
* Fix bug causing attribution icon to appear incorrectly in compact maps not using Mapbox data ([#6042](https://github.com/mapbox/mapbox-gl-js/pull/6042))
* Fix positioning of default marker element ([#6012](https://github.com/mapbox/mapbox-gl-js/pull/6012)) (h/t [@andrewharvey](https://github.com/andrewharvey)))

## 0.43.0 (December 21, 2017)

### ⚠️ Breaking changes

* It is now an error to attempt to remove a source that is in use [#5562](https://github.com/mapbox/mapbox-gl-js/pull/5562)
* It is now an error if the layer specified by the `before` parameter to `moveLayer` does not exist [#5679](https://github.com/mapbox/mapbox-gl-js/pull/5679)
* `"colorSpace": "hcl"` now uses shortest-path interpolation for hue [#5811](https://github.com/mapbox/mapbox-gl-js/issues/5811)

### ✨ Features and improvements

* Introduce client-side hillshading with `raster-dem` source type and `hillshade` layer type [#5286](https://github.com/mapbox/mapbox-gl-js/pull/5286)
* GeoJSON sources take 2x less memory and generate tiles 20%–100% faster [#5799](https://github.com/mapbox/mapbox-gl-js/pull/5799)
* Enable data-driven values for text-font [#5698](https://github.com/mapbox/mapbox-gl-js/pull/5698)
* Enable data-driven values for heatmap-radius [#5898](https://github.com/mapbox/mapbox-gl-js/pull/5898)
* Add getter and setter for offset on marker [#5759](https://github.com/mapbox/mapbox-gl-js/pull/5759)
* Add `Map#hasImage` [#5775](https://github.com/mapbox/mapbox-gl-js/pull/5775)
* Improve typing for `==` and `!=` expressions [#5840](https://github.com/mapbox/mapbox-gl-js/pull/5840)
* Made `coalesce` expressions more useful [#5755](https://github.com/mapbox/mapbox-gl-js/issues/5755)
* Enable implicit type assertions for array types [#5738](https://github.com/mapbox/mapbox-gl-js/pull/5738)
* Improve hash control precision [#5767](https://github.com/mapbox/mapbox-gl-js/pull/5767)
* `supported()` now returns false on old IE 11 versions that don't support Web Worker blob URLs [#5801](https://github.com/mapbox/mapbox-gl-js/pull/5801)
* Remove flow globals TileJSON and Transferable [#5668](https://github.com/mapbox/mapbox-gl-js/pull/5668)
* Improve performance of image, video, and canvas sources [#5845](https://github.com/mapbox/mapbox-gl-js/pull/5845)

### 🐛 Bug fixes

* Fix popups and markers lag during pan animation [#4670](https://github.com/mapbox/mapbox-gl-js/issues/4670)
* Fix fading of symbol layers caused by setData [#5716](https://github.com/mapbox/mapbox-gl-js/issues/5716)
* Fix behavior of `to-rgba` and `rgba` expressions [#5778](https://github.com/mapbox/mapbox-gl-js/pull/5778), [#5866](https://github.com/mapbox/mapbox-gl-js/pull/5866)
* Fix cross-fading of `*-pattern` and `line-dasharray` [#5791](https://github.com/mapbox/mapbox-gl-js/pull/5791)
* Fix `colorSpace` function property [#5843](https://github.com/mapbox/mapbox-gl-js/pull/5843)
* Fix style diffing when changing GeoJSON source properties [#5731](https://github.com/mapbox/mapbox-gl-js/issues/5731)
* Fix missing labels when zooming out from overzoomed tile [#5827](https://github.com/mapbox/mapbox-gl-js/issues/5827)
* Fix missing labels when zooming out and quickly using setData [#5837](https://github.com/mapbox/mapbox-gl-js/issues/5837)
* Handle NaN as input to step and interpolate expressions [#5757](https://github.com/mapbox/mapbox-gl-js/pull/5757)
* Clone property values on input and output [#5806](https://github.com/mapbox/mapbox-gl-js/pull/5806)
* Bump geojson-rewind dependency [#5769](https://github.com/mapbox/mapbox-gl-js/pull/5769)
* Allow setting Marker's popup before LngLat [#5893](https://github.com/mapbox/mapbox-gl-js/pull/5893)

## 0.42.2 (November 21, 2017)

### 🐛 Bug fixes

- Add box-sizing to the "mapboxgl-ctrl-scale"-class [#5715](https://github.com/mapbox/mapbox-gl-js/pull/5715)
- Fix rendering in Safari [#5712](https://github.com/mapbox/mapbox-gl-js/issues/5712)
- Fix "Cannot read property 'hasTransition' of undefined" error [#5714](https://github.com/mapbox/mapbox-gl-js/issues/5714)
- Fix misplaced raster tiles [#5713](https://github.com/mapbox/mapbox-gl-js/issues/5713)
- Fix raster tile fading [#5722](https://github.com/mapbox/mapbox-gl-js/issues/5722)
- Ensure that an unset filter is undefined rather than null [#5727](https://github.com/mapbox/mapbox-gl-js/pull/5727)
- Restore pitch-with-rotate to nav control [#5725](https://github.com/mapbox/mapbox-gl-js/pull/5725)
- Validate container option in map constructor [#5695](https://github.com/mapbox/mapbox-gl-js/pull/5695)
- Fix queryRenderedFeatures behavior for features displayed in multiple layers [#5172](https://github.com/mapbox/mapbox-gl-js/issues/5172)

## 0.42.1 (November 17, 2017)

### 🐛 Bug fixes

- Workaround for map flashing bug on Chrome 62+ with Intel Iris Graphics 6100 cards [#5704](https://github.com/mapbox/mapbox-gl-js/pull/5704)
- Rerender map when `map.showCollisionBoxes` is set to `false` [#5673](https://github.com/mapbox/mapbox-gl-js/pull/5673)
- Fix transitions from property default values [#5682](https://github.com/mapbox/mapbox-gl-js/pull/5682)
- Fix runtime updating of `heatmap-color` [#5682](https://github.com/mapbox/mapbox-gl-js/pull/5682)
- Fix mobile Safari `history.replaceState` error [#5613](https://github.com/mapbox/mapbox-gl-js/pull/5613)

### ✨ Features and improvements

- Provide default element for Marker class [#5661](https://github.com/mapbox/mapbox-gl-js/pull/5661)

## 0.42.0 (November 10, 2017)

### ⚠️ Breaking changes

- Require that `heatmap-color` use expressions instead of stop functions [#5624](https://github.com/mapbox/mapbox-gl-js/issues/5624)
- Remove support for validating and migrating v6 styles
- Remove support for validating v7 styles [#5604](https://github.com/mapbox/mapbox-gl-js/pull/5604)
- Remove support for including `{tokens}` in expressions for `text-field` and `icon-image` [#5599](https://github.com/mapbox/mapbox-gl-js/issues/5599)
- Split `curve` expression into `step` and `interpolate` expressions [#5542](https://github.com/mapbox/mapbox-gl-js/pull/5542)
- Disallow interpolation in expressions for `line-dasharray` [#5519](https://github.com/mapbox/mapbox-gl-js/pull/5519)

### ✨ Features and improvements

- Improve label collision detection [#5150](https://github.com/mapbox/mapbox-gl-js/pull/5150)
  - Labels from different sources will now collide with each other
  - Collisions caused by rotation and pitch are now smoothly transitioned with a fade
  - Improved algorithm for fewer erroneous collisions, denser label placement, and greater label stability during rotation
- Add `sqrt` expression [#5493](https://github.com/mapbox/mapbox-gl-js/pull/5493)

### 🐛 Bug fixes and error reporting improvements

- Fix viewport calculations for `fitBounds` when both zooming and padding change [#4846](https://github.com/mapbox/mapbox-gl-js/issues/4846)
- Fix WebGL "range out of bounds for buffer" error caused by sorted symbol layers [#5620](https://github.com/mapbox/mapbox-gl-js/issues/5620)
- Fix symbol fading across tile reloads [#5491](https://github.com/mapbox/mapbox-gl-js/issues/5491)
- Change tile rendering order to better match GL Native [#5601](https://github.com/mapbox/mapbox-gl-js/pull/5601)
- Ensure no errors are triggered when calling `queryRenderedFeatures` on a heatmap layer [#5594](https://github.com/mapbox/mapbox-gl-js/pull/5594)
- Fix bug causing `queryRenderedSymbols` to return results from different sources [#5554](https://github.com/mapbox/mapbox-gl-js/issues/5554)
- Fix CJK rendering issues [#5544](https://github.com/mapbox/mapbox-gl-js/issues/5544), [#5546](https://github.com/mapbox/mapbox-gl-js/issues/5546)
- Account for `circle-stroke-width` in `queryRenderedFeatures` [#5514](https://github.com/mapbox/mapbox-gl-js/pull/5514)
- Fix rendering of fill layers atop raster layers [#5513](https://github.com/mapbox/mapbox-gl-js/pull/5513)
- Fix rendering of circle layers with a `circle-stroke-opacity` of 0 [#5496](https://github.com/mapbox/mapbox-gl-js/issues/5496)
- Fix memory leak caused by actor callbacks [#5443](https://github.com/mapbox/mapbox-gl-js/issues/5443)
- Fix source cache size for raster sources with tile sizes other than 512px [#4313](https://github.com/mapbox/mapbox-gl-js/issues/4313)
- Validate that zoom expressions only appear at the top level of an expression [#5609](https://github.com/mapbox/mapbox-gl-js/issues/5609)
- Validate that step and interpolate expressions don't have any duplicate stops [#5605](https://github.com/mapbox/mapbox-gl-js/issues/5605)
- Fix rendering for `icon-text-fit` with a data-driven `text-size` [#5632](https://github.com/mapbox/mapbox-gl-js/pull/5632)
- Improve validation to catch uses of deprecated function syntax [#5667](https://github.com/mapbox/mapbox-gl-js/pull/5667)
- Permit altitude coordinates in `position` field in GeoJSON [#5608](https://github.com/mapbox/mapbox-gl-js/pull/5608)

## 0.41.0 (October 11, 2017)

### :warning: Breaking changes
- Removed support for paint classes [#3643](https://github.com/mapbox/mapbox-gl-js/pull/3643). Instead, use runtime styling APIs or `Map#setStyle`.
- Reverted the `canvas` source `contextType` option added in 0.40.0 [#5449](https://github.com/mapbox/mapbox-gl-js/pull/5449)

### :bug: Bug fixes
- Clip raster tiles to avoid tile overlap [#5105](https://github.com/mapbox/mapbox-gl-js/pull/5105)
- Guard for offset edgecase in flyTo [#5331](https://github.com/mapbox/mapbox-gl-js/pull/5331)
- Ensure the map is updated after the sprite loads [#5367](https://github.com/mapbox/mapbox-gl-js/pull/5367)
- Limit animation duration on flyTo with maxDuration option [#5349](https://github.com/mapbox/mapbox-gl-js/pull/5349)
- Make double-tapping on make zoom in by a factor of 2 on iOS [#5274](https://github.com/mapbox/mapbox-gl-js/pull/5274)
- Fix rendering error with translucent raster tiles [#5380](https://github.com/mapbox/mapbox-gl-js/pull/5380)
- Error if invalid 'before' argument is passed to Map#addLayer [#5401](https://github.com/mapbox/mapbox-gl-js/pull/5401)
- Revert CanvasSource intermediary image buffer fix [#5449](https://github.com/mapbox/mapbox-gl-js/pull/5449)

### :sparkles: Features and improvements
- Use setData operation when diffing geojson sources [#5332](https://github.com/mapbox/mapbox-gl-js/pull/5332)
- Return early from draw calls on layers where opacity=0 [#5429](https://github.com/mapbox/mapbox-gl-js/pull/5429)
- A [heatmap](https://www.mapbox.com/mapbox-gl-js/example/heatmap-layer/) layer type is now available. This layer type allows you to visualize and explore massive datasets of points, reflecting the shape and density of data well while also looking beautiful. See [the blog post](https://blog.mapbox.com/sneak-peek-at-heatmaps-in-mapbox-gl-73b41d4b16ae) for further details.
  ![](https://cdn-images-1.medium.com/max/1600/1*Dme5MAgdA3pYdTRHUQzvLw.png)
- The value of a style property or filter can now be an [expression](http://www.mapbox.com/mapbox-gl-js/style-spec/#expressions). Expressions are a way of doing data-driven and zoom-driven styling that provides more flexibility and control, and unifies property and filter syntax.

  Previously, data-driven and zoom-driven styling relied on stop functions: you specify a feature property and a set of input-output pairs that essentially define a “scale” for how the style should be calculated based on the feature property. For example, the following would set circle colors on a green-to-red scale based on the value of `feature.properties.population`:

  ```
  "circle-color": {
    "property": "population",
    "stops": [
      [0, "green"],
      [1000000, "red"]
    ]
  }
  ```

  This approach is powerful, but we’ve seen a number of use cases that stop functions don't satisfy. Expressions provide the flexibility to address use cases like these:

  **Multiple feature properties**
  Using more than one feature property to calculate a given style property. E.g., styling land polygon colors based on both `feature.properties.land_use_category` and `feature.properties.elevation`.

  **Arithmetic**
  For some use cases it’s necessary to do some arithmetic on the input data. One example is sizing circles to represent quantitative data. Since a circle’s visual size on the screen is really its area (and A=πr^2), the right way to scale `circle-radius` is `square_root(feature.properties.input_data_value)`. Another example is unit conversions: feature data may include properties that are in some particular unit. Displaying such data in units appropriate to, say, a user’s preference or location, requires being able to do simple arithmetic (multiplication, division) on whatever value is in the data.

  **Conditional logic**
  This is a big one: basic if-then logic, for example to decide exactly what text to display for a label based on which properties are available in the feature or even the length of the name. A key example of this is properly supporting bilingual labels, where we have to decide whether to show local + English, local-only, or English-only, based on the data that’s available for each feature.

  **String manipulation**
  More dynamic control over label text with things like uppercase/lowercase/title case transforms, localized number formatting, etc. Without this functionality, crafting and iterating on label content entails a large data-prep burden.

  **Filters**
  Style layer filters had similar limitations. Moreover, they use a different syntax, even though their job is very similar to that of data-driven styling functions: filters say, “here’s how to look at a feature and decide whether to draw it,” and data-driven style functions say, “here’s how to look at a feature and decide how to size/color/place it.” Expressions provide a unified syntax for defining parts of a style that need to be calculated dynamically from feature data.

  For information on the syntax and behavior of expressions, please see [the documentation](http://www.mapbox.com/mapbox-gl-js/style-spec/#expressions).

### :wrench: Development workflow improvements
- Made the performance benchmarking runner more informative and statistically robust

## 0.40.1 (September 18, 2017)

### :bug: Bug fixes
- Fix bug causing flicker when zooming in on overzoomed tiles [#5295](https://github.com/mapbox/mapbox-gl-js/pull/5295)
- Remove erroneous call to Tile#redoPlacement for zoom-only or low pitch camera changes [#5284](https://github.com/mapbox/mapbox-gl-js/pull/5284)
- Fix bug where `CanvasSource` coordinates were flipped and improve performance for non-animated `CanvasSource`s [#5303](https://github.com/mapbox/mapbox-gl-js/pull/5303)
- Fix bug causing map not to render on some cases on Internet Explorer 11 [#5321](https://github.com/mapbox/mapbox-gl-js/pull/5321)
- Remove upper limit on `fill-extrusion-height` property [#5320](https://github.com/mapbox/mapbox-gl-js/pull/5320)

## 0.40.0 (September 13, 2017)

### :warning: Breaking changes
- `Map#addImage` now requires the image as an `HTMLImageElement`, `ImageData`, or object with `width`, `height`, and
  `data` properties with the same format as `ImageData`. It no longer accepts a raw `ArrayBufferView` in the second
  argument and `width` and `height` options in the third argument.
- `canvas` sources now require a `contextType` option specifying the drawing context associated with the source canvas. [#5155](https://github.com/mapbox/mapbox-gl-js/pull/5155)


### :sparkles: Features and improvements
- Correct rendering for multiple `fill-extrusion` layers on the same map [#5101](https://github.com/mapbox/mapbox-gl-js/pull/5101)
- Add an `icon-anchor` property to symbol layers [#5183](https://github.com/mapbox/mapbox-gl-js/pull/5183)
- Add a per-map `transformRequest` option, allowing users to provide a callback that transforms resource request URLs [#5021](https://github.com/mapbox/mapbox-gl-js/pull/5021)
- Add data-driven styling support for
  - `text-max-width` [#5067](https://github.com/mapbox/mapbox-gl-js/pull/5067)
  - `text-letter-spacing` [#5071](https://github.com/mapbox/mapbox-gl-js/pull/5071)
  - `line-join` [#5020](https://github.com/mapbox/mapbox-gl-js/pull/5020)
- Add support for SDF icons in `Map#addImage()` [#5181](https://github.com/mapbox/mapbox-gl-js/pull/5181)
- Added nautical miles unit to ScaleControl [#5238](https://github.com/mapbox/mapbox-gl-js/pull/5238) (h/t [@fmairesse](https://github.com/fmairesse)))
- Eliminate the map-wide limit on the number of glyphs and sprites that may be used in a style [#141](https://github.com/mapbox/mapbox-gl-js/issues/141). (Fixed by [#5190](https://github.com/mapbox/mapbox-gl-js/pull/5190), see also [mapbox-gl-native[#9213](https://github.com/mapbox/mapbox-gl-js/issues/9213)](https://github.com/mapbox/mapbox-gl-native/pull/9213)
- Numerous performance optimizations (including [#5108](https://github.com/mapbox/mapbox-gl-js/pull/5108) h/t [@pirxpilot](https://github.com/pirxpilot)))


### :bug: Bug fixes
- Add missing documentation for mouseenter, mouseover, mouseleave events [#4772](https://github.com/mapbox/mapbox-gl-js/issues/4772)
- Add missing documentation for `Marker#getElement()` method [#5242](https://github.com/mapbox/mapbox-gl-js/pull/5242)
- Fix bug wherein removing canvas source with animate=true leaves map in render loop [#5097](https://github.com/mapbox/mapbox-gl-js/issues/5097)
- Fix fullscreen detection on Firefox [#5272](https://github.com/mapbox/mapbox-gl-js/pull/5272)
- Fix z-fighting on overlapping fills within the same layer [#3320](https://github.com/mapbox/mapbox-gl-js/issues/3320)
- Fix handling of fractional values for `layer.minzoom` [#2929](https://github.com/mapbox/mapbox-gl-js/issues/2929)
- Clarify coordinate ordering in documentation for `center` option [#5042](https://github.com/mapbox/mapbox-gl-js/pull/5042) (h/t [@karthikb351](https://github.com/karthikb351)))
- Fix output of stop functions where two stops have the same input value [#5020](https://github.com/mapbox/mapbox-gl-js/pull/5020) (h/t [@edpop](https://github.com/edpop))
- Fix bug wherein using `Map#addLayer()`  with an inline source would mutate its input [#4040](https://github.com/mapbox/mapbox-gl-js/issues/4040)
- Fix invalid css keyframes selector [#5075](https://github.com/mapbox/mapbox-gl-js/pull/5075) (h/t [@aar0nr](https://github.com/aar0nr)))
- Fix GPU-specific bug wherein canvas sources caused an error [#4262](https://github.com/mapbox/mapbox-gl-js/issues/4262)
- Fix a race condition in symbol layer handling that caused sporadic uncaught errors [#5185](https://github.com/mapbox/mapbox-gl-js/pull/5185)
- Fix bug causing line labels to render incorrectly on overzoomed tiles [#5120](https://github.com/mapbox/mapbox-gl-js/pull/5120)
- Fix bug wherein `NavigationControl` triggered mouse events unexpectedly [#5148](https://github.com/mapbox/mapbox-gl-js/issues/5148)
- Fix bug wherein clicking on the `NavigationControl` compass caused an error in IE 11 [#4784](https://github.com/mapbox/mapbox-gl-js/issues/4784)
- Remove dependency on GPL-3-licensed `fast-stable-stringify` module [#5152](https://github.com/mapbox/mapbox-gl-js/issues/5152)
- Fix bug wherein layer-specific an event listener produced an error after its target layer was removed from the map [#5145](https://github.com/mapbox/mapbox-gl-js/issues/5145)
- Fix `Marker#togglePopup()` failing to return the marker instance [#5116](https://github.com/mapbox/mapbox-gl-js/issues/5116)
- Fix bug wherein a marker's position failed to adapt to the marker element's size changing [#5133](https://github.com/mapbox/mapbox-gl-js/issues/5133)
- Fix rendering bug affecting Broadcom GPUs [#5073](https://github.com/mapbox/mapbox-gl-js/pull/5073)

### :wrench: Development workflow improvements
- Add (and now require) Flow type annotations throughout the majority of the codebase.
- Migrate to CircleCI 2.0 [#4939](https://github.com/mapbox/mapbox-gl-js/pull/4939)


## 0.39.1 (July 24, 2017)

### :bug: Bug fixes
- Fix packaging issue in 0.39.0 [#5025](https://github.com/mapbox/mapbox-gl-js/issues/5025)
- Correctly evaluate enum-based identity functions [#5023](https://github.com/mapbox/mapbox-gl-js/issues/5023)

## 0.39.0 (July 21, 2017)

### :warning: Breaking changes

- `GeolocateControl` breaking changes [#4479](https://github.com/mapbox/mapbox-gl-js/pull/4479)
  * The option `watchPosition` has been replaced with `trackUserLocation`
  * The camera operation has changed from `jumpTo` (not animated) to `fitBounds` (animated). An effect of this is the map pitch is no longer reset, although the bearing is still reset to 0.
  * The accuracy of the geolocation provided by the device is used to set the view (previously it was fixed at zoom level 17). The `maxZoom` can be controlled via the new `fitBoundsOptions` option (defaults to 15).
- Anchor `Marker`s at their center by default [#5019](https://github.com/mapbox/mapbox-gl-js/issues/5019) [@andrewharvey](https://github.com/andrewharvey)
- Increase `significantRotateThreshold` for the `TouchZoomRotateHandler` [#4971](https://github.com/mapbox/mapbox-gl-js/pull/4971), [@dagjomar](https://github.com/dagjomar)

### :sparkles: Features and improvements
- Improve performance of updating GeoJSON sources [#4069](https://github.com/mapbox/mapbox-gl-js/pull/4069), [@ezheidtmann](https://github.com/ezheidtmann)
- Improve rendering speed of extrusion layers [#4818](https://github.com/mapbox/mapbox-gl-js/pull/4818)
- Improve line label legibility in pitched views [#4781](https://github.com/mapbox/mapbox-gl-js/pull/4781)
- Improve line label legibility on curved lines [#4853](https://github.com/mapbox/mapbox-gl-js/pull/4853)
- Add user location tracking capability to `GeolocateControl` [#4479](https://github.com/mapbox/mapbox-gl-js/pull/4479), [@andrewharvey](https://github.com/andrewharvey)
  * New option `showUserLocation` to draw a "dot" as a `Marker` on the map at the user's location
  * An active lock and background state are introduced with `trackUserLocation`. When in active lock the camera will update to follow the user location, however if the camera is changed by the API or UI then the control will enter the background state where it won't update the camera to follow the user location.
  * New option `fitBoundsOptions` to control the camera operation
  * New `trackuserlocationstart` and `trackuserlocationend` events
  * New `LngLat.toBounds` method to extend a point location by a given radius to a `LngLatBounds` object
- Include main CSS file in `package.json` [#4809](https://github.com/mapbox/mapbox-gl-js/pull/4809), [@tomscholz](https://github.com/tomscholz)
- Add property function (data-driven styling) support for `line-width` [#4773](https://github.com/mapbox/mapbox-gl-js/pull/4773)
- Add property function (data-driven styling) support for `text-anchor` [#4997](https://github.com/mapbox/mapbox-gl-js/pull/4997)
- Add property function (data-driven styling) support for `text-justify` [#5000](https://github.com/mapbox/mapbox-gl-js/pull/5000)
- Add `maxTileCacheSize` option [#4778](https://github.com/mapbox/mapbox-gl-js/pull/4778), [@jczaplew](https://github.com/jczaplew)
- Add new `icon-pitch-alignment` and `circle-pitch-alignment` properties [#4869](https://github.com/mapbox/mapbox-gl-js/pull/4869) [#4871](https://github.com/mapbox/mapbox-gl-js/pull/4871)
- Add `Map#getMaxBounds` method [#4890](https://github.com/mapbox/mapbox-gl-js/pull/4890), [@andrewharvey](https://github.com/andrewharvey ) [@lamuertepeluda](https://github.com/lamuertepeluda)
- Add option (`localIdeographFontFamily`) to use TinySDF to avoid loading expensive CJK glyphs [#4895](https://github.com/mapbox/mapbox-gl-js/pull/4895)
- If `config.API_URL` includes a path prepend it to the request URL [#4995](https://github.com/mapbox/mapbox-gl-js/pull/4995)
- Bump `supercluster` version to expose `cluster_id` property on clustered sources [#5002](https://github.com/mapbox/mapbox-gl-js/pull/5002)

### :bug: Bug fixes
- Do not display `FullscreenControl` on unsupported devices [#4838](https://github.com/mapbox/mapbox-gl-js/pull/4838), [@stepankuzmin](https://github.com/stepankuzmin)
- Fix yarn build on Windows machines [#4887](https://github.com/mapbox/mapbox-gl-js/pull/4887)
- Prevent potential memory leaks by dispatching `loadData` to the same worker every time [#4877](https://github.com/mapbox/mapbox-gl-js/pull/4877)
- Fix bug preventing the rtlTextPlugin from loading before the initial style `load` [#4870](https://github.com/mapbox/mapbox-gl-js/pull/4870)
- Fix bug causing runtime-stying to not take effect in some situations [#4893](https://github.com/mapbox/mapbox-gl-js/pull/4893)
- Prevent requests of vertical glyphs for labels that can't be verticalized [#4720](https://github.com/mapbox/mapbox-gl-js/issues/4720)
- Fix character detection for Zanabazar Square [#4940](https://github.com/mapbox/mapbox-gl-js/pull/4940)
- Fix `LogoControl` logic to update correctly, and hide the `<div>` instead of removing it from the DOM when it is not needed [#4842](https://github.com/mapbox/mapbox-gl-js/pull/4842)
- Fix `GeoJSONSource#serialize` to include all options
- Fix error handling in `GlyphSource#getSimpleGlyphs`[#4992](https://github.com/mapbox/mapbox-gl-js/pull/4992)
- Fix bug causing `setStyle` to reload raster tiles [#4852](https://github.com/mapbox/mapbox-gl-js/pull/4852)
- Fix bug causing symbol layers not to render on devices with non-integer device pixel ratios [#4989](https://github.com/mapbox/mapbox-gl-js/pull/4989)
- Fix bug where `Map#queryRenderedFeatures` would error when returning no results [#4993](https://github.com/mapbox/mapbox-gl-js/pull/4993)
- Fix bug where `Map#areTilesLoaded` would always be false on `sourcedata` events for reloading tiles [#4987](https://github.com/mapbox/mapbox-gl-js/pull/4987)
- Fix bug causing categorical property functions to error on non-ascending order stops [#4996](https://github.com/mapbox/mapbox-gl-js/pull/4996)

### :hammer_and_wrench: Development workflow changes
- Use flow to type much of the code base [#4629](https://github.com/mapbox/mapbox-gl-js/pull/4629) [#4903](https://github.com/mapbox/mapbox-gl-js/pull/4903) [#4909](https://github.com/mapbox/mapbox-gl-js/pull/4909) [#4910](https://github.com/mapbox/mapbox-gl-js/pull/4910) [#4911](https://github.com/mapbox/mapbox-gl-js/pull/4911) [#4913](https://github.com/mapbox/mapbox-gl-js/pull/4913) [#4915](https://github.com/mapbox/mapbox-gl-js/pull/4915) [#4918](https://github.com/mapbox/mapbox-gl-js/pull/4918) [#4932](https://github.com/mapbox/mapbox-gl-js/pull/4932) [#4933](https://github.com/mapbox/mapbox-gl-js/pull/4933) [#4948](https://github.com/mapbox/mapbox-gl-js/pull/4948) [#4949](https://github.com/mapbox/mapbox-gl-js/pull/4949) [#4955](https://github.com/mapbox/mapbox-gl-js/pull/4955) [#4966](https://github.com/mapbox/mapbox-gl-js/pull/4966) [#4967](https://github.com/mapbox/mapbox-gl-js/pull/4967) [#4973](https://github.com/mapbox/mapbox-gl-js/pull/4973) :muscle: [@jfirebaugh](https://github.com/jfirebaugh ) [@vicapow](https://github.com/vicapow)
- Use style specification to generate flow type [#4958](https://github.com/mapbox/mapbox-gl-js/pull/4958)
- Explicitly list which files to publish in `package.json` [#4819](https://github.com/mapbox/mapbox-gl-js/pull/4819)  [@tomscholz](https://github.com/tomscholz)
- Move render test ignores to a separate file [#4977](https://github.com/mapbox/mapbox-gl-js/pull/4977)
- Add code of conduct [#5015](https://github.com/mapbox/mapbox-gl-js/pull/5015) :sparkling_heart:

## 0.38.0 (June 9, 2017)

#### New features :sparkles:

- Attenuate label size scaling with distance, improving readability of pitched maps [#4547](https://github.com/mapbox/mapbox-gl-js/pull/4547)

#### Bug fixes :beetle:

- Skip rendering for patterned layers when pattern is missing [#4687](https://github.com/mapbox/mapbox-gl-js/pull/4687)
- Fix bug with map failing to rerender after `webglcontextlost` event [#4725](https://github.com/mapbox/mapbox-gl-js/pull/4725) [@cdawi](https://github.com/cdawi)
- Clamp zoom level in `flyTo` to within the map's specified min- and maxzoom to prevent undefined behavior [#4726](https://github.com/mapbox/mapbox-gl-js/pull/4726) [@](https://github.com/ ) IvanSanchez
- Fix wordmark rendering in IE [#4741](https://github.com/mapbox/mapbox-gl-js/pull/4741)
- Fix slight pixelwise symbol rendering bugs caused by incorrect sprite calculations [#4737](https://github.com/mapbox/mapbox-gl-js/pull/4737)
- Prevent exceptions thrown by certain `flyTo` calls [#4761](https://github.com/mapbox/mapbox-gl-js/pull/4761)
- Fix "Improve this map" link [#4685](https://github.com/mapbox/mapbox-gl-js/pull/4685)
- Tweak `queryRenderedSymbols` logic to better account for pitch scaling [#4792](https://github.com/mapbox/mapbox-gl-js/pull/4792)
- Fix for symbol layers sometimes failing to render, most frequently in Safari [#4795](https://github.com/mapbox/mapbox-gl-js/pull/4795)
- Apply `text-keep-upright` after `text-offset` to keep labels upright when intended [#4779](https://github.com/mapbox/mapbox-gl-js/pull/4779) **[Potentially breaking :warning: but considered a bugfix]**
- Prevent exceptions thrown by empty GeoJSON tiles [#4803](https://github.com/mapbox/mapbox-gl-js/pull/4803)

#### Accessibility improvements :sound:

- Add `aria-label` to popup close button [#4799](https://github.com/mapbox/mapbox-gl-js/pull/4799) [@andrewharvey](https://github.com/andrewharvey)

#### Development workflow + testing improvements :wrench:

- Fix equality assertion bug in tests [#4731](https://github.com/mapbox/mapbox-gl-js/pull/4731) [@IvanSanchez](https://github.com/IvanSanchez)
- Benchmark results page improvements [#4746](https://github.com/mapbox/mapbox-gl-js/pull/4746)
- Require node version >=6.4.0, enabling the use of more ES6 features [#4752](https://github.com/mapbox/mapbox-gl-js/pull/4752)
- Document missing `pitchWithRotate` option [#4800](https://github.com/mapbox/mapbox-gl-js/pull/4800) [@simast](https://github.com/simast)
- Move Github-specific Markdown files into subdirectory [#4806](https://github.com/mapbox/mapbox-gl-js/pull/4806) [@tomscholz](https://github.com/tomscholz)

## 0.37.0 (May 2nd, 2017)

#### :warning: Breaking changes

- Removed `LngLat#wrapToBestWorld`

#### New features :rocket:

- Improve popup/marker positioning [#4577](https://github.com/mapbox/mapbox-gl-js/pull/4577)
- Add `Map#isStyleLoaded` and `Map#areTilesLoaded` events [#4321](https://github.com/mapbox/mapbox-gl-js/pull/4321)
- Support offline sprites using `file:` protocol [#4649](https://github.com/mapbox/mapbox-gl-js/pull/4649) [@oscarfonts](https://github.com/oscarfonts)

#### Bug fixes :bug:

- Fix fullscreen control in Firefox [#4666](https://github.com/mapbox/mapbox-gl-js/pull/4666)
- Fix rendering artifacts that caused tile boundaries to be visible in some cases [#4636](https://github.com/mapbox/mapbox-gl-js/pull/4636)
- Fix default calculation for categorical zoom-and-property functions [#4657](https://github.com/mapbox/mapbox-gl-js/pull/4657)
- Fix scaling of images on retina screens [#4645](https://github.com/mapbox/mapbox-gl-js/pull/4645)
- Rendering error when a transparent image is added via `Map#addImage` [#4644](https://github.com/mapbox/mapbox-gl-js/pull/4644)
- Fix an issue with rendering lines with duplicate points [#4634](https://github.com/mapbox/mapbox-gl-js/pull/4634)
- Fix error when switching from data-driven styles to a constant paint value [#4611](https://github.com/mapbox/mapbox-gl-js/pull/4611)
- Add check to make sure invalid bounds on tilejson don't error out [#4641](https://github.com/mapbox/mapbox-gl-js/pull/4641)

#### Development workflow improvements :computer:

- Add flowtype interfaces and definitions [@vicapow](https://github.com/vicapow)
- Add stylelinting to ensure `mapboxgl-` prefix on all classes [#4584](https://github.com/mapbox/mapbox-gl-js/pull/4584) [@asantos3026](https://github.com/asantos3026)

## 0.36.0 (April 19, 2017)

#### New features :sparkles:

- Replace LogoControl logo with the new Mapbox logo [#4598](https://github.com/mapbox/mapbox-gl-js/pull/4598)

#### Bug fixes :bug:

- Fix bug with the BoxZoomHandler that made it glitchy if it is enabled after the DragPanHandler [#4528](https://github.com/mapbox/mapbox-gl-js/pull/4528)
- Fix undefined behavior in `fill_outline` shaders [#4600](https://github.com/mapbox/mapbox-gl-js/pull/4600)
- Fix `Camera#easeTo` interpolation on pitched maps [#4540](https://github.com/mapbox/mapbox-gl-js/pull/4540)
- Choose property function interpolation method by the `property`'s type [#4614](https://github.com/mapbox/mapbox-gl-js/pull/4614)

#### Development workflow improvements :nerd_face:

- Fix crash on missing `style.json` in integration tests
- `gl-style-composite` is now executable in line with the other tools [@andrewharvey](https://github.com/andrewharvey ) [#4595](https://github.com/mapbox/mapbox-gl-js/pull/4595)
- `gl-style-composite` utility now throws an error if a name conflict would occur between layers [@andrewharvey](https://github.com/andrewharvey ) [#4595](https://github.com/mapbox/mapbox-gl-js/pull/4595)

## 0.35.1 (April 12, 2017)

#### Bug fixes :bug:

- Add `.json` extension to style-spec `require` statements for webpack compatibility [#4563](https://github.com/mapbox/mapbox-gl-js/pull/4563) [@orangemug](https://github.com/orangemug)
- Fix documentation type for `Map#fitBounde` [#4569](https://github.com/mapbox/mapbox-gl-js/pull/4569) [@andrewharvey](https://github.com/andrewharvey)
- Fix bug causing {Image,Video,Canvas}Source to throw exception if latitude is outside of +/-85.05113 [#4574](https://github.com/mapbox/mapbox-gl-js/pull/4574)
- Fix bug causing overzoomed raster tiles to disappear from map [#4567](https://github.com/mapbox/mapbox-gl-js/pull/4567)
- Fix bug causing queryRenderedFeatures to crash on polygon features that have an `id` field. [#4581](https://github.com/mapbox/mapbox-gl-js/pull/4581)

## 0.35.0 (April 7, 2017)

#### New features :rocket:
- Use anisotropic filtering to improve rendering of raster tiles on pitched maps [#1064](https://github.com/mapbox/mapbox-gl-js/issues/1064)
- Add `pitchstart` and `pitchend` events [#2449](https://github.com/mapbox/mapbox-gl-js/issues/2449)
- Add an optional `layers` parameter to `Map#on` [#1002](https://github.com/mapbox/mapbox-gl-js/issues/1002)
- Add data-driven styling support for `text-offset` [#4495](https://github.com/mapbox/mapbox-gl-js/pull/4495)
- Add data-driven styling support for `text-rotate` [#3516](https://github.com/mapbox/mapbox-gl-js/issues/3516)
- Add data-driven styling support for `icon-image` [#4304](https://github.com/mapbox/mapbox-gl-js/issues/4304)
- Add data-driven styling support for `{text,icon}-size` [#4455](https://github.com/mapbox/mapbox-gl-js/pull/4455)

#### Bug fixes :bug:
- Suppress error messages in JS console due to missing tiles [#1800](https://github.com/mapbox/mapbox-gl-js/issues/1800)
- Fix bug wherein `GeoJSONSource#setData()` could cause unnecessary DOM updates [#4447](https://github.com/mapbox/mapbox-gl-js/issues/4447)
- Fix bug wherein `Map#flyTo` did not respect the `renderWorldCopies` setting [#4449](https://github.com/mapbox/mapbox-gl-js/issues/4449)
- Fix regression in browserify support # 4453
- Fix bug causing poor touch event behavior on mobile devices [#4259](https://github.com/mapbox/mapbox-gl-js/issues/4259)
- Fix bug wherein duplicate stops in property functions could cause an infinite loop [#4498](https://github.com/mapbox/mapbox-gl-js/issues/4498)
- Respect image height/width in `addImage` api [#4531](https://github.com/mapbox/mapbox-gl-js/pull/4531)
- Fix bug preventing correct behavior of `shift+zoom` [#3334](https://github.com/mapbox/mapbox-gl-js/issues/3334)
- Fix bug preventing image source from rendering when coordinate area is too large [#4550](https://github.com/mapbox/mapbox-gl-js/issues/4550)
- Show image source on horizontally wrapped worlds [#4555](https://github.com/mapbox/mapbox-gl-js/pull/4555)
- Fix bug in the handling of `refreshedExpiredTiles` option [#4549](https://github.com/mapbox/mapbox-gl-js/pull/4549)
- Support the TileJSON `bounds` property [#1775](https://github.com/mapbox/mapbox-gl-js/issues/1775)

#### Development workflow improvements :computer:
- Upgrade flow to 0.42.0 ([#4500](https://github.com/mapbox/mapbox-gl-js/pull/4500))


## 0.34.0 (March 17, 2017)

#### New features :rocket:
- Add `Map#addImage` and `Map#removeImage` API to allow adding icon images at runtime [#4404](https://github.com/mapbox/mapbox-gl-js/pull/4404)
- Simplify non-browserify bundler usage by making the distribution build the main entrypoint [#4423](https://github.com/mapbox/mapbox-gl-js/pull/4423)

#### Bug fixes :bug:
- Fix issue where coincident start/end points of LineStrings were incorrectly rendered as joined [#4413](https://github.com/mapbox/mapbox-gl-js/pull/4413)
- Fix bug causing `queryRenderedFeatures` to fail in cases where both multiple sources and data-driven paint properties were present [#4417](https://github.com/mapbox/mapbox-gl-js/issues/4417)
- Fix bug where tile request errors caused `map.loaded()` to incorrectly return `false` [#4425](https://github.com/mapbox/mapbox-gl-js/issues/4425)

#### Testing improvements :white_check_mark:
- Improve test coverage across several core modules [#4432](https://github.com/mapbox/mapbox-gl-js/pull/4432) [#4431](https://github.com/mapbox/mapbox-gl-js/pull/4431) [#4422](https://github.com/mapbox/mapbox-gl-js/pull/4422) [#4244](https://github.com/mapbox/mapbox-gl-js/pull/4244) :bowing_man:

## 0.33.1 (March 10, 2017)

#### Bug fixes :bug:
- Prevent Mapbox logo from being added to the map more than once [#4386](https://github.com/mapbox/mapbox-gl-js/pull/4386)
- Add `type='button'` to `FullscreenControl` to prevent button from acting as a form submit [#4397](https://github.com/mapbox/mapbox-gl-js/pull/4397)
- Fix issue where map would continue to rotate if `Ctrl` key is released before the click during a `DragRotate` event [#4389](https://github.com/mapbox/mapbox-gl-js/pull/4389)
- Remove double `options.easing` description from the `Map#fitBounds` documentation [#4402](https://github.com/mapbox/mapbox-gl-js/pull/4402)


## 0.33.0 (March 8, 2017)

#### :warning: Breaking changes
- Automatically add Mapbox wordmark when required by Mapbox TOS [#3933](https://github.com/mapbox/mapbox-gl-js/pull/3933)
- Increase default `maxZoom` from 20 to 22 [#4333](https://github.com/mapbox/mapbox-gl-js/pull/4333)
- Deprecate `tiledata` and `tiledataloading` events in favor of `sourcedata` and `sourcedataloading`. [#4347](https://github.com/mapbox/mapbox-gl-js/pull/4347)
- `mapboxgl.util` is no longer exported [#1408](https://github.com/mapbox/mapbox-gl-js/issues/1408)
- `"type": "categorical"` is now required for all categorical functions. Previously, some forms of "implicitly" categorical functions worked, and others did not. [#3717](https://github.com/mapbox/mapbox-gl-js/issues/3717)

#### :white_check_mark: New features
- Add property functions support for most symbol paint properties [#4074](https://github.com/mapbox/mapbox-gl-js/pull/4074), [#4186](https://github.com/mapbox/mapbox-gl-js/pull/4186), [#4226](https://github.com/mapbox/mapbox-gl-js/pull/4226)
- Add ability to specify default property value for undefined or invalid property values used in property functions. [#4175](https://github.com/mapbox/mapbox-gl-js/pull/4175)
- Improve `Map#fitBounds` to accept different values for top, bottom, left, and right `padding` [#3890](https://github.com/mapbox/mapbox-gl-js/pull/3890)
- Add a `FullscreenControl` for displaying a fullscreen map [#3977](https://github.com/mapbox/mapbox-gl-js/pull/3977)

#### :beetle: Bug fixes
- Fix validation error on categorical zoom-and-property functions [#4220](https://github.com/mapbox/mapbox-gl-js/pull/4220)
- Fix bug causing expired resources to be re-requested causing an infinite loop [#4255](https://github.com/mapbox/mapbox-gl-js/pull/4255)
- Fix problem where `MapDataEvent#isSourceLoaded` always returned false [#4254](https://github.com/mapbox/mapbox-gl-js/pull/4254)
- Resolve an issue where tiles in the source cache were prematurely deleted, resulting in tiles flickering when zooming in and out and  [#4311](https://github.com/mapbox/mapbox-gl-js/pull/4311)
- Make sure `MapEventData` is passed through on calls `Map#flyTo` [#4342](https://github.com/mapbox/mapbox-gl-js/pull/4342)
- Fix incorrect returned values for `Map#isMoving` [#4350](https://github.com/mapbox/mapbox-gl-js/pull/4350)
- Fix categorical functions not allowing boolean stop domain values [#4195](https://github.com/mapbox/mapbox-gl-js/pull/4195)
- Fix piecewise-constant functions to allow non-integer zoom levels. [#4196](https://github.com/mapbox/mapbox-gl-js/pull/4196)
- Fix issues with `$id` in filters [#4236](https://github.com/mapbox/mapbox-gl-js/pull/4236) [#4237](https://github.com/mapbox/mapbox-gl-js/pull/4237)
- Fix a race condition with polygon centroid algorithm causing tiles not to load in some cases. [#4273](https://github.com/mapbox/mapbox-gl-js/pull/4273)
- Throw a meaningful error when giving non-array `layers` parameter to `queryRenderedFeatures` [#4331](https://github.com/mapbox/mapbox-gl-js/pull/4331)
- Throw a meaningful error when supplying invalid `minZoom` and `maxZoom` values [#4324](https://github.com/mapbox/mapbox-gl-js/pull/4324)
- Fix a memory leak when using the RTL Text plugin [#4248](https://github.com/mapbox/mapbox-gl-js/pull/4248)

#### Dev workflow changes
- Merged the [Mapbox GL style specification](https://github.com/mapbox/mapbox-gl-style-spec) repo to this one (now under `src/style-spec` and `test/unit/style-spec`).

## 0.32.1 (Jan 26, 2017)

#### Bug Fixes

 - Fix bug causing [`mapbox-gl-rtl-text` plugin](https://github.com/mapbox/mapbox-gl-rtl-text) to not work [#4055](https://github.com/mapbox/mapbox-gl-js/pull/4055)

## 0.32.0 (Jan 26, 2017)

#### Deprecation Notices

- [Style classes](https://www.mapbox.com/mapbox-gl-style-spec/#layer-paint.*) are deprecated and will be removed in an upcoming release of Mapbox GL JS.

#### New Features

 - Add `Map#isSourceLoaded` method [#4033](https://github.com/mapbox/mapbox-gl-js/pull/4033)
 - Automatically reload tiles based on their `Expires` and `Cache-Control` HTTP headers [#3944](https://github.com/mapbox/mapbox-gl-js/pull/3944)
 - Add `around=center` option to `scrollZoom` and `touchZoomRotate` interaction handlers [#3876](https://github.com/mapbox/mapbox-gl-js/pull/3876)
 - Add support for [`mapbox-gl-rtl-text` plugin](https://github.com/mapbox/mapbox-gl-rtl-text) to support right-to-left scripts [#3758](https://github.com/mapbox/mapbox-gl-js/pull/3758)
 - Add `canvas` source type [#3765](https://github.com/mapbox/mapbox-gl-js/pull/3765)
 - Add `Map#isMoving` method [#2792](https://github.com/mapbox/mapbox-gl-js/issues/2792)

#### Bug Fixes

 - Fix bug causing garbled text on zoom [#3962](https://github.com/mapbox/mapbox-gl-js/pull/3962)
 - Fix bug causing crash in Firefox and Mobile Safari when rendering a large map [#4037](https://github.com/mapbox/mapbox-gl-js/pull/4037)
 - Fix bug causing raster tiles to flicker during zoom [#2467](https://github.com/mapbox/mapbox-gl-js/issues/2467)
 - Fix bug causing exception when unsetting and resetting fill-outline-color [#3657](https://github.com/mapbox/mapbox-gl-js/issues/3657)
 - Fix memory leak when removing raster sources [#3951](https://github.com/mapbox/mapbox-gl-js/issues/3951)
 - Fix bug causing exception when when zooming in / out on empty GeoJSON tile [#3985](https://github.com/mapbox/mapbox-gl-js/pull/3985)
 - Fix line join artifacts at very sharp angles [#4008](https://github.com/mapbox/mapbox-gl-js/pull/4008)

## 0.31.0 (Jan 10 2017)

#### New Features

- Add `renderWorldCopies` option to the `Map` constructor to give users control over whether multiple worlds are rendered in a map [#3885](https://github.com/mapbox/mapbox-gl-js/pull/3885)

#### Bug Fixes

- Fix performance regression triggered when `Map` pitch or bearing is changed [#3938](https://github.com/mapbox/mapbox-gl-js/pull/3938)
- Fix null pointer exception caused by trying to clear an `undefined` source [#3903](https://github.com/mapbox/mapbox-gl-js/pull/3903)

#### Miscellaneous

- Incorporate integration tests formerly at [`mapbox-gl-test-suite`](https://github.com/mapbox/mapbox-gl-test-suite) into this repository [#3834](https://github.com/mapbox/mapbox-gl-js/pull/3834)

## 0.30.0 (Jan 5 2017)

#### New Features

 - Fire an error when map canvas is larger than allowed by `gl.MAX_RENDERBUFFER_SIZE` [#2893](https://github.com/mapbox/mapbox-gl-js/issues/2893)
 - Improve error messages when referencing a nonexistent layer id [#2597](https://github.com/mapbox/mapbox-gl-js/issues/2597)
 - Fire an error when layer uses a `geojson` source and specifies a `source-layer` [#3896](https://github.com/mapbox/mapbox-gl-js/pull/3896)
 - Add inline source declaration syntax [#3857](https://github.com/mapbox/mapbox-gl-js/issues/3857)
 - Improve line breaking behavior [#3887](https://github.com/mapbox/mapbox-gl-js/issues/3887)

#### Performance Improvements

 - Improve `Map#setStyle` performance in some cases [#3853](https://github.com/mapbox/mapbox-gl-js/pull/3853)

#### Bug Fixes

 - Fix unexpected popup positioning when some offsets are unspecified [#3367](https://github.com/mapbox/mapbox-gl-js/issues/3367)
 - Fix incorrect interpolation in functions [#3838](https://github.com/mapbox/mapbox-gl-js/issues/3838)
 - Fix incorrect opacity when multiple backgrounds are rendered [#3819](https://github.com/mapbox/mapbox-gl-js/issues/3819)
 - Fix exception thrown when instantiating geolocation control in Safari [#3844](https://github.com/mapbox/mapbox-gl-js/issues/3844)
 - Fix exception thrown when setting `showTileBoundaries` with no sources [#3849](https://github.com/mapbox/mapbox-gl-js/issues/3849)
 - Fix incorrect rendering of transparent parts of raster layers in some cases [#3723](https://github.com/mapbox/mapbox-gl-js/issues/3723)
 - Fix non-terminating render loop when zooming in in some cases [#3399](https://github.com/mapbox/mapbox-gl-js/pull/3399)

## 0.29.0 (December 20 2016)

#### New Features

 - Add support for property functions for many style properties on line layers [#3033](https://github.com/mapbox/mapbox-gl-js/pull/3033)
 - Make `Map#setStyle` smoothly transition to the new style [#3621](https://github.com/mapbox/mapbox-gl-js/pull/3621)
 - Add `styledata`, `sourcedata`, `styledataloading`, and `sourcedataloading` events
 - Add `isSourceLoaded` and `source` properties to `MapDataEvent` [#3590](https://github.com/mapbox/mapbox-gl-js/pull/3590)
 - Remove "max zoom" cap of 20 [#3683](https://github.com/mapbox/mapbox-gl-js/pull/3683)
 - Add `circle-stroke-*` style properties [#3672](https://github.com/mapbox/mapbox-gl-js/pull/3672)
 - Add a more helpful error message when the specified `container` element doesn't exist [#3719](https://github.com/mapbox/mapbox-gl-js/pull/3719)
 - Add `watchPosition` option to `GeolocateControl` [#3739](https://github.com/mapbox/mapbox-gl-js/pull/3739)
 - Add `positionOptions` option to `GeolocateControl` [#3739](https://github.com/mapbox/mapbox-gl-js/pull/3739)
 - Add `aria-label` to map canvas [#3782](https://github.com/mapbox/mapbox-gl-js/pull/3782)
 - Adjust multipoint symbol rendering behavior [#3763](https://github.com/mapbox/mapbox-gl-js/pull/3763)
 - Add support for property functions for `icon-offset` [#3791](https://github.com/mapbox/mapbox-gl-js/pull/3791)
 - Improved antialiasing on pitched lines [#3790](https://github.com/mapbox/mapbox-gl-js/pull/3790)
 - Allow attribution control to collapse to an ⓘ button on smaller screens [#3783](https://github.com/mapbox/mapbox-gl-js/pull/3783)
 - Improve line breaking algorithm [#3743](https://github.com/mapbox/mapbox-gl-js/pull/3743)

#### Performance Improvements

 - Fix memory leak when calling `Map#removeSource` [#3602](https://github.com/mapbox/mapbox-gl-js/pull/3602)
 - Reduce bundle size by adding custom build of `gl-matrix` [#3734](https://github.com/mapbox/mapbox-gl-js/pull/3734)
 - Improve performance of projection code [#3721](https://github.com/mapbox/mapbox-gl-js/pull/3721)
 - Improve performance of style function evaluation [#3816](https://github.com/mapbox/mapbox-gl-js/pull/3816)

#### Bug fixes

 - Fix exception thrown when using `line-color` property functions [#3639](https://github.com/mapbox/mapbox-gl-js/issues/3639)
 - Fix exception thrown when removing a layer and then adding another layer with the same id but different type [#3655](https://github.com/mapbox/mapbox-gl-js/pull/3655)
 - Fix exception thrown when passing a single point to `Map#fitBounds` [#3655](https://github.com/mapbox/mapbox-gl-js/pull/3655)
 - Fix exception thrown occasionally during rapid map mutations [#3681](https://github.com/mapbox/mapbox-gl-js/pull/3681)
 - Fix rendering defects on pitch=0 on some systems [#3740](https://github.com/mapbox/mapbox-gl-js/pull/3740)
 - Fix unnecessary CPU usage when displaying a raster layer [#3764](https://github.com/mapbox/mapbox-gl-js/pull/3764)
 - Fix bug causing sprite after `Map#setStyle` [#3829](https://github.com/mapbox/mapbox-gl-js/pull/3829)
 - Fix bug preventing `Map` from emitting a `contextmenu` event on Windows browsers [#3822](https://github.com/mapbox/mapbox-gl-js/pull/3822)

## 0.28.0 (November 17 2016)

#### New features and improvements

- Performance improvements for `Map#addLayer` and `Map#removeLayer` [#3584](https://github.com/mapbox/mapbox-gl-js/pull/3584)
- Add method for changing layer order at runtime - `Map#moveLayer` [#3584](https://github.com/mapbox/mapbox-gl-js/pull/3584)
- Update vertical punctuation logic to Unicode 9.0 standard [#3608](https://github.com/mapbox/mapbox-gl-js/pull/3608)

#### Bug fixes

- Fix data-driven `fill-opacity` rendering when using a `fill-pattern` [#3598](https://github.com/mapbox/mapbox-gl-js/pull/3598)
- Fix line rendering artifacts [#3627](https://github.com/mapbox/mapbox-gl-js/pull/3627)
- Fix incorrect rendering of opaque fills on top of transparent fills [#2628](https://github.com/mapbox/mapbox-gl-js/pull/2628)
- Prevent `AssertionErrors` from pitching raster layers by only calling `Worker#redoPlacement` on vector and GeoJSON sources [#3624](https://github.com/mapbox/mapbox-gl-js/pull/3624)
- Restore IE11 compatability [#3635](https://github.com/mapbox/mapbox-gl-js/pull/3635)
- Fix symbol placement for cached tiles [#3637](https://github.com/mapbox/mapbox-gl-js/pull/3637)


## 0.27.0 (November 11 2016)

#### ⚠️ Breaking changes ⚠️

- Replace `fill-extrude-height` and `fill-extrude-base` properties of `fill` render type with a separate `fill-extrusion` type (with corresponding `fill-extrusion-height` and `fill-extrusion-base` properties), solving problems with render parity and runtime switching between flat and extruded fills. https://github.com/mapbox/mapbox-gl-style-spec/issues/554
- Change the units for extrusion height properties (`fill-extrusion-height`, `fill-extrusion-base`) from "magic numbers" to meters. [#3509](https://github.com/mapbox/mapbox-gl-js/pull/3509)
- Remove `mapboxgl.Control` class and change the way custom controls should be implemented. [#3497](https://github.com/mapbox/mapbox-gl-js/pull/3497)
- Remove `mapboxgl.util` functions: `inherit`, `extendAll`, `debounce`, `coalesce`, `startsWith`, `supportsGeolocation`. [#3441](https://github.com/mapbox/mapbox-gl-js/pull/3441) [#3571](https://github.com/mapbox/mapbox-gl-js/pull/3571)
- **`mapboxgl.util` is deprecated** and will be removed in the next release. [#1408](https://github.com/mapbox/mapbox-gl-js/issues/1408)

#### New features and improvements

- Tons of **performance improvements** that combined make rendering **up to 3 times faster**, especially for complex styles. [#3485](https://github.com/mapbox/mapbox-gl-js/pull/3485) [#3489](https://github.com/mapbox/mapbox-gl-js/pull/3489) [#3490](https://github.com/mapbox/mapbox-gl-js/pull/3490) [#3491](https://github.com/mapbox/mapbox-gl-js/pull/3491) [#3498](https://github.com/mapbox/mapbox-gl-js/pull/3498) [#3499](https://github.com/mapbox/mapbox-gl-js/pull/3499) [#3501](https://github.com/mapbox/mapbox-gl-js/pull/3501) [#3510](https://github.com/mapbox/mapbox-gl-js/pull/3510) [#3514](https://github.com/mapbox/mapbox-gl-js/pull/3514) [#3515](https://github.com/mapbox/mapbox-gl-js/pull/3515) [#3486](https://github.com/mapbox/mapbox-gl-js/pull/3486) [#3527](https://github.com/mapbox/mapbox-gl-js/pull/3527) [#3574](https://github.com/mapbox/mapbox-gl-js/pull/3574) ⚡️⚡️⚡️
- 🈯 Added **vertical text writing mode** for languages that support it. [#3438](https://github.com/mapbox/mapbox-gl-js/pull/3438)
- 🈯 Improved **line breaking of Chinese and Japanese text** in point-placed labels. [#3420](https://github.com/mapbox/mapbox-gl-js/pull/3420)
- Reduce the default number of worker threads (`mapboxgl.workerCount`) for better performance. [#3565](https://github.com/mapbox/mapbox-gl-js/pull/3565)
- Automatically use `categorical` style function type when input values are strings. [#3384](https://github.com/mapbox/mapbox-gl-js/pull/3384)
- Improve control buttons accessibility. [#3492](https://github.com/mapbox/mapbox-gl-js/pull/3492)
- Remove geolocation button if geolocation is disabled (e.g. the page is not served through `https`). [#3571](https://github.com/mapbox/mapbox-gl-js/pull/3571)
- Added `Map#getMaxZoom` and `Map#getMinZoom` methods [#3592](https://github.com/mapbox/mapbox-gl-js/pull/3592)

#### Bugfixes

- Fix several line dash rendering bugs. [#3451](https://github.com/mapbox/mapbox-gl-js/pull/3451)
- Fix intermittent map flicker when using image sources. [#3522](https://github.com/mapbox/mapbox-gl-js/pull/3522)
- Fix incorrect rendering of semitransparent `background` layers. [#3521](https://github.com/mapbox/mapbox-gl-js/pull/3521)
- Fix broken `raster-fade-duration` property. [#3532](https://github.com/mapbox/mapbox-gl-js/pull/3532)
- Fix handling of extrusion heights with negative values (by clamping to `0`). [#3463](https://github.com/mapbox/mapbox-gl-js/pull/3463)
- Fix GeoJSON sources not placing labels/icons correctly after map rotation. [#3366](https://github.com/mapbox/mapbox-gl-js/pull/3366)
- Fix icon/label placement not respecting order for layers with numeric names. [#3404](https://github.com/mapbox/mapbox-gl-js/pull/3404)
- Fix `queryRenderedFeatures` working incorrectly on colliding labels. [#3459](https://github.com/mapbox/mapbox-gl-js/pull/3459)
- Fix a bug where changing extrusion properties at runtime sometimes threw an error. [#3487](https://github.com/mapbox/mapbox-gl-js/pull/3487) [#3468](https://github.com/mapbox/mapbox-gl-js/pull/3468)
- Fix a bug where `map.loaded()` always returned `true` when using raster tile sources. [#3302](https://github.com/mapbox/mapbox-gl-js/pull/3302)
- Fix a bug where moving the map out of bounds sometimes threw `failed to invert matrix` error. [#3518](https://github.com/mapbox/mapbox-gl-js/pull/3518)
- Fixed `queryRenderedFeatures` throwing an error if no parameters provided. [#3542](https://github.com/mapbox/mapbox-gl-js/pull/3542)
- Fixed a bug where using multiple `\n` in a text field resulted in an error. [#3570](https://github.com/mapbox/mapbox-gl-js/pull/3570)

#### Misc

- 🐞 Fix `npm install mapbox-gl` pulling in all `devDependencies`, leading to an extremely slow install. [#3377](https://github.com/mapbox/mapbox-gl-js/pull/3377)
- Switch the codebase to ES6. [#c](https://github.com/mapbox/mapbox-gl-js/pull/3388) [#3408](https://github.com/mapbox/mapbox-gl-js/pull/3408) [#3415](https://github.com/mapbox/mapbox-gl-js/pull/3415) [#3421](https://github.com/mapbox/mapbox-gl-js/pull/3421)
- A lot of internal refactoring to make the codebase simpler and more maintainable.
- Various documentation fixes. [#3440](https://github.com/mapbox/mapbox-gl-js/pull/3440)

## 0.26.0 (October 13 2016)

#### New Features & Improvements

 * Add `fill-extrude-height` and `fill-extrude-base` style properties (3d buildings) :cityscape: [#3223](https://github.com/mapbox/mapbox-gl-js/pull/3223)
 * Add customizable `colorSpace` interpolation to functions [#3245](https://github.com/mapbox/mapbox-gl-js/pull/3245)
 * Add `identity` function type [#3274](https://github.com/mapbox/mapbox-gl-js/pull/3274)
 * Add depth testing for symbols with `'pitch-alignment': 'map'` [#3243](https://github.com/mapbox/mapbox-gl-js/pull/3243)
 * Add `dataloading` events for styles and sources [#3306](https://github.com/mapbox/mapbox-gl-js/pull/3306)
 * Add `Control` suffix to all controls :warning: BREAKING CHANGE :warning: [#3355](https://github.com/mapbox/mapbox-gl-js/pull/3355)
 * Calculate style layer `ref`s automatically and get rid of user-specified `ref`s :warning: BREAKING CHANGE :warning: [#3486](https://github.com/mapbox/mapbox-gl-js/pull/3486)

#### Performance Improvements

 * Ensure removing style or source releases all tile resources [#3359](https://github.com/mapbox/mapbox-gl-js/pull/3359)

#### Bugfixes

 * Fix bug causing an error when `Marker#setLngLat` is called [#3294](https://github.com/mapbox/mapbox-gl-js/pull/3294)
 * Fix bug causing incorrect coordinates in `touchend` on Android Chrome [#3319](https://github.com/mapbox/mapbox-gl-js/pull/3319)
 * Fix bug causing incorrect popup positioning at top of screen [#3333](https://github.com/mapbox/mapbox-gl-js/pull/3333)
 * Restore `tile` property to `data` events fired when a tile is removed [#3328](https://github.com/mapbox/mapbox-gl-js/pull/3328)
 * Fix bug causing "Improve this map" link to not preload map location [#3356](https://github.com/mapbox/mapbox-gl-js/pull/3356)

## 0.25.1 (September 30 2016)

#### Bugfixes

  * Fix bug causing attribution to not be shown [#3278](https://github.com/mapbox/mapbox-gl-js/pull/3278)
  * Fix bug causing exceptions when symbol text has a trailing newline [#3281](https://github.com/mapbox/mapbox-gl-js/pull/3281)

## 0.25.0 (September 29 2016)

#### Breaking Changes

  * `Evented#off` now require two arguments; omitting the second argument in order to unbind all listeners for an event
     type is no longer supported, as it could cause unintended unbinding of internal listeners.

#### New Features & Improvements

  * Consolidate undocumented data lifecycle events into `data` and `dataloading` events ([#3255](https://github.com/mapbox/mapbox-gl-js/pull/3255))
  * Add `auto` value for style spec properties ([#3203](https://github.com/mapbox/mapbox-gl-js/pull/3203))

#### Bugfixes

  * Fix bug causing "Map#queryRenderedFeatures" to return no features after map rotation or filter change ([#3233](https://github.com/mapbox/mapbox-gl-js/pull/3233))
  * Change webpack build process ([#3235](https://github.com/mapbox/mapbox-gl-js/pull/3235)) :warning: BREAKING CHANGE :warning:
  * Improved error messages for `LngLat#convert` ([#3232](https://github.com/mapbox/mapbox-gl-js/pull/3232))
  * Fix bug where the `tiles` field is omitted from the `RasterTileSource#serialize` method ([#3259](https://github.com/mapbox/mapbox-gl-js/pull/3259))
  * Comply with HTML spec by replacing the `div` within the `Navigation` control `<button>` with a `span` element ([#3268](https://github.com/mapbox/mapbox-gl-js/pull/3268))
  * Fix bug causing `Marker` instances to be translated to non-whole pixel coordinates that caused blurriness ([#3270](https://github.com/mapbox/mapbox-gl-js/pull/3270))

#### Performance Improvements

  * Avoid unnecessary style validation ([#3224](https://github.com/mapbox/mapbox-gl-js/pull/3224))
  * Share a single blob URL between all workers ([#3239](https://github.com/mapbox/mapbox-gl-js/pull/3239))

## 0.24.0 (September 19 2016)

#### New Features & Improvements

 * Allow querystrings in `mapbox://` URLs [#3113](https://github.com/mapbox/mapbox-gl-js/issues/3113)
 * Allow "drag rotate" interaction to control pitch [#3105](https://github.com/mapbox/mapbox-gl-js/pull/3105)
 * Improve performance by decreasing `Worker` script `Blob` size [#3158](https://github.com/mapbox/mapbox-gl-js/pull/3158)
 * Improve vector tile performance [#3067](https://github.com/mapbox/mapbox-gl-js/pull/3067)
 * Decrease size of distributed library by removing `package.json` [#3174](https://github.com/mapbox/mapbox-gl-js/pull/3174)
 * Add support for new lines in `text-field` [#3179](https://github.com/mapbox/mapbox-gl-js/pull/3179)
 * Make keyboard navigation smoother [#3190](https://github.com/mapbox/mapbox-gl-js/pull/3190)
 * Make mouse wheel zooming smoother [#3189](https://github.com/mapbox/mapbox-gl-js/pull/3189)
 * Add better error message when calling `Map#queryRenderedFeatures` on nonexistent layer [#3196](https://github.com/mapbox/mapbox-gl-js/pull/3196)
 * Add support for imperial units on `Scale` control [#3160](https://github.com/mapbox/mapbox-gl-js/pull/3160)
 * Add map's pitch to URL hash [#3218](https://github.com/mapbox/mapbox-gl-js/pull/3218)

#### Bugfixes

 * Fix exception thrown when using box zoom handler [#3078](https://github.com/mapbox/mapbox-gl-js/pull/3078)
 * Ensure style filters cannot be mutated by reference [#3093](https://github.com/mapbox/mapbox-gl-js/pull/3093)
 * Fix exceptions thrown when opening marker-bound popup by click [#3104](https://github.com/mapbox/mapbox-gl-js/pull/3104)
 * Fix bug causing fills with transparent colors and patterns to not render [#3107](https://github.com/mapbox/mapbox-gl-js/issues/3107)
 * Fix order of latitudes in `Map#getBounds` [#3081](https://github.com/mapbox/mapbox-gl-js/issues/3081)
 * Fix incorrect evaluation of zoom-and-property functions [#2827](https://github.com/mapbox/mapbox-gl-js/issues/2827) [#3155](https://github.com/mapbox/mapbox-gl-js/pull/3155)
 * Fix incorrect evaluation of property functions [#2828](https://github.com/mapbox/mapbox-gl-js/issues/2828) [#3155](https://github.com/mapbox/mapbox-gl-js/pull/3155)
 * Fix bug causing garbled text rendering when multiple maps are rendered on the page [#3086](https://github.com/mapbox/mapbox-gl-js/issues/3086)
 * Fix rendering defects caused by `Map#setFilter` and map rotation on iOS 10 [#3207](https://github.com/mapbox/mapbox-gl-js/pull/3207)
 * Fix bug causing image and video sources to disappear when zooming in [#3010](https://github.com/mapbox/mapbox-gl-js/issues/3010)


## 0.23.0 (August 25 2016)

#### New Features & Improvements

* Add support for `line-color` property functions [#2938](https://github.com/mapbox/mapbox-gl-js/pull/2938)
* Add `Scale` control [#2940](https://github.com/mapbox/mapbox-gl-js/pull/2940) [#3042](https://github.com/mapbox/mapbox-gl-js/pull/3042)
* Improve polygon label placement by rendering labels at the pole of inaccessability [#3038](https://github.com/mapbox/mapbox-gl-js/pull/3038)
* Add `Popup` `offset` option [#1962](https://github.com/mapbox/mapbox-gl-js/issues/1962)
* Add `Marker#bindPopup` method [#3056](https://github.com/mapbox/mapbox-gl-js/pull/3056)

#### Performance Improvements

* Improve performance of pages with multiple maps using a shared `WebWorker` pool [#2952](https://github.com/mapbox/mapbox-gl-js/pull/2952)

#### Bugfixes

* Make `LatLngBounds` obey its documented argument order (`southwest`, `northeast`), allowing bounds across the dateline [#2414](https://github.com/mapbox/mapbox-gl-js/pull/2414) :warning: **BREAKING CHANGE** :warning:
* Fix bug causing `fill-opacity` property functions to not render as expected [#3061](https://github.com/mapbox/mapbox-gl-js/pull/3061)

## 0.22.1 (August 18 2016)

#### New Features & Improvements

 * Reduce library size by using minified version of style specification [#2998](https://github.com/mapbox/mapbox-gl-js/pull/2998)
 * Add a warning when rendering artifacts occur due to too many symbols or glyphs being rendered in a tile [#2966](https://github.com/mapbox/mapbox-gl-js/pull/2966)

#### Bugfixes

 * Fix bug causing exception to be thrown by `Map#querySourceFeatures` [#3022](https://github.com/mapbox/mapbox-gl-js/pull/3022)
 * Fix bug causing `Map#loaded` to return true while there are outstanding tile updates [#2847](https://github.com/mapbox/mapbox-gl-js/pull/2847)

## 0.22.0 (August 11 2016)

#### Breaking Changes

 * The `GeoJSONSource`, `VideoSource`, `ImageSource` constructors are now private. Please use `map.addSource({...})` to create sources and `map.getSource(...).setData(...)` to update GeoJSON sources. [#2667](https://github.com/mapbox/mapbox-gl-js/pull/2667)
 * `Map#onError` has been removed. You may catch errors by listening for the `error` event. If no listeners are bound to `error`, error messages will be printed to the console. [#2852](https://github.com/mapbox/mapbox-gl-js/pull/2852)

#### New Features & Improvements

 * Increase max glyph atlas size to accomodate alphabets with large numbers of characters [#2930](https://github.com/mapbox/mapbox-gl-js/pull/2930)
 * Add support for filtering features on GeoJSON / vector tile `$id` [#2888](https://github.com/mapbox/mapbox-gl-js/pull/2888)
 * Update geolocate icon [#2973](https://github.com/mapbox/mapbox-gl-js/pull/2973)
 * Add a `close` event to `Popup`s [#2953](https://github.com/mapbox/mapbox-gl-js/pull/2953)
 * Add a `offset` option to `Marker` [#2885](https://github.com/mapbox/mapbox-gl-js/pull/2885)
 * Print `error` events without any listeners to the console [#2852](https://github.com/mapbox/mapbox-gl-js/pull/2852)
 * Refactored `Source` interface to prepare for custom source types [#2667](https://github.com/mapbox/mapbox-gl-js/pull/2667)

#### Bugfixes

 * Fix opacity property-functions for fill layers [#2971](https://github.com/mapbox/mapbox-gl-js/pull/2971)
 * Fix `DataCloneError` in Firefox and IE11 [#2559](https://github.com/mapbox/mapbox-gl-js/pull/2559)
 * Fix bug preventing camera animations from being triggered in `moveend` listeners [#2944](https://github.com/mapbox/mapbox-gl-js/pull/2944)
 * Fix bug preventing `fill-outline-color` from being unset [#2964](https://github.com/mapbox/mapbox-gl-js/pull/2964)
 * Fix webpack support [#2887](https://github.com/mapbox/mapbox-gl-js/pull/2887)
 * Prevent buttons in controls from acting like form submit buttons [#2935](https://github.com/mapbox/mapbox-gl-js/pull/2935)
 * Fix bug preventing map interactions near two controls in the same corner [#2932](https://github.com/mapbox/mapbox-gl-js/pull/2932)
 * Fix crash resulting for large style batch queue [#2926](https://github.com/mapbox/mapbox-gl-js/issues/2926)

## 0.21.0 (July 13 2016)

#### Breaking Changes

 * GeoJSON polygon inner rings are now rewound for compliance with the [v2 vector tile](https://github.com/mapbox/vector-tile-spec/blob/master/2.1/README.md#4344-polygon-geometry-type). This may affect some uses of `line-offset`, reversing the direction of the offset. [#2889](https://github.com/mapbox/mapbox-gl-js/issues/2889)

#### New Features & Improvements

 * Add `text-pitch-alignment` style property [#2668](https://github.com/mapbox/mapbox-gl-js/pull/2668)
 * Allow query parameters on `mapbox://` URLs [#2702](https://github.com/mapbox/mapbox-gl-js/pull/2702)
 * Add `icon-text-fit` and `icon-text-fit-padding` style properties [#2720](https://github.com/mapbox/mapbox-gl-js/pull/2720)
 * Enable property functions for `icon-rotate` [#2738](https://github.com/mapbox/mapbox-gl-js/pull/2738)
 * Enable property functions for `fill-opacity` [#2733](https://github.com/mapbox/mapbox-gl-js/pull/2733)
 * Fire `Map#mouseout` events [#2777](https://github.com/mapbox/mapbox-gl-js/pull/2777)
 * Allow query parameters on all sprite URLs [#2772](https://github.com/mapbox/mapbox-gl-js/pull/2772)
 * Increase sprite atlas size to 1024px square, allowing more and larger sprites [#2802](https://github.com/mapbox/mapbox-gl-js/pull/2802)
 * Add `Marker` class [#2725](https://github.com/mapbox/mapbox-gl-js/pull/2725) [#2810](https://github.com/mapbox/mapbox-gl-js/pull/2810)
 * Add `{quadkey}` URL parameter [#2805](https://github.com/mapbox/mapbox-gl-js/pull/2805)
 * Add `circle-pitch-scale` style property [#2821](https://github.com/mapbox/mapbox-gl-js/pull/2821)

#### Bugfixes

 * Fix rendering of layers with large numbers of features [#2794](https://github.com/mapbox/mapbox-gl-js/pull/2794)
 * Fix exceptions thrown during drag-rotate interactions [#2840](https://github.com/mapbox/mapbox-gl-js/pull/2840)
 * Fix error when adding and removing a layer within the same update cycle [#2845](https://github.com/mapbox/mapbox-gl-js/pull/2845)
 * Fix false "Geometry exceeds allowed extent" warnings [#2568](https://github.com/mapbox/mapbox-gl-js/issues/2568)
 * Fix `Map#loaded` returning true while there are outstanding tile updates [#2847](https://github.com/mapbox/mapbox-gl-js/pull/2847)
 * Fix style validation error thrown while removing a filter [#2847](https://github.com/mapbox/mapbox-gl-js/pull/2847)
 * Fix event data object not being passed for double click events [#2814](https://github.com/mapbox/mapbox-gl-js/pull/2814)
 * Fix multipolygons disappearing from map at certain zoom levels [#2704](https://github.com/mapbox/mapbox-gl-js/issues/2704)
 * Fix exceptions caused by `queryRenderedFeatures` in Safari and Firefox [#2822](https://github.com/mapbox/mapbox-gl-js/pull/2822)
 * Fix `mapboxgl#supported()` returning `true` in old versions of IE11 [mapbox/mapbox-gl-supported#1](https://github.com/mapbox/mapbox-gl-supported/issues/1)

## 0.20.1 (June 21 2016)

#### Bugfixes

* Fixed exception thrown when changing `*-translate` properties via `setPaintProperty` ([#2762](https://github.com/mapbox/mapbox-gl-js/issues/2762))

## 0.20.0 (June 10 2016)

#### New Features & Improvements

 * Add limited WMS support [#2612](https://github.com/mapbox/mapbox-gl-js/pull/2612)
 * Add `workerCount` constructor option [#2666](https://github.com/mapbox/mapbox-gl-js/pull/2666)
 * Improve performance of `locationPoint` and `pointLocation` [#2690](https://github.com/mapbox/mapbox-gl-js/pull/2690)
 * Remove "Not using VertexArrayObject extension" warning messages [#2707](https://github.com/mapbox/mapbox-gl-js/pull/2707)
 * Add `version` property to mapboxgl [#2660](https://github.com/mapbox/mapbox-gl-js/pull/2660)
 * Support property functions in `circle-opacity` and `circle-blur` [#2693](https://github.com/mapbox/mapbox-gl-js/pull/2693)

#### Bugfixes

* Fix exception thrown by "drag rotate" handler [#2680](https://github.com/mapbox/mapbox-gl-js/issues/2680)
* Return an empty array instead of an empty object from `queryRenderedFeatures` [#2694](https://github.com/mapbox/mapbox-gl-js/pull/2694)
* Fix bug causing map to not render in IE

## 0.19.1 (June 2 2016)

#### Bugfixes

* Fix rendering of polygons with more than 35k vertices [#2657](https://github.com/mapbox/mapbox-gl-js/issues/2657)

## 0.19.0 (May 31 2016)

#### New Features & Improvements

* Allow use of special characters in property field names [#2547](https://github.com/mapbox/mapbox-gl-js/pull/2547)
* Improve rendering speeds on fill layers [#1606](https://github.com/mapbox/mapbox-gl-js/pull/1606)
* Add data driven styling support for `fill-color` and `fill-outline-color` [#2629](https://github.com/mapbox/mapbox-gl-js/pull/2629)
* Add `has` and `!has` filter operators [mapbox/feature-filter#15](https://github.com/mapbox/feature-filter/pull/15)
* Improve keyboard handlers with held-down keys [#2530](https://github.com/mapbox/mapbox-gl-js/pull/2530)
* Support 'tms' tile scheme [#2565](https://github.com/mapbox/mapbox-gl-js/pull/2565)
* Add `trackResize` option to `Map` [#2591](https://github.com/mapbox/mapbox-gl-js/pull/2591)

#### Bugfixes

* Scale circles when map is displayed at a pitch [#2541](https://github.com/mapbox/mapbox-gl-js/issues/2541)
* Fix background pattern rendering bug [#2557](https://github.com/mapbox/mapbox-gl-js/pull/2557)
* Fix bug that prevented removal of a `fill-pattern` from a fill layer [#2534](https://github.com/mapbox/mapbox-gl-js/issues/2534)
* Fix `line-pattern` and `fill-pattern`rendering [#2596](https://github.com/mapbox/mapbox-gl-js/pull/2596)
* Fix some platform specific rendering bugs [#2553](https://github.com/mapbox/mapbox-gl-js/pull/2553)
* Return empty object from `queryRenderedFeatures` before the map is loaded [#2621](https://github.com/mapbox/mapbox-gl-js/pull/2621)
* Fix "there is no texture bound to the unit 1" warnings [#2509](https://github.com/mapbox/mapbox-gl-js/pull/2509)
* Allow transitioned values to be unset [#2561](https://github.com/mapbox/mapbox-gl-js/pull/2561)

## 0.18.0 (April 13 2016)

#### New Features & Improvements

* Implement zoom-and-property functions for `circle-color` and `circle-size` [#2454](https://github.com/mapbox/mapbox-gl-js/pull/2454)
* Dedupe attributions that are substrings of others [#2453](https://github.com/mapbox/mapbox-gl-js/pull/2453)
* Misc performance improvements [#2483](https://github.com/mapbox/mapbox-gl-js/pull/2483) [#2488](https://github.com/mapbox/mapbox-gl-js/pull/2488)

#### Bugfixes

* Fix errors when unsetting and resetting a style property [#2464](https://github.com/mapbox/mapbox-gl-js/pull/2464)
* Fix errors when updating paint properties while using classes [#2496](https://github.com/mapbox/mapbox-gl-js/pull/2496)
* Fix errors caused by race condition in unserializeBuckets [#2497](https://github.com/mapbox/mapbox-gl-js/pull/2497)
* Fix overzoomed tiles in wrapped worlds [#2482](https://github.com/mapbox/mapbox-gl-js/issues/2482)
* Fix errors caused by mutating a filter object after calling `Map#setFilter` [#2495](https://github.com/mapbox/mapbox-gl-js/pull/2495)

## 0.17.0 (April 13 2016)

#### Breaking Changes

* Remove `map.batch` in favor of automatically batching style mutations (i.e. calls to `Map#setLayoutProperty`, `Map#setPaintProperty`, `Map#setFilter`, `Map#setClasses`, etc.) and applying them once per frame, significantly improving performance when updating the style frequently [#2355](https://github.com/mapbox/mapbox-gl-js/pull/2355) [#2380](https://github.com/mapbox/mapbox-gl-js/pull/2380)
* Remove `util.throttle` [#2345](https://github.com/mapbox/mapbox-gl-js/issues/2345)

#### New Features & Improvements

* Improve performance of all style mutation methods by only recalculating affected properties [#2339](https://github.com/mapbox/mapbox-gl-js/issues/2339)
* Improve fading of labels and icons [#2376](https://github.com/mapbox/mapbox-gl-js/pull/2376)
* Improve rendering performance by reducing work done on the main thread [#2394](https://github.com/mapbox/mapbox-gl-js/pull/2394)
* Validate filters passed to `Map#queryRenderedFeatures` and `Map#querySourceFeatures` [#2349](https://github.com/mapbox/mapbox-gl-js/issues/2349)
* Display a warning if a vector tile's geometry extent is larger than supported  [#2383](https://github.com/mapbox/mapbox-gl-js/pull/2383)
* Implement property functions (i.e. data-driven styling) for `circle-color` and `circle-size` [#1932](https://github.com/mapbox/mapbox-gl-js/pull/1932)
* Add `Popup#setDOMContent` method [#2436](https://github.com/mapbox/mapbox-gl-js/pull/2436)

#### Bugfixes

* Fix a performance regression caused by using 1 `WebWorker` instead of `# cpus - 1` `WebWorker`s, slowing down tile loading times [#2408](https://github.com/mapbox/mapbox-gl-js/pull/2408)
* Fix a bug in which `Map#queryRenderedFeatures` would sometimes return features that had been removed [#2353](https://github.com/mapbox/mapbox-gl-js/issues/2353)
* Fix `clusterMaxZoom` option on `GeoJSONSource` not working as expected [#2374](https://github.com/mapbox/mapbox-gl-js/issues/2374)
* Fix anti-aliased rendering for pattern fills [#2372](https://github.com/mapbox/mapbox-gl-js/issues/2372)
* Fix exception caused by calling `Map#queryRenderedFeatures` or `Map#querySourceFeatures` with no arguments
* Fix exception caused by calling `Map#setLayoutProperty` for `text-field` or `icon-image` [#2407](https://github.com/mapbox/mapbox-gl-js/issues/2407)

## 0.16.0 (March 24 2016)

#### Breaking Changes

* Replace `Map#featuresAt` and `Map#featuresIn` with `Map#queryRenderedFeatures` and `map.querySourceFeatures` ([#2224](https://github.com/mapbox/mapbox-gl-js/pull/2224))
    * Replace `featuresAt` and `featuresIn` with `queryRenderedFeatures`
    * Make `queryRenderedFeatures` synchronous, remove the callback and use the return value.
    * Rename `layer` parameter to `layers` and make it an array of layer names.
    * Remove the `radius` parameter. `radius` was used with `featuresAt` to account for style properties like `line-width` and `circle-radius`. `queryRenderedFeatures` accounts for these style properties. If you need to query a larger area, use a bounding box query instead of a point query.
    * Remove the `includeGeometry` parameter because `queryRenderedFeatures` always includes geometries.
* `Map#debug` is renamed to `Map#showTileBoundaries` ([#2284](https://github.com/mapbox/mapbox-gl-js/pull/2284))
* `Map#collisionDebug` is renamed to `Map#showCollisionBoxes` ([#2284](https://github.com/mapbox/mapbox-gl-js/pull/2284))

#### New Features & Improvements

* Improve overall rendering performance. ([#2221](https://github.com/mapbox/mapbox-gl-js/pull/2221))
* Improve performance of `GeoJSONSource#setData`. ([#2222](https://github.com/mapbox/mapbox-gl-js/pull/2222))
* Add `Map#setMaxBounds` method ([#2234](https://github.com/mapbox/mapbox-gl-js/pull/2234))
* Add `isActive` and `isEnabled` methods to interaction handlers ([#2238](https://github.com/mapbox/mapbox-gl-js/pull/2238))
* Add `Map#setZoomBounds` method ([#2243](https://github.com/mapbox/mapbox-gl-js/pull/2243))
* Add touch events ([#2195](https://github.com/mapbox/mapbox-gl-js/issues/2195))
* Add `map.queryRenderedFeatures` to query the styled and rendered representations of features ([#2224](https://github.com/mapbox/mapbox-gl-js/pull/2224))
* Add `map.querySourceFeatures` to get features directly from vector tiles, independent of the style ([#2224](https://github.com/mapbox/mapbox-gl-js/pull/2224))
* Add `mapboxgl.Geolocate` control ([#1939](https://github.com/mapbox/mapbox-gl-js/issues/1939))
* Make background patterns render seamlessly across tile boundaries ([#2305](https://github.com/mapbox/mapbox-gl-js/pull/2305))

#### Bugfixes

* Fix calls to `setFilter`, `setLayoutProperty`, and `setLayerZoomRange` on ref children ([#2228](https://github.com/mapbox/mapbox-gl-js/issues/2228))
* Fix `undefined` bucket errors after `setFilter` calls ([#2244](https://github.com/mapbox/mapbox-gl-js/issues/2244))
* Fix bugs causing hidden symbols to be rendered ([#2246](https://github.com/mapbox/mapbox-gl-js/pull/2246), [#2276](https://github.com/mapbox/mapbox-gl-js/pull/2276))
* Fix raster flickering ([#2236](https://github.com/mapbox/mapbox-gl-js/issues/2236))
* Fix `queryRenderedFeatures` precision at high zoom levels ([#2292](https://github.com/mapbox/mapbox-gl-js/pull/2292))
* Fix holes in GeoJSON data caused by unexpected winding order ([#2285](https://github.com/mapbox/mapbox-gl-js/pull/2285))
* Fix bug causing deleted features to be returned by `queryRenderedFeatures` ([#2306](https://github.com/mapbox/mapbox-gl-js/pull/2306))
* Fix bug causing unexpected fill patterns to be rendered ([#2307](https://github.com/mapbox/mapbox-gl-js/pull/2307))
* Fix popup location with preceding sibling elements ([#2311](https://github.com/mapbox/mapbox-gl-js/pull/2311))
* Fix polygon anti-aliasing ([#2319](https://github.com/mapbox/mapbox-gl-js/pull/2319))
* Fix slivers between non-adjacent polygons ([#2319](https://github.com/mapbox/mapbox-gl-js/pull/2319))
* Fix keyboard shortcuts causing page to scroll ([#2312](https://github.com/mapbox/mapbox-gl-js/pull/2312))

## 0.15.0 (March 1 2016)

#### New Features & Improvements

* Add `ImageSource#setCoordinates` and `VideoSource#setCoordinates` ([#2184](https://github.com/mapbox/mapbox-gl-js/pull/2184))

#### Bugfixes

* Fix flickering on raster layers ([#2211](https://github.com/mapbox/mapbox-gl-js/pull/2211))
* Fix browser hang when zooming quickly on raster layers ([#2211](https://github.com/mapbox/mapbox-gl-js/pull/2211))

## 0.14.3 (Feb 25 2016)

#### New Features & Improvements

* Improve responsiveness of zooming out by using cached parent tiles ([#2168](https://github.com/mapbox/mapbox-gl-js/pull/2168))
* Improve contextual clues on style API validation ([#2170](https://github.com/mapbox/mapbox-gl-js/issues/2170))
* Improve performance of methods including `setData` ([#2174](https://github.com/mapbox/mapbox-gl-js/pull/2174))

#### Bugfixes

* Fix incorrectly sized line dashes ([#2099](https://github.com/mapbox/mapbox-gl-js/issues/2099))
* Fix bug in which `in` feature filter drops features ([#2166](https://github.com/mapbox/mapbox-gl-js/pull/2166))
* Fix bug preventing `Map#load` from firing when tile "Not Found" errors occured ([#2176](https://github.com/mapbox/mapbox-gl-js/pull/2176))
* Fix rendering artifacts on mobile GPUs ([#2117](https://github.com/mapbox/mapbox-gl-js/pull/2117))

## 0.14.2 (Feb 19 2016)

#### Bugfixes

* Look for loaded parent tiles in cache
* Set tile cache size based on viewport size ([#2137](https://github.com/mapbox/mapbox-gl-js/issues/2137))
* Fix tile render order for layer-by-layer
* Remove source update throttling ([#2139](https://github.com/mapbox/mapbox-gl-js/issues/2139))
* Make panning while zooming more linear ([#2070](https://github.com/mapbox/mapbox-gl-js/issues/2070))
* Round points created during bucket creation ([#2067](https://github.com/mapbox/mapbox-gl-js/issues/2067))
* Correct bounds for a rotated or tilted map ([#1842](https://github.com/mapbox/mapbox-gl-js/issues/1842))
* Fix overscaled featuresAt ([#2103](https://github.com/mapbox/mapbox-gl-js/issues/2103))
* Allow using `tileSize: 512` as a switch to trade retina support for 512px raster tiles
* Fix the serialization of paint classes ([#2107](https://github.com/mapbox/mapbox-gl-js/issues/2107))
* Fixed bug where unsetting style properties could mutate the value of other style properties ([#2105](https://github.com/mapbox/mapbox-gl-js/pull/2105))
* Less slanted dashed lines near sharp corners ([#967](https://github.com/mapbox/mapbox-gl-js/issues/967))
* Fire map#load if no initial style is set ([#2042](https://github.com/mapbox/mapbox-gl-js/issues/2042))

## 0.14.1 (Feb 10 2016)

#### Bugfixes

* Fix incorrectly rotated symbols along lines near tile boundries ([#2062](https://github.com/mapbox/mapbox-gl-js/issues/2062))
* Fix broken rendering when a fill layer follows certain symbol layers ([#2092](https://github.com/mapbox/mapbox-gl-js/issues/2092))

## 0.14.0 (Feb 8 2016)

#### Breaking Changes

* Switch `GeoJSONSource` clustering options from being measured in extent-units to pixels ([#2026](https://github.com/mapbox/mapbox-gl-js/pull/2026))

#### New Features & Improvements

* Improved error message for invalid colors ([#2006](https://github.com/mapbox/mapbox-gl-js/pull/2006))
* Added support for tiles with variable extents ([#2010](https://github.com/mapbox/mapbox-gl-js/pull/2010))
* Improved `filter` performance and maximum size ([#2024](https://github.com/mapbox/mapbox-gl-js/issues/2024))
* Changed circle rendering such that all geometry nodes are drawn, not just the geometry's outer ring ([#2027](https://github.com/mapbox/mapbox-gl-js/pull/2027))
* Added `Map#getStyle` method ([#1982](https://github.com/mapbox/mapbox-gl-js/issues/1982))

#### Bugfixes

* Fixed bug causing WebGL contexts to be "used up" by calling `mapboxgl.supported()` ([#2018](https://github.com/mapbox/mapbox-gl-js/issues/2018))
* Fixed non-deterministic symbol z-order sorting ([#2023](https://github.com/mapbox/mapbox-gl-js/pull/2023))
* Fixed garbled labels while zooming ([#2012](https://github.com/mapbox/mapbox-gl-js/issues/2012))
* Fixed icon jumping when touching trackpad with two fingers ([#1990](https://github.com/mapbox/mapbox-gl-js/pull/1990))
* Fixed overzoomed collision debug labels ([#2033](https://github.com/mapbox/mapbox-gl-js/issues/2033))
* Fixed dashes sliding along their line during zooming ([#2039](https://github.com/mapbox/mapbox-gl-js/issues/2039))
* Fixed overscaled `minzoom` setting for GeoJSON sources ([#1651](https://github.com/mapbox/mapbox-gl-js/issues/1651))
* Fixed overly-strict function validation for duplicate stops ([#2075](https://github.com/mapbox/mapbox-gl-js/pull/2075))
* Fixed crash due to `performance.now` not being present on some browsers ([#2056](https://github.com/mapbox/mapbox-gl-js/issues/2056))
* Fixed the unsetting of paint properties ([#2037](https://github.com/mapbox/mapbox-gl-js/issues/2037))
* Fixed bug causing multiple interaction handler event listeners to be attached ([#2069](https://github.com/mapbox/mapbox-gl-js/issues/2069))
* Fixed bug causing only a single debug box to be drawn ([#2034](https://github.com/mapbox/mapbox-gl-js/issues/2034))

## 0.13.1 (Jan 27 2016)

#### Bugfixes

* Fixed broken npm package due to outdated bundled modules

## 0.13.0 (Jan 27 2016)

#### Bugfixes

* Fixed easeTo pan, zoom, and rotate when initial rotation != 0 ([#1950](https://github.com/mapbox/mapbox-gl-js/pull/1950))
* Fixed rendering of tiles with an extent != 4096 ([#1952](https://github.com/mapbox/mapbox-gl-js/issues/1952))
* Fixed missing icon collision boxes ([#1978](https://github.com/mapbox/mapbox-gl-js/issues/1978))
* Fixed null `Tile#buffers` errors ([#1987](https://github.com/mapbox/mapbox-gl-js/pull/1987))

#### New Features & Improvements

* Added `symbol-avoid-edges` style property ([#1951](https://github.com/mapbox/mapbox-gl-js/pull/1951))
* Improved `symbol-max-angle` check algorithm ([#1959](https://github.com/mapbox/mapbox-gl-js/pull/1959))
* Added marker clustering! ([#1931](https://github.com/mapbox/mapbox-gl-js/pull/1931))
* Added zoomstart, zoom, and zoomend events ([#1958](https://github.com/mapbox/mapbox-gl-js/issues/1958))
* Disabled drag on mousedown when using boxzoom ([#1907](https://github.com/mapbox/mapbox-gl-js/issues/1907))

## 0.12.4 (Jan 19 2016)

#### Bugfixes

* Fix elementGroups null value errors ([#1933](https://github.com/mapbox/mapbox-gl-js/issues/1933))
* Fix some glyph atlas overflow cases ([#1923](https://github.com/mapbox/mapbox-gl-js/pull/1923))

## 0.12.3 (Jan 14 2016)

#### API Improvements
* Support inline attribution options in map options ([#1865](https://github.com/mapbox/mapbox-gl-js/issues/1865))
* Improve flyTo options ([#1854](https://github.com/mapbox/mapbox-gl-js/issues/1854), [#1429](https://github.com/mapbox/mapbox-gl-js/issues/1429))

#### Bugfixes
* Fix flickering with overscaled tiles ([#1921](https://github.com/mapbox/mapbox-gl-js/issues/1921))
* Remove Node.remove calls for IE browser compatibility ([#1900](https://github.com/mapbox/mapbox-gl-js/issues/1900))
* Match patterns at tile boundaries ([#1908](https://github.com/mapbox/mapbox-gl-js/pull/1908))
* Fix Tile#positionAt, fix query tests ([#1899](https://github.com/mapbox/mapbox-gl-js/issues/1899))
* Fix flickering on streets ([#1875](https://github.com/mapbox/mapbox-gl-js/issues/1875))
* Fix text-max-angle property ([#1870](https://github.com/mapbox/mapbox-gl-js/issues/1870))
* Fix overscaled line patterns ([#1856](https://github.com/mapbox/mapbox-gl-js/issues/1856))
* Fix patterns and icons for mismatched pixelRatios ([#1851](https://github.com/mapbox/mapbox-gl-js/issues/1851))
* Fix missing labels when text size 0 at max zoom ([#1809](https://github.com/mapbox/mapbox-gl-js/issues/1809))
* Use linear interp when pixel ratios don't match ([#1601](https://github.com/mapbox/mapbox-gl-js/issues/1601))
* Fix blank areas, flickering in raster layers ([#1876](https://github.com/mapbox/mapbox-gl-js/issues/1876), [#675](https://github.com/mapbox/mapbox-gl-js/issues/675))
* Fix labels slipping/cropping at tile bounds ([#757](https://github.com/mapbox/mapbox-gl-js/issues/757))

#### UX Improvements
* Improve touch handler perceived performance ([#1844](https://github.com/mapbox/mapbox-gl-js/issues/1844))

## 0.12.2 (Dec 22 2015)

#### API Improvements

* Support LngLat.convert([w, s, e, n]) ([#1812](https://github.com/mapbox/mapbox-gl-js/issues/1812))
* Invalid GeoJSON is now handled better

#### Bugfixes

* Fixed `Popup#addTo` when the popup is already open ([#1811](https://github.com/mapbox/mapbox-gl-js/issues/1811))
* Fixed warping when rotating / zooming really fast
* `Map#flyTo` now flies across the antimeridan if shorter ([#1853](https://github.com/mapbox/mapbox-gl-js/issues/1853))

## 0.12.1 (Dec 8 2015)

#### Breaking changes

* Reversed the direction of `line-offset` ([#1808](https://github.com/mapbox/mapbox-gl-js/pull/1808))
* Renamed `Pinch` interaction handler to `TouchZoomRotate` ([#1777](https://github.com/mapbox/mapbox-gl-js/pull/1777))
* Made `Map#update` and `Map#render` private methods ([#1798](https://github.com/mapbox/mapbox-gl-js/pull/1798))
* Made `Map#remove` remove created DOM elements ([#1789](https://github.com/mapbox/mapbox-gl-js/issues/1789))

#### API Improvements

* Added an method to disable touch rotation ([#1777](https://github.com/mapbox/mapbox-gl-js/pull/1777))
* Added a `position` option for `Attribution` ([#1689](https://github.com/mapbox/mapbox-gl-js/issues/1689))

#### Bugfixes

* Ensure tile loading errors are properly reported ([#1799](https://github.com/mapbox/mapbox-gl-js/pull/1799))
* Ensure re-adding a previously removed pop-up works ([#1477](https://github.com/mapbox/mapbox-gl-js/issues/1477))

#### UX Improvements

* Don't round zoom level during double-click interaction ([#1640](https://github.com/mapbox/mapbox-gl-js/issues/1640))

## 0.12.0 (Dec 2 2015)

#### API Improvements

* Added `line-offset` style property ([#1778](https://github.com/mapbox/mapbox-gl-js/issues/1778))

## 0.11.5 (Dec 1 2015)

#### Bugfixes

* Fixed unstable symbol layer render order when adding / removing layers ([#1558](https://github.com/mapbox/mapbox-gl-js/issues/1558))
* Fire map loaded event even if raster tiles have errors
* Fix panning animation during easeTo with zoom change
* Fix pitching animation during flyTo
* Fix pitching animation during easeTo
* Prevent rotation from firing `mouseend` events ([#1104](https://github.com/mapbox/mapbox-gl-js/issues/1104))

#### API Improvements

* Fire `mousedown` and `mouseup` events ([#1411](https://github.com/mapbox/mapbox-gl-js/issues/1411))
* Fire `movestart` and `moveend` when panning ([#1658](https://github.com/mapbox/mapbox-gl-js/issues/1658))
* Added drag events ([#1442](https://github.com/mapbox/mapbox-gl-js/issues/1442))
* Request webp images for mapbox:// raster tiles in chrome ([#1725](https://github.com/mapbox/mapbox-gl-js/issues/1725))

#### UX Improvements

* Added inertia to map rotation ([#620](https://github.com/mapbox/mapbox-gl-js/issues/620))

## 0.11.4 (Nov 16 2015)

#### Bugfixes

* Fix alpha blending of alpha layers ([#1684](https://github.com/mapbox/mapbox-gl-js/issues/1684))

## 0.11.3 (Nov 10 2015)

#### Bugfixes

* Fix GeoJSON rendering and performance ([#1685](https://github.com/mapbox/mapbox-gl-js/pull/1685))

#### UX Improvements

* Use SVG assets for UI controls ([#1657](https://github.com/mapbox/mapbox-gl-js/pull/1657))
* Zoom out with shift + dblclick ([#1666](https://github.com/mapbox/mapbox-gl-js/issues/1666))

## 0.11.2 (Oct 29 2015)

* Misc performance improvements

#### Bugfixes

* Fix sprites on systems with non-integer `devicePixelRatio`s ([#1029](https://github.com/mapbox/mapbox-gl-js/issues/1029) [#1475](https://github.com/mapbox/mapbox-gl-js/issues/1475) [#1476](https://github.com/mapbox/mapbox-gl-js/issues/1476))
* Fix layer minZoom being ignored if not less than source maxZoom
* Fix symbol placement at the start of a line ([#1461](https://github.com/mapbox/mapbox-gl-js/issues/1461))
* Fix `raster-opacity` on non-tile sources ([#1270](https://github.com/mapbox/mapbox-gl-js/issues/1270))
* Ignore boxzoom on shift-click ([#1655](https://github.com/mapbox/mapbox-gl-js/issues/1655))

#### UX Improvements

* Enable line breaks on common punctuation ([#1115](https://github.com/mapbox/mapbox-gl-js/issues/1115))

#### API Improvements

* Add toString and toArray methods to LngLat, LngLatBounds ([#1571](https://github.com/mapbox/mapbox-gl-js/issues/1571))
* Add `Transform#resize` method
* Add `Map#getLayer` method ([#1183](https://github.com/mapbox/mapbox-gl-js/issues/1183))
* Add `Transform#unmodified` property ([#1452](https://github.com/mapbox/mapbox-gl-js/issues/1452))
* Propagate WebGL context events ([#1612](https://github.com/mapbox/mapbox-gl-js/pull/1612))

## 0.11.1 (Sep 30 2015)

#### Bugfixes

* Add statistics and checkboxes to debug page
* Fix `Map#featuresAt` for non-4096 vector sources ([#1529](https://github.com/mapbox/mapbox-gl-js/issues/1529))
* Don't fire `mousemove` on drag-pan
* Fix maxBounds constrains ([#1539](https://github.com/mapbox/mapbox-gl-js/issues/1539))
* Fix maxBounds infinite loop ([#1538](https://github.com/mapbox/mapbox-gl-js/issues/1538))
* Fix memory leak in worker
* Assert valid `TileCoord`, fix wrap calculation in `TileCoord#cover` ([#1483](https://github.com/mapbox/mapbox-gl-js/issues/1483))
* Abort raster tile load if not in viewport ([#1490](https://github.com/mapbox/mapbox-gl-js/issues/1490))

#### API Improvements

* Add `Map` event listeners for `mouseup`, `contextmenu` (right click) ([#1532](https://github.com/mapbox/mapbox-gl-js/issues/1532))


## 0.11.0 (Sep 11 2015)

#### API Improvements

* Add `Map#featuresIn`: a bounding-box feature query
* Emit stylesheet validation errors ([#1436](https://github.com/mapbox/mapbox-gl-js/issues/1436))

#### UX Improvements

* Handle v8 style `center`, `zoom`, `bearing`, `pitch` ([#1452](https://github.com/mapbox/mapbox-gl-js/issues/1452))
* Improve circle type styling ([#1446](https://github.com/mapbox/mapbox-gl-js/issues/1446))
* Improve dashed and patterned line antialiasing

#### Bugfixes

* Load images in a way that respects Cache-Control headers
* Filter for rtree matches to those crossing bbox
* Log errors by default ([#1463](https://github.com/mapbox/mapbox-gl-js/issues/1463))
* Fixed modification of `text-size` via `setLayoutProperty` ([#1451](https://github.com/mapbox/mapbox-gl-js/issues/1451))
* Throw on lat > 90 || < -90. ([#1443](https://github.com/mapbox/mapbox-gl-js/issues/1443))
* Fix circle clipping bug ([#1457](https://github.com/mapbox/mapbox-gl-js/issues/1457))


## 0.10.0 (Aug 21 2015)

#### Breaking changes

* Switched to [longitude, latitude] coordinate order, matching GeoJSON. We anticipate that mapbox-gl-js will be widely used
  with GeoJSON, and in the long term having a coordinate order that is consistent with GeoJSON will lead to less confusion
  and impedance mismatch than will a [latitude, longitude] order.

  The following APIs were renamed:

    * `LatLng` was renamed to `LngLat`
    * `LatLngBounds` was renamed to `LngLatBounds`
    * `Popup#setLatLng` was renamed to `Popup#setLngLat`
    * `Popup#getLatLng` was renamed to `Popup#getLngLat`
    * The `latLng` property of Map events was renamed `lngLat`

  The following APIs now expect array coordinates in [longitude, latitude] order:

    * `LngLat.convert`
    * `LngLatBounds.convert`
    * `Popup#setLngLat`
    * The `center` and `maxBounds` options of the `Map` constructor
    * The arguments to `Map#setCenter`, `Map#fitBounds`, `Map#panTo`, and `Map#project`
    * The `center` option of `Map#jumpTo`, `Map#easeTo`, and `Map#flyTo`
    * The `around` option of `Map#zoomTo`, `Map#rotateTo`, and `Map#easeTo`
    * The `coordinates` properties of video and image sources

* Updated to mapbox-gl-style-spec v8.0.0 ([Changelog](https://github.com/mapbox/mapbox-gl-style-spec/blob/v8.0.0/CHANGELOG.md)). Styles are
  now expected to be version 8. You can use the [gl-style-migrate](https://github.com/mapbox/mapbox-gl-style-lint#migrations)
  utility to update existing styles.

* The format for `mapbox://` style and glyphs URLs has changed. For style URLs, you should now use the format
  `mapbox://styles/:username/:style`. The `:style` portion of the URL no longer contains a username. For font URLs, you
  should now use the format `mapbox://fonts/:username/{fontstack}/{range}.pbf`.
* Mapbox default styles are now hosted via the Styles API rather than www.mapbox.com. You can make use of the Styles API
  with a `mapbox://` style URL pointing to a v8 style, e.g. `mapbox://styles/mapbox/streets-v8`.
* The v8 satellite style (`mapbox://styles/mapbox/satellite-v8`) is now a plain satellite style, and not longer supports labels
  or contour lines via classes. For a labeled satellite style, use `mapbox://styles/mapbox/satellite-hybrid`.

* Removed `mbgl.config.HTTP_URL` and `mbgl.config.FORCE_HTTPS`; https is always used when connecting to the Mapbox API.
* Renamed `mbgl.config.HTTPS_URL` to `mbgl.config.API_URL`.

#### Bugfixes

* Don't draw halo when halo-width is 0 ([#1381](https://github.com/mapbox/mapbox-gl-js/issues/1381))
* Reverted shader changes that degraded performance on IE

#### API Improvements

* You can now unset layout and paint properties via the `setLayoutProperty` and `setPaintProperty` APIs
  by passing `undefined` as a property value.
* The `layer` option of `featuresAt` now supports an array of layers.

## 0.9.0 (Jul 29 2015)

* `glyphs` URL now normalizes without the `/v4/` prefix for `mapbox://` urls. Legacy behavior for `mapbox://fontstacks` is still maintained ([#1385](https://github.com/mapbox/mapbox-gl-js/issues/1385))
* Expose `geojson-vt` options for GeoJSON sources ([#1271](https://github.com/mapbox/mapbox-gl-js/issues/1271))
* bearing snaps to "North" within a tolerance of 7 degrees ([#1059](https://github.com/mapbox/mapbox-gl-js/issues/1059))
* Now you can directly mutate the minzoom and maxzoom layer properties with `map.setLayerZoomRange(layerId, minzoom, maxzoom)`
* Exposed `mapboxgl.Control`, a base class used by all UI controls
* Refactored handlers to be individually included in Map options, or enable/disable them individually at runtime, e.g. `map.scrollZoom.disable()`.
* New feature: Batch operations can now be done at once, improving performance for calling multiple style functions: ([#1352](https://github.com/mapbox/mapbox-gl-js/pull/1352))

  ```js
  style.batch(function(s) {
      s.addLayer({ id: 'first', type: 'symbol', source: 'streets' });
      s.addLayer({ id: 'second', type: 'symbol', source: 'streets' });
      s.addLayer({ id: 'third', type: 'symbol', source: 'terrain' });
      s.setPaintProperty('first', 'text-color', 'black');
      s.setPaintProperty('first', 'text-halo-color', 'white');
  });
  ```
* Improved documentation
* `featuresAt` performance improvements by exposing `includeGeometry` option
* Better label placement along lines ([#1283](https://github.com/mapbox/mapbox-gl-js/pull/1283))
* Improvements to round linejoins on semi-transparent lines (mapbox/mapbox-gl-native[#1771](https://github.com/mapbox/mapbox-gl-js/pull/1771))
* Round zoom levels for raster tile loading ([@2a2aec](https://github.com/mapbox/mapbox-gl-js/commit/2a2aec44a39e11e73bdf663258bd6d52b83775f5))
* Source#reload cannot be called if source is not loaded ([#1198](https://github.com/mapbox/mapbox-gl-js/issues/1198))
* Events bubble to the canvas container for custom overlays ([#1301](https://github.com/mapbox/mapbox-gl-js/pull/1301))
* Move handlers are now bound on mousedown and touchstart events
* map.featuresAt() now works across the dateline

## 0.8.1 (Jun 16 2015)

* No code changes; released only to correct a build issue in 0.8.0.

## 0.8.0 (Jun 15 2015)

#### Breaking changes

* `map.setView(latlng, zoom, bearing)` has been removed. Use
  [`map.jumpTo(options)`](https://www.mapbox.com/mapbox-gl-js/api/#map/jumpto) instead:

  ```js
  map.setView([40, -74.50], 9) // 0.7.0 or earlier
  map.jumpTo({center: [40, -74.50], zoom: 9}); // now
  ```
* [`map.easeTo`](https://www.mapbox.com/mapbox-gl-js/api/#map/easeto) and
  [`map.flyTo`](https://www.mapbox.com/mapbox-gl-js/api/#map/flyto) now accept a single
  options object rather than positional parameters:

  ```js
  map.easeTo([40, -74.50], 9, null, {duration: 400}); // 0.7.0 or earlier
  map.easeTo({center: [40, -74.50], zoom: 9, duration: 400}); // now
  ```
* `mapboxgl.Source` is no longer exported. Use `map.addSource()` instead. See the
  [GeoJSON line](https://www.mapbox.com/mapbox-gl-js/example/geojson-line/) or
  [GeoJSON markers](https://www.mapbox.com/mapbox-gl-js/example/geojson-markers/)
  examples.
* `mapboxgl.util.supported()` moved to [`mapboxgl.supported()`](https://www.mapbox.com/mapbox-gl-js/api/#mapboxgl/supported).

#### UX improvements

* Add perspective rendering ([#1049](https://github.com/mapbox/mapbox-gl-js/pull/1049))
* Better and faster labelling ([#1079](https://github.com/mapbox/mapbox-gl-js/pull/1079))
* Add touch interactions support on mobile devices ([#949](https://github.com/mapbox/mapbox-gl-js/pull/949))
* Viewport-relative popup arrows ([#1065](https://github.com/mapbox/mapbox-gl-js/pull/1065))
* Normalize mousewheel zooming speed ([#1060](https://github.com/mapbox/mapbox-gl-js/pull/1060))
* Add proper handling of GeoJSON features that cross the date line ([#1275](https://github.com/mapbox/mapbox-gl-js/issues/1275))
* Sort overlapping symbols in the y direction ([#470](https://github.com/mapbox/mapbox-gl-js/issues/470))
* Control buttons are now on a 30 pixel grid ([#1143](https://github.com/mapbox/mapbox-gl-js/issues/1143))
* Improve GeoJSON processing performance

#### API Improvements

* Switch to JSDoc for documentation
* Bundling with browserify is now supported
* Validate incoming map styles ([#1054](https://github.com/mapbox/mapbox-gl-js/pull/1054))
* Add `Map` `setPitch` `getPitch`
* Add `Map` `dblclick` event. ([#1168](https://github.com/mapbox/mapbox-gl-js/issues/1168))
* Add `Map` `getSource` ([@660a8c1](https://github.com/mapbox/mapbox-gl-js/commit/660a8c1e087f63282d24a30684d686523bce36cb))
* Add `Map` `setFilter` and `getFilter` ([#985](https://github.com/mapbox/mapbox-gl-js/issues/985))
* Add `Map` `failIfMajorPerformanceCaveat` option ([#1082](https://github.com/mapbox/mapbox-gl-js/pull/1082))
* Add `Map` `preserveDrawingBuffer` option ([#1232](https://github.com/mapbox/mapbox-gl-js/pull/1232))
* Add `VideoSource` `getVideo()` ([#1162](https://github.com/mapbox/mapbox-gl-js/issues/1162))
* Support vector tiles with extents other than 4096 ([#1227](https://github.com/mapbox/mapbox-gl-js/pull/1227))
* Use a DOM hierarchy that supports evented overlays ([#1217](https://github.com/mapbox/mapbox-gl-js/issues/1217))
* Pass `latLng` to the event object ([#1068](https://github.com/mapbox/mapbox-gl-js/pull/1068))

#### UX Bugfixes

* Fix rendering glitch on iOS 8 ([#750](https://github.com/mapbox/mapbox-gl-js/issues/750))
* Fix line triangulation errors ([#1120](https://github.com/mapbox/mapbox-gl-js/issues/1120), [#992](https://github.com/mapbox/mapbox-gl-js/issues/992))
* Support unicode range 65280-65535 ([#1108](https://github.com/mapbox/mapbox-gl-js/pull/1108))
* Fix cracks between fill patterns ([#972](https://github.com/mapbox/mapbox-gl-js/issues/972))
* Fix angle of icons aligned with lines ([@37a498a](https://github.com/mapbox/mapbox-gl-js/commit/37a498a7aa2c37d6b94611b614b4efe134e6dd59))
* Fix dashed line bug for overscaled tiles ([#1132](https://github.com/mapbox/mapbox-gl-js/issues/1132))
* Fix icon artifacts caused by sprite neighbors ([#1195](https://github.com/mapbox/mapbox-gl-js/pull/1195))

#### API Bugfixes

* Don't fire spurious `moveend` events on mouseup ([#1107](https://github.com/mapbox/mapbox-gl-js/issues/1107))
* Fix a race condition in `featuresAt` ([#1220](https://github.com/mapbox/mapbox-gl-js/pull/1220))
* Fix for brittle fontstack name convention ([#1070](https://github.com/mapbox/mapbox-gl-js/pull/1070))
* Fix broken `Popup` `setHTML` ([#1272](https://github.com/mapbox/mapbox-gl-js/issues/1272))
* Fix an issue with cross-origin image requests ([#1269](https://github.com/mapbox/mapbox-gl-js/pull/1269))


## 0.7.0 (Mar 3 2015)

#### Breaking

* Rename `Map` `hover` event to `mousemove`.
* Change `featuresAt` to return GeoJSON objects, including geometry ([#1010](https://github.com/mapbox/mapbox-gl-js/issues/1010))
* Remove `Map` `canvas` and `container` properties, add `getCanvas` and `getContainer` methods instead

#### UX Improvements

* Improve line label density
* Add boxzoom interaction ([#1038](https://github.com/mapbox/mapbox-gl-js/issues/1038))
* Add keyboard interaction ([#1034](https://github.com/mapbox/mapbox-gl-js/pull/1034))
* Faster `GeoJSONSource` `setData` without flickering ([#973](https://github.com/mapbox/mapbox-gl-js/issues/973))

#### API Improvements

* Add Popup component ([#325](https://github.com/mapbox/mapbox-gl-js/issues/325))
* Add layer API ([#1022](https://github.com/mapbox/mapbox-gl-js/issues/1022))
* Add filter API ([#985](https://github.com/mapbox/mapbox-gl-js/issues/985))
* More efficient filter API ([#1018](https://github.com/mapbox/mapbox-gl-js/issues/1018))
* Accept plain old JS object for `addSource` ([#1021](https://github.com/mapbox/mapbox-gl-js/issues/1021))
* Reparse overscaled tiles

#### Bugfixes

* Fix `featuresAt` for LineStrings ([#1006](https://github.com/mapbox/mapbox-gl-js/issues/1006))
* Fix `tileSize` argument to `GeoJSON` worker ([#987](https://github.com/mapbox/mapbox-gl-js/issues/987))
* Remove extraneous files from the npm package ([#1024](https://github.com/mapbox/mapbox-gl-js/issues/1024))
* Hide "improve map" link in print ([#988](https://github.com/mapbox/mapbox-gl-js/issues/988))


## 0.6.0 (Feb 9 2015)

#### Bugfixes

* Add wrapped padding to sprite for repeating images ([#972](https://github.com/mapbox/mapbox-gl-js/issues/972))
* Clear color buffers before rendering ([#966](https://github.com/mapbox/mapbox-gl-js/issues/966))
* Make line-opacity work with line-image ([#970](https://github.com/mapbox/mapbox-gl-js/issues/970))
* event.toElement fallback for Firefox ([#932](https://github.com/mapbox/mapbox-gl-js/issues/932))
* skip duplicate vertices at ends of lines ([#776](https://github.com/mapbox/mapbox-gl-js/issues/776))
* allow characters outside \w to be used in token
* Clear old tiles when new GeoJSON is loaded ([#905](https://github.com/mapbox/mapbox-gl-js/issues/905))

#### Improvements

* Added `map.setPaintProperty()`, `map.getPaintProperty()`, `map.setLayoutProperty()`, and `map.getLayoutProperty()`.
* Switch to ESLint and more strict code rules ([#957](https://github.com/mapbox/mapbox-gl-js/pull/957))
* Grab 2x raster tiles if retina ([#754](https://github.com/mapbox/mapbox-gl-js/issues/754))
* Support for mapbox:// style URLs ([#875](https://github.com/mapbox/mapbox-gl-js/issues/875))

#### Breaking

* Updated to mapbox-gl-style-spec v7.0.0 ([Changelog](https://github.com/mapbox/mapbox-gl-style-spec/blob/a2b0b561ce16015a1ef400dc870326b1b5255091/CHANGELOG.md)). Styles are
  now expected to be version 7. You can use the [gl-style-migrate](https://github.com/mapbox/mapbox-gl-style-lint#migrations)
  utility to update existing styles.
* HTTP_URL and HTTPS_URL config options must no longer include a `/v4` path prefix.
* `addClass`, `removeClass`, `setClasses`, `hasClass`, and `getClasses` are now methods
  on Map.
* `Style#cascade` is now private, pending a public style mutation API ([#755](https://github.com/mapbox/mapbox-gl-js/pull/755)).
* The format for `featuresAt` results changed. Instead of result-per-geometry-cross-layer,
  each result has a `layers` array with all layers that contain the feature. This avoids
  duplication of geometry and properties in the result set.


## 0.5.2 (Jan 07 2015)

#### Bugfixes

* Remove tiles for unused sources ([#863](https://github.com/mapbox/mapbox-gl-js/issues/863))
* Fix fill pattern alignment

#### Improvements

* Add GeoJSONSource maxzoom option ([#760](https://github.com/mapbox/mapbox-gl-js/issues/760))
* Return ref layers in featuresAt ([#847](https://github.com/mapbox/mapbox-gl-js/issues/847))
* Return any extra layer keys provided in the stylesheet in featuresAt
* Faster protobuf parsing

## 0.5.1 (Dec 19 2014)

#### Bugfixes

* Fix race conditions with style loading/rendering
* Fix race conditions with setStyle
* Fix map.remove()
* Fix featuresAt properties

## 0.5.0 (Dec 17 2014)

#### Bugfixes

* Fix multiple calls to setStyle

#### Improvements

* `featuresAt` now returns additional information
* Complete style/source/tile event suite:
  style.load, style.error, style.change,
  source.add, source.remove, source.load, source.error, source.change,
  tile.add, tile.remove, tile.load, tile.error
* Vastly improved performance and correctness for GeoJSON sources
* Map#setStyle accepts a style URL
* Support {prefix} in tile URL templates
* Provide a source map with minified source

#### Breaking

* Results format for `featuresAt` changed

## 0.4.2 (Nov 14 2014)

#### Bugfixes

- Ensure only one easing is active at a time ([#807](https://github.com/mapbox/mapbox-gl-js/issues/807))
- Don't require style to perform easings ([#817](https://github.com/mapbox/mapbox-gl-js/issues/817))
- Fix raster tiles sometimes not showing up ([#761](https://github.com/mapbox/mapbox-gl-js/issues/761))

#### Improvements

- Internet Explorer 11 support (experimental)

## 0.4.1 (Nov 10 2014)

#### Bugfixes

- Interpolate to the closest bearing when doing rotation animations ([#818](https://github.com/mapbox/mapbox-gl-js/issues/818))

## 0.4.0 (Nov 4 2014)

#### Breaking

- Updated to mapbox-gl-style-spec v6.0.0 ([Changelog](https://github.com/mapbox/mapbox-gl-style-spec/blob/v6.0.0/CHANGELOG.md)). Styles are
  now expected to be version 6. You can use the [gl-style-migrate](https://github.com/mapbox/mapbox-gl-style-lint#migrations)
  utility to update existing styles.

## 0.3.2 (Oct 23 2014)

#### Bugfixes

- Fix worker initialization with deferred or async scripts

#### Improvements

- Added map.remove()
- CDN assets are now served with gzip compression

## 0.3.1 (Oct 06 2014)

#### Bugfixes

- Fixed iteration over arrays with for/in
- Made browserify deps non-dev ([#752](https://github.com/mapbox/mapbox-gl-js/issues/752))

## 0.3.0 (Sep 23 2014)

#### Breaking

- Updated to mapbox-gl-style-spec v0.0.5 ([Changelog](https://github.com/mapbox/mapbox-gl-style-spec/blob/v0.0.5/CHANGELOG.md)). Styles are
  now expected to be version 5. You can use the [gl-style-migrate](https://github.com/mapbox/mapbox-gl-style-lint#migrations)
  utility to update existing styles.
- Removed support for composite layers for performance reasons. [#523](https://github.com/mapbox/mapbox-gl-js/issues/523#issuecomment-51731405)
- `raster-hue-rotate` units are now degrees.

### Improvements

- Added LatLng#wrap
- Added support for Mapbox fontstack API.
- Added support for remote, non-Mapbox TileJSON sources and inline TileJSON sources ([#535](https://github.com/mapbox/mapbox-gl-js/issues/535), [#698](https://github.com/mapbox/mapbox-gl-js/issues/698)).
- Added support for `symbol-avoid-edges` property to allow labels to be placed across tile edges.
- Fixed mkdir issue on Windows ([#674](https://github.com/mapbox/mapbox-gl-js/issues/674)).
- Fixed drawing beveled line joins without overlap.

#### Bugfixes

- Fixed performance when underzooming a layer's minzoom.
- Fixed `raster-opacity` for regular raster layers.
- Fixed various corner cases of easing functions.
- Do not modify original stylesheet ([#728](https://github.com/mapbox/mapbox-gl-js/issues/728)).
- Inherit video source from source ([#699](https://github.com/mapbox/mapbox-gl-js/issues/699)).
- Fixed interactivity for geojson layers.
- Stop dblclick on navigation so the map does not pan ([#715](https://github.com/mapbox/mapbox-gl-js/issues/715)).

## 0.2.2 (Aug 12 2014)

#### Breaking

- `map.setBearing()` no longer supports a second argument. Use `map.rotateTo` with an `offset` option and duration 0
if you need to rotate around a point other than the map center.

#### Improvements

- Improved `GeoJSONSource` to also accept URL as `data` option, eliminating a huge performance bottleneck in case of large GeoJSON files.
[#669](https://github.com/mapbox/mapbox-gl-js/issues/669) [#671](https://github.com/mapbox/mapbox-gl-js/issues/671)
- Switched to a different fill outlines rendering approach. [#668](https://github.com/mapbox/mapbox-gl-js/issues/668)
- Made the minified build 12% smaller gzipped (66 KB now).
- Added `around` option to `Map` `zoomTo`/`rotateTo`.
- Made the permalink hash more compact.
- Bevel linejoins no longer overlap and look much better when drawn with transparency.

#### Bugfixes

- Fixed the **broken minified build**. [#679](https://github.com/mapbox/mapbox-gl-js/issues/679)
- Fixed **blurry icons** rendering. [#666](https://github.com/mapbox/mapbox-gl-js/issues/666)
- Fixed `util.supports` WebGL detection producing false positives in some cases. [#677](https://github.com/mapbox/mapbox-gl-js/issues/677)
- Fixed invalid font configuration completely blocking tile rendering.  [#662](https://github.com/mapbox/mapbox-gl-js/issues/662)
- Fixed `Map` `project`/`unproject` to properly accept array-form values.
- Fixed sprite loading race condition. [#593](https://github.com/mapbox/mapbox-gl-js/issues/593)
- Fixed `GeoJSONSource` `setData` not updating the map until zoomed or panned. [#676](https://github.com/mapbox/mapbox-gl-js/issues/676)

## 0.2.1 (Aug 8 2014)

#### Breaking

- Changed `Navigation` control signature: now it doesn't need `map` in constructor
and gets added with `map.addControl(nav)` or `nav.addTo(map)`.
- Updated CSS classes to have consistent naming prefixed with `mapboxgl-`.

#### Improvements

- Added attribution control (present by default, disable by passing `attributionControl: false` in options).
- Added rotation by dragging the compass control.
- Added grabbing cursors for the map by default.
- Added `util.inherit` and `util.debounce` functions.
- Changed the default debug page style to OSM Bright.
- Token replacements now support dashes.
- Improved navigation control design.

#### Bugfixes

- Fixed compass control to rotate its icon with the map.
- Fixed navigation control cursors.
- Fixed inertia going to the wrong direction in a rotated map.
- Fixed inertia race condition where error was sometimes thrown after erratic panning/zooming.


## 0.2.0 (Aug 6 2014)

- First public release.<|MERGE_RESOLUTION|>--- conflicted
+++ resolved
@@ -1,15 +1,7 @@
 ## main
 
 ### ✨ Features and improvements
-<<<<<<< HEAD
-- Add `setiClusterOptions` to update cluster properties of the added sources: fixing these issues ([#429](https://github.com/maplibre/maplibre-gl-js/issues/429)) and ([1384](https://github.com/maplibre/maplibre-gl-js/issues/1384))
-- Add types for `workerOptions` and `_options` in `geojson_source.ts`
-- Add fullscreenstart, fullscreenend events to FullscreenControl
-- Make jest tests easier to run in CI and local development
 - Improve performance by sending style data to worker thread before processing it on main thread to allow parallel processing ([#2131](https://github.com/maplibre/maplibre-gl-js/pull/2131))
-- *...Add new stuff here...*
-
-=======
 - *...Add new stuff here...*
 
 ### 🐞 Bug fixes
@@ -24,7 +16,6 @@
 - Make jest tests easier to run in CI and local development ([#2044](https://github.com/maplibre/maplibre-gl-js/issues/2044)
 - Throttle the image request queue while the map is moving to improve performance ([#2097](https://github.com/maplibre/maplibre-gl-js/issues/2097)
 
->>>>>>> 135111ed
 ### 🐞 Bug fixes
 - Fix the worker been terminated on setting new style ([#2123](https://github.com/maplibre/maplibre-gl-js/pull/2123))
 
