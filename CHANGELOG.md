## main

### ✨ Features and improvements
- Add support for camera roll angle ([#4717](https://github.com/maplibre/maplibre-gl-js/issues/4717))
- _...Add new stuff here..._

### 🐞 Bug fixes
<<<<<<< HEAD
- Fix 3D models in custom layers not being properly occluded by the globe ([#4817](https://github.com/maplibre/maplibre-gl-js/issues/4817))
=======
- Fix text not being hidden behind the globe when overlap mode was set to `always` ([#4802](https://github.com/maplibre/maplibre-gl-js/issues/4802))
- Fix a single white frame being displayed when the map internally transitions from mercator to globe projection ([#4816](https://github.com/maplibre/maplibre-gl-js/issues/4816))
>>>>>>> 86ed3823
- _...Add new stuff here..._

## 5.0.0-pre.2

### ✨ Features and improvements

- Improve performance of `queryRenderedFeatures` by using JavaScript `Set`s to assess layer membership internally ([#4777](https://github.com/maplibre/maplibre-gl-js/pull/4777))

### 🐞 Bug fixes

- Fix a memory leak due to missing removal of event listener registration ([#4824](https://github.com/maplibre/maplibre-gl-js/pull/4824))
- Improve symbol collision performance for both mercator and globe projections ([#4778](https://github.com/maplibre/maplibre-gl-js/pull/4778))
- Fix bad line scaling near the poles under globe projection ([#4778](https://github.com/maplibre/maplibre-gl-js/pull/4778))
- Fix globe loading many tiles at an unnecessarily high zoom level when the camera is pitched ([#4778](https://github.com/maplibre/maplibre-gl-js/pull/4778))

## 5.0.0-pre.1

### ✨ Features and improvements

- Support globe mode ([#3963](https://github.com/maplibre/maplibre-gl-js/issues/3963))
- Merge atmosphere an sky implementation ([#3888](https://github.com/maplibre/maplibre-gl-js/issues/3888))
- Add option to display a realistic atmosphere when using a Globe projection ([#3888](https://github.com/maplibre/maplibre-gl-js/issues/3888))

## 4.7.1

### 🐞 Bug fixes

- Fix circle won't render on mesa 24.1 with AMD GPU ([#4062](https://github.com/maplibre/maplibre-gl-js/issues/4062))
- Fix hash router for urls ending with a hashtag ([#4730](https://github.com/maplibre/maplibre-gl-js/pull/4730))
- Replace rollup-plugin-sourcemaps with rollup-plugin-sourcemaps2 ([#4740](https://github.com/maplibre/maplibre-gl-js/pull/4740))

## 4.7.0

### ✨ Features and improvements

- Support multiple layers in `map.on`, `map.once` and `map.off` methods ([#4570](https://github.com/maplibre/maplibre-gl-js/pull/4570))
- Ensure GeoJSON cluster sources emit a console warning if `maxzoom` is less than or equal to `clusterMaxZoom` since in this case you may see unexpected results. ([#4604](https://github.com/maplibre/maplibre-gl-js/pull/4604))

### 🐞 Bug fixes

- Heatmap Fix for 3D terrain ([#4571](https://github.com/maplibre/maplibre-gl-js/pull/4571))
- Fix Map#off to not remove listener with layer(s) registered with Map#once ([#4592](https://github.com/maplibre/maplibre-gl-js/pull/4592))
- Improve types a bit for `addSource` and `getSource` ([#4616](https://github.com/maplibre/maplibre-gl-js/pull/4616))
- Fix the color near the horizon when terrain is enabled without any sky ([#4607](https://github.com/maplibre/maplibre-gl-js/pull/4607))
- Fix bug where `fitBounds` and `cameraForBounds` would not display across the 180th meridian (antimeridian)
- Fix white flickering on map resize ([#4158](https://github.com/maplibre/maplibre-gl-js/pull/4158))
- Fixed a performance regression related to symbol placement ([#4599](https://github.com/maplibre/maplibre-gl-js/pull/4599))
- Fix a bug where cloning a Transform instance didn't include the `lngRange`. This caused a bug where
using `transformCameraUpdate` caused the `maxBounds` to stop working just for east/west bounds. ([#4625](https://github.com/maplibre/maplibre-gl-js/pull/4625))

## 4.6.0

### ✨ Features and improvements

- Prefer local glyph rendering for all CJKV characters, not just those in the CJK Unified Ideographs, Hiragana, Katakana, and Hangul Syllables blocks. ([#4560](https://github.com/maplibre/maplibre-gl-js/pull/4560)))

### 🐞 Bug fixes

- Fix right-to-left layout of labels that contain characters in the Arabic Extended-B code block. ([#4536](https://github.com/maplibre/maplibre-gl-js/pull/4536))
- Fix 3D map freezing when camera is adjusted against map bounds. ([#4537](https://github.com/maplibre/maplibre-gl-js/issues/4537))
- Fix `getStyle()` to return a clone so the object cannot be internally changed ([#4488](https://github.com/maplibre/maplibre-gl-js/issues/4488))
- Fix issues with setting sky to `undefined` ([#4587](https://github.com/maplibre/maplibre-gl-js/pull/4587)))

## 4.5.2

### ✨ Features and improvements

- Emit events when the cooperative gestures option has prevented a gesture. ([#4470](https://github.com/maplibre/maplibre-gl-js/pull/4470))
- Enable anisotropic filtering only when the pitch is greater than 20 degrees to preserve image sharpness on flat or slightly tilted maps.

### 🐞 Bug fixes

- Fix camera being able to move into 3D terrain ([#1542](https://github.com/maplibre/maplibre-gl-js/issues/1542))

## 4.5.1

### ✨ Features and improvements

- Allow trackpad pinch gestures to break through the `cooperativeGestures` setting, bringing it in line with other embedded map behaviours, such as Google Maps and Mapbox. ([#4465](https://github.com/maplibre/maplibre-gl-js/pull/4465))
- Expose projection matrix parameters ([#3136](https://github.com/maplibre/maplibre-gl-js/pull/3136))
- Add option to position markers at subpixel coordinates to prevent markers jumping on `moveend` ([#4458](https://github.com/maplibre/maplibre-gl-js/pull/4458))

### 🐞 Bug fixes

- Fix lag on fast map zoom ([#4366](https://github.com/maplibre/maplibre-gl-js/pull/4366))
- Fix unguarded read access to possibly undefined object ([#4431](https://github.com/maplibre/maplibre-gl-js/pull/4431))
- Fix remove hash string when map is removed ([#4427](https://github.com/maplibre/maplibre-gl-js/pull/4427))
- Fix GeolocateControl may be added twice when calling addControl/removeControl/addControl rapidly ([#4454](https://github.com/maplibre/maplibre-gl-js/pull/4454))
- Fix `style.loadURL` abort error being logged when removing style ([#4425](https://github.com/maplibre/maplibre-gl-js/pull/4425))
- Fix vector tiles not loading when html is opened via "resource://android" (i.e., the assets folder) in GeckoView on Android ([#4451](https://github.com/maplibre/maplibre-gl-js/pull/4451))

## 4.5.0

### ✨ Features and improvements

- Add sky implementation according to spec ([#3645](https://github.com/maplibre/maplibre-gl-js/pull/3645))

### 🐞 Bug fixes

- Fix (de)serialization of extends of built-ins (currently only AjaxError) not working correctly in web_worker_transfer. Also refactored related web_worker_transfer code and added more tests ([#4024](https://github.com/maplibre/maplibre-gl-js/pull/4211))

## 4.4.1

### 🐞 Bug fixes

- Fix `terrain` listener memory leak when adding and removing Marker ([#4284](https://github.com/maplibre/maplibre-gl-js/pull/4284))

## 4.4.0

### ✨ Features and improvements

- Improve animation curve when easeTo and flyTo with constraints ([#3793](https://github.com/maplibre/maplibre-gl-js/pull/3793))
- For filled extrusions, calculate the elevation per polygon ([#3313](https://github.com/maplibre/maplibre-gl-js/issues/3313))
- Add events to `GeolocateControl` to allow a more granular interaction ([#3847](https://github.com/maplibre/maplibre-gl-js/pull/3847))
- Make `MapOptions.style` optional to be consistent with `Map.setStyle(null)` ([#4151](https://github.com/maplibre/maplibre-gl-js/pull/4151))
- Use Autoprefixer to handle vendor prefixes in CSS ([#4165](https://github.com/maplibre/maplibre-gl-js/pull/4165))
- Make `aria-label` configurable for Map, Marker and Popup ([#4147](https://github.com/maplibre/maplibre-gl-js/pull/4147))
- Map `<canvas>` is focusable only when interactive ([#4147](https://github.com/maplibre/maplibre-gl-js/pull/4147))
- "Accept" headers set in Request Transformers are not overwritten ([#4210](https://github.com/maplibre/maplibre-gl-js/pull/4210))
- ⚠️ Rename projMatrix to modelViewProjectionMatrix. Also rename invProjMatrix, alignedProjMatrix accordingly ([#4215](https://github.com/maplibre/maplibre-gl-js/pull/4215))
- Publish an unminified prod build ([#4265](https://github.com/maplibre/maplibre-gl-js/pull/4265))

### 🐞 Bug fixes

- ⚠️ Allow breaking lines in labels before a left parenthesis ([#4138](https://github.com/maplibre/maplibre-gl-js/pull/4138))
- ⚠️ Fix ignoring embedded line breaks when `symbol-placement` is `line` or `line-center` ([#4124](https://github.com/maplibre/maplibre-gl-js/pull/4124))
- Ensure loseContext exists before calling it ([#4245](https://github.com/maplibre/maplibre-gl-js/pull/4245))
- Update deprecated `-ms-high-contrast` vendor prefix to `(forced-colors: active)` and `(prefers-color-scheme: light)` as appropriate ([#4250](https://github.com/maplibre/maplibre-gl-js/pull/4250))

## 4.3.2

### 🐞 Bug fixes

- Fix an issue with `moveend` zoom being different than the actual current zoom ([#4132](https://github.com/maplibre/maplibre-gl-js/pull/4132))

## 4.3.1

### 🐞 Bug fixes

- Fix drift in zoom that may happen during flyTo and easeTo due to freezeElevation logic. ([#3878](https://github.com/maplibre/maplibre-gl-js/issues/3878))

## 4.3.0

### ✨ Features and improvements

- Add `getData` method for GeoJSON Sources to provide the possibility to obtain all the source's features ([#4082](https://github.com/maplibre/maplibre-gl-js/pull/4082))
- Allow cross-fading between raster tile source updates at the same zoom level ([#4072](https://github.com/maplibre/maplibre-gl-js/pull/4072))

### 🐞 Bug fixes

- Fix normalizeSpriteURL before transformRequest throwing an Error with relative URLs ([#3897](https://github.com/maplibre/maplibre-gl-js/issues/3897))
- Fix return type of map.cameraForBounds ([#3760](https://github.com/maplibre/maplibre-gl-js/issues/3760))
- Fix to run benchmark with MAPLIBRE_STYLES environment variable ([#2122](https://github.com/maplibre/maplibre-gl-js/issues/2122))
- Fix symbol collisions using inaccurate and sometimes entirely wrong collision boxes when the map is pitched or rotated ([#210](https://github.com/maplibre/maplibre-gl-js/issues/210))
- Fix `text-translate` and `icon-translate` behaving weirdly and inconsistently with other `-translate` properties ([#3456](https://github.com/maplibre/maplibre-gl-js/issues/3456))
- Fix symbol collision debug view (`showCollisionBoxes`) not showing the actual bounding boxes used for collision and click areas. The displayed boxes now match actual collision boxes exactly ([#4071](https://github.com/maplibre/maplibre-gl-js/pull/4071))
- Fix symbol collision boxes not being accurate for variable-anchor symbols ([#4071](https://github.com/maplibre/maplibre-gl-js/pull/4071))
- Fix icon collision boxes using `text-translate` property for translation instead of the correct `icon-translate` ([#4071](https://github.com/maplibre/maplibre-gl-js/pull/4071))

## 4.2.0

### ✨ Features and improvements

- Update `Popup`'s methods `addClass` and `removeClass` to return an instance of Popup ([#3975](https://github.com/maplibre/maplibre-gl-js/pull/3975))
- New map option to decide whether to cancel previous pending tiles while zooming in ([#4051](https://github.com/maplibre/maplibre-gl-js/pull/4051))
- Sprites include optional textFitHeight and textFitWidth values ([#4019](https://github.com/maplibre/maplibre-gl-js/pull/4019))
- Add support for `distance` expression ([#4076](https://github.com/maplibre/maplibre-gl-js/pull/4076))

## 4.1.3

### ✨ Features and improvements

- Added const enum for actor messages to improve readability and maintainability. In tsconfig.json, `isolatedModules` flag is set to false in favor of generated JS size. ([#3879](https://github.com/maplibre/maplibre-gl-js/issues/3879))

### 🐞 Bug fixes

- Fix different unwanted panning changes at the end of a panning motion, that happen on a large screen ([#3935](https://github.com/maplibre/maplibre-gl-js/issues/3935))
- Fix image sources not being marked as loaded on error ([#3981](https://github.com/maplibre/maplibre-gl-js/pull/3981))
- Fix ScaleControl options should be optional. ([#4002](https://github.com/maplibre/maplibre-gl-js/pull/4002))
- Fix race condition in `SourceCache` that makes unit tests unstable. Eliminate a redundant 'visibility' event fired from Style class. ([#3992](https://github.com/maplibre/maplibre-gl-js/issues/3992))
- Fix paint property not being updated by setPaintProperty ([#2651](https://github.com/maplibre/maplibre-gl-js/issues/2651))

## 4.1.2

### ✨ Features and improvements

- Hide Popup when its parent Marker is behind terrain ([#3865](https://github.com/maplibre/maplibre-gl-js/pull/3865))

### 🐞 Bug fixes

- Fix type definition on `localIdeographFontFamily` ([#3896](https://github.com/maplibre/maplibre-gl-js/pull/3896))
- Fix unwanted panning changes at the end of a panning motion ([#3872](https://github.com/maplibre/maplibre-gl-js/issues/3872))
- Fix `close` events being fired for popups that aren't open ([#3901](https://github.com/maplibre/maplibre-gl-js/pull/3901))

## 4.1.1

### ✨ Features and improvements

- Improve animation curve when easeTo and flyTo with constraints ([#3793](https://github.com/maplibre/maplibre-gl-js/pull/3793))

### 🐞 Bug fixes

- Fix unwanted zoom changes at the end of a panning motion ([#2094](https://github.com/maplibre/maplibre-gl-js/issues/2094))

## 4.1.0

### ✨ Features and improvements

- Add option to position popup at subpixel coordinates to allow for smooth animations ([#3710](https://github.com/maplibre/maplibre-gl-js/pull/3710))
- Constrain horizontal panning when renderWorldCopies is set to false ([3738](https://github.com/maplibre/maplibre-gl-js/pull/3738))

### 🐞 Bug fixes

- Fix popup appearing far from marker that was moved to a side globe ([3712](https://github.com/maplibre/maplibre-gl-js/pull/3712))
- Set text color to ensure contrast in the attribution pill ([3737](https://github.com/maplibre/maplibre-gl-js/pull/3737))
- Fix memory leak in Worker when map is removed ([3734](https://github.com/maplibre/maplibre-gl-js/pull/3734))
- Fix issue with `FullscreenControl` when MapLibre is within a [ShadowRoot](https://developer.mozilla.org/en-US/docs/Web/API/ShadowRoot) ([#3573](https://github.com/maplibre/maplibre-gl-js/pull/3573))
- Fix performance regression with `setRTLTextPlugin` which can cause 1 or 2 extra frames to render. ([#3728](https://github.com/maplibre/maplibre-gl-js/pull/3728))

## 4.0.2

### 🐞 Bug fixes

- Fix `Style.setState` ignoring validate flag ([#3709](https://github.com/maplibre/maplibre-gl-js/pull/3709))
- Fix marker flying off near horizon ([3704](https://github.com/maplibre/maplibre-gl-js/pull/3704))

## 4.0.1

### ✨ Features and improvements

- Add `setUrl` method to RasterTileSource to dynamically update existing TileJSON resource. ([3700](https://github.com/maplibre/maplibre-gl-js/pull/3700))

### 🐞 Bug fixes

- Fix Marker losing opacity after window resize ([#3656](https://github.com/maplibre/maplibre-gl-js/pull/3656))
- Fix vector tiles not loading when html is opened via "file://" ([#3681](https://github.com/maplibre/maplibre-gl-js/pull/3681))

## 4.0.0

### ✨ Features and improvements

- ⚠️ Remove all global getters and setters from `maplibregl`, this means the the following methods have changed:

  - `maplibregl.version` => `getVersion()`
  - `maplibregl.workerCount` => `getWorkerCount()`, `setWorkerCount(...)`
  - `maplibregl.maxParallelImageRequests` => `getMaxParallelImageRequests()`, `setMaxParallelImageRequests(...)`
  - `maplibregl.workerUrl` => `getWorkerUrl()`, `setWorkerUrl(...)`

  This is to avoid the need to use a global object and allow named exports/imports ([#3601](https://github.com/maplibre/maplibre-gl-js/issues/3601))

- ⚠️ Change attribution to be on by default, change `MapOptions.attributionControl` to be the type that the control handles, removed `MapOptions.customAttribution` ([#3618](https://github.com/maplibre/maplibre-gl-js/issues/3618))
  Note: showing the logo of MapLibre is not required for using MapLibre.
- ⚠️ Changed cooperative gesture config and removed the strings from it in favor of the locale variable ([#3621](https://github.com/maplibre/maplibre-gl-js/issues/3621))
- ⚠️ Changed the terrain enable disable locale key to match the other keys' styles, updated the typings to allow using locale with more ease ([#3621](https://github.com/maplibre/maplibre-gl-js/issues/3621))
- ⚠️ Add the ability to import a script in the worker thread and call `addProtocol` and `removeProtocol` there ([#3459](https://github.com/maplibre/maplibre-gl-js/pull/3459)) - this also changed how `addSourceType` works since now you'll need to load the script with `maplibregl.importScriptInWorkers`.
- ⚠️ Changes `addProtocol` to be promise-based without the usage of callbacks and cancelable ([#3433](https://github.com/maplibre/maplibre-gl-js/pull/3433))
- ⚠️ Moved the `addSourceType` to be a part of the global maplibregl object instead of being per map object ([#3420](https://github.com/maplibre/maplibre-gl-js/pull/3420))
- ⚠️ Removed callback usage from `map.loadImage` in continue to below change ([#3422](https://github.com/maplibre/maplibre-gl-js/pull/3422))
- ⚠️ Changed the `GeoJSONSource`'s `getClusterExpansionZoom`, `getClusterChildren`, `getClusterLeaves` methods to return a `Promise` instead of a callback usage ([#3421](https://github.com/maplibre/maplibre-gl-js/pull/3421))
- ⚠️ Changed the `setRTLTextPlugin` function to return a promise instead of using callback ([#3418](https://github.com/maplibre/maplibre-gl-js/pull/3418)) this also changed how the RTL plugin code is handled internally by splitting the main thread and worker thread code.
- ⚠️ Remove `setCooperativeGestures` and `getCooperativeGestures` functions in favor of `cooperativeGestures` handler which now has an `enabled()` or `disabled()` methods ([#3430](https://github.com/maplibre/maplibre-gl-js/pull/3430))
- ⚠️ Changed the underlying worker communication from callbacks to promises. This has a breaking effect on the implementation of custom `WorkerSource` and how it behaves ([#3233](https://github.com/maplibre/maplibre-gl-js/pull/3233))
- ⚠️ Changed the `Source` interface to return promises instead of callbacks ([#3233](https://github.com/maplibre/maplibre-gl-js/pull/3233))
- ⚠️ Changed all the sources to be promises based. ([#3233](https://github.com/maplibre/maplibre-gl-js/pull/3233))
- ⚠️ Changed the `map.loadImage` method to return a `Promise` instead of a callback usage ([#3233](https://github.com/maplibre/maplibre-gl-js/pull/3233))
- Add "opacity" option and `setOpacity` method to Marker ([#3620](https://github.com/maplibre/maplibre-gl-js/pull/3620))
- Created a new example showing how to place a threejs scene as a `CustomLayer` over maplibre 3d-terrain ([#3429](https://github.com/maplibre/maplibre-gl-js/pull/3429))
- Changed `ImageRequest` to be `Promise` based ([#3233](https://github.com/maplibre/maplibre-gl-js/pull/3233))
- Improved precision and added a subtle fade transition to marker opacity changes ([#3431](https://github.com/maplibre/maplibre-gl-js/pull/3431))
- Adds support for terrain in `setStyle` with diff method ([#3515](https://github.com/maplibre/maplibre-gl-js/pull/3515), [#3463](https://github.com/maplibre/maplibre-gl-js/pull/3463))
- Upgraded to use Node JS 20 and removed the dependency of `gl` package from the tests to allow easier development setup. ([#3452](https://github.com/maplibre/maplibre-gl-js/pull/3452))

### 🐞 Bug fixes

- Fix wheel zoom to be into the same direction above or under the horizon ([#3398](https://github.com/maplibre/maplibre-gl-js/issues/3398))
- Fix \_cameraForBoxAndBearing not fitting bounds properly when using asymmetrical camera viewport and bearing.([#3591](https://github.com/maplibre/maplibre-gl-js/pull/3591))
- Fix missing export `Map` type in the `d.ts` file ([#3564](https://github.com/maplibre/maplibre-gl-js/pull/3564))
- Fix the shifted mouse events after a css transform scale on the map container ([#3437](https://github.com/maplibre/maplibre-gl-js/pull/3437))
- Fix markers remaining transparent when disabling terrain ([#3431](https://github.com/maplibre/maplibre-gl-js/pull/3431))
- Fix labels disappearing when enabling terrain at high zoom ([#3545](https://github.com/maplibre/maplibre-gl-js/pull/3545))
- Fix zooming outside the central globe when terrain 3D is enabled ([#3425](https://github.com/maplibre/maplibre-gl-js/pull/3425))
- Fix cursor being shown indefinitely as a pointer when removing a popup with its `trackPointer` method active ([#3434](https://github.com/maplibre/maplibre-gl-js/pull/3434))
- Fix a bug in showing cooperative gestures when scroll zoom is disabled ([#2498](https://github.com/maplibre/maplibre-gl-js/pull/2498))
- Handle loading of empty raster tiles (204 No Content) ([#3428](https://github.com/maplibre/maplibre-gl-js/pull/3428))
- Fixes a security issue in `Actor` against XSS attacks in postMessage / onmessage ([#3239](https://github.com/maplibre/maplibre-gl-js/pull/3239))

## 4.0.0-pre.6

### ✨ Features and improvements

- ⚠️ Change attribution to be on by default, change `MapOptions.attributionControl` to be the type that the control handles, removed `MapOptions.customAttribution` ([#3618](https://github.com/maplibre/maplibre-gl-js/issues/3618))
  Note: showing the logo of MapLibre is not required for using MapLibre.
- ⚠️ Changed cooperative gesture config and removed the strings from it in favor of the locale variable ([#3621](https://github.com/maplibre/maplibre-gl-js/issues/3621))
- ⚠️ Changed the terrain enable disable locale key to match the other keys' styles, updated the typings to allow using locale with more ease ([#3621](https://github.com/maplibre/maplibre-gl-js/issues/3621))
- Add "opacity" option and "setOpacity" method to Marker ([#3620](https://github.com/maplibre/maplibre-gl-js/pull/3620))

## 4.0.0-pre.5

### ✨ Features and improvements

- ⚠️ Remove all global getters and setters from `maplibregl`, this means the the following methods have changed:
  `maplibregl.version` => `getVersion()`
  `maplibregl.workerCount` => `getWorkerCount()`, `setWorkerCount(...)`
  `maplibregl.maxParallelImageRequests` => `getMaxParallelImageRequests()`, `setMaxParallelImageRequests(...)`
  `maplibregl.workerUrl` => `getWorkerUrl()`, `setWorkerUrl(...)`
  This is to avoid the need to use a global object and allow named exports/imports ([#3601](https://github.com/maplibre/maplibre-gl-js/issues/3601))

### 🐞 Bug fixes

- Fix wheel zoom to be into the same direction above or under the horizon ([#3398](https://github.com/maplibre/maplibre-gl-js/issues/3398))
- Fix \_cameraForBoxAndBearing not fitting bounds properly when using asymmetrical camera viewport and bearing ([#3591](https://github.com/maplibre/maplibre-gl-js/pull/3591))

## 4.0.0-pre.4

### 🐞 Bug fixes

- Fix missing export `Map` type in the `d.ts` file ([#3564](https://github.com/maplibre/maplibre-gl-js/pull/3564))

## 4.0.0-pre.3

### ✨ Features and improvements

- ⚠️ Add the ability to import a script in the worker thread and call `addProtocol` and `removeProtocol` there ([#3459](https://github.com/maplibre/maplibre-gl-js/pull/3459)) - this also changed how `addSourceType` works since now you'll need to load the script with `maplibregl.importScriptInWorkers`.
- Upgraded to use Node JS 20 and removed the dependency of `gl` package from the tests to allow easier development setup. ([#3452](https://github.com/maplibre/maplibre-gl-js/pull/3452))
- Improved precision and added a subtle fade transition to marker opacity changes ([#3431](https://github.com/maplibre/maplibre-gl-js/pull/3431))
- Adds support for terrain in `setStyle` with diff method ([#3515](https://github.com/maplibre/maplibre-gl-js/pull/3515), [#3463](https://github.com/maplibre/maplibre-gl-js/pull/3463))

### 🐞 Bug fixes

- Fix the shifted mouse events after a css transform scale on the map container ([#3437](https://github.com/maplibre/maplibre-gl-js/pull/3437))
- Fix markers remaining transparent when disabling terrain ([#3431](https://github.com/maplibre/maplibre-gl-js/pull/3431))
- Fix labels disappearing when enabling terrain at high zoom ([#3545](https://github.com/maplibre/maplibre-gl-js/pull/3545))

## 4.0.0-pre.2

### ✨ Features and improvements

- ⚠️ Changes `addProtocol` to be promise-based without the usage of callbacks and cancelable ([#3433](https://github.com/maplibre/maplibre-gl-js/pull/3433))
- ⚠️ Moved the `addSourceType` to be a part of the global maplibregl object instead of being per map object ([#3420](https://github.com/maplibre/maplibre-gl-js/pull/3420))
- ⚠️ Removed callback usage from `map.loadImage` in continue to below change ([#3422](https://github.com/maplibre/maplibre-gl-js/pull/3422))
- ⚠️ Changed the `GeoJSONSource`'s `getClusterExpansionZoom`, `getClusterChildren`, `getClusterLeaves` methods to return a `Promise` instead of a callback usage ([#3421](https://github.com/maplibre/maplibre-gl-js/pull/3421))
- ⚠️ Changed the `setRTLTextPlugin` function to return a promise instead of using callback ([#3418](https://github.com/maplibre/maplibre-gl-js/pull/3418)) this also changed how the RTL plugin code is handled internally by splitting the main thread and worker thread code.
- ⚠️ Remove `setCooperativeGestures` and `getCooperativeGestures` functions in favor of `cooperativeGestures` handler which now has an `enabled()` or `disabled()` methods ([#3430](https://github.com/maplibre/maplibre-gl-js/pull/3430))
- Created a new example showing how to place a threejs scene as a `CustomLayer` over maplibre 3d-terrain ([#3429](https://github.com/maplibre/maplibre-gl-js/pull/3429))

### 🐞 Bug fixes

- Fix zooming outside the central globe when terrain 3D is enabled ([#3425](https://github.com/maplibre/maplibre-gl-js/pull/3425))
- Fix cursor being shown indefinitely as a pointer when removing a popup with its `trackPointer` method active ([#3434](https://github.com/maplibre/maplibre-gl-js/pull/3434))
- Fix a bug in showing cooperative gestures when scroll zoom is disabled ([#2498](https://github.com/maplibre/maplibre-gl-js/pull/2498))
- Handle loading of empty raster tiles (204 No Content) ([#3428](https://github.com/maplibre/maplibre-gl-js/pull/3428))

## 4.0.0-pre.1

### ✨ Features and improvements

- Changed `ImageRequest` to be `Promise` based ([#3233](https://github.com/maplibre/maplibre-gl-js/pull/3233))
- ⚠️ Changed the underlying worker communication from callbacks to promises. This has a breaking effect on the implementation of custom `WorkerSource` and how it behaves ([#3233](https://github.com/maplibre/maplibre-gl-js/pull/3233))
- ⚠️ Changed the `Source` interface to return promises instead of callbacks ([#3233](https://github.com/maplibre/maplibre-gl-js/pull/3233))
- ⚠️ Changed all the sources to be promises based. ([#3233](https://github.com/maplibre/maplibre-gl-js/pull/3233))
- ⚠️ Changed the `map.loadImage` method to return a `Promise` instead of a callback usage ([#3233](https://github.com/maplibre/maplibre-gl-js/pull/3233))

### 🐞 Bug fixes

- Fixes a security issue in `Actor` against XSS attacks in postMessage / onmessage ([#3239](https://github.com/maplibre/maplibre-gl-js/pull/3239))

## 3.6.2

### 🐞 Bug fixes

- Fix mapbox-gl-draw example ([#2601](https://github.com/maplibre/maplibre-gl-js/issues/2601), [#3394](https://github.com/maplibre/maplibre-gl-js/pull/3394))
- Fix fill patterns sometimes not rendering at all ([#3339](https://github.com/maplibre/maplibre-gl-js/pull/3339))

## 3.6.1

### 🐞 Bug fixes

- Fix `undefined` `_onEaseFrame` call in `Camera._renderFrameCallback()` while doing `Camera.jumpTo` during a `Camera.easeTo` ([#3332](https://github.com/maplibre/maplibre-gl-js/pull/3332))

## 3.6.0

### ✨ Features and improvements

- Add getLayersOrder() to Map and Style ([#3279](https://github.com/maplibre/maplibre-gl-js/pull/3279))
- Updated description of `fullscreen` example ([#3311](https://github.com/maplibre/maplibre-gl-js/pull/3311))

### 🐞 Bug fixes

- Fix null feature properties in resolve_tokens ([#3272](https://github.com/maplibre/maplibre-gl-js/pull/3272))

## 3.5.2

### ✨ Features and improvements

- Convert plantuml diagrams to mermaid ([#3217](https://github.com/maplibre/maplibre-gl-js/pull/3217))
- Improve buffer transfer in Safari after Safari fixed a memory leak bug ([#3225](https://github.com/maplibre/maplibre-gl-js/pull/3225))
- Minify internal exports to reduce bundle size ([#3216](https://github.com/maplibre/maplibre-gl-js/pull/3216))

### 🐞 Bug fixes

- Add terrain property to map style object ([#3234](https://github.com/maplibre/maplibre-gl-js/pull/3234))
- Fix exception thrown from `isWebGL2` check ([#3238](https://github.com/maplibre/maplibre-gl-js/pull/3238))
- Fix rollup watch mode ([#3270](https://github.com/maplibre/maplibre-gl-js/pull/3270))

## 3.5.1

### 🐞 Bug fixes

- Fix regression introduced in 3.5.0, related to async/await ([#3228](https://github.com/maplibre/maplibre-gl-js/pull/3228))

## 3.5.0

### ✨ Features and improvements

- Add setTiles method to RasterTileSource to dynamically update existing tile sources. ([#3208](https://github.com/maplibre/maplibre-gl-js/pull/3208))

## 3.4.1

### ✨ Features and improvements

- Locally rendered glyphs are double resolution (48px), greatly improving sharpness of CJK text. ([#2990](https://github.com/maplibre/maplibre-gl-js/issues/2990), [#3006](https://github.com/maplibre/maplibre-gl-js/pull/3006))

### 🐞 Bug fixes

- Fix setStyle->style.setState didn't reset \_serializedLayers ([#3133](https://github.com/maplibre/maplibre-gl-js/pull/3133)).
- Fix Raster DEM decoding in safari private browsing mode ([#3185](https://github.com/maplibre/maplibre-gl-js/pull/3185))

## 3.4.0

### ✨ Features and improvements

- Improve error message when a tile can't be loaded ([#3130](https://github.com/maplibre/maplibre-gl-js/pull/3130))
- Support custom raster-dem encodings ([#3087](https://github.com/maplibre/maplibre-gl-js/pull/3087))

### 🐞 Bug fixes

- Fixed Interrupting a scroll zoom causes the next scroll zoom to return to the prior zoom level by reseting scroll handler state properly ([#2709](https://github.com/maplibre/maplibre-gl-js/issues/2709), [#3051](https://github.com/maplibre/maplibre-gl-js/pull/305))
- Fix unit test warning about duplicate module names ([#3049](https://github.com/maplibre/maplibre-gl-js/pull/3049))
- Correct marker position when switching between 2D and 3D view ([#2996](https://github.com/maplibre/maplibre-gl-js/pull/2996))
- Fix error thrown when unsetting line-gradient [#2683]
- Update raster tile end points in documentation
- Avoiding inertia animation on Mac when reduced motion is on ([#3068](https://github.com/maplibre/maplibre-gl-js/pull/3068))
- 3d buildings example doesn't work as expected ([#3165](https://github.com/maplibre/maplibre-gl-js/pull/3165))

## 3.3.1

### ✨ Features and improvements

- Copy LICENSE.txt to dist folder so it's included in 3rdpartylicenses.txt by webpack ([#3021](https://github.com/maplibre/maplibre-gl-js/pull/3021))

### 🐞 Bug fixes

- Correct declared return type of `Map.getLayer()` and `Style.getLayer()` to be `StyleLayer | undefined` to match the documentation ([#2969](https://github.com/maplibre/maplibre-gl-js/pull/2969))
- Correct type of `Map.addLayer()` and `Style.addLayer()` to allow adding a layer with an embedded source, matching the documentation ([#2966](https://github.com/maplibre/maplibre-gl-js/pull/2966))
- Throttle map resizes from ResizeObserver to reduce flicker ([#2986](https://github.com/maplibre/maplibre-gl-js/pull/2986))
- Correct function `Map.setTerrain(options: TerrainSpecification): Map` to be `Map.setTerrain(options: TerrainSpecification | null): Map` per the API spec ([#2993](https://github.com/maplibre/maplibre-gl-js/pull/2993))
- Correct function `Map.getTerrain(): TerrainSpecification` to be `Map.getTerrain(): TerrainSpecification | null` for consistency with the setTerrain function ([#3020](https://github.com/maplibre/maplibre-gl-js/pull/3020))

## 3.3.0

### ✨ Features and improvements

- Add support for [`text-variable-anchor-offset`](https://maplibre.org/maplibre-style-spec/layers/#layout-symbol-text-variable-anchor-offset) symbol style layer property ([#2914](https://github.com/maplibre/maplibre-gl-js/pull/2914))

## 3.2.2

### ✨ Features and improvements

- Add `cache` parameter to [`RequestParameters`](https://maplibre.org/maplibre-gl-js/docs/API/types/maplibregl.RequestParameters/) ([#2910](https://github.com/maplibre/maplibre-gl-js/pull/2910))
- Removed some classed from the docs to better define the public API ([#2945](https://github.com/maplibre/maplibre-gl-js/pull/2945))

### 🐞 Bug fixes

- Properly check ImageBitmap ([#2942](https://github.com/maplibre/maplibre-gl-js/pull/2942), [#2940](https://github.com/maplibre/maplibre-gl-js/issues/2940))
- VectorTileWorkerSource: fix reload for original's load parse would not pass the rawTileData and meta. ([#2941](https://github.com/maplibre/maplibre-gl-js/pull/2941))

## 3.2.1

### ✨ Features and improvements

- Remove cooperative gesture screen from the accessibility tree since screenreaders cannot interact with the map using gestures
- Add `cooperated gestures` example to the doc.([#2860](https://github.com/maplibre/maplibre-gl-js/pull/2860))

### 🐞 Bug fixes

- Incorrect distance field of view calculation for negative elevation, fixed by storing min elevation for the tile in view ([#1655](https://github.com/maplibre/maplibre-gl-js/issues/1655), [#2858](https://github.com/maplibre/maplibre-gl-js/pull/2858))
- Fix reloadCallback not firing on VectorTileWorkerSource.reloadTile ([#1874](https://github.com/maplibre/maplibre-gl-js/pull/1874))
- Don't draw halo pixels underneath text pixels ([#2897](https://github.com/maplibre/maplibre-gl-js/pull/2897))
- Fix RasterDEMTileSource not serializing its options correctly ([#2895](https://github.com/maplibre/maplibre-gl-js/pull/2895))
- Remove node and jest from dist type checking, fix map event and other typing problems ([#2898](https://github.com/maplibre/maplibre-gl-js/pull/2898))

## 3.2.0

### ✨ Features and improvements

- Change all internal exports to named exports([#2711](https://github.com/maplibre/maplibre-gl-js/pull/2711))
- Docs generation is now part of this repo([#2733](https://github.com/maplibre/maplibre-gl-js/pull/2733))
- Add `className` option to Marker constructor ([#2729](https://github.com/maplibre/maplibre-gl-js/pull/2729))
- Immediately redraw the map after setting pixel ratio ([#2674](https://github.com/maplibre/maplibre-gl-js/pull/2673))
- Add maxCanvasSize option to limit canvas size. It can prevent reaching the GL limits and reduce the load on the devices. Default value is [4096, 4096].
- Reduce maxCanvasSize when hitting GL limits to avoid distortions ([#2674](https://github.com/maplibre/maplibre-gl-js/pull/2673))
- Rewrite all the code comments in TSDocs, introduced a new documentation system and moved examples into this repository for better debug options ([#2756](https://github.com/maplibre/maplibre-gl-js/pull/2756))
- ⚠️ Removed non documented `Marker` constructor parameter ([#2756](https://github.com/maplibre/maplibre-gl-js/pull/2756))
- Updated `check-for-support` example ([#2859](https://github.com/maplibre/maplibre-gl-js/pull/2859))

### 🐞 Bug fixes

- Return undefined instead of throwing from `Style.serialize()` when the style hasn't loaded yet ([#2712](https://github.com/maplibre/maplibre-gl-js/pull/2712))
- Don't throw an exception from `checkMaxAngle` when a label with length 0 is on the last segment of a line ([#2710](https://github.com/maplibre/maplibre-gl-js/pull/2710))
- Fix the `tap then drag` zoom gesture detection to abort when the two taps are far away ([#2673](https://github.com/maplibre/maplibre-gl-js/pull/2673))
- Fix regression - update pixel ratio when devicePixelRatio changes, restoring the v1.x behaviour ([#2706](https://github.com/maplibre/maplibre-gl-js/issues/2706))
- Fix incorrect elevation calculation [#2772]

## 3.1.0

### ✨ Features and improvements

- Expose map options.maxTileCacheZoomLevels to allow better control of tile cache ([#2581](https://github.com/maplibre/maplibre-gl-js/pull/2581))

### 🐞 Bug fixes

- Fix regression - Add webgl1 fallback to accommodate users without webgl2 support ([#2653](https://github.com/maplibre/maplibre-gl-js/issues/2653))

## 3.0.1

### ✨ Features and improvements

- Update shaders to GLSL ES 3.0 ([#2599](https://github.com/maplibre/maplibre-gl-js/pull/2599))

### 🐞 Bug fixes

- Fix `RequestTransformFunction` type to return RequestParameters or undefined ([#2586](https://github.com/maplibre/maplibre-gl-js/pull/2586))
- Load `EXT_color_buffer_float` WebGL2 extension to fix heatmap in firefox ([#2595](https://github.com/maplibre/maplibre-gl-js/pull/2595))

## 3.0.0

## New features and improvements

- Add `transformCameraUpdate` callback to `Map` options ([#2535](https://github.com/maplibre/maplibre-gl-js/pull/2535))
- Bump KDBush and supercluster for better memory efficiency ([#2522](https://github.com/maplibre/maplibre-gl-js/pull/2522))
- Improve performance by using HTMLImageElement to download raster source images when refreshExpiredTiles tiles is false ([#2126](https://github.com/maplibre/maplibre-gl-js/pull/2126))
- Set fetchPriority for HTMLImageElement to help improve raster-heavy scenarios ([#2459](https://github.com/maplibre/maplibre-gl-js/pull/2459))
- Reduce rendering calls on initial load. No reason to try rendering before the style is loaded. ([#2464](https://github.com/maplibre/maplibre-gl-js/pull/2464))
- Lazy load default style properties on demand to improve loading performance and reduce memory usage. ([#2476](https://github.com/maplibre/maplibre-gl-js/pull/2476))
- Add queryTerrainElevation allows getting terrain elevation in meters at a specific point ([#2264](https://github.com/maplibre/maplibre-gl-js/pull/2264))
- Improve performance by sending style layers to the worker thread before processing it on the main thread to allow parallel processing ([#2131](https://github.com/maplibre/maplibre-gl-js/pull/2131))
- Add Map.getImage() to retrieve previously-loaded images. ([#2168](https://github.com/maplibre/maplibre-gl-js/pull/2168))
- Add a method to enable/disable cooperative gestures
- Update CONTRIBUTING.md with details on setting up on M1 mac ([#2196](https://github.com/maplibre/maplibre-gl-js/pull/2196))
- Update default type of originalEvent in MapLibreEvent to be `unknown` ([#2243](https://github.com/maplibre/maplibre-gl-js/pull/2243))
- Improve performance when forcing full symbol placement by short-circuiting pause checks ([#2241](https://github.com/maplibre/maplibre-gl-js/pull/2241))
- Adding a `warnonce` when terrain and hillshade source are the same ([#2298](https://github.com/maplibre/maplibre-gl-js/pull/2298))
- Remove a deprecation warning by removing an empty texture that is no longer being used in the codebase ([#2299](https://github.com/maplibre/maplibre-gl-js/pull/2299))
- Improve initial loading performance by lazy serializing layers only when needed. ([#2306](https://github.com/maplibre/maplibre-gl-js/pull/2306))
- Add validateStyle MapOption to allow disabling style validation for faster performance in production environment. ([#2390](https://github.com/maplibre/maplibre-gl-js/pull/2390))
- Add `setiClusterOptions` to update cluster properties of the added sources: fixing these issues ([#429](https://github.com/maplibre/maplibre-gl-js/issues/429)) and ([#1384](https://github.com/maplibre/maplibre-gl-js/issues/1384))
- Add types for `workerOptions` and `_options` in `geojson_source.ts`
- Add fullscreenstart, fullscreenend events to FullscreenControl ([#2128](https://github.com/maplibre/maplibre-gl-js/issues/2128)
- Throttle the image request queue while the map is moving to improve performance ([#2097](https://github.com/maplibre/maplibre-gl-js/issues/2097)
- Add support for multiple `sprite` declarations in one style file ([#1805](https://github.com/maplibre/maplibre-gl-js/pull/1805))
- Extract sprite image on demand to reduce memory usage and improve performance by reducing the number of getImageData calls ([#1809](https://github.com/maplibre/maplibre-gl-js/pull/1809))
- `QueryRenderedFeaturesOptions` type added to both of the params in queryRenderedFeatures in map.ts ([#1900](https://github.com/maplibre/maplibre-gl-js/issues/1900))
- NavigationControlOptions is now optional when creating an instance of NavigationControl ([#1754](https://github.com/maplibre/maplibre-gl-js/issues/1754))
- Listen to webglcontextcreationerror event and give detailed debug info when it fails ([#1715](https://github.com/maplibre/maplibre-gl-js/pull/1715))
- Make sure `cooperativeGestures` overlay is always "on top" (z-index) of map features ([#1753](https://github.com/maplibre/maplibre-gl-js/pull/1753))
- Use `willReadFrequently` hint to optimize 2D canvas usage and remove warnings ([#1808](https://github.com/maplibre/maplibre-gl-js/pull/1808))
- Speed up the cross tile symbol index in certain circumstances ([#1755](https://github.com/maplibre/maplibre-gl-js/pull/1755))
- Improve rendering speed in scenes with many colliding symbolic icons and labels ([#1757](https://github.com/maplibre/maplibre-gl-js/pull/1757))
- Make request for ImageSource cancelable ([#1802](https://github.com/maplibre/maplibre-gl-js/pull/1802))
- Throttle the image request queue while the map is moving to improve performance ([#2097](https://github.com/maplibre/maplibre-gl-js/pull/2097))
- Return a promise from `once` method to allow easier usage of async/await in this case ([#1690](https://github.com/maplibre/maplibre-gl-js/pull/1690))
- Add pseudo (CSS) fullscreen as a fallback for iPhones ([#1678](https://github.com/maplibre/maplibre-gl-js/pull/1678))
- Add `updateData` to `GeoJSONSource` which allows for partial data updates ([#1605](https://github.com/maplibre/maplibre-gl-js/pull/1605))
- Add a RenderPool to render tiles onto textures for 3D ([#1671](https://github.com/maplibre/maplibre-gl-js/pull/1671))
- Add map.getCameraTargetElevation() ([#1558](https://github.com/maplibre/maplibre-gl-js/pull/1558))
- Add `freezeElevation` to `AnimationOptions` to allow smooth camera movement in 3D ([#1514](https://github.com/maplibre/maplibre-gl-js/pull/1514), [#1492](https://github.com/maplibre/maplibre-gl-js/issues/1492))
- Add map.setStyle's transformStyle option ([#1632](https://github.com/maplibre/maplibre-gl-js/pull/1632))

## Potentially breaking changes

Most of these changes will not affect your code but read carefully through the list to asses if a migration is needed.

- ⚠️ Cancel unloaded tile request on zooming in across multiple zooms. Previously these requests were not cancelled. ([#2377](https://github.com/maplibre/maplibre-gl-js/pull/2377))
- ⚠️ Resize map when container element is resized. The "resize"-related events now has different data associated with it ([#2157](https://github.com/maplibre/maplibre-gl-js/pull/2157), [#2551](https://github.com/maplibre/maplibre-gl-js/issues/2551)). Previously the originalEvent field was the reason of this change, for example it could be a `resize` event from the browser. Now it is `ResizeObserverEntry`, see more [here](https://developer.mozilla.org/en-US/docs/web/api/resizeobserverentry).
- ⚠️ Improve rendering of areas below sea level, and remove elevationOffset workaround ([#1578](https://github.com/maplibre/maplibre-gl-js/pull/1578))
- ⚠️ Remove support for `hsl` css color in a format that does not comply with the CSS Color specification. Colors defined in `hsl(110, 0.7, 0.055)` format will no longer work, instead it is recommended to use the format with percentages `hsl(110, 70%, 5.5%)`. ([#2376](https://github.com/maplibre/maplibre-gl-js/pull/2376))
- ⚠️ Move terrain object from style.terrain to map.terrain ([#1628](https://github.com/maplibre/maplibre-gl-js/pull/1628))
- ⚠️ Remove deprecated `mapboxgl-` css classes (use `maplibregl-` instead) ([#1575](https://github.com/maplibre/maplibre-gl-js/pull/1575))
- ⚠️ Full transition from WebGL1 to WebGL2 ([browser support](https://caniuse.com/?search=webgl2)) ([#2512](https://github.com/maplibre/maplibre-gl-js/pull/2512), [#1891](https://github.com/maplibre/maplibre-gl-js/pull/1891))
- ⚠️ `LngLat.toBounds()` is replaced by a static method `LngLatBounds.fromLngLat()` ([#2188](https://github.com/maplibre/maplibre-gl-js/pull/2188))
- ⚠️ Make geojson data source a required field to align with the docs ([#1396](https://github.com/maplibre/maplibre-gl-js/issue/1396))
- ⚠️ Improve control initial loading performance by forcing fadeDuration to 0 till first idle event ([#2447](https://github.com/maplibre/maplibre-gl-js/pull/2447))
- ⚠️ Remove "mapbox-gl-supported" package from API. If needed, please reference it directly instead of going through MapLibre. ([#2451](https://github.com/maplibre/maplibre-gl-js/pull/2451))
- ⚠️ Improve control performance by restricting worker count to a max of 1 except for Safari browser. ([#2354](https://github.com/maplibre/maplibre-gl-js/pull/2354))

## Bug fixes

- Fix of incorrect dash in diagonal lines with a vector source at some zoom levels. ([#2479](https://github.com/maplibre/maplibre-gl-js/pull/2479))
- Fix event.isSourceLoaded to reflect the state of source loading for sourcedata event ([#2543](https://github.com/maplibre/maplibre-gl-js/pull/2543))
- Fix overlapping of 3D building parts when 3D Terrain is activated ([#2513](https://github.com/maplibre/maplibre-gl-js/issues/2513))
- Show 3D buildings located below sea level when 3D Terrain is activated ([#2544](https://github.com/maplibre/maplibre-gl-js/issues/2544))
- Fix `LngLatBounds.extend()` to correctly handle `{ lng: number, lat: number }` coordinates. ([#2425](https://github.com/maplibre/maplibre-gl-js/pull/2425))
- Fix the accuracy-circle in the geolocate control from randomly resizing. ([#2450](https://github.com/maplibre/maplibre-gl-js/pull/2450))
- Fix the type of the `features` property on `MapLayerMouseEvent` and `MapLayerTouchEvent` to be `MapGeoJSONFeature[]` in lieu of `GeoJSON.Feature[]` ([#2244](https://github.com/maplibre/maplibre-gl-js/pull/2244))
- Fix GeolocateControl error if removed quickly ([#2391](https://github.com/maplibre/maplibre-gl-js/pull/2391))
- Fix issue unloading sprite sheet when using `setStyle(style, {diff:true})` ([#2146](https://github.com/maplibre/maplibre-gl-js/pull/2146))
- Fix wrap coords in `getTerrain` when `fitBounds` across the AM ([#2155](https://github.com/maplibre/maplibre-gl-js/pull/2155))
- Fix LngLat `toArray` method return type to [number,number] ([#2233](https://github.com/maplibre/maplibre-gl-js/issues/2233))
- Fix handling of text-offset with symbol-placement: line ([#2170](https://github.com/maplibre/maplibre-gl-js/issues/2170) and [#2171](https://github.com/maplibre/maplibre-gl-js/issues/2171))
- Fix geolocate control permissions failure on IOS16 web view with fallback to `window.navigator.geolocation` ([#2359](https://github.com/maplibre/maplibre-gl-js/pull/2359))
- Prevent unnecessary reload of raster sources when RTL Text Plugin loads ([#2380](https://github.com/maplibre/maplibre-gl-js/issues/2380))
- Fix Handle AddProtocol callback function returning an HTMLImageElement ([#](https://github.com/maplibre/maplibre-gl-js/pull/2393)2393](https://github.com/maplibre/maplibre-gl-js/pull/2393))
- Fix raster tiles being retained when raster-fade-duration is 0 ([#2445](https://github.com/maplibre/maplibre-gl-js/issues/2445), [#2501](https://github.com/maplibre/maplibre-gl-js/issues/2501))
- Fix the worker been terminated on setting new style ([#2123](https://github.com/maplibre/maplibre-gl-js/pull/2123))
- Change how meta key is detected for cooperative gestures
- Fix the worker been terminated on setting new style ([#2123](https://github.com/maplibre/maplibre-gl-js/pull/2123))
- Fix issue [#1024](https://github.com/maplibre/maplibre-gl-js/pull/1024) - Zoom center not under cursor when terrain is on
- Fix errors when running style-spec bin scripts and added missing help. Removed unnecessary script 'gl-style-composite'. ([#1971](https://github.com/maplibre/maplibre-gl-js/pull/1971))
- Fix the `slice` expression type ([#1886](https://github.com/maplibre/maplibre-gl-js/issues/1886))
- Remove dependency on `@rollup/plugin-json`, which was in conflict with `rollup-plugin-import-assert`
- Remove dependency on `@mapbox/gazetteer` which caused some build warnings ([#1757](https://github.com/maplibre/maplibre-gl-js/pull/1757) [#1898](https://github.com/maplibre/maplibre-gl-js/pull/1898))
- Fix `getElevation()` causing uncaught error ([#1650](https://github.com/maplibre/maplibre-gl-js/issues/1650)).
- Fix headless benchmark execution especially on VM ([#1732](https://github.com/maplibre/maplibre-gl-js/pull/1732))
- fix issue [#860](https://github.com/maplibre/maplibre-gl-js/issues/860) fill-pattern with pixelRatio > 1 is now switched correctly at runtime. ([#1765](https://github.com/maplibre/maplibre-gl-js/pull/1765))
- Fix the exception that would be thrown on `map.setStyle` when it is passed with transformStyle option and map is initialized without an initial style. ([#1824](https://github.com/maplibre/maplibre-gl-js/pull/1824))
- Fix the behavior of the compass button on touch devices. ([#1852](https://github.com/maplibre/maplibre-gl-js/pull/1852))
- Fix `GeoJSONSource` appearing to never finish loading when calling its `setData` method immediately after adding it to a `Map` due to it not firing a `metadata` `data` event ([#1693](https://github.com/maplibre/maplibre-gl-js/issues/1693))
- Fix the gap between terrain elevated tiles ([#1602](https://github.com/maplibre/maplibre-gl-js/issues/1602))
- Fix showTileBoundaries to show the first vector source [#1395](https://github.com/maplibre/maplibre-gl-js/pull/1395)
- Fix `match` expression type ([#1631](https://github.com/maplibre/maplibre-gl-js/pull/1631))
- Fix for blurry raster tiles due to raster tiles requests stuck in image queue. ([#2511](https://github.com/maplibre/maplibre-gl-js/pull/2511))

## 3.0.0-pre.9

### 🐞 Bug fixes

- Fixes issue with ResizeObserver firing an initial 'resize' event (since 3.0.0-pre.5) ([#2551](https://github.com/maplibre/maplibre-gl-js/issues/2551))

## 3.0.0-pre.8

### ✨ Features and improvements

- Add `transformCameraUpdate` callback to `Map` options ([#2535](https://github.com/maplibre/maplibre-gl-js/pull/2535))

### 🐞 Bug fixes

- Revise previous fix ([#2445](https://github.com/maplibre/maplibre-gl-js/issues/2445)) for raster tiles being retained when raster-fade-duration is 0 ([#2501](https://github.com/maplibre/maplibre-gl-js/issues/2501))

## 3.0.0-pre.7

### ✨ Features and improvements

- ⚠️ Breaking - Remove WebGL1 support. Move to WebGL2 ([#2512](https://github.com/maplibre/maplibre-gl-js/pull/2512))
- Bump KDBush and supercluster ([#2522](https://github.com/maplibre/maplibre-gl-js/pull/2522))

## 3.0.0-pre.6

### ✨ Features and improvements

- ⚠️ Breaking - Improve control performance by restricting worker count to a max of 1 except safari browser. ([#2354](https://github.com/maplibre/maplibre-gl-js/pull/2354))
- Improve performance by using HTMLImageElement to download raster source images when refreshExpiredTiles tiles is false ([#2126](https://github.com/maplibre/maplibre-gl-js/pull/2126))
- ⚠️ Breaking - Improve control initial loading performance by forcing fadeDuration to 0 till first idle event ([#2447](https://github.com/maplibre/maplibre-gl-js/pull/2447))
- ⚠️ Breaking - Remove "mapbox-gl-supported" package from API. If needed, please reference it directly instead of going through MapLibre. ([#2451](https://github.com/maplibre/maplibre-gl-js/pull/2451))
- Set fetchPriority for HTMLImageElement to help improve raster heavy scenarios ([#2459](https://github.com/maplibre/maplibre-gl-js/pull/2459))
- Reduce rendering calls on initial load. No reason to try rendering before style is loaded. ([#2464](https://github.com/maplibre/maplibre-gl-js/pull/2464))
- Lazy load default style properties on demand to improve loading performance and reduce memory usage. ([#2476](https://github.com/maplibre/maplibre-gl-js/pull/2476))
- Conditional WebGL2 support ([#1891](https://github.com/maplibre/maplibre-gl-js/pull/1891)

### 🐞 Bug fixes

- Fix `LngLatBounds.extend()` to correctly handle `{ lng: number, lat: number }` coordinates. ([#2425](https://github.com/maplibre/maplibre-gl-js/pull/2425))
- Fix the accuracy-circle in the geolocate control from randomly resizing. ([#2450](https://github.com/maplibre/maplibre-gl-js/pull/2450))

## 3.0.0-pre.5

### ✨ Features and improvements

- Add queryTerrainElevation allows getting terrain elevation in meters at specific point ([#2264](https://github.com/maplibre/maplibre-gl-js/pull/2264))
- Improve performance by sending style layers to worker thread before processing it on main thread to allow parallel processing ([#2131](https://github.com/maplibre/maplibre-gl-js/pull/2131))
- ⚠️ Breaking - Resize map when container element is resized. The resize related events now has different data associated with it ([#2157](https://github.com/maplibre/maplibre-gl-js/pull/2157)). Previously the originalEvent field was the reason of this change, for example it could be a `resize` event from the browser. Now it is `ResizeObserverEntry`, see more [here](https://developer.mozilla.org/en-US/docs/web/api/resizeobserverentry).
- Add Map.getImage() to retrieve previously-loaded images. ([#2168](https://github.com/maplibre/maplibre-gl-js/pull/2168))
- Add method to enable/disable cooperative gestures
- ⚠️ Breaking - `LngLat.toBounds()` is replaced by a static method `LngLatBounds.fromLngLat()` ([#2188](https://github.com/maplibre/maplibre-gl-js/pull/2188))
- Update CONTRIBUTING.md with details on setting up on M1 mac ([#2196](https://github.com/maplibre/maplibre-gl-js/pull/2196))
- Update default type of originalEvent in MapLibreEvent to be `unknown` ([#2243](https://github.com/maplibre/maplibre-gl-js/pull/2243))
- Improve performance when forcing full symbol placement by short circuiting pause checks ([#2241](https://github.com/maplibre/maplibre-gl-js/pull/2241))
- Adding a `warnonce` when terrain and hillshade source are the same ([#2298](https://github.com/maplibre/maplibre-gl-js/pull/2298))
- Remove a deprecation warning by removing an empty texture that is no longer being used in the codebase ([#2299](https://github.com/maplibre/maplibre-gl-js/pull/2299))
- Improve initial loading performance by lazy serializing layers only when needed. ([#2306](https://github.com/maplibre/maplibre-gl-js/pull/2306))
- ⚠️ Breaking - Cancel unloaded tile request on zooming in across multiple zoom. Previously these requests were not cancelled. ([#2377](https://github.com/maplibre/maplibre-gl-js/pull/2377))
- Add validateStyle MapOption to allow disabling style validation for faster performance in production environment. ([#2390](https://github.com/maplibre/maplibre-gl-js/pull/2390))
- ⚠️ Breaking - Remove support for `hsl` css color in a format that does not comply with the CSS Color specification. Colors defined in `hsl(110, 0.7, 0.055)` format will no longer work, instead it is recommended to use the format with percentages `hsl(110, 70%, 5.5%)`. ([#2376](https://github.com/maplibre/maplibre-gl-js/pull/2376))

### 🐞 Bug fixes

- Fix the type of the `features` property on `MapLayerMouseEvent` and `MapLayerTouchEvent` to be `MapGeoJSONFeature[]` in lieu of `GeoJSON.Feature[]` ([#2244](https://github.com/maplibre/maplibre-gl-js/pull/2244))
- Fix GeolocateControl error if removed quickly ([#2391](https://github.com/maplibre/maplibre-gl-js/pull/2391))
- Fix issue unloading sprite sheet when using `setStyle(style, {diff:true})` ([#2146](https://github.com/maplibre/maplibre-gl-js/pull/2146))
- Fix wrap coords in `getTerrain` when `fitBounds` across the AM ([#2155](https://github.com/maplibre/maplibre-gl-js/pull/2155))
- Fix LngLat `toArray` method return type to [number,number] ([#2233](https://github.com/maplibre/maplibre-gl-js/issues/2233))
- Fix handling of text-offset with symbol-placement: line ([#2170](https://github.com/maplibre/maplibre-gl-js/issues/2170) and [#2171](https://github.com/maplibre/maplibre-gl-js/issues/2171))
- Fix geolocate control permissions failure on IOS16 web view with fallback to `window.navigator.geolocation` ([#2359](https://github.com/maplibre/maplibre-gl-js/pull/2359))
- Prevent unnecessary reload of raster sources when RTL Text Plugin loads ([#2380](https://github.com/maplibre/maplibre-gl-js/issues/2380))
- Fix Handle AddProtocol callback function returning an HTMLImageElement ([#](https://github.com/maplibre/maplibre-gl-js/pull/2393)2393](https://github.com/maplibre/maplibre-gl-js/pull/2393))
- Fix raster tiles being retained when raster-fade-duration is 0 ([#2445](https://github.com/maplibre/maplibre-gl-js/issues/2445))

## 3.0.0-pre.4

### ✨ Features and improvements

- Add `setiClusterOptions` to update cluster properties of the added sources: fixing these issues ([#429](https://github.com/maplibre/maplibre-gl-js/issues/429)) and ([#1384](https://github.com/maplibre/maplibre-gl-js/issues/1384))
- Add types for `workerOptions` and `_options` in `geojson_source.ts`
- Add fullscreenstart, fullscreenend events to FullscreenControl ([#2128](https://github.com/maplibre/maplibre-gl-js/issues/2128)
- Throttle the image request queue while the map is moving to improve performance ([#2097](https://github.com/maplibre/maplibre-gl-js/issues/2097)

### 🐞 Bug fixes

- Fix the worker been terminated on setting new style ([#2123](https://github.com/maplibre/maplibre-gl-js/pull/2123))
- Change how meta key is detected for cooperative gestures
- Fix the worker been terminated on setting new style ([#2123](https://github.com/maplibre/maplibre-gl-js/pull/2123))

## 3.0.0-pre.3

### ✨ Features and improvements

- Add support for multiple `sprite` declarations in one style file ([#1805](https://github.com/maplibre/maplibre-gl-js/pull/1805))
- Extract sprite image on demand to reduce memory usage and improve performance by reducing number of getImageData calls ([#1809](https://github.com/maplibre/maplibre-gl-js/pull/1809))

### 🐞 Bug fixes

- Fix issue [#1024](https://github.com/maplibre/maplibre-gl-js/pull/1024) - Zoom center not under cursor when terrain is on
- Fix errors when running style-spec bin scripts and added missing help. Removed unnecessary script 'gl-style-composite'. ([#1971](https://github.com/maplibre/maplibre-gl-js/pull/1971))
- Fix the `slice` expression type ([#1886](https://github.com/maplibre/maplibre-gl-js/issues/1886))

## 3.0.0-pre.2

### ✨ Features and improvements

- `QueryRenderedFeaturesOptions` type added to both of the params in queryRenderedFeatures in map.ts ([#1900](https://github.com/maplibre/maplibre-gl-js/issues/1900))
- NavigationControlOptions is now optional when creating an instance of NavigationControl ([#1754](https://github.com/maplibre/maplibre-gl-js/issues/1754))
- Listen to webglcontextcreationerror event and give detailed debug info when it fails ([#1715](https://github.com/maplibre/maplibre-gl-js/pull/1715))
- Make sure `cooperativeGestures` overlay is always "on top" (z-index) of map features ([#1753](https://github.com/maplibre/maplibre-gl-js/pull/1753))
- Use `willReadFrequently` hint to optimize 2D canvas usage and remove warnings ([#1808](https://github.com/maplibre/maplibre-gl-js/pull/1808))
- Speed up the cross tile symbol index in certain circumstances ([#1755](https://github.com/maplibre/maplibre-gl-js/pull/1755))
- Improve rendering speed in scenes with many colliding symbolic icons and labels ([#1757](https://github.com/maplibre/maplibre-gl-js/pull/1757))
- Make request for ImageSource cancelable ([#1802](https://github.com/maplibre/maplibre-gl-js/pull/1802))
- Throttle the image request queue while the map is moving to improve performance ([#2097](https://github.com/maplibre/maplibre-gl-js/pull/2097))

### 🐞 Bug fixes

- Remove dependency on `@rollup/plugin-json`, which was in conflict with `rollup-plugin-import-assert`
- Remove dependency on `@mapbox/gazetteer` which caused some build warnings ([#1757](https://github.com/maplibre/maplibre-gl-js/pull/1757) [#1898](https://github.com/maplibre/maplibre-gl-js/pull/1898))
- Fix `getElevation()` causing uncaught error ([#1650](https://github.com/maplibre/maplibre-gl-js/issues/1650)).
- Fix headless benchmark execution especially on VM ([#1732](https://github.com/maplibre/maplibre-gl-js/pull/1732))
- fix issue [#860](https://github.com/maplibre/maplibre-gl-js/issues/860) fill-pattern with pixelRatio > 1 is now switched correctly at runtime. ([#1765](https://github.com/maplibre/maplibre-gl-js/pull/1765))
- Fix the exception that would be thrown on `map.setStyle` when it is passed with transformStyle option and map is initialized without an initial style. ([#1824](https://github.com/maplibre/maplibre-gl-js/pull/1824))
- Fix the behavior of the compass button on touch devices.

## 3.0.0-pre.1

### ✨ Features and improvements

- Return a promise from `once` method to allow easier usage of async/await in this case ([#1690](https://github.com/maplibre/maplibre-gl-js/pull/1690))
- Add pseudo (CSS) fullscreen as a fallback for iPhones ([#1678](https://github.com/maplibre/maplibre-gl-js/pull/1678))
- Add `updateData` to `GeoJSONSource` which allows for partial data updates ([#1605](https://github.com/maplibre/maplibre-gl-js/pull/1605))

### 🐞 Bug fixes

- Fix `GeoJSONSource` appearing to never finish loading when calling its `setData` method immediately after adding it to a `Map` due to it not firing a `metadata` `data` event ([#1693](https://github.com/maplibre/maplibre-gl-js/issues/1693))
- Fix the gap between terrain elevated tiles ([#1602](https://github.com/maplibre/maplibre-gl-js/issues/1602))

## 3.0.0-pre.0

### ✨ Features and improvements

- Add a RenderPool to render tiles onto textures for 3D ([#1671](https://github.com/maplibre/maplibre-gl-js/pull/1671))
- Add map.getCameraTargetElevation() ([#1558](https://github.com/maplibre/maplibre-gl-js/pull/1558))
- Add `freezeElevation` to `AnimationOptions` to allow smooth camera movement in 3D ([#1514](https://github.com/maplibre/maplibre-gl-js/pull/1514), [#1492](https://github.com/maplibre/maplibre-gl-js/issues/1492))
- ⚠️ Breaking - Remove deprecated `mapboxgl-` css classes ([#1575](https://github.com/maplibre/maplibre-gl-js/pull/1575))
- Add map.setStyle's transformStyle option ([#1632](https://github.com/maplibre/maplibre-gl-js/pull/1632))
- ⚠️ Breaking - Improve rendering of areas below sea level, and remove elevationOffset workaround ([#1578](https://github.com/maplibre/maplibre-gl-js/pull/1578))
- ⚠️ Breaking - Move terrain object from style.terrain to map.terrain ([#1628](https://github.com/maplibre/maplibre-gl-js/pull/1628))

### 🐞 Bug fixes

- ⚠️ Breaking - Make geojson data source a required field to align with the docs ([#1396](https://github.com/maplibre/maplibre-gl-js/issue/1396))
- Fix showTileBoundaries to show the first vector source [#1395](https://github.com/maplibre/maplibre-gl-js/pull/1395)
- Fix `match` expression type ([#1631](https://github.com/maplibre/maplibre-gl-js/pull/1631))

## 2.4.0

### ✨ Features and improvements

- Added calculateCameraOptionsFromTo to camera ([#1427](https://github.com/maplibre/maplibre-gl-js/pull/1427))
- Improve expression types ([#1510](https://github.com/maplibre/maplibre-gl-js/pull/1510))
- Improve performance for primitive size selection ([#1508](https://github.com/maplibre/maplibre-gl-js/pull/1508))
- Upgrade target from ES2017 to ES2019 ([#1499](https://github.com/maplibre/maplibre-gl-js/pull/1499))
- Improve error handling ([#1485](https://github.com/maplibre/maplibre-gl-js/pull/1485))
- Removed `_interpolationType` unused field ([#264](https://github.com/maplibre/maplibre-gl-js/issues/264))

### 🐞 Bug fixes

- Fix attribution not being displayed for terrain ([#1516](https://github.com/maplibre/maplibre-gl-js/pull/1516))
- No triggering of contextmenu after rotate, pitch, etc. also on Windows ([#1537](https://github.com/maplibre/maplibre-gl-js/pull/1537))

## 2.3.1-pre.2

### ✨ Features and improvements

- Improve expression types ([#1510](https://github.com/maplibre/maplibre-gl-js/pull/1510))
- Improve performance for primitive size selection ([#1508](https://github.com/maplibre/maplibre-gl-js/pull/1508))
- Upgrade target from ES2017 to ES2019 ([#1499](https://github.com/maplibre/maplibre-gl-js/pull/1499))

## 2.3.1-pre.1

### ✨ Features and improvements

- Improve error handling ([#1485](https://github.com/maplibre/maplibre-gl-js/pull/1485))

## 2.3.0

### ✨ Features and improvements

- Re-enable method to get library version. Either with `import {version} from 'maplibre-gl'`, or on a Map instance as `map.version`.

## 2.2.1

### 🐞 Bug fixes

- Fix types generation and make sure they run as part of the CI ([#1462](https://github.com/maplibre/maplibre-gl-js/issues/1462), [#1465](https://github.com/maplibre/maplibre-gl-js/pull/1465))

## 2.2.0

Everything from the four previous pre-releases:

### ✨ Features and improvements

- Update `icon-padding` symbol layout property to support asymmetric padding ([#1289](https://github.com/maplibre/maplibre-gl-js/pull/1289))
- Added `cooperativeGestures` option when instantiating map to prevent inadvertent scrolling/panning when navigating a page where map is embedded inline ([#234](https://github.com/maplibre/maplibre-gl-js/issues/234))
- Improve filter specification typings ([#1390](https://github.com/maplibre/maplibre-gl-js/pull/1390))
- Add 3D terrain capabilities ([#165](https://github.com/maplibre/maplibre-gl-js/pull/165), [#1022](https://github.com/maplibre/maplibre-gl-js/pull/1022))
- Cancel pending GeoJSON requests when `GeoJSONSource.setData()` is called instead of waiting for any pending request to complete before issuing the request for the new URL ([#1102](https://github.com/maplibre/maplibre-gl-js/pull/1102))

### 🐞 Bug fixes

- Fix compact attribution style when using global CSS that sets `box-sizing: border-box;` ([#1250](https://github.com/maplibre/maplibre-gl-js/pull/1250))
- Handle maxBounds which cross the meridian at longitude ±180° ([#1298](https://github.com/maplibre/maplibre-gl-js/pull/1298), [#1299](https://github.com/maplibre/maplibre-gl-js/pull/1299))
- Hide arrow displayed in default `summary` styles on the attribution control ([#1258](https://github.com/maplibre/maplibre-gl-js/pull/1258))
- Fix memory usage in terrain 3D ([#1291](https://github.com/maplibre/maplibre-gl-js/issues/1291), [#1302](https://github.com/maplibre/maplibre-gl-js/pull/1302))
- Fix disappearance of closest tiles when 3D terrain is enabled ([#1241](https://github.com/maplibre/maplibre-gl-js/issues/1241), [#1300](https://github.com/maplibre/maplibre-gl-js/pull/1300))

## 2.2.0-pre.4

### ✨ Features and improvements

- Update `icon-padding` symbol layout property to support asymmetric padding ([#1289](https://github.com/maplibre/maplibre-gl-js/pull/1289))
- Added `cooperativeGestures` option when instantiating map to prevent inadvertent scrolling/panning when navigating a page where map is embedded inline ([#234](https://github.com/maplibre/maplibre-gl-js/issues/234))
- Improve filter specification typings ([#1390](https://github.com/maplibre/maplibre-gl-js/pull/1390))

### 🐞 Bug fixes

- Fix compact attribution style when using global CSS that sets `box-sizing: border-box;` ([#1250](https://github.com/maplibre/maplibre-gl-js/pull/1250))

## 2.2.0-pre.3

### 🐞 Bug fixes

- Handle maxBounds which cross the meridian at longitude ±180° ([#1298](https://github.com/maplibre/maplibre-gl-js/issues/1298), [#1299](https://github.com/maplibre/maplibre-gl-js/pull/1299))
- Hide arrow displayed in default `summary` styles on the attribution control ([#1258](https://github.com/maplibre/maplibre-gl-js/pull/1258))
- Fix memory usage in terrain 3D ([#1291](https://github.com/maplibre/maplibre-gl-js/issues/1291), [#1302](https://github.com/maplibre/maplibre-gl-js/pull/1302))
- Fix disappearance of closest tiles when 3D terrain is enabled ([#1241](https://github.com/maplibre/maplibre-gl-js/issues/1241), [#1300](https://github.com/maplibre/maplibre-gl-js/pull/1300))

## 2.2.0-pre.2

### ✨ Features and improvements

- Add 3D terrain capabilities ([#165](https://github.com/maplibre/maplibre-gl-js/pull/165), [#1022](https://github.com/maplibre/maplibre-gl-js/pull/1022))

## 2.2.0-pre.1

### ✨ Features and improvements

- Cancel pending GeoJSON requests when `GeoJSONSource.setData()` is called instead of waiting for any pending request to complete before issuing the request for the new URL ([#1102](https://github.com/maplibre/maplibre-gl-js/pull/1102))

## 2.1.9

### 🐞 Bug fixes

- Add back typescript typings to dependencies instead of devDependencies ([#1178](https://github.com/maplibre/maplibre-gl-js/pull/1178))

## 2.1.8

### ✨ Features and improvements

- Changed logic for showing the MapLibre logo. The MapLibre logo is now shown by setting the map option 'maplibreLogo' to true or by adding it to a map with addControl. TileJSON no longer controls if the logo is shown. ([#786](https://github.com/maplibre/maplibre-gl-js/pull/786))

### 🐞 Bug fixes

- Fix missing `touchmove` in `MapTouchEvent["type"]` ([#1131](https://github.com/maplibre/maplibre-gl-js/pull/1131))
- Type CustomLayerInterface renderingMode, onRemove, onAdd, and prerender optional ([#1122](https://github.com/maplibre/maplibre-gl-js/pull/1122))

## 2.1.8-pre.3

### 🐞 Bug fixes

- Use correct location for mouse events of line layer with line-offset ([#1108](https://github.com/maplibre/maplibre-gl-js/issues/1108)).
- Change `GeoJSONFeature.properties` type from `{}` to `{ [name: string]: any; }` ([#1115](https://github.com/maplibre/maplibre-gl-js/pull/1115)).
- Fix `error TS2503: Cannot find namespace 'GeoJSON'` ([#1096](https://github.com/maplibre/maplibre-gl-js/issues/1096)).

## 2.1.8-pre.2

### ✨ Features and improvements

- Removal of the unminified production build target, so `npm run build-prod` will be the main build command going forward.

### 🐞 Bug fixes

- Dispose source resources on map style removal, it also fixes `cannot read properties of undefined (reading 'sourceCaches')` error ([#1099](https://github.com/maplibre/maplibre-gl-js/pull/1099)).
- Add MapGeoJSONFeature type as replacement for MapboxGeoJSONFeature. MapGeoJSONFeature type extends GeoJSONFeature type with layer, source, sourceLayer, and state properties ([#1104](https://github.com/maplibre/maplibre-gl-js/pull/1104)).
- Fix automatic refreshing of expired raster tiles ([#1106](https://github.com/maplibre/maplibre-gl-js/pull/1106))
- Fix precision loss in some matrix calculations ([#1105](https://github.com/maplibre/maplibre-gl-js/pull/1105))

## 2.1.8-pre.1

### ✨ Features and improvements

- Add option `viewport-glyph` to `text-rotation-alignment` which places glyphs along a linestring and rotates them to the x-axis of the viewport ([#716](https://github.com/maplibre/maplibre-gl-js/pull/716)).

### 🐞 Bug fixes

- Change `GeoJSONFeature.id` type from `number | string | void` to `number | string | undefined` ([#1093](https://github.com/maplibre/maplibre-gl-js/pull/1093))
- Add FeatureIdentifier type to define feature parameter in setFeatureState, removeFeatureState, and getFeatureState methods. Change FeatureIdentifier.id from `id: string | number;` to `id?: string | number | undefined;` ([#1095](https://github.com/maplibre/maplibre-gl-js/pull/1095))
- Change map.on, map.off, and map.once type parameter from "type: MapEvent" to "type: MapEvent | string" ([#1094](https://github.com/maplibre/maplibre-gl-js/pull/1094))

## 2.1.7

### 🐞 Bug fixes

- Add adjustment for glyph rendering, CJK fonts are mainly affected ([#1002](https://github.com/maplibre/maplibre-gl-js/issues/1002)).
- Improve typings to fix Angular strict mode failure ([#790](https://github.com/maplibre/maplibre-gl-js/issues/790), [#970](https://github.com/maplibre/maplibre-gl-js/issues/970), [#934](https://github.com/maplibre/maplibre-gl-js/issues/934))
- Fix `SourceCache.loaded()` always returning `true` following a load error ([#1025](https://github.com/maplibre/maplibre-gl-js/issues/1025))
- Added back csp and dev builds to npm package ([#1042](https://github.com/maplibre/maplibre-gl-js/issues/1042))

## 2.1.6

### 🐞 Bug fixes

- Publish `dist/package.json` ([#998](https://github.com/maplibre/maplibre-gl-js/pull/998)).

## 2.1.6-pre.1

### 🐞 Bug fixes

- Publish `dist/package.json` ([#998](https://github.com/maplibre/maplibre-gl-js/pull/998)).

## 2.1.5

### 🐞 Bug fixes

- Publish empty `postinstall.js` file. Follow-up on ([#990](https://github.com/maplibre/maplibre-gl-js/issues/990)), ([#991](https://github.com/maplibre/maplibre-gl-js/pull/991)), ([#992](https://github.com/maplibre/maplibre-gl-js/pull/992)).

## 2.1.5-pre.1

### 🐞 Bug fixes

- Publish empty `postinstall.js` file. Follow-up on ([#990](https://github.com/maplibre/maplibre-gl-js/pull/990)), ([#991](https://github.com/maplibre/maplibre-gl-js/pull/991)), ([#992](https://github.com/maplibre/maplibre-gl-js/pull/992)).

## 2.1.4

### 🐞 Bug fixes

- Fix missing `postinstall.js` file in npm publish. Follow-up on ([#990](https://github.com/maplibre/maplibre-gl-js/issues/990)), ([#991](https://github.com/maplibre/maplibre-gl-js/pull/991)).

## 2.1.3

### 🐞 Bug fixes

- Fix postinstall `ts-node` error on non-dev installs ([#900](https://github.com/maplibre/maplibre-gl-js/pull/900))

## 2.1.2

### Features and improvements

- Default compact attribution to be open by default to comply with OpenStreetMap Attribution Guidelines ([#795](https://github.com/maplibre/maplibre-gl-js/pull/795))
- Export `Source` classes (`GeoJSONSource` etc.) declarations. ([#801](https://github.com/maplibre/maplibre-gl-js/issues/801))
- Make `AJAXError` public so error HTTP responses can be handled differently from other errors.

### 🐞 Bug fixes

- Fix compact attribution button showing when attribution is blank ([#795](https://github.com/maplibre/maplibre-gl-js/pull/795))
- Fix error mismatched image size for CJK characters ([#718](https://github.com/maplibre/maplibre-gl-js/issues/718))
- Fire `dataabort` and `sourcedataabort` events when a tile request is aborted ([#794](https://github.com/maplibre/maplibre-gl-js/issues/794))
- Fix NextJs `performance` undefined ([#768](https://github.com/maplibre/maplibre-gl-js/issues/768))

## 2.1.1

### 🐞 Bug fixes

- Fix stale tiles being shown when calling VectorTileSource#setTiles while the map is moving.

## 2.1.0

### ✨ Features and improvements

- Add `icon-overlap` and `text-overlap` symbol layout properties [#347](https://github.com/maplibre/maplibre-gl-js/pull/347)
- Deprecate `icon-allow-overlap` and `text-allow-overlap` symbol layout properties. `icon-overlap` and `text-overlap` are their replacements.
- Remove node package chalk from devDependencies ([#789](https://github.com/maplibre/maplibre-gl-js/pull/789)).
- Allow setting a custom pixel ratio by adding a `MapOptions#pixelRatio` property and a `Map#setPixelRatio` method. Since a high `devicePixelRatio` value can lead to performance and display problems, it is done at your own risk. ([#769](https://github.com/maplibre/maplibre-gl-js/issues/769))

## 2.0.5

### 🐞 Bug fixes

- Remove list of node versions allowed to install the package.

## 2.0.4

### 🐞 Bug fixes

- Missing package.json file in version 2.0.3 dist in npm ([#811](https://github.com/maplibre/maplibre-gl-js/issues/811)) - this causes webpack to fail

## 2.0.3

### Features and improvements

- Remove node package chalk from devDependencies ([#789](https://github.com/maplibre/maplibre-gl-js/pull/789)).
- Remove vector-tile module declaration and revert to using point from [@mapbox/point-geometry](https://github.com/mapbox/point-geometry] ([#788](https://github.com/maplibre/maplibre-gl-js/issues/788), [#800](https://github.com/maplibre/maplibre-gl-js/pull/800))
- Moved development environment to use NodeJs 16 ([#781](https://github.com/maplibre/maplibre-gl-js/pull/781), [#806](https://github.com/maplibre/maplibre-gl-js/pull/806))

### 🐞 Bug fixes

- Fix max cluster zoom in geojson source ([#61](https://github.com/maplibre/maplibre-gl-js/issues/61))

## 2.0.2

### 🐞 Bug fixes

- Fix typescript generated file ([#776](https://github.com/maplibre/maplibre-gl-js/issues/776)).

## 2.0.1

### 🐞 Bug fixes

- Fix documentation of `addProtocol` and `removeProtocol`.

## 2.0.0

### Features and improvements

- Migrated the production code to typescript
- ** Breaking Change ** removed `version` from the public API
- ** Breaking Change ** stopped supporting IE (internet explorer)
- ** Breaking Change ** stopped supporting Chrome 49-65. Chrome 66+ required. For Chrome 49-65 support use version 1.15.2.
- ** Breaking Change ** removed all code related to `accessToken` and Mapbox specific urls starting with `mapbox://`. Telemetry and tracking code was removed.
- ** Breaking Change ** removed `baseApiUrl` as it was used only for Mapbox related urls
- ** Breaking Change ** typescript typings have changed:
  - `Style` => `StyleSpecification`
  - `AnyLayer` => `LayerSpecification`
  - `AnySourceData` => `SourceSpecification`
  - `MapboxEvent` => `MapLibreEvent`
  - `MapboxOptions` => `MapOptions`
  - `MapBoxZoomEvent` => `MapLibreZoomEvent`
  - `*SourceRaw` + `*SourceOptions` => `*SourceSpecification`
  - `*Source` (source implementation definition) were removed
  - `*Layer` => `*LayerSpecification`
  - `*Paint` => `*LayerSpecification['paint']`
  - `*Layout` => `*LayerSpecification['layout']`
  - `MapboxGeoJSONFeature` => `GeoJSONFeature`
- Added `redraw` function to map ([#206](https://github.com/maplibre/maplibre-gl-js/issues/206))
- Improve attribution controls accessibility. See [#359](https://github.com/maplibre/maplibre-gl-js/issues/359)
- Allow maxPitch value up to 85, use values greater than 60 at your own risk ([#574](https://github.com/maplibre/maplibre-gl-js/pull/574))
- `getImage` uses createImageBitmap when supported ([#650](https://github.com/maplibre/maplibre-gl-js/pull/650))

### 🐞 Bug fixes

- Fix warning due to strict comparison of SDF property in image sprite ([#303](https://github.com/maplibre/maplibre-gl-js/issues/303))
- Fix tile placeholder replacement to allow for placeholders to be in a URL more than once. ([#348](https://github.com/maplibre/maplibre-gl-js/pull/348))
- Fix type check for non dom environment. ([#334](https://github.com/maplibre/maplibre-gl-js/issues/334))
- Fix precision problem in patterns when overzoomed in OpenGL ES devices.
- Fix padding-top of the popup to improve readability of popup text ([#354](https://github.com/maplibre/maplibre-gl-js/pull/354)).
- Fix GeoJSONSource#loaded sometimes returning true while there are still pending loads ([#669](https://github.com/maplibre/maplibre-gl-js/issues/669))
- Fix MapDataEvent#isSourceLoaded being true in GeoJSONSource "dataloading" event handlers ([#694](https://github.com/maplibre/maplibre-gl-js/issues/694))
- Fix events being fired after Map#remove has been called when the WebGL context is lost and restored ([#726](https://github.com/maplibre/maplibre-gl-js/issues/726))
- Fix nested expressions types definition [#757](https://github.com/maplibre/maplibre-gl-js/pull/757)

## 1.15.2

### 🐞 Bug fixes

- Fix breaking changes introduced in v1.15.0 by adoption dual naming scheme for CSS class names

## 1.15.1

### 🐞 Bug fixes

- Add void return for some method declaration to match TS strict mode ([#194](https://github.com/maplibre/maplibre-gl-js/pull/194))
- Fix css leftovers ([#83](https://github.com/maplibre/maplibre-gl-js/issues/83))

## 1.15.0

### Features and improvements

- ** Breaking Change: ** Rename css classes ([#83](https://github.com/maplibre/maplibre-gl-js/issues/83))
- Added custom protocol support to allow overriding ajax calls ([#29](https://github.com/maplibre/maplibre-gl-js/issues/29))
- Added setTransformRequest to map ([#159](https://github.com/maplibre/maplibre-gl-js/pull/159))
- Publish @maplibre/maplibre-gl-style-spec v14.0.0 on NPM ([#149](https://github.com/maplibre/maplibre-gl-js/pull/149))
- Replace link to mapbox on LogoControl by link to maplibre ([#151](https://github.com/maplibre/maplibre-gl-js/pull/151))
- Migrate style spec files from mapbox to maplibre ([#147](https://github.com/maplibre/maplibre-gl-js/pull/147))
- Publish the MapLibre style spec in NPM ([#140](https://github.com/maplibre/maplibre-gl-js/pull/140))
- Replace mapboxgl with maplibregl in JSDocs inline examples ([#134](https://github.com/maplibre/maplibre-gl-js/pull/134))
- Bring in typescript definitions file ([#24](https://github.com/maplibre/maplibre-gl-js/issues/24))
- Update example links to https://maplibre.org/maplibre-gl-js-docs/ ([#131](https://github.com/maplibre/maplibre-gl-js/pull/131))
- Improve performance of layers with constant `*-sort-key` ([#78](https://github.com/maplibre/maplibre-gl-js/pull/78))

### 🐞 Bug fixes

- Prevented attribution button from submitting form ([#178](https://github.com/maplibre/maplibre-gl-js/issues/178))

## 1.14.0

### Features and improvements

- Rebranded to MapLibre
- New logo

### 🐞 Bug fixes

- Rename SVGs mapboxgl-ctrl-\*.svg to maplibregl ([#85](https://github.com/maplibre/maplibre-gl-js/pull/85))
- fix ImageSource not working in FF/Safari ([#87](https://github.com/maplibre/maplibre-gl-js/pull/87))
- Update HTML debug files to use MapLibre in titles ([#84](https://github.com/maplibre/maplibre-gl-js/pull/84))
- fix CI checksize job to use maplibre name ([#86](https://github.com/maplibre/maplibre-gl-js/pull/86))
- Move output files from mapbox._ to maplibre._ ([#75](https://github.com/maplibre/maplibre-gl-js/pull/75))
- Remove mapbox specifics and branding from .github ([#64](https://github.com/maplibre/maplibre-gl-js/pull/64))
- Fix a bug where mapbox-gl-js is no longer licensed as open source, but we owe immeasurable gratitude to Mapbox for releasing all their initial code to the community under BSD-3 license.

## 1.13.0

### ✨ Features and improvements

- Improve accessibility by fixing issues reported by WCAG 2.1. [#9991](https://github.com/mapbox/mapbox-gl-js/pull/9991)
- Improve accessibility when opening a popup by immediately focusing on the content. [#9774](https://github.com/mapbox/mapbox-gl-js/pull/9774) (h/t [@watofundefined](https://github.com/watofundefined)))
- Improve rendering performance of symbols with `symbol-sort-key`. [#9751](https://github.com/mapbox/mapbox-gl-js/pull/9751) (h/t [@osvodef](https://github.com/osvodef)))
- Add `Marker` `clickTolerance` option. [#9640](https://github.com/mapbox/mapbox-gl-js/pull/9640) (h/t [@ChristopherChudzicki](https://github.com/ChristopherChudzicki)))
- Add `Map` `hasControl` method. [#10035](https://github.com/mapbox/mapbox-gl-js/pull/10035)
- Add `Popup` `setOffset` method. [#9946](https://github.com/mapbox/mapbox-gl-js/pull/9946) (h/t [@jutaz](https://github.com/jutaz)))
- Add `KeyboardHandler` `disableRotation` and `enableRotation` methods. [#10072](https://github.com/mapbox/mapbox-gl-js/pull/10072) (h/t [@jmbott](https://github.com/jmbott)))

### 🐞 Bug fixes

- Fix a bug where `queryRenderedFeatures` didn't properly expose the paint values if they were data-driven. [#10074](https://github.com/mapbox/mapbox-gl-js/pull/10074) (h/t [@osvodef](https://github.com/osvodef)))
- Fix a bug where attribution didn't update when layer visibility changed during zooming. [#9943](https://github.com/mapbox/mapbox-gl-js/pull/9943)
- Fix a bug where hash control conflicted with external history manipulation (e.g. in single-page apps). [#9960](https://github.com/mapbox/mapbox-gl-js/pull/9960) (h/t [@raegen](https://github.com/raegen)))
- Fix a bug where `fitBounds` had an unexpected result with non-zero bearing and uneven padding. [#9821](https://github.com/mapbox/mapbox-gl-js/pull/9821) (h/t [@allison-strandberg](https://github.com/allison-strandberg)))
- Fix HTTP support when running GL JS against [Mapbox Atlas](https://www.mapbox.com/atlas). [#10090](https://github.com/mapbox/mapbox-gl-js/pull/10090)
- Fix a bug where the `within` expression didn't work in `querySourceFeatures`. [#9933](https://github.com/mapbox/mapbox-gl-js/pull/9933)
- Fix a bug where `Popup` content HTML element was removed on `setDOMContent`. [#10036](https://github.com/mapbox/mapbox-gl-js/pull/10036)
- Fix a compatibility bug when `icon-image` is used as a legacy categorical function. [#10060](https://github.com/mapbox/mapbox-gl-js/pull/10060)
- Reduce rapid memory growth in Safari by ensuring `Image` dataURI's are released. [#10118](https://github.com/mapbox/mapbox-gl-js/pull/10118)

### ⚠️ Note on IE11

We intend to remove support for Internet Explorer 11 in a future release of GL JS later this year.

## 1.12.0

### ✨ Features and improvements

- Add methods for changing a vector tile source dynamically (e.g. `setTiles`, `setUrl`). [#8048](https://github.com/mapbox/mapbox-gl-js/pull/8048) (h/t [@stepankuzmin](https://github.com/stepankuzmin))
- Add a `filter` option for GeoJSON sources to filter out features prior to processing (e.g. before clustering). [#9864](https://github.com/mapbox/mapbox-gl-js/pull/9864)
- Vastly increase precision of `line-gradient` for long lines. [#9694](https://github.com/mapbox/mapbox-gl-js/pull/9694)
- Improve `raster-dem` sources to properly support the `maxzoom` option and overzooming. [#9789](https://github.com/mapbox/mapbox-gl-js/pull/9789) (h/t [@brendan-ward](@brendanhttps://github.com/ward))

### 🐞 Bug fixes

- Fix a bug where bearing snap interfered with `easeTo` and `flyTo` animations, freezing the map. [#9884](https://github.com/mapbox/mapbox-gl-js/pull/9884) (h/t [@andycalder](https://github.com/andycalder))
- Fix a bug where a fallback image was not used if it was added via `addImage`. [#9911](https://github.com/mapbox/mapbox-gl-js/pull/9911) (h/t [@francois2metz](https://github.com/francois2metz))
- Fix a bug where `promoteId` option failed for fill extrusions with defined feature ids. [#9863](https://github.com/mapbox/mapbox-gl-js/pull/9863)

### 🛠️ Workflow

- Renamed the default development branch from `master` to `main`.

## 1.11.1

### 🐞 Bug fixes

- Fix a bug that caused `map.loaded()` to incorrectly return `false` after a click event. ([#9825](https://github.com/mapbox/mapbox-gl-js/pull/9825))

## 1.11.0

### ✨ Features and improvements

- Add an option to scale the default `Marker` icon.([#9414](https://github.com/mapbox/mapbox-gl-js/pull/9414)) (h/t [@adrianababakanian](https://github.com/adrianababakanian))
- Improving the shader compilation speed by manually getting the run-time attributes and uniforms.([#9497](https://github.com/mapbox/mapbox-gl-js/pull/9497))
- Added `clusterMinPoints` option for clustered GeoJSON sources that defines the minimum number of points to form a cluster.([#9748](https://github.com/mapbox/mapbox-gl-js/pull/9748))

### 🐞 Bug fixes

- Fix a bug where map got stuck in a DragRotate interaction if it's mouseup occurred outside of the browser window or iframe.([#9512](https://github.com/mapbox/mapbox-gl-js/pull/9512))
- Fix potential visual regression for `*-pattern` properties on AMD graphics card vendor.([#9681](https://github.com/mapbox/mapbox-gl-js/pull/9681))
- Fix zooming with a double tap on iOS Safari 13.([#9757](https://github.com/mapbox/mapbox-gl-js/pull/9757))
- Removed a misleading `geometry exceeds allowed extent` warning when using Mapbox Streets vector tiles.([#9753](https://github.com/mapbox/mapbox-gl-js/pull/9753))
- Fix reference error when requiring the browser bundle in Node. ([#9749](https://github.com/mapbox/mapbox-gl-js/pull/9749))

## 1.10.2

### 🐞 Bug fixes

- Fix zooming with a double tap in iOS Safari 13.([#9757](https://github.com/mapbox/mapbox-gl-js/pull/9757))

## 1.10.1

### 🐞 Bug fixes

- Fix markers interrupting touch gestures ([#9675](https://github.com/mapbox/mapbox-gl-js/issues/9675), fixed by [#9683](https://github.com/mapbox/mapbox-gl-js/pull/9683))
- Fix bug where `map.isMoving()` returned true while map was not moving ([#9647](https://github.com/mapbox/mapbox-gl-js/issues/9647), fixed by [#9679](https://github.com/mapbox/mapbox-gl-js/pull/9679))
- Fix regression that prevented `touchmove` events from firing during gestures ([#9676](https://github.com/mapbox/mapbox-gl-js/issues/9676), fixed by [#9685](https://github.com/mapbox/mapbox-gl-js/pull/9685))
- Fix `image` expression evaluation which was broken under certain conditions ([#9630](https://github.com/mapbox/mapbox-gl-js/issues/9630), fixed by [#9685](https://github.com/mapbox/mapbox-gl-js/pull/9668))
- Fix nested `within` expressions in filters not evaluating correctly ([#9605](https://github.com/mapbox/mapbox-gl-js/issues/9605), fixed by [#9611](https://github.com/mapbox/mapbox-gl-js/pull/9611))
- Fix potential `undefined` paint variable in `StyleLayer` ([#9688](https://github.com/mapbox/mapbox-gl-js/pull/9688)) (h/t [mannnick24](https://github.com/mannnick24))

## 1.10.0

### ✨ Features

- Add `mapboxgl.prewarm()` and `mapboxgl.clearPrewarmedResources()` methods to allow developers to optimize load times for their maps ([#9391](https://github.com/mapbox/mapbox-gl-js/pull/9391))
- Add `index-of` and `slice` expressions to search arrays and strings for the first occurrence of a specified value and return a section of the original array or string ([#9450](https://github.com/mapbox/mapbox-gl-js/pull/9450)) (h/t [lbutler](https://github.com/lbutler))
- Correctly set RTL text plugin status if the plugin URL could not be loaded. This allows developers to add retry logic on network errors when loading the plugin ([#9489](https://github.com/mapbox/mapbox-gl-js/pull/9489))

### 🍏 Gestures

This release significantly refactors and improves gesture handling on desktop and mobile. Three new touch gestures have been added: `two-finger swipe` to adjust pitch, `two-finger double tap` to zoom out, and `tap then drag` to adjust zoom with one finger ([#9365](https://github.com/mapbox/mapbox-gl-js/pull/9365)). In addition, this release brings the following changes and bug fixes:

- It's now possible to interact with multiple maps on the same page at the same time ([#9365](https://github.com/mapbox/mapbox-gl-js/pull/9365))
- Fix map jump when releasing one finger after pinch zoom ([#9136](https://github.com/mapbox/mapbox-gl-js/issues/9136))
- Stop mousedown and touchstart from interrupting `easeTo` animations when interaction handlers are disabled ([#8725](https://github.com/mapbox/mapbox-gl-js/issues/8725))
- Stop mouse wheel from interrupting animations when `map.scrollZoom` is disabled ([#9230](https://github.com/mapbox/mapbox-gl-js/issues/9230))
- A camera change can no longer be prevented by disabling the interaction handler within the camera change event. Selectively prevent camera changes by listening to the `mousedown` or `touchstart` map event and calling [.preventDefault()](https://docs.mapbox.com/mapbox-gl-js/api/#mapmouseevent#preventdefault) ([#9365](https://github.com/mapbox/mapbox-gl-js/pull/9365))
- Undocumented properties on the camera change events fired by the doubleClickZoom handler have been removed ([#9365](https://github.com/mapbox/mapbox-gl-js/pull/9365))

### 🐞 Improvements and bug fixes

- Line labels now have improved collision detection, with greater precision in placement, reduced memory footprint, better placement under pitched camera orientations ([#9219](https://github.com/mapbox/mapbox-gl-js/pull/9219))
- Fix `GlyphManager` continually re-requesting missing glyph ranges ([#8027](https://github.com/mapbox/mapbox-gl-js/issues/8027), fixed by [#9375](https://github.com/mapbox/mapbox-gl-js/pull/9375)) (h/t [oterral](https://github.com/oterral))
- Avoid throwing errors when calling certain popup methods before the popup element is created ([#9433](https://github.com/mapbox/mapbox-gl-js/pull/9433))
- Fix a bug where fill-extrusion features with colinear points were not returned by `map.queryRenderedFeatures(...)` ([#9454](https://github.com/mapbox/mapbox-gl-js/pull/9454))
- Fix a bug where using feature state on a large input could cause a stack overflow error ([#9463](https://github.com/mapbox/mapbox-gl-js/pull/9463))
- Fix exception when using `background-pattern` with data driven expressions ([#9518](https://github.com/mapbox/mapbox-gl-js/issues/9518), fixed by [#9520](https://github.com/mapbox/mapbox-gl-js/pull/9520))
- Fix a bug where UI popups were potentially leaking event listeners ([#9498](https://github.com/mapbox/mapbox-gl-js/pull/9498)) (h/t [mbell697](https://github.com/mbell697))
- Fix a bug where the `within` expression would return inconsistent values for points on tile boundaries ([#9411](https://github.com/mapbox/mapbox-gl-js/issues/9411), [#9428](https://github.com/mapbox/mapbox-gl-js/pull/9428))
- Fix a bug where the `within` expression would incorrectly evaluate geometries that cross the antimeridian ([#9440](https://github.com/mapbox/mapbox-gl-js/pull/9440))
- Fix possible undefined exception on paint variable of style layer ([#9437](https://github.com/mapbox/mapbox-gl-js/pull/9437)) (h/t [mannnick24](https://github.com/mannnick24))
- Upgrade minimist to ^1.2.5 to get fix for security issue [CVE-2020-7598](https://cve.mitre.org/cgi-bin/cvename.cgi?name=CVE-2020-7598) upstream ([#9425](https://github.com/mapbox/mapbox-gl-js/issues/9431), fixed by [#9425](https://github.com/mapbox/mapbox-gl-js/pull/9425)) (h/t [watson](https://github.com/watson))

## 1.9.1

### 🐞 Bug fixes

- Fix a bug [#9477](https://github.com/mapbox/mapbox-gl-js/issues/9477) in `Map#fitBounds(..)` wherein the `padding` passed to options would get applied twice.
- Fix rendering bug [#9479](https://github.com/mapbox/mapbox-gl-js/issues/9479) caused when data-driven `*-pattern` properties reference images added with `Map#addImage(..)`.
- Fix a bug [#9468](https://github.com/mapbox/mapbox-gl-js/issues/9468) in which an exception would get thrown when updating symbol layer paint property using `setPaintProperty`.

## 1.9.0

With this release, we're adding [a new changelog policy](./CONTRIBUTING.md#changelog-conventions) to our contribution guidelines.

This release also fixes several long-standing bugs and unintentional rendering behavior with `line-pattern`. The fixes come with a visual change to how patterns added with `line-pattern` scale. Previously, patterns that became larger than the line would be clipped, sometimes distorting the pattern, particularly on mobile and retina devices. Now the pattern will be scaled to fit under all circumstances. [#9266](https://github.com/mapbox/mapbox-gl-js/pull/9266) showcases examples of the visual differences. For more information and to provide feedback on this change, see [#9394](https://github.com/mapbox/mapbox-gl-js/pull/9394).

### ✨ Features

- Add `within` expression for testing whether an evaluated feature lies within a given GeoJSON object ([#9352](https://github.com/mapbox/mapbox-gl-js/pull/9352)). - We are aware of an edge case in which points with wrapped coordinates (e.g. longitude -185) are not evaluated properly. See ([#9442](https://github.com/mapbox/mapbox-gl-js/issues/9442)) for more information. - An example of the `within` expression:<br>
  `"icon-opacity": ["case", ["==", ["within", "some-polygon"], true], 1,
["==", ["within", "some-polygon"], false], 0]`
- Map API functions such as `easeTo` and `flyTo` now support `padding: PaddingOptions` which lets developers shift a map's center of perspective when building floating sidebars ([#8638](https://github.com/mapbox/mapbox-gl-js/pull/8638))

### 🍏 Improvements

- Results from `queryRenderedFeatures` now have evaluated property values rather than raw expressions ([#9198](https://github.com/mapbox/mapbox-gl-js/pull/9198))
- Improve scaling of patterns used in `line-pattern` on all device resolutions and pixel ratios ([#9266](https://github.com/mapbox/mapbox-gl-js/pull/9266))
- Slightly improve GPU memory footprint ([#9377](https://github.com/mapbox/mapbox-gl-js/pull/9377))
- `LngLatBounds.extend` is more flexible because it now accepts objects with `lat` and `lon` properties as well as arrays of coordinates ([#9293](https://github.com/mapbox/mapbox-gl-js/pull/9293))
- Reduce bundle size and improve visual quality of `showTileBoundaries` debug text ([#9267](https://github.com/mapbox/mapbox-gl-js/pull/9267))

### 🐞 Bug fixes

- Correctly adjust patterns added with `addImage(id, image, pixelRatio)` by the asset pixel ratio, not the device pixel ratio ([#9372](https://github.com/mapbox/mapbox-gl-js/pull/9372))
- Allow needle argument to `in` expression to be false ([#9295](https://github.com/mapbox/mapbox-gl-js/pull/9295))
- Fix exception thrown when trying to set `feature-state` for a layer that has been removed, fixes [#8634](https://github.com/mapbox/mapbox-gl-js/issues/8634) ([#9305](https://github.com/mapbox/mapbox-gl-js/pull/9305))
- Fix a bug where maps were not displaying inside elements with `dir=rtl` ([#9332](https://github.com/mapbox/mapbox-gl-js/pull/9332))
- Fix a rendering error for very old versions of Chrome (ca. 2016) where text would appear much bigger than intended ([#9349](https://github.com/mapbox/mapbox-gl-js/pull/9349))
- Prevent exception resulting from `line-dash-array` of empty length ([#9385](https://github.com/mapbox/mapbox-gl-js/pull/9385))
- Fix a bug where `icon-image` expression that evaluates to an empty string (`''`) produced a warning ([#9380](https://github.com/mapbox/mapbox-gl-js/pull/9380))
- Fix a bug where certain `popup` methods threw errors when accessing the container element before it was created, fixes [#9429](https://github.com/mapbox/mapbox-gl-js/issues/9429)([#9433](https://github.com/mapbox/mapbox-gl-js/pull/9433))

## 1.8.1

- Fixed a bug where all labels showed up on a diagonal line on Windows when using an integrated Intel GPU from the Haswell generation ([#9327](https://github.com/mapbox/mapbox-gl-js/issues/9327), fixed by reverting [#9229](https://github.com/mapbox/mapbox-gl-js/pull/9229))

## 1.8.0

### ✨ Features and improvements

- Reduce size of line atlas by removing unused channels ([#9232](https://github.com/mapbox/mapbox-gl-js/pull/9232))
- Prevent empty buffers from being created for debug data when unused ([#9237](https://github.com/mapbox/mapbox-gl-js/pull/9237))
- Add space between distance and unit in scale control ([#9276](https://github.com/mapbox/mapbox-gl-js/pull/9276)) (h/t [gely](https://api.github.com/users/gely)) and ([#9284](https://github.com/mapbox/mapbox-gl-js/pull/9284)) (h/t [pakastin](https://api.github.com/users/pakastin))
- Add a `showAccuracyCircle` option to GeolocateControl that shows the accuracy of the user's location as a transparent circle. Mapbox GL JS will show this circle by default. ([#9253](https://github.com/mapbox/mapbox-gl-js/pull/9253)) (h/t [Meekohi](https://api.github.com/users/Meekohi))
- Implemented a new tile coverage algorithm to enable level-of-detail support in a future release ([#8975](https://github.com/mapbox/mapbox-gl-js/pull/8975))

### 🐞 Bug fixes

- `line-dasharray` is now ignored correctly when `line-pattern` is set ([#9189](https://github.com/mapbox/mapbox-gl-js/pull/9189))
- Fix line distances breaking gradient across tile boundaries ([#9220](https://github.com/mapbox/mapbox-gl-js/pull/9220))
- Fix a bug where lines with duplicate endpoints could disappear at zoom 18+ ([#9218](https://github.com/mapbox/mapbox-gl-js/pull/9218))
- Fix a bug where Ctrl-click to drag rotate the map was disabled if the Alt, Cmd or Windows key is also pressed ([#9203](https://github.com/mapbox/mapbox-gl-js/pull/9203))
- Pass errors to `getClusterExpansionZoom`, `getClusterChildren`, and `getClusterLeaves` callbacks ([#9251](https://github.com/mapbox/mapbox-gl-js/pull/9251))
- Fix a rendering performance regression ([#9261](https://github.com/mapbox/mapbox-gl-js/pull/9261))
- Fix visual artifact for `line-dasharray` ([#9246](https://github.com/mapbox/mapbox-gl-js/pull/9246))
- Fixed a bug in the GeolocateControl which resulted in an error when `trackUserLocation` was `false` and the control was removed before the Geolocation API had returned a location ([#9291](https://github.com/mapbox/mapbox-gl-js/pull/9291))
- Fix `promoteId` for line layers ([#9210](https://github.com/mapbox/mapbox-gl-js/pull/9210))
- Improve accuracy of distance calculations ([#9202](https://github.com/mapbox/mapbox-gl-js/pull/9202)) (h/t [Meekohi](https://api.github.com/users/Meekohi))

## 1.7.0

### ✨ Features

- Add `promoteId` option to use a feature property as ID for feature state ([#8987](https://github.com/mapbox/mapbox-gl-js/pull/8987))
- Add a new constructor option to `mapboxgl.Popup`, `closeOnMove`, that closes the popup when the map's position changes ([#9163](https://github.com/mapbox/mapbox-gl-js/pull/9163))
- Allow creating a map without a style (an empty one will be created automatically) (h/t [@stepankuzmin](https://github.com/stepankuzmin)) ([#8924](https://github.com/mapbox/mapbox-gl-js/pull/8924))
- `map.once()` now allows specifying a layer id as a third parameter making it consistent with `map.on()` ([#8875](https://github.com/mapbox/mapbox-gl-js/pull/8875))

### 🍏 Improvements

- Improve performance of raster layers on large screens ([#9050](https://github.com/mapbox/mapbox-gl-js/pull/9050))
- Improve performance for hillshade and raster layers by implementing a progressive enhancement that utilizes `ImageBitmap` and `OffscreenCanvas` ([#8845](https://github.com/mapbox/mapbox-gl-js/pull/8845))
- Improve performance for raster tile rendering by using the stencil buffer ([#9012](https://github.com/mapbox/mapbox-gl-js/pull/9012))
- Update `symbol-avoid-edges` documentation to acknowledge the existence of global collision detection ([#9157](https://github.com/mapbox/mapbox-gl-js/pull/9157))
- Remove reference to `in` function which has been replaced by the `in` expression ([#9102](https://github.com/mapbox/mapbox-gl-js/pull/9102))

### 🐞 Bug Fixes

- Change the type of tile id key to string to prevent hash collisions ([#8979](https://github.com/mapbox/mapbox-gl-js/pull/8979))
- Prevent changing bearing via URL hash when rotation is disabled ([#9156](https://github.com/mapbox/mapbox-gl-js/pull/9156))
- Fix URL hash with no bearing causing map to fail to load ([#9170](https://github.com/mapbox/mapbox-gl-js/pull/9170))
- Fix bug in `GeolocateControl` where multiple instances of the control on one page may result in the user location not being updated ([#9092](https://github.com/mapbox/mapbox-gl-js/pull/9092))
- Fix query `fill-extrusions` made from polygons with coincident points and polygons with less than four points ([#9138](https://github.com/mapbox/mapbox-gl-js/pull/9138))
- Fix bug where `symbol-sort-key` was not used for collisions that crossed tile boundaries ([#9054](https://github.com/mapbox/mapbox-gl-js/pull/9054))
- Fix bug in `DragRotateHandler._onMouseUp` getting stuck in drag/rotate ([#9137](https://github.com/mapbox/mapbox-gl-js/pull/9137))
- Fix "Click on Compass" on some mobile devices (add `clickTolerance` to `DragRotateHandler`) ([#9015](https://github.com/mapbox/mapbox-gl-js/pull/9015)) (h/t [Yanonix](https://github.com/Yanonix))

## 1.6.1

### 🐞 Bug Fixes

- Fix style validation error messages not being displayed ([#9073](https://github.com/mapbox/mapbox-gl-js/pull/9073))
- Fix deferred loading of rtl-text-plugin not working for labels created from GeoJSON sources ([#9091](https://github.com/mapbox/mapbox-gl-js/pull/9091))
- Fix RTL text not being rendered with the rtl-text-plugin on pages that don't allow `script-src: blob:` in their CSP.([#9122](https://github.com/mapbox/mapbox-gl-js/pull/9122))

## 1.6.0

### ✨ Features

- Add ability to insert images into text labels using an `image` expression within a `format` expression: `"text-field": ["format", "Some text", ["image", "my-image"], "some more text"]` ([#8904](https://github.com/mapbox/mapbox-gl-js/pull/8904))
- Add support for stretchable images (aka nine-part or nine-patch images). Stretchable images can be used with `icon-text-fit` to draw resized images with unstretched corners and borders. ([#8997](https://github.com/mapbox/mapbox-gl-js/pull/8997))
- Add `in` expression. It can check if a value is in an array (`["in", value, array]`) or a substring is in a string (`["in", substring, string]`) ([#8876](https://github.com/mapbox/mapbox-gl-js/pull/8876))
- Add `minPitch` and `maxPitch` map options ([#8834](https://github.com/mapbox/mapbox-gl-js/pull/8834))
- Add `rotation`, `rotationAlignment` and `pitchAlignment` options to markers ([#8836](https://github.com/mapbox/mapbox-gl-js/pull/8836)) (h/t [@dburnsii](https://github.com/dburnsii))
- Add methods to Popup to manipulate container class names ([#8759](https://github.com/mapbox/mapbox-gl-js/pull/8759)) (h/t [Ashot-KR](https://github.com/Ashot-KR))
- Add configurable inertia settings for panning (h/t [@aMoniker](https://github.com/aMoniker))) ([#8887](https://github.com/mapbox/mapbox-gl-js/pull/8887))
- Add ability to localize UI controls ([#8095](https://github.com/mapbox/mapbox-gl-js/pull/8095)) (h/t [@dmytro-gokun](https://github.com/dmytro-gokun))
- Add LatLngBounds.contains() method ([#7512](https://github.com/mapbox/mapbox-gl-js/issues/7512), fixed by [#8200](https://github.com/mapbox/mapbox-gl-js/pull/8200))
- Add option to load rtl-text-plugin lazily ([#8865](https://github.com/mapbox/mapbox-gl-js/pull/8865))
- Add `essential` parameter to AnimationOptions that can override `prefers-reduced-motion: reduce` ([#8743](https://github.com/mapbox/mapbox-gl-js/issues/8743), fixed by [#8883](https://github.com/mapbox/mapbox-gl-js/pull/8883))

### 🍏 Improvements

- Allow rendering full world smaller than 512px. To restore the previous limit call `map.setMinZoom(0)` ([#9028](https://github.com/mapbox/mapbox-gl-js/pull/9028))
- Add an es modules build for mapbox-gl-style-spec in dist/ ([#8247](https://github.com/mapbox/mapbox-gl-js/pull/8247)) (h/t [@ahocevar](https://github.com/ahocevar))
- Add 'image/webp,_/_' accept header to fetch/ajax image requests when webp supported ([#8262](https://github.com/mapbox/mapbox-gl-js/pull/8262))
- Improve documentation for setStyle, getStyle, and isStyleLoaded ([#8807](https://github.com/mapbox/mapbox-gl-js/pull/8807))

### 🐞 Bug Fixes

- Fix map rendering after addImage and removeImage are used to change a used image ([#9016](https://github.com/mapbox/mapbox-gl-js/pull/9016))
- Fix visibility of controls in High Contrast mode in IE ([#8874](https://github.com/mapbox/mapbox-gl-js/pull/8874))
- Fix customizable url hash string in IE 11 ([#8990](https://github.com/mapbox/mapbox-gl-js/pull/8990)) (h/t [pakastin](https://github.com/pakastin))
- Allow expression stops up to zoom 24 instead of 22 ([#8908](https://github.com/mapbox/mapbox-gl-js/pull/8908)) (h/t [nicholas-l](https://github.com/nicholas-l))
- Fix alignment of lines in really overscaled tiles ([#9024](https://github.com/mapbox/mapbox-gl-js/pull/9024))
- Fix `Failed to execute 'shaderSource' on 'WebGLRenderingContext'` errors ([#9017](https://github.com/mapbox/mapbox-gl-js/pull/9017))
- Make expression validation fail on NaN ([#8615](https://github.com/mapbox/mapbox-gl-js/pull/8615))
- Fix setLayerZoomRange bug that caused tiles to be re-requested ([#7865](https://github.com/mapbox/mapbox-gl-js/issues/7865), fixed by [#8854](https://github.com/mapbox/mapbox-gl-js/pull/8854))
- Fix `map.showTileBoundaries` rendering ([#7314](https://github.com/mapbox/mapbox-gl-js/pull/7314))
- Fix using `generateId` in conjunction with `cluster` in a GeoJSONSource ([#8223](https://github.com/mapbox/mapbox-gl-js/issues/8223), fixed by [#8945](https://github.com/mapbox/mapbox-gl-js/pull/8945))
- Fix opening popup on a marker from keyboard ([#6835](https://github.com/mapbox/mapbox-gl-js/pull/6835))
- Fix error thrown when request aborted ([#7614](https://github.com/mapbox/mapbox-gl-js/issues/7614), fixed by [#9021](https://github.com/mapbox/mapbox-gl-js/pull/9021))
- Fix attribution control when repeatedly removing and adding it ([#9052](https://github.com/mapbox/mapbox-gl-js/pull/9052))

## 1.5.1

This patch introduces two workarounds that address longstanding issues related to unbounded memory growth in Safari, including [#8771](https://github.com/mapbox/mapbox-gl-js/issues/8771) and [#4695](https://github.com/mapbox/mapbox-gl-js/issues/4695). We’ve identified two memory leaks in Safari: one in the [CacheStorage](https://developer.mozilla.org/en-US/docs/Web/API/CacheStorage) API, addressed by [#8956](https://github.com/mapbox/mapbox-gl-js/pull/8956), and one in transferring data between web workers through [Transferables](https://developer.mozilla.org/en-US/docs/Web/API/Transferable), addressed by [#9003](https://github.com/mapbox/mapbox-gl-js/pull/9003).

### 🍏 Improvements

- Implement workaround for memory leak in Safari when using the `CacheStorage` API. ([#8856](https://github.com/mapbox/mapbox-gl-js/pull/8956))
- Implement workaround for memory leak in Safari when using `Transferable` objects to transfer `ArrayBuffers` to WebWorkers. If GL-JS detects that it is running in Safari, the use of `Transferables` to transfer data to WebWorkers is disabled. ([#9003](https://github.com/mapbox/mapbox-gl-js/pull/9003))
- Improve animation performance when using `map.setData`. ([#8913](https://github.com/mapbox/mapbox-gl-js/pull/8913)) (h/t [msbarry](https://github.com/msbarry))

## 1.5.0

### ✨ Features

- Add disabled icon to GeolocateControl if user denies geolocation permission. [#8871](https://github.com/mapbox/mapbox-gl-js/pull/8871))
- Add `outofmaxbounds` event to GeolocateControl, which is emitted when the user is outside of `map.maxBounds` ([#8756](https://github.com/mapbox/mapbox-gl-js/pull/8756)) (h/t [MoradiDavijani](https://github.com/MoradiDavijani))
- Add `mapboxgl.getRTLTextPluginStatus()` to query the current status of the `rtl-text-plugin` to make it easier to allow clearing the plugin when necessary. (ref. [#7869](https://github.com/mapbox/mapbox-gl-js/issues/7869)) ([#8864](https://github.com/mapbox/mapbox-gl-js/pull/8864))
- Allow `hash` Map option to be set as a string, which sets the map hash in the url to a custom query parameter. ([#8603](https://github.com/mapbox/mapbox-gl-js/pull/8603)) (h/t [SebCorbin](https://github.com/SebCorbin))

### 🍏 Improvements

- Fade symbols faster when zooming out quickly, reducing overlap. ([#8628](https://github.com/mapbox/mapbox-gl-js/pull/8628))
- Reduce memory usage for vector tiles that contain long strings in feature properties. ([#8863](https://github.com/mapbox/mapbox-gl-js/pull/8863))

### 🐞 Bug Fixes

- Fix `text-variable-anchor` not trying multiple placements during collision with icons when `icon-text-fit` is enabled. ([#8803](https://github.com/mapbox/mapbox-gl-js/pull/8803))
- Fix `icon-text-fit` not properly respecting vertical labels. ([#8835](https://github.com/mapbox/mapbox-gl-js/pull/8835))
- Fix opacity interpolation for composition expressions. ([#8818](https://github.com/mapbox/mapbox-gl-js/pull/8818))
- Fix rotate and pitch events being fired at the same time. ([#8872](https://github.com/mapbox/mapbox-gl-js/pull/8872))
- Fix memory leaks that occurred during tile loading and map removal.([#8813](https://github.com/mapbox/mapbox-gl-js/pull/8813) and [#8850](https://github.com/mapbox/mapbox-gl-js/pull/8850))
- Fix web-worker transfer of `ArrayBuffers` in environments where `instanceof ArrayBuffer` fails.(e.g `cypress`) ([#8868](https://github.com/mapbox/mapbox-gl-js/pull/8868))

## 1.4.1

### 🐞 Bug Fixes

- Fix the way that `coalesce` handles the `image` operator so available images are rendered properly ([#8839](https://github.com/mapbox/mapbox-gl-js/pull/8839))
- Do not emit the `styleimagemissing` event for an empty string value ([#8840](https://github.com/mapbox/mapbox-gl-js/pull/8840))
- Fix serialization of `ResolvedImage` type so `*-pattern` properties work properly ([#8833](https://github.com/mapbox/mapbox-gl-js/pull/8833))

## 1.4.0

### ✨ Features

- Add `image` expression operator to determine image availability ([#8684](https://github.com/mapbox/mapbox-gl-js/pull/8684))
- Enable `text-offset` with variable label placement ([#8642](https://github.com/mapbox/mapbox-gl-js/pull/8642))

### 🍏 Improvements

- Faster loading and better look of raster terrain ([#8694](https://github.com/mapbox/mapbox-gl-js/pull/8694))
- Improved code documentation around resizing and {get/set}RenderedWorldCopies and more ([#8748](https://github.com/mapbox/mapbox-gl-js/pull/8748), [#8754](https://github.com/mapbox/mapbox-gl-js/pull/8754))
- Improve single vs. multi-touch zoom & pan interaction ([#7196](https://github.com/mapbox/mapbox-gl-js/issues/7196)) ([#8100](https://github.com/mapbox/mapbox-gl-js/pull/8100))

### 🐞 Bug fixes

- Fix rendering of `collisionBox` when `text-translate` or `icon-translate` is enabled ([#8659](https://github.com/mapbox/mapbox-gl-js/pull/8659))
- Fix `TypeError` when reloading a source and immediately removing the map ([#8711](https://github.com/mapbox/mapbox-gl-js/pull/8711))
- Adding tooltip to the geolocation control button ([#8735](https://github.com/mapbox/mapbox-gl-js/pull/8735)) (h/t [BAByrne](https://github.com/BAByrne))
- Add `originalEvent` property to NavigationControl events ([#8693](https://github.com/mapbox/mapbox-gl-js/pull/8693)) (h/t [stepankuzmin](https://github.com/stepankuzmin))
- Don't cancel follow mode in the GeolocateControl when resizing the map or rotating the screen ([#8736](https://github.com/mapbox/mapbox-gl-js/pull/8736))
- Fix error when calling `Popup#trackPointer` before setting its content or location ([#8757](https://github.com/mapbox/mapbox-gl-js/pull/8757)) (h/t [zxwandrew](https://github.com/zxwandrew))
- Respect newline characters when text-max-width is set to zero ([#8706](https://github.com/mapbox/mapbox-gl-js/pull/8706))
- Update earcut to v2.2.0 to fix polygon tessellation errors ([#8772](https://github.com/mapbox/mapbox-gl-js/pull/8772))
- Fix icon-fit with variable label placement ([#8755](https://github.com/mapbox/mapbox-gl-js/pull/8755))
- Icons stretched with `icon-text-fit` are now sized correctly ([#8741](https://github.com/mapbox/mapbox-gl-js/pull/8741))
- Collision detection for icons with `icon-text-fit` now works correctly ([#8741](https://github.com/mapbox/mapbox-gl-js/pull/8741))

## 1.3.2

- Fix a SecurityError in Firefox >= 69 when accessing the cache [#8780](https://github.com/mapbox/mapbox-gl-js/pull/8780)

## 1.3.1

### 🐞 Bug Fixes

- Fix a race condition that produced an error when a map was removed while reloading a source. [#8711](https://github.com/mapbox/mapbox-gl-js/pull/8711)
- Fix a race condition were `render` event was sometimes not fired after `load` event in IE11. [#8708](https://github.com/mapbox/mapbox-gl-js/pull/8708)

## 1.3.0

### 🍏 Features

- Introduce `text-writing-mode` symbol layer property to allow placing point labels vertically. [#8399](https://github.com/mapbox/mapbox-gl-js/pull/8399)
- Extend variable text placement to work when `text/icon-allow-overlap` is set to `true`. [#8620](https://github.com/mapbox/mapbox-gl-js/pull/8620)
- Allow `text-color` to be used in formatted expressions to be able to draw different parts of a label in different colors. [#8068](https://github.com/mapbox/mapbox-gl-js/pull/8068)

### ✨ Improvements

- Improve tile loading logic to cancel requests more aggressively, improving performance when zooming or panning quickly. [#8633](https://github.com/mapbox/mapbox-gl-js/pull/8633)
- Display outline on control buttons when focused (e.g. with a tab key) for better accessibility. [#8520](https://github.com/mapbox/mapbox-gl-js/pull/8520)
- Improve the shape of line round joins. [#8275](https://github.com/mapbox/mapbox-gl-js/pull/8275)
- Improve performance of processing line layers. [#8303](https://github.com/mapbox/mapbox-gl-js/pull/8303)
- Improve legibility of info displayed with `map.showTileBoundaries = true`. [#8380](https://github.com/mapbox/mapbox-gl-js/pull/8380) (h/t [@andrewharvey](https://github.com/andrewharvey))
- Add `MercatorCoordinate.meterInMercatorCoordinateUnits` method to make it easier to convert from meter units to coordinate values used in custom layers. [#8524](https://github.com/mapbox/mapbox-gl-js/pull/8524) (h/t [@andrewharvey](https://github.com/andrewharvey))
- Improve conversion of legacy filters with duplicate values. [#8542](https://github.com/mapbox/mapbox-gl-js/pull/8542)
- Move out documentation & examples website source to a separate `mapbox-gl-js-docs` repo. [#8582](https://github.com/mapbox/mapbox-gl-js/pull/8582)

### 🐞 Bug Fixes

- Fix a bug where local CJK fonts would switch to server-generated ones in overzoomed tiles. [#8657](https://github.com/mapbox/mapbox-gl-js/pull/8657)
- Fix precision issues in [deck.gl](https://deck.gl)-powered custom layers. [#8502](https://github.com/mapbox/mapbox-gl-js/pull/8502)
- Fix a bug where fill and line layers wouldn't render correctly over fill extrusions when coming from the same source. [#8661](https://github.com/mapbox/mapbox-gl-js/pull/8661)
- Fix map loading for documents loaded from Blob URLs. [#8612](https://github.com/mapbox/mapbox-gl-js/pull/8612)
- Fix classification of relative file:// URLs when in documents loaded from a file URL. [#8612](https://github.com/mapbox/mapbox-gl-js/pull/8612)
- Remove `esm` from package `dependencies` (so that it's not installed on `npm install mapbox-gl`). [#8586](https://github.com/mapbox/mapbox-gl-js/pull/8586) (h/t [@DatGreekChick](https://github.com/DatGreekChick))

## 1.2.1

### 🐞 Bug fixes

- Fix bug in `NavigationControl` compass button that prevented it from rotating with the map ([#8605](https://github.com/mapbox/mapbox-gl-js/pull/8605))

## 1.2.0

### Features and improvements

- Add `*-sort-key` layout property for circle, fill, and line layers, to dictate which features appear above others within a single layer([#8467](https://github.com/mapbox/mapbox-gl-js/pull/8467))
- Add ability to instantiate maps with specific access tokens ([#8364](https://github.com/mapbox/mapbox-gl-js/pull/8364))
- Accommodate `prefers-reduced-motion` settings in browser ([#8494](https://github.com/mapbox/mapbox-gl-js/pull/8494))
- Add Map `visualizePitch` option that tilts the compass as the map pitches ([#8208](https://github.com/mapbox/mapbox-gl-js/issues/8208), fixed by [#8296](https://github.com/mapbox/mapbox-gl-js/pull/8296)) (h/t [pakastin](https://github.com/pakastin))
- Make source options take precedence over TileJSON ([#8232](https://github.com/mapbox/mapbox-gl-js/pull/8232)) (h/t [jingsam](https://github.com/jingsam))
- Make requirements for text offset properties more precise ([#8418](https://github.com/mapbox/mapbox-gl-js/pull/8418))
- Expose `convertFilter` API in the style specification ([#8493](https://github.com/mapbox/mapbox-gl-js/pull/8493)

### Bug fixes

- Fix changes to `text-variable-anchor`, such that previous anchor positions would take precedence only if they are present in the updated array (considered a bug fix, but is technically a breaking change from previous behavior) ([#8473](https://github.com/mapbox/mapbox-gl-js/pull/8473))
- Fix rendering of opaque pass layers over heatmap and fill-extrusion layers ([#8440](https://github.com/mapbox/mapbox-gl-js/pull/8440))
- Fix rendering of extraneous vertical line in vector tiles ([#8477](https://github.com/mapbox/mapbox-gl-js/issues/8477), fixed by [#8479](https://github.com/mapbox/mapbox-gl-js/pull/8479))
- Turn off 'move' event listeners when removing a marker ([#8465](https://github.com/mapbox/mapbox-gl-js/pull/8465))
- Fix class toggling on navigation control for IE ([#8495](https://github.com/mapbox/mapbox-gl-js/pull/8495)) (h/t [@cs09g](https://github.com/cs09g))
- Fix background rotation hovering on geolocate control ([#8367](https://github.com/mapbox/mapbox-gl-js/pull/8367)) (h/t [GuillaumeGomez](https://github.com/GuillaumeGomez))
- Fix error in click events on markers where `startPos` is not defined ([#8462](https://github.com/mapbox/mapbox-gl-js/pull/8462)) (h/t [@msbarry](https://github.com/msbarry))
- Fix malformed urls when using custom `baseAPIURL` of a certain form ([#8466](https://github.com/mapbox/mapbox-gl-js/pull/8466))

## 1.1.1

### 🐞 Bug fixes

- Fix unbounded memory growth caused by failure to cancel requests to the cache ([#8472](https://github.com/mapbox/mapbox-gl-js/pull/8472))
- Fix unbounded memory growth caused by failure to cancel requests in IE ([#8481](https://github.com/mapbox/mapbox-gl-js/issues/8481))
- Fix performance of getting tiles from the cache ([#8489](https://github.com/mapbox/mapbox-gl-js/pull/8449))

## 1.1.0

### ✨ Minor features and improvements

- Improve line rendering performance by using a more compact line attributes layout ([#8306](https://github.com/mapbox/mapbox-gl-js/pull/8306))
- Improve data-driven symbol layers rendering performance ([#8295](https://github.com/mapbox/mapbox-gl-js/pull/8295))
- Add the ability to disable validation during `queryRenderedFeatures` and `querySourceFeatures` calls, as a performance optimization ([#8211](https://github.com/mapbox/mapbox-gl-js/pull/8211)) (h/t [gorshkov-leonid](https://github.com/gorshkov-leonid))
- Improve `setFilter` performance by caching keys in `groupByLayout` routine ([#8122](https://github.com/mapbox/mapbox-gl-js/pull/8122)) (h/t [vallendm](https://github.com/vallendm))
- Improve rendering of symbol layers with `symbol-z-order: viewport-y`, when icons are allowed to overlap but not text ([#8180](https://github.com/mapbox/mapbox-gl-js/pull/8180))
- Prefer breaking lines at a zero width space to allow better break point suggestions for Japanese labels ([#8255](https://github.com/mapbox/mapbox-gl-js/pull/8255))
- Add a `WebGLRenderingContext` argument to `onRemove` function of `CustomLayerInterface`, to allow direct cleanup of related context ([#8156](https://github.com/mapbox/mapbox-gl-js/pull/8156)) (h/t [ogiermaitre](https://github.com/ogiermaitre))
- Allow zoom speed customization by adding `setZoomRate` and `setWheelZoomRate` methods to `ScrollZoomHandler` ([#7863](https://github.com/mapbox/mapbox-gl-js/pull/7863)) (h/t [sf31](https://github.com/sf31))
- Add `trackPointer` method to `Popup` API that continuously repositions the popup to the mouse cursor when the cursor is within the map ([#7786](https://github.com/mapbox/mapbox-gl-js/pull/7786))
- Add `getElement` method to `Popup` to retrieve the popup's HTML element ([#8123](https://github.com/mapbox/mapbox-gl-js/pull/8123)) (h/t [@bravecow](https://github.com/bravecow))
- Add `fill-pattern` example to the documentation ([#8022](https://github.com/mapbox/mapbox-gl-js/pull/8022)) (h/t [@flawyte](https://github.com/flawyte))
- Update script detection for Unicode 12.1 ([#8158](https://github.com/mapbox/mapbox-gl-js/pull/8158))
- Add `nofollow` to Mapbox logo & "Improve this map" links ([#8106](https://github.com/mapbox/mapbox-gl-js/pull/8106)) (h/t [viniciuskneves](https://github.com/viniciuskneves))
- Include source name in invalid GeoJSON error ([#8113](https://github.com/mapbox/mapbox-gl-js/pull/8113)) (h/t [Zirak](https://github.com/Zirak))

### 🐞 Bug fixes

- Fix `updateImage` not working as expected in Chrome ([#8199](https://github.com/mapbox/mapbox-gl-js/pull/8199))
- Fix issues with double-tap zoom on touch devices ([#8086](https://github.com/mapbox/mapbox-gl-js/pull/8086))
- Fix duplication of `movestart` events when zooming ([#8259](https://github.com/mapbox/mapbox-gl-js/pull/8259)) (h/t [@bambielli-flex](https://github.com/bambielli-flex))
- Fix validation of `"format"` expression failing when options are provided ([#8339](https://github.com/mapbox/mapbox-gl-js/pull/8339))
- Fix `setPaintProperty` not working on `line-pattern` property ([#8289](https://github.com/mapbox/mapbox-gl-js/pull/8289))
- Fix the GL context being left in unpredictable states when using custom layers ([#8132](https://github.com/mapbox/mapbox-gl-js/pull/8132))
- Fix unnecessary updates to attribution control string ([#8082](https://github.com/mapbox/mapbox-gl-js/pull/8082)) (h/t [poletani](https://github.com/poletani))
- Fix bugs in `findStopLessThanOrEqualTo` algorithm ([#8134](https://github.com/mapbox/mapbox-gl-js/pull/8134)) (h/t [Mike96Angelo](https://github.com/Mike96Angelo))
- Fix map not displaying properly when inside an element with `text-align: center` ([#8227](https://github.com/mapbox/mapbox-gl-js/pull/8227)) (h/t [mc100s](https://github.com/mc100s))
- Clarify in documentation that `Popup#maxWidth` accepts all `max-width` CSS values ([#8312](https://github.com/mapbox/mapbox-gl-js/pull/8312)) (h/t [viniciuskneves](https://github.com/viniciuskneves))
- Fix location dot shadow not displaying ([#8119](https://github.com/mapbox/mapbox-gl-js/pull/8119)) (h/t [@bravecow](https://github.com/bravecow))
- Fix docs dev dependencies being mistakenly installed as package dependencies ([#8121](https://github.com/mapbox/mapbox-gl-js/pull/8121)) (h/t [@bravecow](https://github.com/bravecow))
- Various typo fixes ([#8230](https://github.com/mapbox/mapbox-gl-js/pull/8230), h/t [@erictheise](https://github.com/erictheise)) ([#8236](https://github.com/mapbox/mapbox-gl-js/pull/8236), h/t [@fredj](https://github.com/fredj))
- Fix geolocate button CSS ([#8367](https://github.com/mapbox/mapbox-gl-js/pull/8367), h/t [GuillaumeGomez](https://github.com/GuillaumeGomez))
- Fix caching for Mapbox tiles ([#8389](https://github.com/mapbox/mapbox-gl-js/pull/8389))

## 1.0.0

### ⚠️ Breaking changes

This release replaces the existing “map views” pricing model in favor of a “map load” model. Learn more in [a recent blog post about these changes](https://blog.mapbox.com/new-pricing-46b7c26166e7).

**By upgrading to this release, you are opting in to the new map loads pricing.**

**Why is this change being made?**

This change allows us to implement a more standardized and predictable method of billing GL JS map usage. You’ll be charged whenever your website or web application loads, not by when users pan and zoom around the map, incentivizing developers to create highly interactive map experiences. The new pricing structure also creates a significantly larger free tier to help developers get started building their applications with Mapbox tools while pay-as-you-go pricing and automatic volume discounts help your application scale with Mapbox. Session billing also aligns invoices with metrics web developers already track and makes it easier to compare usage with other mapping providers.

**What is changing?**

- Add SKU token to Mapbox API requests [#8276](https://github.com/mapbox/mapbox-gl-js/pull/8276)

When (and only when) loading tiles from a Mapbox API with a Mapbox access token set (`mapboxgl.accessToken`), a query parameter named `sku` will be added to all requests for vector, raster and raster-dem tiles. Every map instance uses a unique `sku` value, which is refreshed every 12 hours. The token itself is comprised of a token version (always “1”), a sku ID (always “01”) and a random 10-digit base-62 number. The purpose of the token is to allow for metering of map sessions on the server-side. A session lasts from a new map instantiation until the map is destroyed or 12 hours passes, whichever comes first.

For further information on the pricing changes, you can read our [blog post](https://blog.mapbox.com/new-pricing-46b7c26166e7) and check out our new [pricing page](https://www.mapbox.com/pricing), which has a price calculator. As always, you can also contact our team at [https://support.mapbox.com](https://support.mapbox.com).

## 0.54.1

### Bug fixes

- Fix unbounded memory growth caused by failure to cancel requests in IE ([#8481](https://github.com/mapbox/mapbox-gl-js/issues/8481))

## 0.54.0

### Breaking changes

- Turned `localIdeographFontFamily` map option on by default. This may change how CJK labels are rendered, but dramatically improves performance of CJK maps (because the browser no longer needs to download heavy amounts of font data from the server). Add `localIdeographFontFamily: false` to turn this off. [#8008](https://github.com/mapbox/mapbox-gl-js/pull/8008)
- Added `Popup` `maxWidth` option, set to `"240px"` by default. [#7906](https://github.com/mapbox/mapbox-gl-js/pull/7906)

### Major features

- Added support for updating and animating style images. [#7999](https://github.com/mapbox/mapbox-gl-js/pull/7999)
- Added support for generating style images dynamically (e.g. for drawing icons based on feature properties). [#7987](https://github.com/mapbox/mapbox-gl-js/pull/7987)
- Added antialiasing support for custom layers. [#7821](https://github.com/mapbox/mapbox-gl-js/pull/7821)
- Added a new `mapbox-gl-csp.js` bundle for strict CSP environments where `worker-src: blob` is disallowed. [#8044](https://github.com/mapbox/mapbox-gl-js/pull/8044)

### Minor features and improvements

- Improved performance of fill extrusions. [#7821](https://github.com/mapbox/mapbox-gl-js/pull/7821)
- Improved performance of symbol layers. [#7967](https://github.com/mapbox/mapbox-gl-js/pull/7967)
- Slightly improved rendering performance in general. [#7969](https://github.com/mapbox/mapbox-gl-js/pull/7969)
- Slightly improved performance of HTML markers. [#8018](https://github.com/mapbox/mapbox-gl-js/pull/8018)
- Improved diffing of styles with `"visibility": "visible"`. [#8005](https://github.com/mapbox/mapbox-gl-js/pull/8005)
- Improved zoom buttons to grey out when reaching min/max zoom. [#8023](https://github.com/mapbox/mapbox-gl-js/pull/8023)
- Added a title to fullscreen control button. [#8012](https://github.com/mapbox/mapbox-gl-js/pull/8012)
- Added `rel="noopener"` attributes to links that lead to external websites (such as Mapbox logo and OpenStreetMap edit link) for improved security. [#7914](https://github.com/mapbox/mapbox-gl-js/pull/7914)
- Added tile size info when `map.showTileBoundaries` is turned on. [#7963](https://github.com/mapbox/mapbox-gl-js/pull/7963)
- Significantly improved load times of the benchmark suite. [#8066](https://github.com/mapbox/mapbox-gl-js/pull/8066)
- Improved behavior of `canvasSource.pause` to be more reliable and able to render a single frame. [#8130](https://github.com/mapbox/mapbox-gl-js/pull/8130)

### Bug fixes

- Fixed a bug in Mac Safari 12+ where controls would disappear until you interact with the map. [#8193](https://github.com/mapbox/mapbox-gl-js/pull/8193)
- Fixed a memory leak when calling `source.setData(url)` many times. [#8035](https://github.com/mapbox/mapbox-gl-js/pull/8035)
- Fixed a bug where marker lost focus when dragging. [#7799](https://github.com/mapbox/mapbox-gl-js/pull/7799)
- Fixed a bug where `map.getCenter()` returned a reference to an internal `LngLat` object instead of cloning it, leading to potential mutability bugs. [#7922](https://github.com/mapbox/mapbox-gl-js/pull/7922)
- Fixed a bug where default HTML marker positioning was slightly off. [#8074](https://github.com/mapbox/mapbox-gl-js/pull/8074)
- Fixed a bug where adding a fill extrusion layer for non-polygon layers would lead to visual artifacts. [#7685](https://github.com/mapbox/mapbox-gl-js/pull/7685)
- Fixed intermittent Flow failures on CI. [#8061](https://github.com/mapbox/mapbox-gl-js/pull/8061)
- Fixed a bug where calling `Map#removeFeatureState` does not remove the state from some tile zooms [#8087](https://github.com/mapbox/mapbox-gl-js/pull/8087)
- Fixed a bug where `removeFeatureState` didn't work on features with `id` equal to `0`. [#8150](https://github.com/mapbox/mapbox-gl-js/pull/8150) (h/t [jutaz](https://github.com/jutaz))

## 0.53.1

### Bug fixes

- Turn off telemetry for Mapbox Atlas ([#7945](https://github.com/mapbox/mapbox-gl-js/pull/7945))
- Fix order of 3D features in query results (fix [#7883](https://github.com/mapbox/mapbox-gl-js/issues/7883)) ([#7953](https://github.com/mapbox/mapbox-gl-js/pull/7953))
- Fix RemovePaintState benchmarks ([#7930](https://github.com/mapbox/mapbox-gl-js/pull/7930))

## 0.53.0

### Features and improvements

- Enable `fill-extrusion` querying with ray picking ([#7499](https://github.com/mapbox/mapbox-gl-js/pull/7499))
- Add `clusterProperties` option for aggregated cluster properties ([#2412](https://github.com/mapbox/mapbox-gl-js/issues/2412), fixed by [#7584](https://github.com/mapbox/mapbox-gl-js/pull/7584))
- Allow initial map bounds to be adjusted with `fitBounds` options. ([#7681](https://github.com/mapbox/mapbox-gl-js/pull/7681)) (h/t [@elyobo](https://github.com/elyobo))
- Remove popups on `Map#remove` ([#7749](https://github.com/mapbox/mapbox-gl-js/pull/7749)) (h/t [@andycalder](https://github.com/andycalder))
- Add `Map#removeFeatureState` ([#7761](https://github.com/mapbox/mapbox-gl-js/pull/7761))
- Add `number-format` expression ([#7626](https://github.com/mapbox/mapbox-gl-js/pull/7626))
- Add `symbol-sort-key` style property ([#7678](https://github.com/mapbox/mapbox-gl-js/pull/7678))

### Bug fixes

- Upgrades Earcut to fix a rare bug in rendering polygons that contain a coincident chain of holes ([#7806](https://github.com/mapbox/mapbox-gl-js/issues/7806), fixed by [#7878](https://github.com/mapbox/mapbox-gl-js/pull/7878))
- Allow `file://` protocol in XHR requests for Cordova/Ionic/etc ([#7818](https://github.com/mapbox/mapbox-gl-js/pull/7818))
- Correctly handle WebP images in Edge 18 ([#7687](https://github.com/mapbox/mapbox-gl-js/pull/7687))
- Fix bug which mistakenly requested WebP images in browsers that do not support WebP ([#7817](https://github.com/mapbox/mapbox-gl-js/pull/7817)) ([#7819](https://github.com/mapbox/mapbox-gl-js/pull/7819))
- Fix images not being aborted when dequeued ([#7655](https://github.com/mapbox/mapbox-gl-js/pull/7655))
- Fix DEM layer memory leak ([#7690](https://github.com/mapbox/mapbox-gl-js/issues/7690), fixed by [#7691](https://github.com/mapbox/mapbox-gl-js/pull/7691))
- Set correct color state before rendering custom layer ([#7711](https://github.com/mapbox/mapbox-gl-js/pull/7711))
- Set `LngLat.toBounds()` default radius to 0 ([#7722](https://github.com/mapbox/mapbox-gl-js/issues/7722), fixed by [#7723](https://github.com/mapbox/mapbox-gl-js/pull/7723)) (h/t [@cherniavskii](https://github.com/cherniavskii))
- Fix race condition in `feature-state` dependent layers ([#7523](https://github.com/mapbox/mapbox-gl-js/issues/7523), fixed by [#7790](https://github.com/mapbox/mapbox-gl-js/pull/7790))
- Prevent `map.repaint` from mistakenly enabling continuous repaints ([#7667](https://github.com/mapbox/mapbox-gl-js/pull/7667))
- Prevent map shaking while zooming in on raster tiles ([#7426](https://github.com/mapbox/mapbox-gl-js/pull/7426))
- Fix query point translation for multi-point geometry ([#6833](https://github.com/mapbox/mapbox-gl-js/issues/6833), fixed by [#7581](https://github.com/mapbox/mapbox-gl-js/pull/7581))

## 0.52.0

### Breaking changes

- Canonicalize tile urls to `mapbox://` urls so they can be transformed with `config.API_URL` ([#7594](https://github.com/mapbox/mapbox-gl-js/pull/7594))

### Features and improvements

- Add getter and setter for `config.API_URL` ([#7594](https://github.com/mapbox/mapbox-gl-js/pull/7594))
- Allow user to define element other than map container for full screen control ([#7548](https://github.com/mapbox/mapbox-gl-js/pull/7548))
- Add validation option to style setters ([#7604](https://github.com/mapbox/mapbox-gl-js/pull/7604))
- Add 'idle' event: fires when no further rendering is expected without further interaction. ([#7625](https://github.com/mapbox/mapbox-gl-js/pull/7625))

### Bug fixes

- Fire error when map.getLayoutProperty references missing layer ([#7537](https://github.com/mapbox/mapbox-gl-js/issues/7537), fixed by [#7539](https://github.com/mapbox/mapbox-gl-js/pull/7539))
- Fix shaky sprites when zooming with scrolling ([#7558](https://github.com/mapbox/mapbox-gl-js/pull/7558))
- Fix layout problems in attribution control ([#7608](https://github.com/mapbox/mapbox-gl-js/pull/7608)) (h/t [lucaswoj](https://github.com/lucaswoj))
- Fixes resetting map's pitch to 0 if initial bounds is set ([#7617](https://github.com/mapbox/mapbox-gl-js/pull/7617)) (h/t [stepankuzmin](https://github.com/stepankuzmin))
- Fix occasional failure to load images after multiple image request abortions [#7641](https://github.com/mapbox/mapbox-gl-js/pull/7641)
- Update repo url to correct one ([#7486](https://github.com/mapbox/mapbox-gl-js/pull/7486)) (h/t [nicholas-l](https://github.com/nicholas-l))
- Fix bug where symbols where sometimes not rendered immediately ([#7610](https://github.com/mapbox/mapbox-gl-js/pull/7610))
- Fix bug where cameraForBounds returns incorrect CameraOptions with asymmetrical padding/offset ([#7517](https://github.com/mapbox/mapbox-gl-js/issues/7517), fixed by [#7518](https://github.com/mapbox/mapbox-gl-js/pull/7518)) (h/t [mike-marcacci](https://github.com/mike-marcacci))
- Use diff+patch approach to map.setStyle when the parameter is a URL ([#4025](https://github.com/mapbox/mapbox-gl-js/issues/4025), fixed by [#7562](https://github.com/mapbox/mapbox-gl-js/pull/7562))
- Begin touch zoom immediately when rotation disabled ([#7582](https://github.com/mapbox/mapbox-gl-js/pull/7582)) (h/t [msbarry](https://github.com/msbarry))
- Fix symbol rendering under opaque fill layers ([#7612](https://github.com/mapbox/mapbox-gl-js/pull/7612))
- Fix shaking by aligning raster sources to pixel grid only when map is idle ([#7426](https://github.com/mapbox/mapbox-gl-js/pull/7426))
- Fix raster layers in Edge 18 by disabling it's incomplete WebP support ([#7687](https://github.com/mapbox/mapbox-gl-js/pull/7687))
- Fix memory leak in hillshade layer ([#7691](https://github.com/mapbox/mapbox-gl-js/pull/7691))
- Fix disappearing custom layers ([#7711](https://github.com/mapbox/mapbox-gl-js/pull/7711))

## 0.51.0

November 7, 2018

### ✨ Features and improvements

- Add initial bounds as map constructor option ([#5518](https://github.com/mapbox/mapbox-gl-js/pull/5518)) (h/t [stepankuzmin](https://github.com/stepankuzmin))
- Improve performance on machines with > 8 cores ([#7407](https://github.com/mapbox/mapbox-gl-js/issues/7407), fixed by [#7430](https://github.com/mapbox/mapbox-gl-js/pull/7430))
- Add `MercatorCoordinate` type ([#7488](https://github.com/mapbox/mapbox-gl-js/pull/7488))
- Allow browser-native `contextmenu` to be enabled ([#2301](https://github.com/mapbox/mapbox-gl-js/issues/2301), fixed by [#7369](https://github.com/mapbox/mapbox-gl-js/pull/7369))
- Add an unminified production build to the NPM package ([#7403](https://github.com/mapbox/mapbox-gl-js/pull/7403))
- Add support for `LngLat` conversion from `{lat, lon}` ([#7507](https://github.com/mapbox/mapbox-gl-js/pull/7507)) (h/t [@bfrengley](https://github.com/bfrengley))
- Add tooltips for navigation controls ([#7373](https://github.com/mapbox/mapbox-gl-js/pull/7373))
- Show attribution only for used sources ([#7384](https://github.com/mapbox/mapbox-gl-js/pull/7384))
- Add telemetry event to log map loads ([#7431](https://github.com/mapbox/mapbox-gl-js/pull/7431))
- **Tighten style validation**
  - Disallow expressions as stop values ([#7396](https://github.com/mapbox/mapbox-gl-js/pull/7396))
  - Disallow `feature-state` expressions in filters ([#7366](https://github.com/mapbox/mapbox-gl-js/pull/7366))

### 🐛 Bug fixes

- Fix for GeoJSON geometries not working when coincident with tile boundaries([#7436](https://github.com/mapbox/mapbox-gl-js/issues/7436), fixed by [#7448](https://github.com/mapbox/mapbox-gl-js/pull/7448))
- Fix depth buffer-related rendering issues on some Android devices. ([#7471](https://github.com/mapbox/mapbox-gl-js/pull/7471))
- Fix positioning of compact attribution strings ([#7444](https://github.com/mapbox/mapbox-gl-js/pull/7444), [#7445](https://github.com/mapbox/mapbox-gl-js/pull/7445), and [#7391](https://github.com/mapbox/mapbox-gl-js/pull/7391))
- Fix an issue with removing markers in mouse event callbacks ([#7442](https://github.com/mapbox/mapbox-gl-js/pull/7442)) (h/t [vbud](https://github.com/vbud))
- Remove controls before destroying a map ([#7479](https://github.com/mapbox/mapbox-gl-js/pull/7479))
- Fix display of Scale control values < 1 ([#7469](https://github.com/mapbox/mapbox-gl-js/pull/7469)) (h/t [MichaelHedman](https://github.com/MichaelHedman))
- Fix an error when using location `hash` within iframes in IE11 ([#7411](https://github.com/mapbox/mapbox-gl-js/pull/7411))
- Fix depth mode usage in custom layers ([#7432](https://github.com/mapbox/mapbox-gl-js/pull/7432)) (h/t [markusjohnsson](https://github.com/markusjohnsson))
- Fix an issue with shaky sprite images during scroll zooms ([#7558](https://github.com/mapbox/mapbox-gl-js/pull/7558))

## 0.50.0

October 10, 2018

### ✨ Features and improvements

- 🎉 Add Custom Layers that can be rendered into with user-provided WebGL code ([#7039](https://github.com/mapbox/mapbox-gl-js/pull/7039))
- Add WebGL face culling for increased performance ([#7178](https://github.com/mapbox/mapbox-gl-js/pull/7178))
- Improve speed of expression evaluation ([#7334](https://github.com/mapbox/mapbox-gl-js/pull/7334))
- Automatically coerce to string for `concat` expression and `text-field` property ([#6190](https://github.com/mapbox/mapbox-gl-js/issues/6190), fixed by [#7280](https://github.com/mapbox/mapbox-gl-js/pull/7280))
- Add `fill-extrusion-vertical-gradient` property for controlling shading of fill extrusions ([#5768](https://github.com/mapbox/mapbox-gl-js/issues/5768), fixed by [#6841](https://github.com/mapbox/mapbox-gl-js/pull/6841))
- Add update functionality for images provided via `ImageSource` ([#4050](https://github.com/mapbox/mapbox-gl-js/issues/4050), fixed by [#7342](https://github.com/mapbox/mapbox-gl-js/pull/7342)) (h/t [@dcervelli](https://github.com/dcervelli))

### 🐛 Bug fixes

- **Expressions**
  - Fix expressions that use `log2` and `log10` in IE11 ([#7318](https://github.com/mapbox/mapbox-gl-js/issues/7318), fixed by [#7320](https://github.com/mapbox/mapbox-gl-js/pull/7320))
  - Fix `let` expression stripping expected type during parsing ([#7300](https://github.com/mapbox/mapbox-gl-js/issues/7300), fixed by [#7301](https://github.com/mapbox/mapbox-gl-js/pull/7301))
  - Fix superfluous wrapping of literals in `literal` expression ([#7336](https://github.com/mapbox/mapbox-gl-js/issues/7336), fixed by [#7337](https://github.com/mapbox/mapbox-gl-js/pull/7337))
  - Allow calling `to-color` on values that are already of type `Color` ([#7260](https://github.com/mapbox/mapbox-gl-js/pull/7260))
  - Fix `to-array` for empty arrays (([#7261](https://github.com/mapbox/mapbox-gl-js/pull/7261)))
  - Fix identity functions for `text-field` when using formatted text ([#7351](https://github.com/mapbox/mapbox-gl-js/pull/7351))
  - Fix coercion of `null` to `0` in `to-number` expression ([#7083](https://github.com/mapbox/mapbox-gl-js/issues/7083), fixed by [#7274](https://github.com/mapbox/mapbox-gl-js/pull/7274))
- **Canvas source**
  - Fix missing repeats of `CanvasSource` when it crosses the antimeridian ([#7273](https://github.com/mapbox/mapbox-gl-js/pull/7273))
  - Fix `CanvasSource` not respecting alpha values set on `canvas` element ([#7302](https://github.com/mapbox/mapbox-gl-js/issues/7302), fixed by [#7309](https://github.com/mapbox/mapbox-gl-js/pull/7309))
- **Rendering**
  - Fix rendering of fill extrusions with really high heights ([#7292](https://github.com/mapbox/mapbox-gl-js/pull/7292))
  - Fix an error where the map state wouldn't return to `loaded` after certain runtime styling changes when there were errored tiles in the viewport ([#7355](https://github.com/mapbox/mapbox-gl-js/pull/7355))
  - Fix errors when rendering symbol layers without symbols ([#7241](https://github.com/mapbox/mapbox-gl-js/issues/7241), fixed by [#7253](https://github.com/mapbox/mapbox-gl-js/pull/7253))
  - Don't fade in symbols with `*-allow-overlap: true` when panning into the viewport ([#7172](https://github.com/mapbox/mapbox-gl-js/issues/7172), fixed by[#7244](https://github.com/mapbox/mapbox-gl-js/pull/7244))
- **Library**
  - Fix disambiguation for `mouseover` event ([#7295](https://github.com/mapbox/mapbox-gl-js/issues/7295), fixed by [#7299](https://github.com/mapbox/mapbox-gl-js/pull/7299))
  - Fix silent failure of `getImage` if an SVG is requested ([#7312](https://github.com/mapbox/mapbox-gl-js/issues/7312), fixed by [#7313](https://github.com/mapbox/mapbox-gl-js/pull/7313))
  - Fix empty control group box shadow ([#7303](https://github.com/mapbox/mapbox-gl-js/issues/7303), fixed by [#7304](https://github.com/mapbox/mapbox-gl-js/pull/7304)) (h/t [Duder-onomy](https://github.com/Duder-onomy))
  - Fixed an issue where a wrong timestamp was sent for Mapbox turnstile events ([#7381](https://github.com/mapbox/mapbox-gl-js/pull/7381))
  - Fixed a bug that lead to attribution not showing up correctly in Internet Explorer ([#3945](https://github.com/mapbox/mapbox-gl-js/issues/3945), fixed by [#7391](https://github.com/mapbox/mapbox-gl-js/pull/7391))

## 0.49.0

September 6, 2018

### ⚠️ Breaking changes

- Use `client{Height/Width}` instead of `offset{Height/Width}` for map canvas sizing ([#6848](https://github.com/mapbox/mapbox-gl-js/issues/6848), fixed by [#7128](https://github.com/mapbox/mapbox-gl-js/pull/7128))

### 🐛 Bug fixes

- Fix [Top Issues list](https://mapbox.github.io/top-issues/#!mapbox/mapbox-gl-js) for mapbox-gl-js ([#7108](https://github.com/mapbox/mapbox-gl-js/issues/7108), fixed by [#7112](https://github.com/mapbox/mapbox-gl-js/pull/7112))
- Fix bug in which symbols with `icon-allow-overlap: true, text-allow-overlap: true, text-optional: false` would show icons when they shouldn't ([#7041](https://github.com/mapbox/mapbox-gl-js/pull/7041))
- Fix bug where the map would not stop at the exact zoom level requested by Map#FlyTo ([#7222](https://github.com/mapbox/mapbox-gl-js/issues/7222)) ([#7223](https://github.com/mapbox/mapbox-gl-js/pull/7223)) (h/t [@benoitbzl](https://github.com/benoitbzl))
- Keep map centered on the center point of a multi-touch gesture when zooming ([#6722](https://github.com/mapbox/mapbox-gl-js/issues/6722)) ([#7191](https://github.com/mapbox/mapbox-gl-js/pull/7191)) (h/t [pakastin](https://github.com/pakastin))
- Update the style-spec's old `gl-style-migrate` script to include conversion of legacy functions and filters to their expression equivalents ([#6927](https://github.com/mapbox/mapbox-gl-js/issues/6927), fixed by [#7095](https://github.com/mapbox/mapbox-gl-js/pull/7095))
- Fix `icon-size` for small data-driven values ([#7125](https://github.com/mapbox/mapbox-gl-js/pull/7125))
- Fix bug in the way AJAX requests load local files on iOS web view ([#6610](https://github.com/mapbox/mapbox-gl-js/pull/6610)) (h/t [oscarfonts](https://github.com/oscarfonts))
- Fix bug in which canvas sources would not render in world wrapped tiles at the edge of the viewport ([#7271]https://github.com/mapbox/mapbox-gl-js/issues/7271), fixed by [#7273](https://github.com/mapbox/mapbox-gl-js/pull/7273))

### ✨ Features and improvements

- Performance updates:
  - Improve time to first render by updating how feature ID maps are transferred to the main thread ([#7110](https://github.com/mapbox/mapbox-gl-js/issues/7110), fixed by [#7132](https://github.com/mapbox/mapbox-gl-js/pull/7132))
  - Reduce size of JSON transmitted from worker thread to main thread ([#7124](https://github.com/mapbox/mapbox-gl-js/pull/7124))
  - Improve image/glyph atlas packing algorithm ([#7171](https://github.com/mapbox/mapbox-gl-js/pull/7171))
  - Use murmur hash on symbol instance keys to reduce worker transfer costs ([#7127](https://github.com/mapbox/mapbox-gl-js/pull/7127))
- Add GL state management for uniforms ([#6018](https://github.com/mapbox/mapbox-gl-js/pull/6018))
- Add `symbol-z-order` symbol layout property to style spec ([#7219](https://github.com/mapbox/mapbox-gl-js/pull/7219))
- Implement data-driven styling support for `*-pattern properties` ([#6289](https://github.com/mapbox/mapbox-gl-js/pull/6289))
- Add `Map#fitScreenCoordinates` which fits viewport to two points, similar to `Map#fitBounds` but uses screen coordinates and supports non-zero map bearings ([#6894](https://github.com/mapbox/mapbox-gl-js/pull/6894))
- Re-implement LAB/HSL color space interpolation for expressions ([#5326](https://github.com/mapbox/mapbox-gl-js/issues/5326), fixed by [#7123](https://github.com/mapbox/mapbox-gl-js/pull/7123))
- Enable benchmark testing for Mapbox styles ([#7047](https://github.com/mapbox/mapbox-gl-js/pull/7047))
- Allow `Map#setFeatureState` and `Map#getFeatureState` to accept numeric IDs ([#7106](https://github.com/mapbox/mapbox-gl-js/pull/7106)) (h/t [@bfrengley](https://github.com/bfrengley))

## 0.48.0

August 16, 2018

### ⚠️ Breaking changes

- Treat tiles that error with status 404 as empty renderable tiles to prevent rendering duplicate features in some sparse tilesets ([#6803](https://github.com/mapbox/mapbox-gl-js/pull/6803))

### 🐛 Bug fixes

- Fix issue where `text-max-angle` property was being calculated incorrectly internally, causing potential rendering errors when `"symbol-placement": line`
- Require `feature.id` when using `Map#setFeatureState` ([#6974](https://github.com/mapbox/mapbox-gl-js/pull/6974))
- Fix issue with removing the `GeolocateControl` when user location is being used ([#6977](https://github.com/mapbox/mapbox-gl-js/pull/6977)) (h/t [sergei-zelinsky](https://github.com/sergei-zelinsky))
- Fix memory leak caused by a failure to remove all controls added to the map ([#7042](https://github.com/mapbox/mapbox-gl-js/pull/7042))
- Fix bug where the build would fail when using mapbox-gl webpack 2 and UglifyJSPlugin ([#4359](https://github.com/mapbox/mapbox-gl-js/issues/4359), fixed by [#6956](https://api.github.com/repos/mapbox/mapbox-gl-js/pulls/6956))
- Fix bug where fitBounds called with coordinates outside the bounds of Web Mercator resulted in uncaught error ([#6906](https://github.com/mapbox/mapbox-gl-js/issues/6906), fixed by [#6918](https://api.github.com/repos/mapbox/mapbox-gl-js/pulls/6918))
- Fix bug wherein `Map#querySourceFeatures` was returning bad results on zooms > maxZoom ([#7061](https://github.com/mapbox/mapbox-gl-js/pull/7061))
- Relax typing for equality and order expressions ([#6459](https://github.com/mapbox/mapbox-gl-js/issues/6459), fixed by [#6961](https://api.github.com/repos/mapbox/mapbox-gl-js/pulls/6961))
- Fix bug where `queryPadding` for all layers in a source was set by the first layer, causing incorrect querying on other layers and, in some cases, incorrect firing of events associated with individual layers ([#6909](https://github.com/mapbox/mapbox-gl-js/pull/6909))

### ✨ Features and improvements

- Performance Improvements:
  - Stop unnecessary serialization of symbol source features. ([#7013](https://github.com/mapbox/mapbox-gl-js/pull/7013))
  - Optimize calculation for getting visible tile coordinates ([#6998](https://github.com/mapbox/mapbox-gl-js/pull/6998))
  - Improve performance of creating `{Glyph/Image}Atlas`es ([#7091](https://github.com/mapbox/mapbox-gl-js/pull/7091))
  - Optimize and simplify tile retention logic ([#6995](https://github.com/mapbox/mapbox-gl-js/pull/6995))
- Add a user turnstile event for users accessing Mapbox APIs ([#6980](https://github.com/mapbox/mapbox-gl-js/pull/6980))
- Add support for autogenerating feature ids for GeoJSON sources so they can be used more easily with the `Map#setFeatureState` API ([#7043](https://www.github.com/mapbox/mapbox-gl-js/pull/7043))) ([#7091](https://github.com/mapbox/mapbox-gl-js/pull/7091))
- Add ability to style symbol layers labels with multiple fonts and text sizes via `"format"` expression ([#6994](https://www.github.com/mapbox/mapbox-gl-js/pull/6994))
- Add customAttribution option to AttributionControl ([#7033](https://github.com/mapbox/mapbox-gl-js/pull/7033)) (h/t [mklopets](https://github.com/mklopets))
- Publish Flow type definitions alongside compiled bundle ([#7079](https://api.github.com/repos/mapbox/mapbox-gl-js/pulls/7079))
- Introduce symbol cross fading when crossing integer zoom levels to prevent labels from disappearing before newly loaded tiles' labels can be rendered ([#6951](https://github.com/mapbox/mapbox-gl-js/pull/6951))
- Improvements in label collision detection ([#6925](https://api.github.com/repos/mapbox/mapbox-gl-js/pulls/6925)))

## 0.47.0

### ✨ Features and improvements

- Add configurable drag pan threshold ([#6809](https://github.com/mapbox/mapbox-gl-js/pull/6809)) (h/t [msbarry](https://github.com/msbarry))
- Add `raster-resampling` raster paint property ([#6411](https://github.com/mapbox/mapbox-gl-js/pull/6411)) (h/t [@andrewharvey](https://github.com/andrewharvey))
- Add `symbol-placement: line-center` ([#6821](https://github.com/mapbox/mapbox-gl-js/pull/6821))
- Add methods for inspecting GeoJSON clusters ([#3318](https://github.com/mapbox/mapbox-gl-js/issues/3318), fixed by [#6829](https://github.com/mapbox/mapbox-gl-js/pull/6829))
- Add warning to geolocate control when unsupported ([#6923](https://github.com/mapbox/mapbox-gl-js/pull/6923)) (h/t [@aendrew](https://github.com/aendrew))
- Upgrade geojson-vt to 3.1.4 ([#6942](https://github.com/mapbox/mapbox-gl-js/pull/6942))
- Include link to license in compiled bundle ([#6975](https://github.com/mapbox/mapbox-gl-js/pull/6975))

### 🐛 Bug fixes

- Use updateData instead of re-creating buffers for repopulated paint arrays ([#6853](https://github.com/mapbox/mapbox-gl-js/pull/6853))
- Fix ScrollZoom handler setting tr.zoom = NaN ([#6924](https://github.com/mapbox/mapbox-gl-js/pull/6924))
  - Failed to invert matrix error ([#6486](https://github.com/mapbox/mapbox-gl-js/issues/6486), fixed by [#6924](https://github.com/mapbox/mapbox-gl-js/pull/6924))
  - Fixing matrix errors ([#6782](https://github.com/mapbox/mapbox-gl-js/issues/6782), fixed by [#6924](https://github.com/mapbox/mapbox-gl-js/pull/6924))
- Fix heatmap tile clipping when layers are ordered above it ([#6806](https://github.com/mapbox/mapbox-gl-js/issues/6806), fixed by [#6807](https://github.com/mapbox/mapbox-gl-js/pull/6807))
- Fix video source in safari (macOS and iOS) ([#6443](https://github.com/mapbox/mapbox-gl-js/issues/6443), fixed by [#6811](https://github.com/mapbox/mapbox-gl-js/pull/6811))
- Do not reload errored tiles ([#6813](https://github.com/mapbox/mapbox-gl-js/pull/6813))
- Fix send / remove timing bug in Dispatcher ([#6756](https://github.com/mapbox/mapbox-gl-js/pull/6756), fixed by [#6826](https://github.com/mapbox/mapbox-gl-js/pull/6826))
- Fix flyTo not zooming to exact given zoom ([#6828](https://github.com/mapbox/mapbox-gl-js/pull/6828))
- Don't stop animation on map resize ([#6636](https://github.com/mapbox/mapbox-gl-js/pull/6636))
- Fix map.getBounds() with rotated map ([#6875](https://github.com/mapbox/mapbox-gl-js/pull/6875)) (h/t [zoltan-mihalyi](https://github.com/zoltan-mihalyi))
- Support collators in feature filter expressions. ([#6929](https://github.com/mapbox/mapbox-gl-js/pull/6929))
- Fix Webpack production mode compatibility ([#6981](https://github.com/mapbox/mapbox-gl-js/pull/6981))

## 0.46.0

### ⚠️ Breaking changes

- Align implicit type casting behavior of `match` expressions with with `case/==` ([#6684](https://github.com/mapbox/mapbox-gl-js/pull/6684))

### ✨ Features and improvements

- :tada: Add `Map#setFeatureState` and `feature-state` expression to support interactive styling ([#6263](https://github.com/mapbox/mapbox-gl-js/pull/6263))
- Create draggable `Marker` with `setDraggable` ([#6687](https://github.com/mapbox/mapbox-gl-js/pull/6687))
- Add `Map#listImages` for listing all currently active sprites/images ([#6381](https://github.com/mapbox/mapbox-gl-js/issues/6381))
- Add "crossSourceCollisions" option to disable cross-source collision detection ([#6566](https://github.com/mapbox/mapbox-gl-js/pull/6566))
- Handle `text/icon-rotate` for symbols with `symbol-placement: point` ([#6075](https://github.com/mapbox/mapbox-gl-js/issues/6075))
- Automatically compact Mapbox wordmark on narrow maps. ([#4282](https://github.com/mapbox/mapbox-gl-js/issues/4282)) (h/t [@andrewharvey](https://github.com/andrewharvey))
- Only show compacted AttributionControl on interactive displays ([#6506](https://github.com/mapbox/mapbox-gl-js/pull/6506)) (h/t [@andrewharvey](https://github.com/andrewharvey))
- Use postcss to inline svg files into css, reduce size of mapbox-gl.css ([#6513](https://github.com/mapbox/mapbox-gl-js/pull/6513)) (h/t [@andrewharvey](https://github.com/andrewharvey))
- Add support for GeoJSON attribution ([#6364](https://github.com/mapbox/mapbox-gl-js/pull/6364)) (h/t [@andrewharvey](https://github.com/andrewharvey))
- Add instructions for running individual unit and render tests ([#6686](https://github.com/mapbox/mapbox-gl-js/pull/6686))
- Make Map constructor fail if WebGL init fails. ([#6744](https://github.com/mapbox/mapbox-gl-js/pull/6744)) (h/t [uforic](https://github.com/uforic))
- Add browser fallback code for `collectResourceTiming: true` in web workers ([#6721](https://github.com/mapbox/mapbox-gl-js/pull/6721))
- Remove ignored usage of gl.lineWidth ([#5541](https://github.com/mapbox/mapbox-gl-js/pull/5541))
- Split new bounds calculation out of fitBounds into new method ([#6683](https://github.com/mapbox/mapbox-gl-js/pull/6683))
- Allow integration tests to be organized in an arbitrarily deep directory structure ([#3920](https://github.com/mapbox/mapbox-gl-js/issues/3920))
- Make "Missing Mapbox GL JS CSS" a console warning ([#5786](https://github.com/mapbox/mapbox-gl-js/issues/5786))
- Add rel="noopener" to Mapbox attribution link. ([#6729](https://github.com/mapbox/mapbox-gl-js/pull/6729)) (h/t [gorbypark](https://github.com/gorbypark))
- Update to deep equality check in example code ([#6599](https://github.com/mapbox/mapbox-gl-js/pull/6599)) (h/t [jonsadka](https://github.com/jonsadka))
- Upgrades!
  - Upgrade ESM dependency to ^3.0.39 ([#6750](https://github.com/mapbox/mapbox-gl-js/pull/6750))
  - Ditch gl-matrix fork in favor of the original package ([#6751](https://github.com/mapbox/mapbox-gl-js/pull/6751))
  - Update to latest sinon ([#6771](https://github.com/mapbox/mapbox-gl-js/pull/6771))
  - Upgrade to Flow 0.69 ([#6594](https://github.com/mapbox/mapbox-gl-js/pull/6594))
  - Update to mapbox-gl-supported 1.4.0 ([#6773](https://github.com/mapbox/mapbox-gl-js/pull/6773))

### 🐛 Bug fixes

- `collectResourceTiming: true` generates error on iOS9 Safari, IE 11 ([#6690](https://github.com/mapbox/mapbox-gl-js/issues/6690))
- Fix PopupOptions flow type declarations ([#6670](https://github.com/mapbox/mapbox-gl-js/pull/6670)) (h/t [TimPetricola](https://github.com/TimPetricola))
- Add className option to Popup constructor ([#6502](https://github.com/mapbox/mapbox-gl-js/pull/6502)) (h/t [Ashot-KR](https://github.com/Ashot-KR))
- GeoJSON MultiLineStrings with `lineMetrics=true` only rendered first line ([#6649](https://github.com/mapbox/mapbox-gl-js/issues/6649))
- Provide target property for mouseenter/over/leave/out events ([#6623](https://github.com/mapbox/mapbox-gl-js/issues/6623))
- Don't break on sources whose name contains "." ([#6660](https://github.com/mapbox/mapbox-gl-js/issues/6660))
- Rotate and pitch with navigationControl broke in v0.45 ([#6650](https://github.com/mapbox/mapbox-gl-js/issues/6650))
- Zero-width lines remained visible ([#6769](https://github.com/mapbox/mapbox-gl-js/pull/6769))
- Heatmaps inappropriately clipped at tile boundaries ([#6806](https://github.com/mapbox/mapbox-gl-js/issues/6806))
- Use named exports for style-spec entrypoint module ([#6601](https://github.com/mapbox/mapbox-gl-js/issues/6601)
- Don't fire click event if default is prevented on mousedown for a drag event ([#6697](https://github.com/mapbox/mapbox-gl-js/pull/6697), fixes [#6642](https://github.com/mapbox/mapbox-gl-js/issues/6642))
- Double clicking to zoom in breaks map dragging/panning in Edge ([#6740](https://github.com/mapbox/mapbox-gl-js/issues/6740)) (h/t [GUI](https://github.com/GUI))
- \*-transition properties cannot be set with setPaintProperty() ([#6706](https://github.com/mapbox/mapbox-gl-js/issues/6706))
- Marker with `a` element does not open the url when clicked ([#6730](https://github.com/mapbox/mapbox-gl-js/issues/6730))
- `setRTLTextPlugin` fails with relative URLs ([#6719](https://github.com/mapbox/mapbox-gl-js/issues/6719))
- Collision detection incorrect for symbol layers that share the same layout properties ([#6548](https://github.com/mapbox/mapbox-gl-js/pull/6548))
- Fix a possible crash when calling queryRenderedFeatures after querySourceFeatures
  ([#6559](https://github.com/mapbox/mapbox-gl-js/pull/6559))
- Fix a collision detection issue that could cause labels to temporarily be placed too densely during rapid panning ([#5654](https://github.com/mapbox/mapbox-gl-js/issues/5654))

## 0.45.0

### ⚠️ Breaking changes

- `Evented#fire` and `Evented#listens` are now marked as private. Though `Evented` is still exported, and `fire` and `listens` are still functional, we encourage you to seek alternatives; a future version may remove their API accessibility or change its behavior. If you are writing a class that needs event emitting functionality, consider using [`EventEmitter`](https://nodejs.org/api/events.html#events_class_eventemitter) or similar libraries instead.
- The `"to-string"` expression operator now converts `null` to an empty string rather than to `"null"`. [#6534](https://github.com/mapbox/mapbox-gl-js/pull/6534)

### ✨ Features and improvements

- :rainbow: Add `line-gradient` property [#6303](https://github.com/mapbox/mapbox-gl-js/pull/6303)
- Add `abs`, `round`, `floor`, and `ceil` expression operators [#6496](https://github.com/mapbox/mapbox-gl-js/pull/6496)
- Add `collator` expression for controlling case and diacritic sensitivity in string comparisons [#6270](https://github.com/mapbox/mapbox-gl-js/pull/6270)
  - Rename `caseSensitive` and `diacriticSensitive` expressions to `case-sensitive` and `diacritic-sensitive` for consistency [#6598](https://github.com/mapbox/mapbox-gl-js/pull/6598)
  - Prevent `collator` expressions for evaluating as constant to account for potential environment-specific differences in expression evaluation [#6596](https://github.com/mapbox/mapbox-gl-js/pull/6596)
- Add CSS linting to test suite (h/t [@jasonbarry](https://github.com/jasonbarry))) [#6071](https://github.com/mapbox/mapbox-gl-js/pull/6071)
- Add support for configurable maxzoom in `raster-dem` tilesets [#6103](https://github.com/mapbox/mapbox-gl-js/pull/6103)
- Add `Map#isZooming` and `Map#isRotating` methods [#6128](https://github.com/mapbox/mapbox-gl-js/pull/6128), [#6183](https://github.com/mapbox/mapbox-gl-js/pull/6183)
- Add support for Mapzen Terrarium tiles in `raster-dem` sources [#6110](https://github.com/mapbox/mapbox-gl-js/pull/6110)
- Add `preventDefault` method on `mousedown`, `touchstart`, and `dblclick` events [#6218](https://github.com/mapbox/mapbox-gl-js/pull/6218)
- Add `originalEvent` property on `zoomend` and `moveend` for user-initiated scroll events (h/t [@stepankuzmin](https://github.com/stepankuzmin))) [#6175](https://github.com/mapbox/mapbox-gl-js/pull/6175)
- Accept arguments of type `value` in [`"length"` expressions](https://www.mapbox.com/mapbox-gl-js/style-spec/#expressions-length) [#6244](https://github.com/mapbox/mapbox-gl-js/pull/6244)
- Introduce `MapWheelEvent`[#6237](https://github.com/mapbox/mapbox-gl-js/pull/6237)
- Add setter for `ScaleControl` units (h/t [@ryanhamley](https://github.com/ryanhamley))) [#6138](https://github.com/mapbox/mapbox-gl-js/pull/6138), [#6274](https://github.com/mapbox/mapbox-gl-js/pull/6274)
- Add `open` event for `Popup` [#6311](https://github.com/mapbox/mapbox-gl-js/pull/6311)
- Explicit `"object"` type assertions are no longer required when using expressions [#6235](https://github.com/mapbox/mapbox-gl-js/pull/6235)
- Add `anchor` option to `Marker` [#6350](https://github.com/mapbox/mapbox-gl-js/pull/6350)
- `HTMLElement` is now passed to `Marker` as part of the `options` object, but the old function signature is still supported for backwards compatibility [#6356](https://github.com/mapbox/mapbox-gl-js/pull/6356)
- Add support for custom colors when using the default `Marker` SVG element (h/t [@andrewharvey](https://github.com/andrewharvey))) [#6416](https://github.com/mapbox/mapbox-gl-js/pull/6416)
- Allow `CanvasSource` initialization from `HTMLElement` [#6424](https://github.com/mapbox/mapbox-gl-js/pull/6424)
- Add `is-supported-script` expression [#6260](https://github.com/mapbox/mapbox-gl-js/pull/6260)

### 🐛 Bug fixes

- Align `raster-dem` tiles to pixel grid to eliminate blurry rendering on some devices [#6059](https://github.com/mapbox/mapbox-gl-js/pull/6059)
- Fix label collision circle debug drawing on overzoomed tiles [#6073](https://github.com/mapbox/mapbox-gl-js/pull/6073)
- Improve error reporting for some failed requests [#6126](https://github.com/mapbox/mapbox-gl-js/pull/6126), [#6032](https://github.com/mapbox/mapbox-gl-js/pull/6032)
- Fix several `Map#queryRenderedFeatures` bugs:
  - account for `{text, icon}-offset` when querying[#6135](https://github.com/mapbox/mapbox-gl-js/pull/6135)
  - correctly query features that extend across tile boundaries [#5756](https://github.com/mapbox/mapbox-gl-js/pull/6283)
  - fix querying of `circle` layer features with `-pitch-scaling: 'viewport'` or `-pitch-alignment: 'map'` [#6036](https://github.com/mapbox/mapbox-gl-js/pull/6036)
  - eliminate flicker effects when using query results to set a hover effect by switching from tile-based to viewport-based symbol querying [#6497](https://github.com/mapbox/mapbox-gl-js/pull/6497)
- Preserve browser history state when updating the `Map` hash [#6140](https://github.com/mapbox/mapbox-gl-js/pull/6140)
- Fix undefined behavior when `Map#addLayer` is invoked with an `id` of a preexisting layer [#6147](https://github.com/mapbox/mapbox-gl-js/pull/6147)
- Fix bug where `icon-image` would not be rendered if `text-field` is an empty string [#6164](https://github.com/mapbox/mapbox-gl-js/pull/6164)
- Ensure all camera methods fire `rotatestart` and `rotateend` events [#6187](https://github.com/mapbox/mapbox-gl-js/pull/6187)
- Always hide duplicate labels [#6166](https://github.com/mapbox/mapbox-gl-js/pull/6166)
- Fix `DragHandler` bugs where a left-button mouse click would end a right-button drag rotate and a drag gesture would not end if the control key is down on `mouseup` [#6193](https://github.com/mapbox/mapbox-gl-js/pull/6193)
- Add support for calling `{DragPanHandler, DragRotateHandler}#disable` while a gesture is in progress [#6232](https://github.com/mapbox/mapbox-gl-js/pull/6232)
- Fix `GeolocateControl` user location dot sizing when `Map`'s `<div>` inherits `box-sizing: border-box;` (h/t [@andrewharvey](https://github.com/andrewharvey))) [#6227](https://github.com/mapbox/mapbox-gl-js/pull/6232)
- Fix bug causing an off-by-one error in `array` expression error messages (h/t [@drewbo](https://github.com/drewbo))) [#6269](https://github.com/mapbox/mapbox-gl-js/pull/6269)
- Improve error message when an invalid access token triggers a 401 error [#6283](https://github.com/mapbox/mapbox-gl-js/pull/6283)
- Fix bug where lines with `line-width` larger than the sprite height of the `line-pattern` property would render other sprite images [#6246](https://github.com/mapbox/mapbox-gl-js/pull/6246)
- Fix broken touch events for `DragPanHandler` on mobile using Edge (note that zoom/rotate/pitch handlers still do not support Edge touch events [#1928](https://github.com/mapbox/mapbox-gl-js/pull/1928)) [#6325](https://github.com/mapbox/mapbox-gl-js/pull/6325)
- Fix race condition in `VectorTileWorkerSource#reloadTile` causing a rendering timeout [#6308](https://github.com/mapbox/mapbox-gl-js/issues/6308)
- Fix bug causing redundant `gl.stencilFunc` calls due to incorrect state checking (h/t [@yangdonglai](https://github.com/yangdonglai))) [#6330](https://github.com/mapbox/mapbox-gl-js/pull/6330)
- Fix bug where `mousedown` or `touchstart` would cancel camera animations in non-interactive maps [#6338](https://github.com/mapbox/mapbox-gl-js/pull/6338)
- Fix bug causing a full-screen flicker when the map is pitched and a symbol layer uses non-zero `text-translate` [#6365](https://github.com/mapbox/mapbox-gl-js/issues/6365)
- Fix bug in `to-rgba` expression causing division by zero [#6388](https://github.com/mapbox/mapbox-gl-js/pull/6388)
- Fix bug in cross-fading for `*-pattern` properties with non-integer zoom stops [#6430](https://github.com/mapbox/mapbox-gl-js/pull/6430)
- Fix bug where calling `Map#remove` on a map with constructor option `hash: true` throws an error (h/t [@allthesignals](https://github.com/allthesignals))) [#6490](https://github.com/mapbox/mapbox-gl-js/pull/6497)
- Fix bug causing flickering when panning across the anti-meridian [#6438](https://github.com/mapbox/mapbox-gl-js/pull/6438)
- Fix error when using tiles of non-power-of-two size [#6444](https://github.com/mapbox/mapbox-gl-js/pull/6444)
- Fix bug causing `Map#moveLayer(layerId, beforeId)` to remove the layer when `layerId === beforeId` [#6542](https://github.com/mapbox/mapbox-gl-js/pull/6542)

* Fix Rollup build for style-spec module [#6575](https://github.com/mapbox/mapbox-gl-js/pull/6575)
* Fix bug causing `Map#querySourceFeatures` to throw an `Uncaught TypeError`(https://github.com/mapbox/mapbox-gl-js/pull/6555)
* Fix issue where label collision detection was inaccurate for some symbol layers that shared layout properties with another layer [#6558](https://github.com/mapbox/mapbox-gl-js/pull/6558)
* Restore `target` property for `mouse{enter,over,leave,out}` events [#6623](https://github.com/mapbox/mapbox-gl-js/pull/6623)

## 0.44.2

### 🐛 Bug fixes

- Workaround a breaking change in Safari causing page to scroll/zoom in response to user actions intended to pan/zoom the map [#6095](https://github.com/mapbox/mapbox-gl-js/issues/6095). (N.B., not to be confused with the workaround from April 2017 dealing with the same breaking change in Chrome [#4259](https://github.com/mapbox/mapbox-gl-js/issues/6095). See also https://github.com/WICG/interventions/issues/18, https://bugs.webkit.org/show_bug.cgi?id=182521, https://bugs.chromium.org/p/chromium/issues/detail?id=639227 .)

## 0.44.1

### 🐛 Bug fixes

- Fix bug causing features from symbol layers to be omitted from `map.queryRenderedFeatures()` [#6074](https://github.com/mapbox/mapbox-gl-js/issues/6074)
- Fix error triggered by simultaneous scroll-zooming and drag-panning. [#6106](https://github.com/mapbox/mapbox-gl-js/issues/6106)
- Fix bug wherein drag-panning failed to resume after a brief pause [#6063](https://github.com/mapbox/mapbox-gl-js/issues/6063)

## 0.44.0

### ✨ Features and improvements

- The CSP policy of a page using mapbox-gl-js no longer needs to include `script-src 'unsafe-eval'` [#559](https://github.com/mapbox/mapbox-gl-js/issues/559)
- Add `LngLatBounds#isEmpty()` method [#5917](https://github.com/mapbox/mapbox-gl-js/pull/5917)
- Updated to flow 0.62.0 [#5923](https://github.com/mapbox/mapbox-gl-js/issues/5923)
- Make compass and zoom controls optional ([#5348](https://github.com/mapbox/mapbox-gl-js/pull/5348)) (h/t [@matijs](https://github.com/matijs)))
- Add `collectResourceTiming` option to the enable collection of [Resource Timing](https://developer.mozilla.org/en-US/docs/Web/API/Resource_Timing_API/Using_the_Resource_Timing_API) data for requests that are made from Web Workers. ([#5948](https://github.com/mapbox/mapbox-gl-js/issues/5948))
- Improve user location dot appearance across browsers ([#5498](https://github.com/mapbox/mapbox-gl-js/pull/5498)) (h/t [@jasonbarry](https://github.com/jasonbarry)))

### 🐛 Bug fixes

- Fix error triggered by `==` and `!=` expressions [#5947](https://github.com/mapbox/mapbox-gl-js/issues/5947)
- Image sources honor `renderWorldCopies` [#5932](https://github.com/mapbox/mapbox-gl-js/pull/5932)
- Fix transitions to default fill-outline-color [#5953](https://github.com/mapbox/mapbox-gl-js/issues/5953)
- Fix transitions for light properties [#5982](https://github.com/mapbox/mapbox-gl-js/issues/5982)
- Fix minor symbol collisions on pitched maps [#5913](https://github.com/mapbox/mapbox-gl-js/pull/5913)
- Fix memory leaks after `Map#remove()` [#5943](https://github.com/mapbox/mapbox-gl-js/pull/5943), [#5951](https://github.com/mapbox/mapbox-gl-js/pull/5951)
- Fix bug wherein `GeoJSONSource#setData()` caused labels to fade out and back in ([#6002](https://github.com/mapbox/mapbox-gl-js/issues/6002))
- Fix bug that could cause incorrect collisions for labels placed very near to each other at low zoom levels ([#5993](https://github.com/mapbox/mapbox-gl-js/issues/5993))
- Fix bug causing `move` events to be fired out of sync with actual map movements ([#6005](https://github.com/mapbox/mapbox-gl-js/pull/6005))
- Fix bug wherein `Map` did not fire `mouseover` events ([#6000](https://github.com/mapbox/mapbox-gl-js/pull/6000)] (h/t [@jay-manday](https://github.com/jay-manday)))
- Fix bug causing blurry rendering of raster tiles ([#4552](https://github.com/mapbox/mapbox-gl-js/issues/4552))
- Fix potential memory leak caused by removing layers ([#5995](https://github.com/mapbox/mapbox-gl-js/issues/5995))
- Fix bug causing attribution icon to appear incorrectly in compact maps not using Mapbox data ([#6042](https://github.com/mapbox/mapbox-gl-js/pull/6042))
- Fix positioning of default marker element ([#6012](https://github.com/mapbox/mapbox-gl-js/pull/6012)) (h/t [@andrewharvey](https://github.com/andrewharvey)))

## 0.43.0 (December 21, 2017)

### ⚠️ Breaking changes

- It is now an error to attempt to remove a source that is in use [#5562](https://github.com/mapbox/mapbox-gl-js/pull/5562)
- It is now an error if the layer specified by the `before` parameter to `moveLayer` does not exist [#5679](https://github.com/mapbox/mapbox-gl-js/pull/5679)
- `"colorSpace": "hcl"` now uses shortest-path interpolation for hue [#5811](https://github.com/mapbox/mapbox-gl-js/issues/5811)

### ✨ Features and improvements

- Introduce client-side hillshading with `raster-dem` source type and `hillshade` layer type [#5286](https://github.com/mapbox/mapbox-gl-js/pull/5286)
- GeoJSON sources take 2x less memory and generate tiles 20%–100% faster [#5799](https://github.com/mapbox/mapbox-gl-js/pull/5799)
- Enable data-driven values for text-font [#5698](https://github.com/mapbox/mapbox-gl-js/pull/5698)
- Enable data-driven values for heatmap-radius [#5898](https://github.com/mapbox/mapbox-gl-js/pull/5898)
- Add getter and setter for offset on marker [#5759](https://github.com/mapbox/mapbox-gl-js/pull/5759)
- Add `Map#hasImage` [#5775](https://github.com/mapbox/mapbox-gl-js/pull/5775)
- Improve typing for `==` and `!=` expressions [#5840](https://github.com/mapbox/mapbox-gl-js/pull/5840)
- Made `coalesce` expressions more useful [#5755](https://github.com/mapbox/mapbox-gl-js/issues/5755)
- Enable implicit type assertions for array types [#5738](https://github.com/mapbox/mapbox-gl-js/pull/5738)
- Improve hash control precision [#5767](https://github.com/mapbox/mapbox-gl-js/pull/5767)
- `supported()` now returns false on old IE 11 versions that don't support Web Worker blob URLs [#5801](https://github.com/mapbox/mapbox-gl-js/pull/5801)
- Remove flow globals TileJSON and Transferable [#5668](https://github.com/mapbox/mapbox-gl-js/pull/5668)
- Improve performance of image, video, and canvas sources [#5845](https://github.com/mapbox/mapbox-gl-js/pull/5845)

### 🐛 Bug fixes

- Fix popups and markers lag during pan animation [#4670](https://github.com/mapbox/mapbox-gl-js/issues/4670)
- Fix fading of symbol layers caused by setData [#5716](https://github.com/mapbox/mapbox-gl-js/issues/5716)
- Fix behavior of `to-rgba` and `rgba` expressions [#5778](https://github.com/mapbox/mapbox-gl-js/pull/5778), [#5866](https://github.com/mapbox/mapbox-gl-js/pull/5866)
- Fix cross-fading of `*-pattern` and `line-dasharray` [#5791](https://github.com/mapbox/mapbox-gl-js/pull/5791)
- Fix `colorSpace` function property [#5843](https://github.com/mapbox/mapbox-gl-js/pull/5843)
- Fix style diffing when changing GeoJSON source properties [#5731](https://github.com/mapbox/mapbox-gl-js/issues/5731)
- Fix missing labels when zooming out from overzoomed tile [#5827](https://github.com/mapbox/mapbox-gl-js/issues/5827)
- Fix missing labels when zooming out and quickly using setData [#5837](https://github.com/mapbox/mapbox-gl-js/issues/5837)
- Handle NaN as input to step and interpolate expressions [#5757](https://github.com/mapbox/mapbox-gl-js/pull/5757)
- Clone property values on input and output [#5806](https://github.com/mapbox/mapbox-gl-js/pull/5806)
- Bump geojson-rewind dependency [#5769](https://github.com/mapbox/mapbox-gl-js/pull/5769)
- Allow setting Marker's popup before LngLat [#5893](https://github.com/mapbox/mapbox-gl-js/pull/5893)

## 0.42.2 (November 21, 2017)

### 🐛 Bug fixes

- Add box-sizing to the "mapboxgl-ctrl-scale"-class [#5715](https://github.com/mapbox/mapbox-gl-js/pull/5715)
- Fix rendering in Safari [#5712](https://github.com/mapbox/mapbox-gl-js/issues/5712)
- Fix "Cannot read property 'hasTransition' of undefined" error [#5714](https://github.com/mapbox/mapbox-gl-js/issues/5714)
- Fix misplaced raster tiles [#5713](https://github.com/mapbox/mapbox-gl-js/issues/5713)
- Fix raster tile fading [#5722](https://github.com/mapbox/mapbox-gl-js/issues/5722)
- Ensure that an unset filter is undefined rather than null [#5727](https://github.com/mapbox/mapbox-gl-js/pull/5727)
- Restore pitch-with-rotate to nav control [#5725](https://github.com/mapbox/mapbox-gl-js/pull/5725)
- Validate container option in map constructor [#5695](https://github.com/mapbox/mapbox-gl-js/pull/5695)
- Fix queryRenderedFeatures behavior for features displayed in multiple layers [#5172](https://github.com/mapbox/mapbox-gl-js/issues/5172)

## 0.42.1 (November 17, 2017)

### 🐛 Bug fixes

- Workaround for map flashing bug on Chrome 62+ with Intel Iris Graphics 6100 cards [#5704](https://github.com/mapbox/mapbox-gl-js/pull/5704)
- Rerender map when `map.showCollisionBoxes` is set to `false` [#5673](https://github.com/mapbox/mapbox-gl-js/pull/5673)
- Fix transitions from property default values [#5682](https://github.com/mapbox/mapbox-gl-js/pull/5682)
- Fix runtime updating of `heatmap-color` [#5682](https://github.com/mapbox/mapbox-gl-js/pull/5682)
- Fix mobile Safari `history.replaceState` error [#5613](https://github.com/mapbox/mapbox-gl-js/pull/5613)

### ✨ Features and improvements

- Provide default element for Marker class [#5661](https://github.com/mapbox/mapbox-gl-js/pull/5661)

## 0.42.0 (November 10, 2017)

### ⚠️ Breaking changes

- Require that `heatmap-color` use expressions instead of stop functions [#5624](https://github.com/mapbox/mapbox-gl-js/issues/5624)
- Remove support for validating and migrating v6 styles
- Remove support for validating v7 styles [#5604](https://github.com/mapbox/mapbox-gl-js/pull/5604)
- Remove support for including `{tokens}` in expressions for `text-field` and `icon-image` [#5599](https://github.com/mapbox/mapbox-gl-js/issues/5599)
- Split `curve` expression into `step` and `interpolate` expressions [#5542](https://github.com/mapbox/mapbox-gl-js/pull/5542)
- Disallow interpolation in expressions for `line-dasharray` [#5519](https://github.com/mapbox/mapbox-gl-js/pull/5519)

### ✨ Features and improvements

- Improve label collision detection [#5150](https://github.com/mapbox/mapbox-gl-js/pull/5150)
  - Labels from different sources will now collide with each other
  - Collisions caused by rotation and pitch are now smoothly transitioned with a fade
  - Improved algorithm for fewer erroneous collisions, denser label placement, and greater label stability during rotation
- Add `sqrt` expression [#5493](https://github.com/mapbox/mapbox-gl-js/pull/5493)

### 🐛 Bug fixes and error reporting improvements

- Fix viewport calculations for `fitBounds` when both zooming and padding change [#4846](https://github.com/mapbox/mapbox-gl-js/issues/4846)
- Fix WebGL "range out of bounds for buffer" error caused by sorted symbol layers [#5620](https://github.com/mapbox/mapbox-gl-js/issues/5620)
- Fix symbol fading across tile reloads [#5491](https://github.com/mapbox/mapbox-gl-js/issues/5491)
- Change tile rendering order to better match GL Native [#5601](https://github.com/mapbox/mapbox-gl-js/pull/5601)
- Ensure no errors are triggered when calling `queryRenderedFeatures` on a heatmap layer [#5594](https://github.com/mapbox/mapbox-gl-js/pull/5594)
- Fix bug causing `queryRenderedSymbols` to return results from different sources [#5554](https://github.com/mapbox/mapbox-gl-js/issues/5554)
- Fix CJK rendering issues [#5544](https://github.com/mapbox/mapbox-gl-js/issues/5544), [#5546](https://github.com/mapbox/mapbox-gl-js/issues/5546)
- Account for `circle-stroke-width` in `queryRenderedFeatures` [#5514](https://github.com/mapbox/mapbox-gl-js/pull/5514)
- Fix rendering of fill layers atop raster layers [#5513](https://github.com/mapbox/mapbox-gl-js/pull/5513)
- Fix rendering of circle layers with a `circle-stroke-opacity` of 0 [#5496](https://github.com/mapbox/mapbox-gl-js/issues/5496)
- Fix memory leak caused by actor callbacks [#5443](https://github.com/mapbox/mapbox-gl-js/issues/5443)
- Fix source cache size for raster sources with tile sizes other than 512px [#4313](https://github.com/mapbox/mapbox-gl-js/issues/4313)
- Validate that zoom expressions only appear at the top level of an expression [#5609](https://github.com/mapbox/mapbox-gl-js/issues/5609)
- Validate that step and interpolate expressions don't have any duplicate stops [#5605](https://github.com/mapbox/mapbox-gl-js/issues/5605)
- Fix rendering for `icon-text-fit` with a data-driven `text-size` [#5632](https://github.com/mapbox/mapbox-gl-js/pull/5632)
- Improve validation to catch uses of deprecated function syntax [#5667](https://github.com/mapbox/mapbox-gl-js/pull/5667)
- Permit altitude coordinates in `position` field in GeoJSON [#5608](https://github.com/mapbox/mapbox-gl-js/pull/5608)

## 0.41.0 (October 11, 2017)

### :warning: Breaking changes

- Removed support for paint classes [#3643](https://github.com/mapbox/mapbox-gl-js/pull/3643). Instead, use runtime styling APIs or `Map#setStyle`.
- Reverted the `canvas` source `contextType` option added in 0.40.0 [#5449](https://github.com/mapbox/mapbox-gl-js/pull/5449)

### :bug: Bug fixes

- Clip raster tiles to avoid tile overlap [#5105](https://github.com/mapbox/mapbox-gl-js/pull/5105)
- Guard for offset edgecase in flyTo [#5331](https://github.com/mapbox/mapbox-gl-js/pull/5331)
- Ensure the map is updated after the sprite loads [#5367](https://github.com/mapbox/mapbox-gl-js/pull/5367)
- Limit animation duration on flyTo with maxDuration option [#5349](https://github.com/mapbox/mapbox-gl-js/pull/5349)
- Make double-tapping on make zoom in by a factor of 2 on iOS [#5274](https://github.com/mapbox/mapbox-gl-js/pull/5274)
- Fix rendering error with translucent raster tiles [#5380](https://github.com/mapbox/mapbox-gl-js/pull/5380)
- Error if invalid 'before' argument is passed to Map#addLayer [#5401](https://github.com/mapbox/mapbox-gl-js/pull/5401)
- Revert CanvasSource intermediary image buffer fix [#5449](https://github.com/mapbox/mapbox-gl-js/pull/5449)

### :sparkles: Features and improvements

- Use setData operation when diffing geojson sources [#5332](https://github.com/mapbox/mapbox-gl-js/pull/5332)
- Return early from draw calls on layers where opacity=0 [#5429](https://github.com/mapbox/mapbox-gl-js/pull/5429)
- A [heatmap](https://www.mapbox.com/mapbox-gl-js/example/heatmap-layer/) layer type is now available. This layer type allows you to visualize and explore massive datasets of points, reflecting the shape and density of data well while also looking beautiful. See [the blog post](https://blog.mapbox.com/sneak-peek-at-heatmaps-in-mapbox-gl-73b41d4b16ae) for further details.
  ![heatmap screenshot](https://cdn-images-1.medium.com/max/1600/1*Dme5MAgdA3pYdTRHUQzvLw.png)
- The value of a style property or filter can now be an [expression](https://www.mapbox.com/mapbox-gl-js/style-spec/#expressions). Expressions are a way of doing data-driven and zoom-driven styling that provides more flexibility and control, and unifies property and filter syntax.

  Previously, data-driven and zoom-driven styling relied on stop functions: you specify a feature property and a set of input-output pairs that essentially define a “scale” for how the style should be calculated based on the feature property. For example, the following would set circle colors on a green-to-red scale based on the value of `feature.properties.population`:

  ```
  "circle-color": {
    "property": "population",
    "stops": [
      [0, "green"],
      [1000000, "red"]
    ]
  }
  ```

  This approach is powerful, but we’ve seen a number of use cases that stop functions don't satisfy. Expressions provide the flexibility to address use cases like these:

  **Multiple feature properties**
  Using more than one feature property to calculate a given style property. E.g., styling land polygon colors based on both `feature.properties.land_use_category` and `feature.properties.elevation`.

  **Arithmetic**
  For some use cases it’s necessary to do some arithmetic on the input data. One example is sizing circles to represent quantitative data. Since a circle’s visual size on the screen is really its area (and A=πr^2), the right way to scale `circle-radius` is `square_root(feature.properties.input_data_value)`. Another example is unit conversions: feature data may include properties that are in some particular unit. Displaying such data in units appropriate to, say, a user’s preference or location, requires being able to do simple arithmetic (multiplication, division) on whatever value is in the data.

  **Conditional logic**
  This is a big one: basic if-then logic, for example to decide exactly what text to display for a label based on which properties are available in the feature or even the length of the name. A key example of this is properly supporting bilingual labels, where we have to decide whether to show local + English, local-only, or English-only, based on the data that’s available for each feature.

  **String manipulation**
  More dynamic control over label text with things like uppercase/lowercase/title case transforms, localized number formatting, etc. Without this functionality, crafting and iterating on label content entails a large data-prep burden.

  **Filters**
  Style layer filters had similar limitations. Moreover, they use a different syntax, even though their job is very similar to that of data-driven styling functions: filters say, “here’s how to look at a feature and decide whether to draw it,” and data-driven style functions say, “here’s how to look at a feature and decide how to size/color/place it.” Expressions provide a unified syntax for defining parts of a style that need to be calculated dynamically from feature data.

  For information on the syntax and behavior of expressions, please see [the documentation](https://www.mapbox.com/mapbox-gl-js/style-spec/#expressions).

### :wrench: Development workflow improvements

- Made the performance benchmarking runner more informative and statistically robust

## 0.40.1 (September 18, 2017)

### :bug: Bug fixes

- Fix bug causing flicker when zooming in on overzoomed tiles [#5295](https://github.com/mapbox/mapbox-gl-js/pull/5295)
- Remove erroneous call to Tile#redoPlacement for zoom-only or low pitch camera changes [#5284](https://github.com/mapbox/mapbox-gl-js/pull/5284)
- Fix bug where `CanvasSource` coordinates were flipped and improve performance for non-animated `CanvasSource`s [#5303](https://github.com/mapbox/mapbox-gl-js/pull/5303)
- Fix bug causing map not to render on some cases on Internet Explorer 11 [#5321](https://github.com/mapbox/mapbox-gl-js/pull/5321)
- Remove upper limit on `fill-extrusion-height` property [#5320](https://github.com/mapbox/mapbox-gl-js/pull/5320)

## 0.40.0 (September 13, 2017)

### :warning: Breaking changes

- `Map#addImage` now requires the image as an `HTMLImageElement`, `ImageData`, or object with `width`, `height`, and
  `data` properties with the same format as `ImageData`. It no longer accepts a raw `ArrayBufferView` in the second
  argument and `width` and `height` options in the third argument.
- `canvas` sources now require a `contextType` option specifying the drawing context associated with the source canvas. [#5155](https://github.com/mapbox/mapbox-gl-js/pull/5155)

### :sparkles: Features and improvements

- Correct rendering for multiple `fill-extrusion` layers on the same map [#5101](https://github.com/mapbox/mapbox-gl-js/pull/5101)
- Add an `icon-anchor` property to symbol layers [#5183](https://github.com/mapbox/mapbox-gl-js/pull/5183)
- Add a per-map `transformRequest` option, allowing users to provide a callback that transforms resource request URLs [#5021](https://github.com/mapbox/mapbox-gl-js/pull/5021)
- Add data-driven styling support for
  - `text-max-width` [#5067](https://github.com/mapbox/mapbox-gl-js/pull/5067)
  - `text-letter-spacing` [#5071](https://github.com/mapbox/mapbox-gl-js/pull/5071)
  - `line-join` [#5020](https://github.com/mapbox/mapbox-gl-js/pull/5020)
- Add support for SDF icons in `Map#addImage()` [#5181](https://github.com/mapbox/mapbox-gl-js/pull/5181)
- Added nautical miles unit to ScaleControl [#5238](https://github.com/mapbox/mapbox-gl-js/pull/5238) (h/t [@fmairesse](https://github.com/fmairesse)))
- Eliminate the map-wide limit on the number of glyphs and sprites that may be used in a style [#141](https://github.com/mapbox/mapbox-gl-js/issues/141). (Fixed by [#5190](https://github.com/mapbox/mapbox-gl-js/pull/5190), see also [mapbox-gl-native[#9213](https://github.com/mapbox/mapbox-gl-js/issues/9213)](https://github.com/mapbox/mapbox-gl-native/pull/9213)
- Numerous performance optimizations (including [#5108](https://github.com/mapbox/mapbox-gl-js/pull/5108) h/t [@pirxpilot](https://github.com/pirxpilot)))

### :bug: Bug fixes

- Add missing documentation for mouseenter, mouseover, mouseleave events [#4772](https://github.com/mapbox/mapbox-gl-js/issues/4772)
- Add missing documentation for `Marker#getElement()` method [#5242](https://github.com/mapbox/mapbox-gl-js/pull/5242)
- Fix bug wherein removing canvas source with animate=true leaves map in render loop [#5097](https://github.com/mapbox/mapbox-gl-js/issues/5097)
- Fix fullscreen detection on Firefox [#5272](https://github.com/mapbox/mapbox-gl-js/pull/5272)
- Fix z-fighting on overlapping fills within the same layer [#3320](https://github.com/mapbox/mapbox-gl-js/issues/3320)
- Fix handling of fractional values for `layer.minzoom` [#2929](https://github.com/mapbox/mapbox-gl-js/issues/2929)
- Clarify coordinate ordering in documentation for `center` option [#5042](https://github.com/mapbox/mapbox-gl-js/pull/5042) (h/t [@karthikb351](https://github.com/karthikb351)))
- Fix output of stop functions where two stops have the same input value [#5020](https://github.com/mapbox/mapbox-gl-js/pull/5020) (h/t [@edpop](https://github.com/edpop))
- Fix bug wherein using `Map#addLayer()` with an inline source would mutate its input [#4040](https://github.com/mapbox/mapbox-gl-js/issues/4040)
- Fix invalid css keyframes selector [#5075](https://github.com/mapbox/mapbox-gl-js/pull/5075) (h/t [@aar0nr](https://github.com/aar0nr)))
- Fix GPU-specific bug wherein canvas sources caused an error [#4262](https://github.com/mapbox/mapbox-gl-js/issues/4262)
- Fix a race condition in symbol layer handling that caused sporadic uncaught errors [#5185](https://github.com/mapbox/mapbox-gl-js/pull/5185)
- Fix bug causing line labels to render incorrectly on overzoomed tiles [#5120](https://github.com/mapbox/mapbox-gl-js/pull/5120)
- Fix bug wherein `NavigationControl` triggered mouse events unexpectedly [#5148](https://github.com/mapbox/mapbox-gl-js/issues/5148)
- Fix bug wherein clicking on the `NavigationControl` compass caused an error in IE 11 [#4784](https://github.com/mapbox/mapbox-gl-js/issues/4784)
- Remove dependency on GPL-3-licensed `fast-stable-stringify` module [#5152](https://github.com/mapbox/mapbox-gl-js/issues/5152)
- Fix bug wherein layer-specific an event listener produced an error after its target layer was removed from the map [#5145](https://github.com/mapbox/mapbox-gl-js/issues/5145)
- Fix `Marker#togglePopup()` failing to return the marker instance [#5116](https://github.com/mapbox/mapbox-gl-js/issues/5116)
- Fix bug wherein a marker's position failed to adapt to the marker element's size changing [#5133](https://github.com/mapbox/mapbox-gl-js/issues/5133)
- Fix rendering bug affecting Broadcom GPUs [#5073](https://github.com/mapbox/mapbox-gl-js/pull/5073)

### :wrench: Development workflow improvements

- Add (and now require) Flow type annotations throughout the majority of the codebase.
- Migrate to CircleCI 2.0 [#4939](https://github.com/mapbox/mapbox-gl-js/pull/4939)

## 0.39.1 (July 24, 2017)

### :bug: Bug fixes

- Fix packaging issue in 0.39.0 [#5025](https://github.com/mapbox/mapbox-gl-js/issues/5025)
- Correctly evaluate enum-based identity functions [#5023](https://github.com/mapbox/mapbox-gl-js/issues/5023)

## 0.39.0 (July 21, 2017)

### :warning: Breaking changes

- `GeolocateControl` breaking changes [#4479](https://github.com/mapbox/mapbox-gl-js/pull/4479)
  - The option `watchPosition` has been replaced with `trackUserLocation`
  - The camera operation has changed from `jumpTo` (not animated) to `fitBounds` (animated). An effect of this is the map pitch is no longer reset, although the bearing is still reset to 0.
  - The accuracy of the geolocation provided by the device is used to set the view (previously it was fixed at zoom level 17). The `maxZoom` can be controlled via the new `fitBoundsOptions` option (defaults to 15).
- Anchor `Marker`s at their center by default [#5019](https://github.com/mapbox/mapbox-gl-js/issues/5019) [@andrewharvey](https://github.com/andrewharvey)
- Increase `significantRotateThreshold` for the `TouchZoomRotateHandler` [#4971](https://github.com/mapbox/mapbox-gl-js/pull/4971), [@dagjomar](https://github.com/dagjomar)

### :sparkles: Features and improvements

- Improve performance of updating GeoJSON sources [#4069](https://github.com/mapbox/mapbox-gl-js/pull/4069), [@ezheidtmann](https://github.com/ezheidtmann)
- Improve rendering speed of extrusion layers [#4818](https://github.com/mapbox/mapbox-gl-js/pull/4818)
- Improve line label legibility in pitched views [#4781](https://github.com/mapbox/mapbox-gl-js/pull/4781)
- Improve line label legibility on curved lines [#4853](https://github.com/mapbox/mapbox-gl-js/pull/4853)
- Add user location tracking capability to `GeolocateControl` [#4479](https://github.com/mapbox/mapbox-gl-js/pull/4479), [@andrewharvey](https://github.com/andrewharvey)
  - New option `showUserLocation` to draw a "dot" as a `Marker` on the map at the user's location
  - An active lock and background state are introduced with `trackUserLocation`. When in active lock the camera will update to follow the user location, however if the camera is changed by the API or UI then the control will enter the background state where it won't update the camera to follow the user location.
  - New option `fitBoundsOptions` to control the camera operation
  - New `trackuserlocationstart` and `trackuserlocationend` events
  - New `LngLat.toBounds` method to extend a point location by a given radius to a `LngLatBounds` object
- Include main CSS file in `package.json` [#4809](https://github.com/mapbox/mapbox-gl-js/pull/4809), [@tomscholz](https://github.com/tomscholz)
- Add property function (data-driven styling) support for `line-width` [#4773](https://github.com/mapbox/mapbox-gl-js/pull/4773)
- Add property function (data-driven styling) support for `text-anchor` [#4997](https://github.com/mapbox/mapbox-gl-js/pull/4997)
- Add property function (data-driven styling) support for `text-justify` [#5000](https://github.com/mapbox/mapbox-gl-js/pull/5000)
- Add `maxTileCacheSize` option [#4778](https://github.com/mapbox/mapbox-gl-js/pull/4778), [@jczaplew](https://github.com/jczaplew)
- Add new `icon-pitch-alignment` and `circle-pitch-alignment` properties [#4869](https://github.com/mapbox/mapbox-gl-js/pull/4869) [#4871](https://github.com/mapbox/mapbox-gl-js/pull/4871)
- Add `Map#getMaxBounds` method [#4890](https://github.com/mapbox/mapbox-gl-js/pull/4890), [@andrewharvey](https://github.com/andrewharvey) [@lamuertepeluda](https://github.com/lamuertepeluda)
- Add option (`localIdeographFontFamily`) to use TinySDF to avoid loading expensive CJK glyphs [#4895](https://github.com/mapbox/mapbox-gl-js/pull/4895)
- If `config.API_URL` includes a path prepend it to the request URL [#4995](https://github.com/mapbox/mapbox-gl-js/pull/4995)
- Bump `supercluster` version to expose `cluster_id` property on clustered sources [#5002](https://github.com/mapbox/mapbox-gl-js/pull/5002)

### :bug: Bug fixes

- Do not display `FullscreenControl` on unsupported devices [#4838](https://github.com/mapbox/mapbox-gl-js/pull/4838), [@stepankuzmin](https://github.com/stepankuzmin)
- Fix yarn build on Windows machines [#4887](https://github.com/mapbox/mapbox-gl-js/pull/4887)
- Prevent potential memory leaks by dispatching `loadData` to the same worker every time [#4877](https://github.com/mapbox/mapbox-gl-js/pull/4877)
- Fix bug preventing the rtlTextPlugin from loading before the initial style `load` [#4870](https://github.com/mapbox/mapbox-gl-js/pull/4870)
- Fix bug causing runtime-stying to not take effect in some situations [#4893](https://github.com/mapbox/mapbox-gl-js/pull/4893)
- Prevent requests of vertical glyphs for labels that can't be verticalized [#4720](https://github.com/mapbox/mapbox-gl-js/issues/4720)
- Fix character detection for Zanabazar Square [#4940](https://github.com/mapbox/mapbox-gl-js/pull/4940)
- Fix `LogoControl` logic to update correctly, and hide the `<div>` instead of removing it from the DOM when it is not needed [#4842](https://github.com/mapbox/mapbox-gl-js/pull/4842)
- Fix `GeoJSONSource#serialize` to include all options
- Fix error handling in `GlyphSource#getSimpleGlyphs`[#4992](https://github.com/mapbox/mapbox-gl-js/pull/4992)
- Fix bug causing `setStyle` to reload raster tiles [#4852](https://github.com/mapbox/mapbox-gl-js/pull/4852)
- Fix bug causing symbol layers not to render on devices with non-integer device pixel ratios [#4989](https://github.com/mapbox/mapbox-gl-js/pull/4989)
- Fix bug where `Map#queryRenderedFeatures` would error when returning no results [#4993](https://github.com/mapbox/mapbox-gl-js/pull/4993)
- Fix bug where `Map#areTilesLoaded` would always be false on `sourcedata` events for reloading tiles [#4987](https://github.com/mapbox/mapbox-gl-js/pull/4987)
- Fix bug causing categorical property functions to error on non-ascending order stops [#4996](https://github.com/mapbox/mapbox-gl-js/pull/4996)

### :hammer_and_wrench: Development workflow changes

- Use flow to type much of the code base [#4629](https://github.com/mapbox/mapbox-gl-js/pull/4629) [#4903](https://github.com/mapbox/mapbox-gl-js/pull/4903) [#4909](https://github.com/mapbox/mapbox-gl-js/pull/4909) [#4910](https://github.com/mapbox/mapbox-gl-js/pull/4910) [#4911](https://github.com/mapbox/mapbox-gl-js/pull/4911) [#4913](https://github.com/mapbox/mapbox-gl-js/pull/4913) [#4915](https://github.com/mapbox/mapbox-gl-js/pull/4915) [#4918](https://github.com/mapbox/mapbox-gl-js/pull/4918) [#4932](https://github.com/mapbox/mapbox-gl-js/pull/4932) [#4933](https://github.com/mapbox/mapbox-gl-js/pull/4933) [#4948](https://github.com/mapbox/mapbox-gl-js/pull/4948) [#4949](https://github.com/mapbox/mapbox-gl-js/pull/4949) [#4955](https://github.com/mapbox/mapbox-gl-js/pull/4955) [#4966](https://github.com/mapbox/mapbox-gl-js/pull/4966) [#4967](https://github.com/mapbox/mapbox-gl-js/pull/4967) [#4973](https://github.com/mapbox/mapbox-gl-js/pull/4973) :muscle: [@jfirebaugh](https://github.com/jfirebaugh) [@vicapow](https://github.com/vicapow)
- Use style specification to generate flow type [#4958](https://github.com/mapbox/mapbox-gl-js/pull/4958)
- Explicitly list which files to publish in `package.json` [#4819](https://github.com/mapbox/mapbox-gl-js/pull/4819) [@tomscholz](https://github.com/tomscholz)
- Move render test ignores to a separate file [#4977](https://github.com/mapbox/mapbox-gl-js/pull/4977)
- Add code of conduct [#5015](https://github.com/mapbox/mapbox-gl-js/pull/5015) :sparkling_heart:

## 0.38.0 (June 9, 2017)

#### New features :sparkles:

- Attenuate label size scaling with distance, improving readability of pitched maps [#4547](https://github.com/mapbox/mapbox-gl-js/pull/4547)

#### Bug fixes :beetle:

- Skip rendering for patterned layers when pattern is missing [#4687](https://github.com/mapbox/mapbox-gl-js/pull/4687)
- Fix bug with map failing to rerender after `webglcontextlost` event [#4725](https://github.com/mapbox/mapbox-gl-js/pull/4725) [@cdawi](https://github.com/cdawi)
- Clamp zoom level in `flyTo` to within the map's specified min- and maxzoom to prevent undefined behavior [#4726](https://github.com/mapbox/mapbox-gl-js/pull/4726) [@](https://github.com/) IvanSanchez
- Fix wordmark rendering in IE [#4741](https://github.com/mapbox/mapbox-gl-js/pull/4741)
- Fix slight pixelwise symbol rendering bugs caused by incorrect sprite calculations [#4737](https://github.com/mapbox/mapbox-gl-js/pull/4737)
- Prevent exceptions thrown by certain `flyTo` calls [#4761](https://github.com/mapbox/mapbox-gl-js/pull/4761)
- Fix "Improve this map" link [#4685](https://github.com/mapbox/mapbox-gl-js/pull/4685)
- Tweak `queryRenderedSymbols` logic to better account for pitch scaling [#4792](https://github.com/mapbox/mapbox-gl-js/pull/4792)
- Fix for symbol layers sometimes failing to render, most frequently in Safari [#4795](https://github.com/mapbox/mapbox-gl-js/pull/4795)
- Apply `text-keep-upright` after `text-offset` to keep labels upright when intended [#4779](https://github.com/mapbox/mapbox-gl-js/pull/4779) **[Potentially breaking :warning: but considered a bugfix]**
- Prevent exceptions thrown by empty GeoJSON tiles [#4803](https://github.com/mapbox/mapbox-gl-js/pull/4803)

#### Accessibility improvements :sound:

- Add `aria-label` to popup close button [#4799](https://github.com/mapbox/mapbox-gl-js/pull/4799) [@andrewharvey](https://github.com/andrewharvey)

#### Development workflow + testing improvements :wrench:

- Fix equality assertion bug in tests [#4731](https://github.com/mapbox/mapbox-gl-js/pull/4731) [@IvanSanchez](https://github.com/IvanSanchez)
- Benchmark results page improvements [#4746](https://github.com/mapbox/mapbox-gl-js/pull/4746)
- Require node version >=6.4.0, enabling the use of more ES6 features [#4752](https://github.com/mapbox/mapbox-gl-js/pull/4752)
- Document missing `pitchWithRotate` option [#4800](https://github.com/mapbox/mapbox-gl-js/pull/4800) [@simast](https://github.com/simast)
- Move Github-specific Markdown files into subdirectory [#4806](https://github.com/mapbox/mapbox-gl-js/pull/4806) [@tomscholz](https://github.com/tomscholz)

## 0.37.0 (May 2nd, 2017)

#### :warning: Breaking changes

- Removed `LngLat#wrapToBestWorld`

#### New features :rocket:

- Improve popup/marker positioning [#4577](https://github.com/mapbox/mapbox-gl-js/pull/4577)
- Add `Map#isStyleLoaded` and `Map#areTilesLoaded` events [#4321](https://github.com/mapbox/mapbox-gl-js/pull/4321)
- Support offline sprites using `file:` protocol [#4649](https://github.com/mapbox/mapbox-gl-js/pull/4649) [@oscarfonts](https://github.com/oscarfonts)

#### Bug fixes :bug:

- Fix fullscreen control in Firefox [#4666](https://github.com/mapbox/mapbox-gl-js/pull/4666)
- Fix rendering artifacts that caused tile boundaries to be visible in some cases [#4636](https://github.com/mapbox/mapbox-gl-js/pull/4636)
- Fix default calculation for categorical zoom-and-property functions [#4657](https://github.com/mapbox/mapbox-gl-js/pull/4657)
- Fix scaling of images on retina screens [#4645](https://github.com/mapbox/mapbox-gl-js/pull/4645)
- Rendering error when a transparent image is added via `Map#addImage` [#4644](https://github.com/mapbox/mapbox-gl-js/pull/4644)
- Fix an issue with rendering lines with duplicate points [#4634](https://github.com/mapbox/mapbox-gl-js/pull/4634)
- Fix error when switching from data-driven styles to a constant paint value [#4611](https://github.com/mapbox/mapbox-gl-js/pull/4611)
- Add check to make sure invalid bounds on tilejson don't error out [#4641](https://github.com/mapbox/mapbox-gl-js/pull/4641)

#### Development workflow improvements :computer:

- Add flowtype interfaces and definitions [@vicapow](https://github.com/vicapow)
- Add stylelinting to ensure `mapboxgl-` prefix on all classes [#4584](https://github.com/mapbox/mapbox-gl-js/pull/4584) [@asantos3026](https://github.com/asantos3026)

## 0.36.0 (April 19, 2017)

#### New features :sparkles:

- Replace LogoControl logo with the new Mapbox logo [#4598](https://github.com/mapbox/mapbox-gl-js/pull/4598)

#### Bug fixes :bug:

- Fix bug with the BoxZoomHandler that made it glitchy if it is enabled after the DragPanHandler [#4528](https://github.com/mapbox/mapbox-gl-js/pull/4528)
- Fix undefined behavior in `fill_outline` shaders [#4600](https://github.com/mapbox/mapbox-gl-js/pull/4600)
- Fix `Camera#easeTo` interpolation on pitched maps [#4540](https://github.com/mapbox/mapbox-gl-js/pull/4540)
- Choose property function interpolation method by the `property`'s type [#4614](https://github.com/mapbox/mapbox-gl-js/pull/4614)

#### Development workflow improvements :nerd_face:

- Fix crash on missing `style.json` in integration tests
- `gl-style-composite` is now executable in line with the other tools [@andrewharvey](https://github.com/andrewharvey) [#4595](https://github.com/mapbox/mapbox-gl-js/pull/4595)
- `gl-style-composite` utility now throws an error if a name conflict would occur between layers [@andrewharvey](https://github.com/andrewharvey) [#4595](https://github.com/mapbox/mapbox-gl-js/pull/4595)

## 0.35.1 (April 12, 2017)

#### Bug fixes :bug:

- Add `.json` extension to style-spec `require` statements for webpack compatibility [#4563](https://github.com/mapbox/mapbox-gl-js/pull/4563) [@orangemug](https://github.com/orangemug)
- Fix documentation type for `Map#fitBounde` [#4569](https://github.com/mapbox/mapbox-gl-js/pull/4569) [@andrewharvey](https://github.com/andrewharvey)
- Fix bug causing {Image,Video,Canvas}Source to throw exception if latitude is outside of +/-85.05113 [#4574](https://github.com/mapbox/mapbox-gl-js/pull/4574)
- Fix bug causing overzoomed raster tiles to disappear from map [#4567](https://github.com/mapbox/mapbox-gl-js/pull/4567)
- Fix bug causing queryRenderedFeatures to crash on polygon features that have an `id` field. [#4581](https://github.com/mapbox/mapbox-gl-js/pull/4581)

## 0.35.0 (April 7, 2017)

#### New features :rocket:

- Use anisotropic filtering to improve rendering of raster tiles on pitched maps [#1064](https://github.com/mapbox/mapbox-gl-js/issues/1064)
- Add `pitchstart` and `pitchend` events [#2449](https://github.com/mapbox/mapbox-gl-js/issues/2449)
- Add an optional `layers` parameter to `Map#on` [#1002](https://github.com/mapbox/mapbox-gl-js/issues/1002)
- Add data-driven styling support for `text-offset` [#4495](https://github.com/mapbox/mapbox-gl-js/pull/4495)
- Add data-driven styling support for `text-rotate` [#3516](https://github.com/mapbox/mapbox-gl-js/issues/3516)
- Add data-driven styling support for `icon-image` [#4304](https://github.com/mapbox/mapbox-gl-js/issues/4304)
- Add data-driven styling support for `{text,icon}-size` [#4455](https://github.com/mapbox/mapbox-gl-js/pull/4455)

#### Bug fixes :bug:

- Suppress error messages in JS console due to missing tiles [#1800](https://github.com/mapbox/mapbox-gl-js/issues/1800)
- Fix bug wherein `GeoJSONSource#setData()` could cause unnecessary DOM updates [#4447](https://github.com/mapbox/mapbox-gl-js/issues/4447)
- Fix bug wherein `Map#flyTo` did not respect the `renderWorldCopies` setting [#4449](https://github.com/mapbox/mapbox-gl-js/issues/4449)
- Fix regression in browserify support # 4453
- Fix bug causing poor touch event behavior on mobile devices [#4259](https://github.com/mapbox/mapbox-gl-js/issues/4259)
- Fix bug wherein duplicate stops in property functions could cause an infinite loop [#4498](https://github.com/mapbox/mapbox-gl-js/issues/4498)
- Respect image height/width in `addImage` api [#4531](https://github.com/mapbox/mapbox-gl-js/pull/4531)
- Fix bug preventing correct behavior of `shift+zoom` [#3334](https://github.com/mapbox/mapbox-gl-js/issues/3334)
- Fix bug preventing image source from rendering when coordinate area is too large [#4550](https://github.com/mapbox/mapbox-gl-js/issues/4550)
- Show image source on horizontally wrapped worlds [#4555](https://github.com/mapbox/mapbox-gl-js/pull/4555)
- Fix bug in the handling of `refreshedExpiredTiles` option [#4549](https://github.com/mapbox/mapbox-gl-js/pull/4549)
- Support the TileJSON `bounds` property [#1775](https://github.com/mapbox/mapbox-gl-js/issues/1775)

#### Development workflow improvements :computer:

- Upgrade flow to 0.42.0 ([#4500](https://github.com/mapbox/mapbox-gl-js/pull/4500))

## 0.34.0 (March 17, 2017)

#### New features :rocket:

- Add `Map#addImage` and `Map#removeImage` API to allow adding icon images at runtime [#4404](https://github.com/mapbox/mapbox-gl-js/pull/4404)
- Simplify non-browserify bundler usage by making the distribution build the main entrypoint [#4423](https://github.com/mapbox/mapbox-gl-js/pull/4423)

#### Bug fixes :bug:

- Fix issue where coincident start/end points of LineStrings were incorrectly rendered as joined [#4413](https://github.com/mapbox/mapbox-gl-js/pull/4413)
- Fix bug causing `queryRenderedFeatures` to fail in cases where both multiple sources and data-driven paint properties were present [#4417](https://github.com/mapbox/mapbox-gl-js/issues/4417)
- Fix bug where tile request errors caused `map.loaded()` to incorrectly return `false` [#4425](https://github.com/mapbox/mapbox-gl-js/issues/4425)

#### Testing improvements :white_check_mark:

- Improve test coverage across several core modules [#4432](https://github.com/mapbox/mapbox-gl-js/pull/4432) [#4431](https://github.com/mapbox/mapbox-gl-js/pull/4431) [#4422](https://github.com/mapbox/mapbox-gl-js/pull/4422) [#4244](https://github.com/mapbox/mapbox-gl-js/pull/4244) :bowing_man:

## 0.33.1 (March 10, 2017)

#### Bug fixes :bug:

- Prevent Mapbox logo from being added to the map more than once [#4386](https://github.com/mapbox/mapbox-gl-js/pull/4386)
- Add `type='button'` to `FullscreenControl` to prevent button from acting as a form submit [#4397](https://github.com/mapbox/mapbox-gl-js/pull/4397)
- Fix issue where map would continue to rotate if `Ctrl` key is released before the click during a `DragRotate` event [#4389](https://github.com/mapbox/mapbox-gl-js/pull/4389)
- Remove double `options.easing` description from the `Map#fitBounds` documentation [#4402](https://github.com/mapbox/mapbox-gl-js/pull/4402)

## 0.33.0 (March 8, 2017)

#### :warning: Breaking changes

- Automatically add Mapbox wordmark when required by Mapbox TOS [#3933](https://github.com/mapbox/mapbox-gl-js/pull/3933)
- Increase default `maxZoom` from 20 to 22 [#4333](https://github.com/mapbox/mapbox-gl-js/pull/4333)
- Deprecate `tiledata` and `tiledataloading` events in favor of `sourcedata` and `sourcedataloading`. [#4347](https://github.com/mapbox/mapbox-gl-js/pull/4347)
- `mapboxgl.util` is no longer exported [#1408](https://github.com/mapbox/mapbox-gl-js/issues/1408)
- `"type": "categorical"` is now required for all categorical functions. Previously, some forms of "implicitly" categorical functions worked, and others did not. [#3717](https://github.com/mapbox/mapbox-gl-js/issues/3717)

#### :white_check_mark: New features

- Add property functions support for most symbol paint properties [#4074](https://github.com/mapbox/mapbox-gl-js/pull/4074), [#4186](https://github.com/mapbox/mapbox-gl-js/pull/4186), [#4226](https://github.com/mapbox/mapbox-gl-js/pull/4226)
- Add ability to specify default property value for undefined or invalid property values used in property functions. [#4175](https://github.com/mapbox/mapbox-gl-js/pull/4175)
- Improve `Map#fitBounds` to accept different values for top, bottom, left, and right `padding` [#3890](https://github.com/mapbox/mapbox-gl-js/pull/3890)
- Add a `FullscreenControl` for displaying a fullscreen map [#3977](https://github.com/mapbox/mapbox-gl-js/pull/3977)

#### :beetle: Bug fixes

- Fix validation error on categorical zoom-and-property functions [#4220](https://github.com/mapbox/mapbox-gl-js/pull/4220)
- Fix bug causing expired resources to be re-requested causing an infinite loop [#4255](https://github.com/mapbox/mapbox-gl-js/pull/4255)
- Fix problem where `MapDataEvent#isSourceLoaded` always returned false [#4254](https://github.com/mapbox/mapbox-gl-js/pull/4254)
- Resolve an issue where tiles in the source cache were prematurely deleted, resulting in tiles flickering when zooming in and out and [#4311](https://github.com/mapbox/mapbox-gl-js/pull/4311)
- Make sure `MapEventData` is passed through on calls `Map#flyTo` [#4342](https://github.com/mapbox/mapbox-gl-js/pull/4342)
- Fix incorrect returned values for `Map#isMoving` [#4350](https://github.com/mapbox/mapbox-gl-js/pull/4350)
- Fix categorical functions not allowing boolean stop domain values [#4195](https://github.com/mapbox/mapbox-gl-js/pull/4195)
- Fix piecewise-constant functions to allow non-integer zoom levels. [#4196](https://github.com/mapbox/mapbox-gl-js/pull/4196)
- Fix issues with `$id` in filters [#4236](https://github.com/mapbox/mapbox-gl-js/pull/4236) [#4237](https://github.com/mapbox/mapbox-gl-js/pull/4237)
- Fix a race condition with polygon centroid algorithm causing tiles not to load in some cases. [#4273](https://github.com/mapbox/mapbox-gl-js/pull/4273)
- Throw a meaningful error when giving non-array `layers` parameter to `queryRenderedFeatures` [#4331](https://github.com/mapbox/mapbox-gl-js/pull/4331)
- Throw a meaningful error when supplying invalid `minZoom` and `maxZoom` values [#4324](https://github.com/mapbox/mapbox-gl-js/pull/4324)
- Fix a memory leak when using the RTL Text plugin [#4248](https://github.com/mapbox/mapbox-gl-js/pull/4248)

#### Dev workflow changes

- Merged the [Mapbox GL style specification](https://github.com/mapbox/mapbox-gl-style-spec) repo to this one (now under `src/style-spec` and `test/unit/style-spec`).

## 0.32.1 (Jan 26, 2017)

#### Bug Fixes

- Fix bug causing [`mapbox-gl-rtl-text` plugin](https://github.com/mapbox/mapbox-gl-rtl-text) to not work [#4055](https://github.com/mapbox/mapbox-gl-js/pull/4055)

## 0.32.0 (Jan 26, 2017)

#### Deprecation Notices

- [Style classes](https://www.mapbox.com/mapbox-gl-style-spec/#layer-paint.*) are deprecated and will be removed in an upcoming release of Mapbox GL JS.

#### New Features

- Add `Map#isSourceLoaded` method [#4033](https://github.com/mapbox/mapbox-gl-js/pull/4033)
- Automatically reload tiles based on their `Expires` and `Cache-Control` HTTP headers [#3944](https://github.com/mapbox/mapbox-gl-js/pull/3944)
- Add `around=center` option to `scrollZoom` and `touchZoomRotate` interaction handlers [#3876](https://github.com/mapbox/mapbox-gl-js/pull/3876)
- Add support for [`mapbox-gl-rtl-text` plugin](https://github.com/mapbox/mapbox-gl-rtl-text) to support right-to-left scripts [#3758](https://github.com/mapbox/mapbox-gl-js/pull/3758)
- Add `canvas` source type [#3765](https://github.com/mapbox/mapbox-gl-js/pull/3765)
- Add `Map#isMoving` method [#2792](https://github.com/mapbox/mapbox-gl-js/issues/2792)

#### Bug Fixes

- Fix bug causing garbled text on zoom [#3962](https://github.com/mapbox/mapbox-gl-js/pull/3962)
- Fix bug causing crash in Firefox and Mobile Safari when rendering a large map [#4037](https://github.com/mapbox/mapbox-gl-js/pull/4037)
- Fix bug causing raster tiles to flicker during zoom [#2467](https://github.com/mapbox/mapbox-gl-js/issues/2467)
- Fix bug causing exception when unsetting and resetting fill-outline-color [#3657](https://github.com/mapbox/mapbox-gl-js/issues/3657)
- Fix memory leak when removing raster sources [#3951](https://github.com/mapbox/mapbox-gl-js/issues/3951)
- Fix bug causing exception when when zooming in / out on empty GeoJSON tile [#3985](https://github.com/mapbox/mapbox-gl-js/pull/3985)
- Fix line join artifacts at very sharp angles [#4008](https://github.com/mapbox/mapbox-gl-js/pull/4008)

## 0.31.0 (Jan 10 2017)

#### New Features

- Add `renderWorldCopies` option to the `Map` constructor to give users control over whether multiple worlds are rendered in a map [#3885](https://github.com/mapbox/mapbox-gl-js/pull/3885)

#### Bug Fixes

- Fix performance regression triggered when `Map` pitch or bearing is changed [#3938](https://github.com/mapbox/mapbox-gl-js/pull/3938)
- Fix null pointer exception caused by trying to clear an `undefined` source [#3903](https://github.com/mapbox/mapbox-gl-js/pull/3903)

#### Miscellaneous

- Incorporate integration tests formerly at [`mapbox-gl-test-suite`](https://github.com/mapbox/mapbox-gl-test-suite) into this repository [#3834](https://github.com/mapbox/mapbox-gl-js/pull/3834)

## 0.30.0 (Jan 5 2017)

#### New Features

- Fire an error when map canvas is larger than allowed by `gl.MAX_RENDERBUFFER_SIZE` [#2893](https://github.com/mapbox/mapbox-gl-js/issues/2893)
- Improve error messages when referencing a nonexistent layer id [#2597](https://github.com/mapbox/mapbox-gl-js/issues/2597)
- Fire an error when layer uses a `geojson` source and specifies a `source-layer` [#3896](https://github.com/mapbox/mapbox-gl-js/pull/3896)
- Add inline source declaration syntax [#3857](https://github.com/mapbox/mapbox-gl-js/issues/3857)
- Improve line breaking behavior [#3887](https://github.com/mapbox/mapbox-gl-js/issues/3887)

#### Performance Improvements

- Improve `Map#setStyle` performance in some cases [#3853](https://github.com/mapbox/mapbox-gl-js/pull/3853)

#### Bug Fixes

- Fix unexpected popup positioning when some offsets are unspecified [#3367](https://github.com/mapbox/mapbox-gl-js/issues/3367)
- Fix incorrect interpolation in functions [#3838](https://github.com/mapbox/mapbox-gl-js/issues/3838)
- Fix incorrect opacity when multiple backgrounds are rendered [#3819](https://github.com/mapbox/mapbox-gl-js/issues/3819)
- Fix exception thrown when instantiating geolocation control in Safari [#3844](https://github.com/mapbox/mapbox-gl-js/issues/3844)
- Fix exception thrown when setting `showTileBoundaries` with no sources [#3849](https://github.com/mapbox/mapbox-gl-js/issues/3849)
- Fix incorrect rendering of transparent parts of raster layers in some cases [#3723](https://github.com/mapbox/mapbox-gl-js/issues/3723)
- Fix non-terminating render loop when zooming in in some cases [#3399](https://github.com/mapbox/mapbox-gl-js/pull/3399)

## 0.29.0 (December 20 2016)

#### New Features

- Add support for property functions for many style properties on line layers [#3033](https://github.com/mapbox/mapbox-gl-js/pull/3033)
- Make `Map#setStyle` smoothly transition to the new style [#3621](https://github.com/mapbox/mapbox-gl-js/pull/3621)
- Add `styledata`, `sourcedata`, `styledataloading`, and `sourcedataloading` events
- Add `isSourceLoaded` and `source` properties to `MapDataEvent` [#3590](https://github.com/mapbox/mapbox-gl-js/pull/3590)
- Remove "max zoom" cap of 20 [#3683](https://github.com/mapbox/mapbox-gl-js/pull/3683)
- Add `circle-stroke-*` style properties [#3672](https://github.com/mapbox/mapbox-gl-js/pull/3672)
- Add a more helpful error message when the specified `container` element doesn't exist [#3719](https://github.com/mapbox/mapbox-gl-js/pull/3719)
- Add `watchPosition` option to `GeolocateControl` [#3739](https://github.com/mapbox/mapbox-gl-js/pull/3739)
- Add `positionOptions` option to `GeolocateControl` [#3739](https://github.com/mapbox/mapbox-gl-js/pull/3739)
- Add `aria-label` to map canvas [#3782](https://github.com/mapbox/mapbox-gl-js/pull/3782)
- Adjust multipoint symbol rendering behavior [#3763](https://github.com/mapbox/mapbox-gl-js/pull/3763)
- Add support for property functions for `icon-offset` [#3791](https://github.com/mapbox/mapbox-gl-js/pull/3791)
- Improved antialiasing on pitched lines [#3790](https://github.com/mapbox/mapbox-gl-js/pull/3790)
- Allow attribution control to collapse to an ⓘ button on smaller screens [#3783](https://github.com/mapbox/mapbox-gl-js/pull/3783)
- Improve line breaking algorithm [#3743](https://github.com/mapbox/mapbox-gl-js/pull/3743)

#### Performance Improvements

- Fix memory leak when calling `Map#removeSource` [#3602](https://github.com/mapbox/mapbox-gl-js/pull/3602)
- Reduce bundle size by adding custom build of `gl-matrix` [#3734](https://github.com/mapbox/mapbox-gl-js/pull/3734)
- Improve performance of projection code [#3721](https://github.com/mapbox/mapbox-gl-js/pull/3721)
- Improve performance of style function evaluation [#3816](https://github.com/mapbox/mapbox-gl-js/pull/3816)

#### Bug fixes

- Fix exception thrown when using `line-color` property functions [#3639](https://github.com/mapbox/mapbox-gl-js/issues/3639)
- Fix exception thrown when removing a layer and then adding another layer with the same id but different type [#3655](https://github.com/mapbox/mapbox-gl-js/pull/3655)
- Fix exception thrown when passing a single point to `Map#fitBounds` [#3655](https://github.com/mapbox/mapbox-gl-js/pull/3655)
- Fix exception thrown occasionally during rapid map mutations [#3681](https://github.com/mapbox/mapbox-gl-js/pull/3681)
- Fix rendering defects on pitch=0 on some systems [#3740](https://github.com/mapbox/mapbox-gl-js/pull/3740)
- Fix unnecessary CPU usage when displaying a raster layer [#3764](https://github.com/mapbox/mapbox-gl-js/pull/3764)
- Fix bug causing sprite after `Map#setStyle` [#3829](https://github.com/mapbox/mapbox-gl-js/pull/3829)
- Fix bug preventing `Map` from emitting a `contextmenu` event on Windows browsers [#3822](https://github.com/mapbox/mapbox-gl-js/pull/3822)

## 0.28.0 (November 17 2016)

#### New features and improvements

- Performance improvements for `Map#addLayer` and `Map#removeLayer` [#3584](https://github.com/mapbox/mapbox-gl-js/pull/3584)
- Add method for changing layer order at runtime - `Map#moveLayer` [#3584](https://github.com/mapbox/mapbox-gl-js/pull/3584)
- Update vertical punctuation logic to Unicode 9.0 standard [#3608](https://github.com/mapbox/mapbox-gl-js/pull/3608)

#### Bug fixes

- Fix data-driven `fill-opacity` rendering when using a `fill-pattern` [#3598](https://github.com/mapbox/mapbox-gl-js/pull/3598)
- Fix line rendering artifacts [#3627](https://github.com/mapbox/mapbox-gl-js/pull/3627)
- Fix incorrect rendering of opaque fills on top of transparent fills [#2628](https://github.com/mapbox/mapbox-gl-js/pull/2628)
- Prevent `AssertionErrors` from pitching raster layers by only calling `Worker#redoPlacement` on vector and GeoJSON sources [#3624](https://github.com/mapbox/mapbox-gl-js/pull/3624)
- Restore IE11 compatability [#3635](https://github.com/mapbox/mapbox-gl-js/pull/3635)
- Fix symbol placement for cached tiles [#3637](https://github.com/mapbox/mapbox-gl-js/pull/3637)

## 0.27.0 (November 11 2016)

#### ⚠️ Breaking changes ⚠️

- Replace `fill-extrude-height` and `fill-extrude-base` properties of `fill` render type with a separate `fill-extrusion` type (with corresponding `fill-extrusion-height` and `fill-extrusion-base` properties), solving problems with render parity and runtime switching between flat and extruded fills. https://github.com/mapbox/mapbox-gl-style-spec/issues/554
- Change the units for extrusion height properties (`fill-extrusion-height`, `fill-extrusion-base`) from "magic numbers" to meters. [#3509](https://github.com/mapbox/mapbox-gl-js/pull/3509)
- Remove `mapboxgl.Control` class and change the way custom controls should be implemented. [#3497](https://github.com/mapbox/mapbox-gl-js/pull/3497)
- Remove `mapboxgl.util` functions: `inherit`, `extendAll`, `debounce`, `coalesce`, `startsWith`, `supportsGeolocation`. [#3441](https://github.com/mapbox/mapbox-gl-js/pull/3441) [#3571](https://github.com/mapbox/mapbox-gl-js/pull/3571)
- **`mapboxgl.util` is deprecated** and will be removed in the next release. [#1408](https://github.com/mapbox/mapbox-gl-js/issues/1408)

#### New features and improvements

- Tons of **performance improvements** that combined make rendering **up to 3 times faster**, especially for complex styles. [#3485](https://github.com/mapbox/mapbox-gl-js/pull/3485) [#3489](https://github.com/mapbox/mapbox-gl-js/pull/3489) [#3490](https://github.com/mapbox/mapbox-gl-js/pull/3490) [#3491](https://github.com/mapbox/mapbox-gl-js/pull/3491) [#3498](https://github.com/mapbox/mapbox-gl-js/pull/3498) [#3499](https://github.com/mapbox/mapbox-gl-js/pull/3499) [#3501](https://github.com/mapbox/mapbox-gl-js/pull/3501) [#3510](https://github.com/mapbox/mapbox-gl-js/pull/3510) [#3514](https://github.com/mapbox/mapbox-gl-js/pull/3514) [#3515](https://github.com/mapbox/mapbox-gl-js/pull/3515) [#3486](https://github.com/mapbox/mapbox-gl-js/pull/3486) [#3527](https://github.com/mapbox/mapbox-gl-js/pull/3527) [#3574](https://github.com/mapbox/mapbox-gl-js/pull/3574) ⚡️⚡️⚡️
- 🈯 Added **vertical text writing mode** for languages that support it. [#3438](https://github.com/mapbox/mapbox-gl-js/pull/3438)
- 🈯 Improved **line breaking of Chinese and Japanese text** in point-placed labels. [#3420](https://github.com/mapbox/mapbox-gl-js/pull/3420)
- Reduce the default number of worker threads (`mapboxgl.workerCount`) for better performance. [#3565](https://github.com/mapbox/mapbox-gl-js/pull/3565)
- Automatically use `categorical` style function type when input values are strings. [#3384](https://github.com/mapbox/mapbox-gl-js/pull/3384)
- Improve control buttons accessibility. [#3492](https://github.com/mapbox/mapbox-gl-js/pull/3492)
- Remove geolocation button if geolocation is disabled (e.g. the page is not served through `https`). [#3571](https://github.com/mapbox/mapbox-gl-js/pull/3571)
- Added `Map#getMaxZoom` and `Map#getMinZoom` methods [#3592](https://github.com/mapbox/mapbox-gl-js/pull/3592)

#### Bugfixes

- Fix several line dash rendering bugs. [#3451](https://github.com/mapbox/mapbox-gl-js/pull/3451)
- Fix intermittent map flicker when using image sources. [#3522](https://github.com/mapbox/mapbox-gl-js/pull/3522)
- Fix incorrect rendering of semitransparent `background` layers. [#3521](https://github.com/mapbox/mapbox-gl-js/pull/3521)
- Fix broken `raster-fade-duration` property. [#3532](https://github.com/mapbox/mapbox-gl-js/pull/3532)
- Fix handling of extrusion heights with negative values (by clamping to `0`). [#3463](https://github.com/mapbox/mapbox-gl-js/pull/3463)
- Fix GeoJSON sources not placing labels/icons correctly after map rotation. [#3366](https://github.com/mapbox/mapbox-gl-js/pull/3366)
- Fix icon/label placement not respecting order for layers with numeric names. [#3404](https://github.com/mapbox/mapbox-gl-js/pull/3404)
- Fix `queryRenderedFeatures` working incorrectly on colliding labels. [#3459](https://github.com/mapbox/mapbox-gl-js/pull/3459)
- Fix a bug where changing extrusion properties at runtime sometimes threw an error. [#3487](https://github.com/mapbox/mapbox-gl-js/pull/3487) [#3468](https://github.com/mapbox/mapbox-gl-js/pull/3468)
- Fix a bug where `map.loaded()` always returned `true` when using raster tile sources. [#3302](https://github.com/mapbox/mapbox-gl-js/pull/3302)
- Fix a bug where moving the map out of bounds sometimes threw `failed to invert matrix` error. [#3518](https://github.com/mapbox/mapbox-gl-js/pull/3518)
- Fixed `queryRenderedFeatures` throwing an error if no parameters provided. [#3542](https://github.com/mapbox/mapbox-gl-js/pull/3542)
- Fixed a bug where using multiple `\n` in a text field resulted in an error. [#3570](https://github.com/mapbox/mapbox-gl-js/pull/3570)

#### Misc

- 🐞 Fix `npm install mapbox-gl` pulling in all `devDependencies`, leading to an extremely slow install. [#3377](https://github.com/mapbox/mapbox-gl-js/pull/3377)
- Switch the codebase to ES6. [#c](https://github.com/mapbox/mapbox-gl-js/pull/3388) [#3408](https://github.com/mapbox/mapbox-gl-js/pull/3408) [#3415](https://github.com/mapbox/mapbox-gl-js/pull/3415) [#3421](https://github.com/mapbox/mapbox-gl-js/pull/3421)
- A lot of internal refactoring to make the codebase simpler and more maintainable.
- Various documentation fixes. [#3440](https://github.com/mapbox/mapbox-gl-js/pull/3440)

## 0.26.0 (October 13 2016)

#### New Features & Improvements

- Add `fill-extrude-height` and `fill-extrude-base` style properties (3d buildings) :cityscape: [#3223](https://github.com/mapbox/mapbox-gl-js/pull/3223)
- Add customizable `colorSpace` interpolation to functions [#3245](https://github.com/mapbox/mapbox-gl-js/pull/3245)
- Add `identity` function type [#3274](https://github.com/mapbox/mapbox-gl-js/pull/3274)
- Add depth testing for symbols with `'pitch-alignment': 'map'` [#3243](https://github.com/mapbox/mapbox-gl-js/pull/3243)
- Add `dataloading` events for styles and sources [#3306](https://github.com/mapbox/mapbox-gl-js/pull/3306)
- Add `Control` suffix to all controls :warning: BREAKING CHANGE :warning: [#3355](https://github.com/mapbox/mapbox-gl-js/pull/3355)
- Calculate style layer `ref`s automatically and get rid of user-specified `ref`s :warning: BREAKING CHANGE :warning: [#3486](https://github.com/mapbox/mapbox-gl-js/pull/3486)

#### Performance Improvements

- Ensure removing style or source releases all tile resources [#3359](https://github.com/mapbox/mapbox-gl-js/pull/3359)

#### Bugfixes

- Fix bug causing an error when `Marker#setLngLat` is called [#3294](https://github.com/mapbox/mapbox-gl-js/pull/3294)
- Fix bug causing incorrect coordinates in `touchend` on Android Chrome [#3319](https://github.com/mapbox/mapbox-gl-js/pull/3319)
- Fix bug causing incorrect popup positioning at top of screen [#3333](https://github.com/mapbox/mapbox-gl-js/pull/3333)
- Restore `tile` property to `data` events fired when a tile is removed [#3328](https://github.com/mapbox/mapbox-gl-js/pull/3328)
- Fix bug causing "Improve this map" link to not preload map location [#3356](https://github.com/mapbox/mapbox-gl-js/pull/3356)

## 0.25.1 (September 30 2016)

#### Bugfixes

- Fix bug causing attribution to not be shown [#3278](https://github.com/mapbox/mapbox-gl-js/pull/3278)
- Fix bug causing exceptions when symbol text has a trailing newline [#3281](https://github.com/mapbox/mapbox-gl-js/pull/3281)

## 0.25.0 (September 29 2016)

#### Breaking Changes

- `Evented#off` now require two arguments; omitting the second argument in order to unbind all listeners for an event
  type is no longer supported, as it could cause unintended unbinding of internal listeners.

#### New Features & Improvements

- Consolidate undocumented data lifecycle events into `data` and `dataloading` events ([#3255](https://github.com/mapbox/mapbox-gl-js/pull/3255))
- Add `auto` value for style spec properties ([#3203](https://github.com/mapbox/mapbox-gl-js/pull/3203))

#### Bugfixes

- Fix bug causing "Map#queryRenderedFeatures" to return no features after map rotation or filter change ([#3233](https://github.com/mapbox/mapbox-gl-js/pull/3233))
- Change webpack build process ([#3235](https://github.com/mapbox/mapbox-gl-js/pull/3235)) :warning: BREAKING CHANGE :warning:
- Improved error messages for `LngLat#convert` ([#3232](https://github.com/mapbox/mapbox-gl-js/pull/3232))
- Fix bug where the `tiles` field is omitted from the `RasterTileSource#serialize` method ([#3259](https://github.com/mapbox/mapbox-gl-js/pull/3259))
- Comply with HTML spec by replacing the `div` within the `Navigation` control `<button>` with a `span` element ([#3268](https://github.com/mapbox/mapbox-gl-js/pull/3268))
- Fix bug causing `Marker` instances to be translated to non-whole pixel coordinates that caused blurriness ([#3270](https://github.com/mapbox/mapbox-gl-js/pull/3270))

#### Performance Improvements

- Avoid unnecessary style validation ([#3224](https://github.com/mapbox/mapbox-gl-js/pull/3224))
- Share a single blob URL between all workers ([#3239](https://github.com/mapbox/mapbox-gl-js/pull/3239))

## 0.24.0 (September 19 2016)

#### New Features & Improvements

- Allow querystrings in `mapbox://` URLs [#3113](https://github.com/mapbox/mapbox-gl-js/issues/3113)
- Allow "drag rotate" interaction to control pitch [#3105](https://github.com/mapbox/mapbox-gl-js/pull/3105)
- Improve performance by decreasing `Worker` script `Blob` size [#3158](https://github.com/mapbox/mapbox-gl-js/pull/3158)
- Improve vector tile performance [#3067](https://github.com/mapbox/mapbox-gl-js/pull/3067)
- Decrease size of distributed library by removing `package.json` [#3174](https://github.com/mapbox/mapbox-gl-js/pull/3174)
- Add support for new lines in `text-field` [#3179](https://github.com/mapbox/mapbox-gl-js/pull/3179)
- Make keyboard navigation smoother [#3190](https://github.com/mapbox/mapbox-gl-js/pull/3190)
- Make mouse wheel zooming smoother [#3189](https://github.com/mapbox/mapbox-gl-js/pull/3189)
- Add better error message when calling `Map#queryRenderedFeatures` on nonexistent layer [#3196](https://github.com/mapbox/mapbox-gl-js/pull/3196)
- Add support for imperial units on `Scale` control [#3160](https://github.com/mapbox/mapbox-gl-js/pull/3160)
- Add map's pitch to URL hash [#3218](https://github.com/mapbox/mapbox-gl-js/pull/3218)

#### Bugfixes

- Fix exception thrown when using box zoom handler [#3078](https://github.com/mapbox/mapbox-gl-js/pull/3078)
- Ensure style filters cannot be mutated by reference [#3093](https://github.com/mapbox/mapbox-gl-js/pull/3093)
- Fix exceptions thrown when opening marker-bound popup by click [#3104](https://github.com/mapbox/mapbox-gl-js/pull/3104)
- Fix bug causing fills with transparent colors and patterns to not render [#3107](https://github.com/mapbox/mapbox-gl-js/issues/3107)
- Fix order of latitudes in `Map#getBounds` [#3081](https://github.com/mapbox/mapbox-gl-js/issues/3081)
- Fix incorrect evaluation of zoom-and-property functions [#2827](https://github.com/mapbox/mapbox-gl-js/issues/2827) [#3155](https://github.com/mapbox/mapbox-gl-js/pull/3155)
- Fix incorrect evaluation of property functions [#2828](https://github.com/mapbox/mapbox-gl-js/issues/2828) [#3155](https://github.com/mapbox/mapbox-gl-js/pull/3155)
- Fix bug causing garbled text rendering when multiple maps are rendered on the page [#3086](https://github.com/mapbox/mapbox-gl-js/issues/3086)
- Fix rendering defects caused by `Map#setFilter` and map rotation on iOS 10 [#3207](https://github.com/mapbox/mapbox-gl-js/pull/3207)
- Fix bug causing image and video sources to disappear when zooming in [#3010](https://github.com/mapbox/mapbox-gl-js/issues/3010)

## 0.23.0 (August 25 2016)

#### New Features & Improvements

- Add support for `line-color` property functions [#2938](https://github.com/mapbox/mapbox-gl-js/pull/2938)
- Add `Scale` control [#2940](https://github.com/mapbox/mapbox-gl-js/pull/2940) [#3042](https://github.com/mapbox/mapbox-gl-js/pull/3042)
- Improve polygon label placement by rendering labels at the pole of inaccessibility [#3038](https://github.com/mapbox/mapbox-gl-js/pull/3038)
- Add `Popup` `offset` option [#1962](https://github.com/mapbox/mapbox-gl-js/issues/1962)
- Add `Marker#bindPopup` method [#3056](https://github.com/mapbox/mapbox-gl-js/pull/3056)

#### Performance Improvements

- Improve performance of pages with multiple maps using a shared `WebWorker` pool [#2952](https://github.com/mapbox/mapbox-gl-js/pull/2952)

#### Bugfixes

- Make `LatLngBounds` obey its documented argument order (`southwest`, `northeast`), allowing bounds across the dateline [#2414](https://github.com/mapbox/mapbox-gl-js/pull/2414) :warning: **BREAKING CHANGE** :warning:
- Fix bug causing `fill-opacity` property functions to not render as expected [#3061](https://github.com/mapbox/mapbox-gl-js/pull/3061)

## 0.22.1 (August 18 2016)

#### New Features & Improvements

- Reduce library size by using minified version of style specification [#2998](https://github.com/mapbox/mapbox-gl-js/pull/2998)
- Add a warning when rendering artifacts occur due to too many symbols or glyphs being rendered in a tile [#2966](https://github.com/mapbox/mapbox-gl-js/pull/2966)

#### Bugfixes

- Fix bug causing exception to be thrown by `Map#querySourceFeatures` [#3022](https://github.com/mapbox/mapbox-gl-js/pull/3022)
- Fix bug causing `Map#loaded` to return true while there are outstanding tile updates [#2847](https://github.com/mapbox/mapbox-gl-js/pull/2847)

## 0.22.0 (August 11 2016)

#### Breaking Changes

- The `GeoJSONSource`, `VideoSource`, `ImageSource` constructors are now private. Please use `map.addSource({...})` to create sources and `map.getSource(...).setData(...)` to update GeoJSON sources. [#2667](https://github.com/mapbox/mapbox-gl-js/pull/2667)
- `Map#onError` has been removed. You may catch errors by listening for the `error` event. If no listeners are bound to `error`, error messages will be printed to the console. [#2852](https://github.com/mapbox/mapbox-gl-js/pull/2852)

#### New Features & Improvements

- Increase max glyph atlas size to accommodate alphabets with large numbers of characters [#2930](https://github.com/mapbox/mapbox-gl-js/pull/2930)
- Add support for filtering features on GeoJSON / vector tile `$id` [#2888](https://github.com/mapbox/mapbox-gl-js/pull/2888)
- Update geolocate icon [#2973](https://github.com/mapbox/mapbox-gl-js/pull/2973)
- Add a `close` event to `Popup`s [#2953](https://github.com/mapbox/mapbox-gl-js/pull/2953)
- Add a `offset` option to `Marker` [#2885](https://github.com/mapbox/mapbox-gl-js/pull/2885)
- Print `error` events without any listeners to the console [#2852](https://github.com/mapbox/mapbox-gl-js/pull/2852)
- Refactored `Source` interface to prepare for custom source types [#2667](https://github.com/mapbox/mapbox-gl-js/pull/2667)

#### Bugfixes

- Fix opacity property-functions for fill layers [#2971](https://github.com/mapbox/mapbox-gl-js/pull/2971)
- Fix `DataCloneError` in Firefox and IE11 [#2559](https://github.com/mapbox/mapbox-gl-js/pull/2559)
- Fix bug preventing camera animations from being triggered in `moveend` listeners [#2944](https://github.com/mapbox/mapbox-gl-js/pull/2944)
- Fix bug preventing `fill-outline-color` from being unset [#2964](https://github.com/mapbox/mapbox-gl-js/pull/2964)
- Fix webpack support [#2887](https://github.com/mapbox/mapbox-gl-js/pull/2887)
- Prevent buttons in controls from acting like form submit buttons [#2935](https://github.com/mapbox/mapbox-gl-js/pull/2935)
- Fix bug preventing map interactions near two controls in the same corner [#2932](https://github.com/mapbox/mapbox-gl-js/pull/2932)
- Fix crash resulting for large style batch queue [#2926](https://github.com/mapbox/mapbox-gl-js/issues/2926)

## 0.21.0 (July 13 2016)

#### Breaking Changes

- GeoJSON polygon inner rings are now rewound for compliance with the [v2 vector tile](https://github.com/mapbox/vector-tile-spec/blob/master/2.1/README.md#4344-polygon-geometry-type). This may affect some uses of `line-offset`, reversing the direction of the offset. [#2889](https://github.com/mapbox/mapbox-gl-js/issues/2889)

#### New Features & Improvements

- Add `text-pitch-alignment` style property [#2668](https://github.com/mapbox/mapbox-gl-js/pull/2668)
- Allow query parameters on `mapbox://` URLs [#2702](https://github.com/mapbox/mapbox-gl-js/pull/2702)
- Add `icon-text-fit` and `icon-text-fit-padding` style properties [#2720](https://github.com/mapbox/mapbox-gl-js/pull/2720)
- Enable property functions for `icon-rotate` [#2738](https://github.com/mapbox/mapbox-gl-js/pull/2738)
- Enable property functions for `fill-opacity` [#2733](https://github.com/mapbox/mapbox-gl-js/pull/2733)
- Fire `Map#mouseout` events [#2777](https://github.com/mapbox/mapbox-gl-js/pull/2777)
- Allow query parameters on all sprite URLs [#2772](https://github.com/mapbox/mapbox-gl-js/pull/2772)
- Increase sprite atlas size to 1024px square, allowing more and larger sprites [#2802](https://github.com/mapbox/mapbox-gl-js/pull/2802)
- Add `Marker` class [#2725](https://github.com/mapbox/mapbox-gl-js/pull/2725) [#2810](https://github.com/mapbox/mapbox-gl-js/pull/2810)
- Add `{quadkey}` URL parameter [#2805](https://github.com/mapbox/mapbox-gl-js/pull/2805)
- Add `circle-pitch-scale` style property [#2821](https://github.com/mapbox/mapbox-gl-js/pull/2821)

#### Bugfixes

- Fix rendering of layers with large numbers of features [#2794](https://github.com/mapbox/mapbox-gl-js/pull/2794)
- Fix exceptions thrown during drag-rotate interactions [#2840](https://github.com/mapbox/mapbox-gl-js/pull/2840)
- Fix error when adding and removing a layer within the same update cycle [#2845](https://github.com/mapbox/mapbox-gl-js/pull/2845)
- Fix false "Geometry exceeds allowed extent" warnings [#2568](https://github.com/mapbox/mapbox-gl-js/issues/2568)
- Fix `Map#loaded` returning true while there are outstanding tile updates [#2847](https://github.com/mapbox/mapbox-gl-js/pull/2847)
- Fix style validation error thrown while removing a filter [#2847](https://github.com/mapbox/mapbox-gl-js/pull/2847)
- Fix event data object not being passed for double click events [#2814](https://github.com/mapbox/mapbox-gl-js/pull/2814)
- Fix multipolygons disappearing from map at certain zoom levels [#2704](https://github.com/mapbox/mapbox-gl-js/issues/2704)
- Fix exceptions caused by `queryRenderedFeatures` in Safari and Firefox [#2822](https://github.com/mapbox/mapbox-gl-js/pull/2822)
- Fix `mapboxgl#supported()` returning `true` in old versions of IE11 [mapbox/mapbox-gl-supported#1](https://github.com/mapbox/mapbox-gl-supported/issues/1)

## 0.20.1 (June 21 2016)

#### Bugfixes

- Fixed exception thrown when changing `*-translate` properties via `setPaintProperty` ([#2762](https://github.com/mapbox/mapbox-gl-js/issues/2762))

## 0.20.0 (June 10 2016)

#### New Features & Improvements

- Add limited WMS support [#2612](https://github.com/mapbox/mapbox-gl-js/pull/2612)
- Add `workerCount` constructor option [#2666](https://github.com/mapbox/mapbox-gl-js/pull/2666)
- Improve performance of `locationPoint` and `pointLocation` [#2690](https://github.com/mapbox/mapbox-gl-js/pull/2690)
- Remove "Not using VertexArrayObject extension" warning messages [#2707](https://github.com/mapbox/mapbox-gl-js/pull/2707)
- Add `version` property to mapboxgl [#2660](https://github.com/mapbox/mapbox-gl-js/pull/2660)
- Support property functions in `circle-opacity` and `circle-blur` [#2693](https://github.com/mapbox/mapbox-gl-js/pull/2693)

#### Bugfixes

- Fix exception thrown by "drag rotate" handler [#2680](https://github.com/mapbox/mapbox-gl-js/issues/2680)
- Return an empty array instead of an empty object from `queryRenderedFeatures` [#2694](https://github.com/mapbox/mapbox-gl-js/pull/2694)
- Fix bug causing map to not render in IE

## 0.19.1 (June 2 2016)

#### Bugfixes

- Fix rendering of polygons with more than 35k vertices [#2657](https://github.com/mapbox/mapbox-gl-js/issues/2657)

## 0.19.0 (May 31 2016)

#### New Features & Improvements

- Allow use of special characters in property field names [#2547](https://github.com/mapbox/mapbox-gl-js/pull/2547)
- Improve rendering speeds on fill layers [#1606](https://github.com/mapbox/mapbox-gl-js/pull/1606)
- Add data driven styling support for `fill-color` and `fill-outline-color` [#2629](https://github.com/mapbox/mapbox-gl-js/pull/2629)
- Add `has` and `!has` filter operators [mapbox/feature-filter#15](https://github.com/mapbox/feature-filter/pull/15)
- Improve keyboard handlers with held-down keys [#2530](https://github.com/mapbox/mapbox-gl-js/pull/2530)
- Support 'tms' tile scheme [#2565](https://github.com/mapbox/mapbox-gl-js/pull/2565)
- Add `trackResize` option to `Map` [#2591](https://github.com/mapbox/mapbox-gl-js/pull/2591)

#### Bugfixes

- Scale circles when map is displayed at a pitch [#2541](https://github.com/mapbox/mapbox-gl-js/issues/2541)
- Fix background pattern rendering bug [#2557](https://github.com/mapbox/mapbox-gl-js/pull/2557)
- Fix bug that prevented removal of a `fill-pattern` from a fill layer [#2534](https://github.com/mapbox/mapbox-gl-js/issues/2534)
- Fix `line-pattern` and `fill-pattern`rendering [#2596](https://github.com/mapbox/mapbox-gl-js/pull/2596)
- Fix some platform specific rendering bugs [#2553](https://github.com/mapbox/mapbox-gl-js/pull/2553)
- Return empty object from `queryRenderedFeatures` before the map is loaded [#2621](https://github.com/mapbox/mapbox-gl-js/pull/2621)
- Fix "there is no texture bound to the unit 1" warnings [#2509](https://github.com/mapbox/mapbox-gl-js/pull/2509)
- Allow transitioned values to be unset [#2561](https://github.com/mapbox/mapbox-gl-js/pull/2561)

## 0.18.0 (April 13 2016)

#### New Features & Improvements

- Implement zoom-and-property functions for `circle-color` and `circle-size` [#2454](https://github.com/mapbox/mapbox-gl-js/pull/2454)
- Dedupe attributions that are substrings of others [#2453](https://github.com/mapbox/mapbox-gl-js/pull/2453)
- Misc performance improvements [#2483](https://github.com/mapbox/mapbox-gl-js/pull/2483) [#2488](https://github.com/mapbox/mapbox-gl-js/pull/2488)

#### Bugfixes

- Fix errors when unsetting and resetting a style property [#2464](https://github.com/mapbox/mapbox-gl-js/pull/2464)
- Fix errors when updating paint properties while using classes [#2496](https://github.com/mapbox/mapbox-gl-js/pull/2496)
- Fix errors caused by race condition in unserializeBuckets [#2497](https://github.com/mapbox/mapbox-gl-js/pull/2497)
- Fix overzoomed tiles in wrapped worlds [#2482](https://github.com/mapbox/mapbox-gl-js/issues/2482)
- Fix errors caused by mutating a filter object after calling `Map#setFilter` [#2495](https://github.com/mapbox/mapbox-gl-js/pull/2495)

## 0.17.0 (April 13 2016)

#### Breaking Changes

- Remove `map.batch` in favor of automatically batching style mutations (i.e. calls to `Map#setLayoutProperty`, `Map#setPaintProperty`, `Map#setFilter`, `Map#setClasses`, etc.) and applying them once per frame, significantly improving performance when updating the style frequently [#2355](https://github.com/mapbox/mapbox-gl-js/pull/2355) [#2380](https://github.com/mapbox/mapbox-gl-js/pull/2380)
- Remove `util.throttle` [#2345](https://github.com/mapbox/mapbox-gl-js/issues/2345)

#### New Features & Improvements

- Improve performance of all style mutation methods by only recalculating affected properties [#2339](https://github.com/mapbox/mapbox-gl-js/issues/2339)
- Improve fading of labels and icons [#2376](https://github.com/mapbox/mapbox-gl-js/pull/2376)
- Improve rendering performance by reducing work done on the main thread [#2394](https://github.com/mapbox/mapbox-gl-js/pull/2394)
- Validate filters passed to `Map#queryRenderedFeatures` and `Map#querySourceFeatures` [#2349](https://github.com/mapbox/mapbox-gl-js/issues/2349)
- Display a warning if a vector tile's geometry extent is larger than supported [#2383](https://github.com/mapbox/mapbox-gl-js/pull/2383)
- Implement property functions (i.e. data-driven styling) for `circle-color` and `circle-size` [#1932](https://github.com/mapbox/mapbox-gl-js/pull/1932)
- Add `Popup#setDOMContent` method [#2436](https://github.com/mapbox/mapbox-gl-js/pull/2436)

#### Bugfixes

- Fix a performance regression caused by using 1 `WebWorker` instead of `# cpus - 1` `WebWorker`s, slowing down tile loading times [#2408](https://github.com/mapbox/mapbox-gl-js/pull/2408)
- Fix a bug in which `Map#queryRenderedFeatures` would sometimes return features that had been removed [#2353](https://github.com/mapbox/mapbox-gl-js/issues/2353)
- Fix `clusterMaxZoom` option on `GeoJSONSource` not working as expected [#2374](https://github.com/mapbox/mapbox-gl-js/issues/2374)
- Fix anti-aliased rendering for pattern fills [#2372](https://github.com/mapbox/mapbox-gl-js/issues/2372)
- Fix exception caused by calling `Map#queryRenderedFeatures` or `Map#querySourceFeatures` with no arguments
- Fix exception caused by calling `Map#setLayoutProperty` for `text-field` or `icon-image` [#2407](https://github.com/mapbox/mapbox-gl-js/issues/2407)

## 0.16.0 (March 24 2016)

#### Breaking Changes

- Replace `Map#featuresAt` and `Map#featuresIn` with `Map#queryRenderedFeatures` and `map.querySourceFeatures` ([#2224](https://github.com/mapbox/mapbox-gl-js/pull/2224))
  - Replace `featuresAt` and `featuresIn` with `queryRenderedFeatures`
  - Make `queryRenderedFeatures` synchronous, remove the callback and use the return value.
  - Rename `layer` parameter to `layers` and make it an array of layer names.
  - Remove the `radius` parameter. `radius` was used with `featuresAt` to account for style properties like `line-width` and `circle-radius`. `queryRenderedFeatures` accounts for these style properties. If you need to query a larger area, use a bounding box query instead of a point query.
  - Remove the `includeGeometry` parameter because `queryRenderedFeatures` always includes geometries.
- `Map#debug` is renamed to `Map#showTileBoundaries` ([#2284](https://github.com/mapbox/mapbox-gl-js/pull/2284))
- `Map#collisionDebug` is renamed to `Map#showCollisionBoxes` ([#2284](https://github.com/mapbox/mapbox-gl-js/pull/2284))

#### New Features & Improvements

- Improve overall rendering performance. ([#2221](https://github.com/mapbox/mapbox-gl-js/pull/2221))
- Improve performance of `GeoJSONSource#setData`. ([#2222](https://github.com/mapbox/mapbox-gl-js/pull/2222))
- Add `Map#setMaxBounds` method ([#2234](https://github.com/mapbox/mapbox-gl-js/pull/2234))
- Add `isActive` and `isEnabled` methods to interaction handlers ([#2238](https://github.com/mapbox/mapbox-gl-js/pull/2238))
- Add `Map#setZoomBounds` method ([#2243](https://github.com/mapbox/mapbox-gl-js/pull/2243))
- Add touch events ([#2195](https://github.com/mapbox/mapbox-gl-js/issues/2195))
- Add `map.queryRenderedFeatures` to query the styled and rendered representations of features ([#2224](https://github.com/mapbox/mapbox-gl-js/pull/2224))
- Add `map.querySourceFeatures` to get features directly from vector tiles, independent of the style ([#2224](https://github.com/mapbox/mapbox-gl-js/pull/2224))
- Add `mapboxgl.Geolocate` control ([#1939](https://github.com/mapbox/mapbox-gl-js/issues/1939))
- Make background patterns render seamlessly across tile boundaries ([#2305](https://github.com/mapbox/mapbox-gl-js/pull/2305))

#### Bugfixes

- Fix calls to `setFilter`, `setLayoutProperty`, and `setLayerZoomRange` on ref children ([#2228](https://github.com/mapbox/mapbox-gl-js/issues/2228))
- Fix `undefined` bucket errors after `setFilter` calls ([#2244](https://github.com/mapbox/mapbox-gl-js/issues/2244))
- Fix bugs causing hidden symbols to be rendered ([#2246](https://github.com/mapbox/mapbox-gl-js/pull/2246), [#2276](https://github.com/mapbox/mapbox-gl-js/pull/2276))
- Fix raster flickering ([#2236](https://github.com/mapbox/mapbox-gl-js/issues/2236))
- Fix `queryRenderedFeatures` precision at high zoom levels ([#2292](https://github.com/mapbox/mapbox-gl-js/pull/2292))
- Fix holes in GeoJSON data caused by unexpected winding order ([#2285](https://github.com/mapbox/mapbox-gl-js/pull/2285))
- Fix bug causing deleted features to be returned by `queryRenderedFeatures` ([#2306](https://github.com/mapbox/mapbox-gl-js/pull/2306))
- Fix bug causing unexpected fill patterns to be rendered ([#2307](https://github.com/mapbox/mapbox-gl-js/pull/2307))
- Fix popup location with preceding sibling elements ([#2311](https://github.com/mapbox/mapbox-gl-js/pull/2311))
- Fix polygon anti-aliasing ([#2319](https://github.com/mapbox/mapbox-gl-js/pull/2319))
- Fix slivers between non-adjacent polygons ([#2319](https://github.com/mapbox/mapbox-gl-js/pull/2319))
- Fix keyboard shortcuts causing page to scroll ([#2312](https://github.com/mapbox/mapbox-gl-js/pull/2312))

## 0.15.0 (March 1 2016)

#### New Features & Improvements

- Add `ImageSource#setCoordinates` and `VideoSource#setCoordinates` ([#2184](https://github.com/mapbox/mapbox-gl-js/pull/2184))

#### Bugfixes

- Fix flickering on raster layers ([#2211](https://github.com/mapbox/mapbox-gl-js/pull/2211))
- Fix browser hang when zooming quickly on raster layers ([#2211](https://github.com/mapbox/mapbox-gl-js/pull/2211))

## 0.14.3 (Feb 25 2016)

#### New Features & Improvements

- Improve responsiveness of zooming out by using cached parent tiles ([#2168](https://github.com/mapbox/mapbox-gl-js/pull/2168))
- Improve contextual clues on style API validation ([#2170](https://github.com/mapbox/mapbox-gl-js/issues/2170))
- Improve performance of methods including `setData` ([#2174](https://github.com/mapbox/mapbox-gl-js/pull/2174))

#### Bugfixes

- Fix incorrectly sized line dashes ([#2099](https://github.com/mapbox/mapbox-gl-js/issues/2099))
- Fix bug in which `in` feature filter drops features ([#2166](https://github.com/mapbox/mapbox-gl-js/pull/2166))
- Fix bug preventing `Map#load` from firing when tile "Not Found" errors occurred ([#2176](https://github.com/mapbox/mapbox-gl-js/pull/2176))
- Fix rendering artifacts on mobile GPUs ([#2117](https://github.com/mapbox/mapbox-gl-js/pull/2117))

## 0.14.2 (Feb 19 2016)

#### Bugfixes

- Look for loaded parent tiles in cache
- Set tile cache size based on viewport size ([#2137](https://github.com/mapbox/mapbox-gl-js/issues/2137))
- Fix tile render order for layer-by-layer
- Remove source update throttling ([#2139](https://github.com/mapbox/mapbox-gl-js/issues/2139))
- Make panning while zooming more linear ([#2070](https://github.com/mapbox/mapbox-gl-js/issues/2070))
- Round points created during bucket creation ([#2067](https://github.com/mapbox/mapbox-gl-js/issues/2067))
- Correct bounds for a rotated or tilted map ([#1842](https://github.com/mapbox/mapbox-gl-js/issues/1842))
- Fix overscaled featuresAt ([#2103](https://github.com/mapbox/mapbox-gl-js/issues/2103))
- Allow using `tileSize: 512` as a switch to trade retina support for 512px raster tiles
- Fix the serialization of paint classes ([#2107](https://github.com/mapbox/mapbox-gl-js/issues/2107))
- Fixed bug where unsetting style properties could mutate the value of other style properties ([#2105](https://github.com/mapbox/mapbox-gl-js/pull/2105))
- Less slanted dashed lines near sharp corners ([#967](https://github.com/mapbox/mapbox-gl-js/issues/967))
- Fire map#load if no initial style is set ([#2042](https://github.com/mapbox/mapbox-gl-js/issues/2042))

## 0.14.1 (Feb 10 2016)

#### Bugfixes

- Fix incorrectly rotated symbols along lines near tile boundaries ([#2062](https://github.com/mapbox/mapbox-gl-js/issues/2062))
- Fix broken rendering when a fill layer follows certain symbol layers ([#2092](https://github.com/mapbox/mapbox-gl-js/issues/2092))

## 0.14.0 (Feb 8 2016)

#### Breaking Changes

- Switch `GeoJSONSource` clustering options from being measured in extent-units to pixels ([#2026](https://github.com/mapbox/mapbox-gl-js/pull/2026))

#### New Features & Improvements

- Improved error message for invalid colors ([#2006](https://github.com/mapbox/mapbox-gl-js/pull/2006))
- Added support for tiles with variable extents ([#2010](https://github.com/mapbox/mapbox-gl-js/pull/2010))
- Improved `filter` performance and maximum size ([#2024](https://github.com/mapbox/mapbox-gl-js/issues/2024))
- Changed circle rendering such that all geometry nodes are drawn, not just the geometry's outer ring ([#2027](https://github.com/mapbox/mapbox-gl-js/pull/2027))
- Added `Map#getStyle` method ([#1982](https://github.com/mapbox/mapbox-gl-js/issues/1982))

#### Bugfixes

- Fixed bug causing WebGL contexts to be "used up" by calling `mapboxgl.supported()` ([#2018](https://github.com/mapbox/mapbox-gl-js/issues/2018))
- Fixed non-deterministic symbol z-order sorting ([#2023](https://github.com/mapbox/mapbox-gl-js/pull/2023))
- Fixed garbled labels while zooming ([#2012](https://github.com/mapbox/mapbox-gl-js/issues/2012))
- Fixed icon jumping when touching trackpad with two fingers ([#1990](https://github.com/mapbox/mapbox-gl-js/pull/1990))
- Fixed overzoomed collision debug labels ([#2033](https://github.com/mapbox/mapbox-gl-js/issues/2033))
- Fixed dashes sliding along their line during zooming ([#2039](https://github.com/mapbox/mapbox-gl-js/issues/2039))
- Fixed overscaled `minzoom` setting for GeoJSON sources ([#1651](https://github.com/mapbox/mapbox-gl-js/issues/1651))
- Fixed overly-strict function validation for duplicate stops ([#2075](https://github.com/mapbox/mapbox-gl-js/pull/2075))
- Fixed crash due to `performance.now` not being present on some browsers ([#2056](https://github.com/mapbox/mapbox-gl-js/issues/2056))
- Fixed the unsetting of paint properties ([#2037](https://github.com/mapbox/mapbox-gl-js/issues/2037))
- Fixed bug causing multiple interaction handler event listeners to be attached ([#2069](https://github.com/mapbox/mapbox-gl-js/issues/2069))
- Fixed bug causing only a single debug box to be drawn ([#2034](https://github.com/mapbox/mapbox-gl-js/issues/2034))

## 0.13.1 (Jan 27 2016)

#### Bugfixes

- Fixed broken npm package due to outdated bundled modules

## 0.13.0 (Jan 27 2016)

#### Bugfixes

- Fixed easeTo pan, zoom, and rotate when initial rotation != 0 ([#1950](https://github.com/mapbox/mapbox-gl-js/pull/1950))
- Fixed rendering of tiles with an extent != 4096 ([#1952](https://github.com/mapbox/mapbox-gl-js/issues/1952))
- Fixed missing icon collision boxes ([#1978](https://github.com/mapbox/mapbox-gl-js/issues/1978))
- Fixed null `Tile#buffers` errors ([#1987](https://github.com/mapbox/mapbox-gl-js/pull/1987))

#### New Features & Improvements

- Added `symbol-avoid-edges` style property ([#1951](https://github.com/mapbox/mapbox-gl-js/pull/1951))
- Improved `symbol-max-angle` check algorithm ([#1959](https://github.com/mapbox/mapbox-gl-js/pull/1959))
- Added marker clustering! ([#1931](https://github.com/mapbox/mapbox-gl-js/pull/1931))
- Added zoomstart, zoom, and zoomend events ([#1958](https://github.com/mapbox/mapbox-gl-js/issues/1958))
- Disabled drag on mousedown when using boxzoom ([#1907](https://github.com/mapbox/mapbox-gl-js/issues/1907))

## 0.12.4 (Jan 19 2016)

#### Bugfixes

- Fix elementGroups null value errors ([#1933](https://github.com/mapbox/mapbox-gl-js/issues/1933))
- Fix some glyph atlas overflow cases ([#1923](https://github.com/mapbox/mapbox-gl-js/pull/1923))

## 0.12.3 (Jan 14 2016)

#### API Improvements

- Support inline attribution options in map options ([#1865](https://github.com/mapbox/mapbox-gl-js/issues/1865))
- Improve flyTo options ([#1854](https://github.com/mapbox/mapbox-gl-js/issues/1854), [#1429](https://github.com/mapbox/mapbox-gl-js/issues/1429))

#### Bugfixes

- Fix flickering with overscaled tiles ([#1921](https://github.com/mapbox/mapbox-gl-js/issues/1921))
- Remove Node.remove calls for IE browser compatibility ([#1900](https://github.com/mapbox/mapbox-gl-js/issues/1900))
- Match patterns at tile boundaries ([#1908](https://github.com/mapbox/mapbox-gl-js/pull/1908))
- Fix Tile#positionAt, fix query tests ([#1899](https://github.com/mapbox/mapbox-gl-js/issues/1899))
- Fix flickering on streets ([#1875](https://github.com/mapbox/mapbox-gl-js/issues/1875))
- Fix text-max-angle property ([#1870](https://github.com/mapbox/mapbox-gl-js/issues/1870))
- Fix overscaled line patterns ([#1856](https://github.com/mapbox/mapbox-gl-js/issues/1856))
- Fix patterns and icons for mismatched pixelRatios ([#1851](https://github.com/mapbox/mapbox-gl-js/issues/1851))
- Fix missing labels when text size 0 at max zoom ([#1809](https://github.com/mapbox/mapbox-gl-js/issues/1809))
- Use linear interp when pixel ratios don't match ([#1601](https://github.com/mapbox/mapbox-gl-js/issues/1601))
- Fix blank areas, flickering in raster layers ([#1876](https://github.com/mapbox/mapbox-gl-js/issues/1876), [#675](https://github.com/mapbox/mapbox-gl-js/issues/675))
- Fix labels slipping/cropping at tile bounds ([#757](https://github.com/mapbox/mapbox-gl-js/issues/757))

#### UX Improvements

- Improve touch handler perceived performance ([#1844](https://github.com/mapbox/mapbox-gl-js/issues/1844))

## 0.12.2 (Dec 22 2015)

#### API Improvements

- Support LngLat.convert([w, s, e, n]) ([#1812](https://github.com/mapbox/mapbox-gl-js/issues/1812))
- Invalid GeoJSON is now handled better

#### Bugfixes

- Fixed `Popup#addTo` when the popup is already open ([#1811](https://github.com/mapbox/mapbox-gl-js/issues/1811))
- Fixed warping when rotating / zooming really fast
- `Map#flyTo` now flies across the antimeridian if shorter ([#1853](https://github.com/mapbox/mapbox-gl-js/issues/1853))

## 0.12.1 (Dec 8 2015)

#### Breaking changes

- Reversed the direction of `line-offset` ([#1808](https://github.com/mapbox/mapbox-gl-js/pull/1808))
- Renamed `Pinch` interaction handler to `TouchZoomRotate` ([#1777](https://github.com/mapbox/mapbox-gl-js/pull/1777))
- Made `Map#update` and `Map#render` private methods ([#1798](https://github.com/mapbox/mapbox-gl-js/pull/1798))
- Made `Map#remove` remove created DOM elements ([#1789](https://github.com/mapbox/mapbox-gl-js/issues/1789))

#### API Improvements

- Added an method to disable touch rotation ([#1777](https://github.com/mapbox/mapbox-gl-js/pull/1777))
- Added a `position` option for `Attribution` ([#1689](https://github.com/mapbox/mapbox-gl-js/issues/1689))

#### Bugfixes

- Ensure tile loading errors are properly reported ([#1799](https://github.com/mapbox/mapbox-gl-js/pull/1799))
- Ensure re-adding a previously removed pop-up works ([#1477](https://github.com/mapbox/mapbox-gl-js/issues/1477))

#### UX Improvements

- Don't round zoom level during double-click interaction ([#1640](https://github.com/mapbox/mapbox-gl-js/issues/1640))

## 0.12.0 (Dec 2 2015)

#### API Improvements

- Added `line-offset` style property ([#1778](https://github.com/mapbox/mapbox-gl-js/issues/1778))

## 0.11.5 (Dec 1 2015)

#### Bugfixes

- Fixed unstable symbol layer render order when adding / removing layers ([#1558](https://github.com/mapbox/mapbox-gl-js/issues/1558))
- Fire map loaded event even if raster tiles have errors
- Fix panning animation during easeTo with zoom change
- Fix pitching animation during flyTo
- Fix pitching animation during easeTo
- Prevent rotation from firing `mouseend` events ([#1104](https://github.com/mapbox/mapbox-gl-js/issues/1104))

#### API Improvements

- Fire `mousedown` and `mouseup` events ([#1411](https://github.com/mapbox/mapbox-gl-js/issues/1411))
- Fire `movestart` and `moveend` when panning ([#1658](https://github.com/mapbox/mapbox-gl-js/issues/1658))
- Added drag events ([#1442](https://github.com/mapbox/mapbox-gl-js/issues/1442))
- Request webp images for mapbox:// raster tiles in chrome ([#1725](https://github.com/mapbox/mapbox-gl-js/issues/1725))

#### UX Improvements

- Added inertia to map rotation ([#620](https://github.com/mapbox/mapbox-gl-js/issues/620))

## 0.11.4 (Nov 16 2015)

#### Bugfixes

- Fix alpha blending of alpha layers ([#1684](https://github.com/mapbox/mapbox-gl-js/issues/1684))

## 0.11.3 (Nov 10 2015)

#### Bugfixes

- Fix GeoJSON rendering and performance ([#1685](https://github.com/mapbox/mapbox-gl-js/pull/1685))

#### UX Improvements

- Use SVG assets for UI controls ([#1657](https://github.com/mapbox/mapbox-gl-js/pull/1657))
- Zoom out with shift + dblclick ([#1666](https://github.com/mapbox/mapbox-gl-js/issues/1666))

## 0.11.2 (Oct 29 2015)

- Misc performance improvements

#### Bugfixes

- Fix sprites on systems with non-integer `devicePixelRatio`s ([#1029](https://github.com/mapbox/mapbox-gl-js/issues/1029) [#1475](https://github.com/mapbox/mapbox-gl-js/issues/1475) [#1476](https://github.com/mapbox/mapbox-gl-js/issues/1476))
- Fix layer minZoom being ignored if not less than source maxZoom
- Fix symbol placement at the start of a line ([#1461](https://github.com/mapbox/mapbox-gl-js/issues/1461))
- Fix `raster-opacity` on non-tile sources ([#1270](https://github.com/mapbox/mapbox-gl-js/issues/1270))
- Ignore boxzoom on shift-click ([#1655](https://github.com/mapbox/mapbox-gl-js/issues/1655))

#### UX Improvements

- Enable line breaks on common punctuation ([#1115](https://github.com/mapbox/mapbox-gl-js/issues/1115))

#### API Improvements

- Add toString and toArray methods to LngLat, LngLatBounds ([#1571](https://github.com/mapbox/mapbox-gl-js/issues/1571))
- Add `Transform#resize` method
- Add `Map#getLayer` method ([#1183](https://github.com/mapbox/mapbox-gl-js/issues/1183))
- Add `Transform#unmodified` property ([#1452](https://github.com/mapbox/mapbox-gl-js/issues/1452))
- Propagate WebGL context events ([#1612](https://github.com/mapbox/mapbox-gl-js/pull/1612))

## 0.11.1 (Sep 30 2015)

#### Bugfixes

- Add statistics and checkboxes to debug page
- Fix `Map#featuresAt` for non-4096 vector sources ([#1529](https://github.com/mapbox/mapbox-gl-js/issues/1529))
- Don't fire `mousemove` on drag-pan
- Fix maxBounds constrains ([#1539](https://github.com/mapbox/mapbox-gl-js/issues/1539))
- Fix maxBounds infinite loop ([#1538](https://github.com/mapbox/mapbox-gl-js/issues/1538))
- Fix memory leak in worker
- Assert valid `TileCoord`, fix wrap calculation in `TileCoord#cover` ([#1483](https://github.com/mapbox/mapbox-gl-js/issues/1483))
- Abort raster tile load if not in viewport ([#1490](https://github.com/mapbox/mapbox-gl-js/issues/1490))

#### API Improvements

- Add `Map` event listeners for `mouseup`, `contextmenu` (right click) ([#1532](https://github.com/mapbox/mapbox-gl-js/issues/1532))

## 0.11.0 (Sep 11 2015)

#### API Improvements

- Add `Map#featuresIn`: a bounding-box feature query
- Emit stylesheet validation errors ([#1436](https://github.com/mapbox/mapbox-gl-js/issues/1436))

#### UX Improvements

- Handle v8 style `center`, `zoom`, `bearing`, `pitch` ([#1452](https://github.com/mapbox/mapbox-gl-js/issues/1452))
- Improve circle type styling ([#1446](https://github.com/mapbox/mapbox-gl-js/issues/1446))
- Improve dashed and patterned line antialiasing

#### Bugfixes

- Load images in a way that respects Cache-Control headers
- Filter for rtree matches to those crossing bbox
- Log errors by default ([#1463](https://github.com/mapbox/mapbox-gl-js/issues/1463))
- Fixed modification of `text-size` via `setLayoutProperty` ([#1451](https://github.com/mapbox/mapbox-gl-js/issues/1451))
- Throw on lat > 90 || < -90. ([#1443](https://github.com/mapbox/mapbox-gl-js/issues/1443))
- Fix circle clipping bug ([#1457](https://github.com/mapbox/mapbox-gl-js/issues/1457))

## 0.10.0 (Aug 21 2015)

#### Breaking changes

- Switched to [longitude, latitude] coordinate order, matching GeoJSON. We anticipate that mapbox-gl-js will be widely used
  with GeoJSON, and in the long term having a coordinate order that is consistent with GeoJSON will lead to less confusion
  and impedance mismatch than will a [latitude, longitude] order.

  The following APIs were renamed:

  - `LatLng` was renamed to `LngLat`
  - `LatLngBounds` was renamed to `LngLatBounds`
  - `Popup#setLatLng` was renamed to `Popup#setLngLat`
  - `Popup#getLatLng` was renamed to `Popup#getLngLat`
  - The `latLng` property of Map events was renamed `lngLat`

  The following APIs now expect array coordinates in [longitude, latitude] order:

  - `LngLat.convert`
  - `LngLatBounds.convert`
  - `Popup#setLngLat`
  - The `center` and `maxBounds` options of the `Map` constructor
  - The arguments to `Map#setCenter`, `Map#fitBounds`, `Map#panTo`, and `Map#project`
  - The `center` option of `Map#jumpTo`, `Map#easeTo`, and `Map#flyTo`
  - The `around` option of `Map#zoomTo`, `Map#rotateTo`, and `Map#easeTo`
  - The `coordinates` properties of video and image sources

- Updated to mapbox-gl-style-spec v8.0.0 ([Changelog](https://github.com/mapbox/mapbox-gl-style-spec/blob/v8.0.0/CHANGELOG.md)). Styles are
  now expected to be version 8. You can use the [gl-style-migrate](https://github.com/mapbox/mapbox-gl-style-lint#migrations)
  utility to update existing styles.

- The format for `mapbox://` style and glyphs URLs has changed. For style URLs, you should now use the format
  `mapbox://styles/:username/:style`. The `:style` portion of the URL no longer contains a username. For font URLs, you
  should now use the format `mapbox://fonts/:username/{fontstack}/{range}.pbf`.
- Mapbox default styles are now hosted via the Styles API rather than www.mapbox.com. You can make use of the Styles API
  with a `mapbox://` style URL pointing to a v8 style, e.g. `mapbox://styles/mapbox/streets-v8`.
- The v8 satellite style (`mapbox://styles/mapbox/satellite-v8`) is now a plain satellite style, and not longer supports labels
  or contour lines via classes. For a labeled satellite style, use `mapbox://styles/mapbox/satellite-hybrid`.

- Removed `mbgl.config.HTTP_URL` and `mbgl.config.FORCE_HTTPS`; https is always used when connecting to the Mapbox API.
- Renamed `mbgl.config.HTTPS_URL` to `mbgl.config.API_URL`.

#### Bugfixes

- Don't draw halo when halo-width is 0 ([#1381](https://github.com/mapbox/mapbox-gl-js/issues/1381))
- Reverted shader changes that degraded performance on IE

#### API Improvements

- You can now unset layout and paint properties via the `setLayoutProperty` and `setPaintProperty` APIs
  by passing `undefined` as a property value.
- The `layer` option of `featuresAt` now supports an array of layers.

## 0.9.0 (Jul 29 2015)

- `glyphs` URL now normalizes without the `/v4/` prefix for `mapbox://` urls. Legacy behavior for `mapbox://fontstacks` is still maintained ([#1385](https://github.com/mapbox/mapbox-gl-js/issues/1385))
- Expose `geojson-vt` options for GeoJSON sources ([#1271](https://github.com/mapbox/mapbox-gl-js/issues/1271))
- bearing snaps to "North" within a tolerance of 7 degrees ([#1059](https://github.com/mapbox/mapbox-gl-js/issues/1059))
- Now you can directly mutate the minzoom and maxzoom layer properties with `map.setLayerZoomRange(layerId, minzoom, maxzoom)`
- Exposed `mapboxgl.Control`, a base class used by all UI controls
- Refactored handlers to be individually included in Map options, or enable/disable them individually at runtime, e.g. `map.scrollZoom.disable()`.
- New feature: Batch operations can now be done at once, improving performance for calling multiple style functions: ([#1352](https://github.com/mapbox/mapbox-gl-js/pull/1352))

  ```js
  style.batch(function (s) {
    s.addLayer({ id: "first", type: "symbol", source: "streets" });
    s.addLayer({ id: "second", type: "symbol", source: "streets" });
    s.addLayer({ id: "third", type: "symbol", source: "terrain" });
    s.setPaintProperty("first", "text-color", "black");
    s.setPaintProperty("first", "text-halo-color", "white");
  });
  ```

- Improved documentation
- `featuresAt` performance improvements by exposing `includeGeometry` option
- Better label placement along lines ([#1283](https://github.com/mapbox/mapbox-gl-js/pull/1283))
- Improvements to round linejoins on semi-transparent lines (mapbox/mapbox-gl-native[#1771](https://github.com/mapbox/mapbox-gl-js/pull/1771))
- Round zoom levels for raster tile loading ([@2a2aec](https://github.com/mapbox/mapbox-gl-js/commit/2a2aec44a39e11e73bdf663258bd6d52b83775f5))
- Source#reload cannot be called if source is not loaded ([#1198](https://github.com/mapbox/mapbox-gl-js/issues/1198))
- Events bubble to the canvas container for custom overlays ([#1301](https://github.com/mapbox/mapbox-gl-js/pull/1301))
- Move handlers are now bound on mousedown and touchstart events
- map.featuresAt() now works across the dateline

## 0.8.1 (Jun 16 2015)

- No code changes; released only to correct a build issue in 0.8.0.

## 0.8.0 (Jun 15 2015)

#### Breaking changes

- `map.setView(latlng, zoom, bearing)` has been removed. Use
  [`map.jumpTo(options)`](https://www.mapbox.com/mapbox-gl-js/api/#map/jumpto) instead:

  ```js
  map.setView([40, -74.5], 9); // 0.7.0 or earlier
  map.jumpTo({ center: [40, -74.5], zoom: 9 }); // now
  ```

- [`map.easeTo`](https://www.mapbox.com/mapbox-gl-js/api/#map/easeto) and
  [`map.flyTo`](https://www.mapbox.com/mapbox-gl-js/api/#map/flyto) now accept a single
  options object rather than positional parameters:

  ```js
  map.easeTo([40, -74.5], 9, null, { duration: 400 }); // 0.7.0 or earlier
  map.easeTo({ center: [40, -74.5], zoom: 9, duration: 400 }); // now
  ```

- `mapboxgl.Source` is no longer exported. Use `map.addSource()` instead. See the
  [GeoJSON line](https://www.mapbox.com/mapbox-gl-js/example/geojson-line/) or
  [GeoJSON markers](https://www.mapbox.com/mapbox-gl-js/example/geojson-markers/)
  examples.
- `mapboxgl.util.supported()` moved to [`mapboxgl.supported()`](https://www.mapbox.com/mapbox-gl-js/api/#mapboxgl/supported).

#### UX improvements

- Add perspective rendering ([#1049](https://github.com/mapbox/mapbox-gl-js/pull/1049))
- Better and faster labelling ([#1079](https://github.com/mapbox/mapbox-gl-js/pull/1079))
- Add touch interactions support on mobile devices ([#949](https://github.com/mapbox/mapbox-gl-js/pull/949))
- Viewport-relative popup arrows ([#1065](https://github.com/mapbox/mapbox-gl-js/pull/1065))
- Normalize mousewheel zooming speed ([#1060](https://github.com/mapbox/mapbox-gl-js/pull/1060))
- Add proper handling of GeoJSON features that cross the date line ([#1275](https://github.com/mapbox/mapbox-gl-js/issues/1275))
- Sort overlapping symbols in the y direction ([#470](https://github.com/mapbox/mapbox-gl-js/issues/470))
- Control buttons are now on a 30 pixel grid ([#1143](https://github.com/mapbox/mapbox-gl-js/issues/1143))
- Improve GeoJSON processing performance

#### API Improvements

- Switch to JSDoc for documentation
- Bundling with browserify is now supported
- Validate incoming map styles ([#1054](https://github.com/mapbox/mapbox-gl-js/pull/1054))
- Add `Map` `setPitch` `getPitch`
- Add `Map` `dblclick` event. ([#1168](https://github.com/mapbox/mapbox-gl-js/issues/1168))
- Add `Map` `getSource` ([@660a8c1](https://github.com/mapbox/mapbox-gl-js/commit/660a8c1e087f63282d24a30684d686523bce36cb))
- Add `Map` `setFilter` and `getFilter` ([#985](https://github.com/mapbox/mapbox-gl-js/issues/985))
- Add `Map` `failIfMajorPerformanceCaveat` option ([#1082](https://github.com/mapbox/mapbox-gl-js/pull/1082))
- Add `Map` `preserveDrawingBuffer` option ([#1232](https://github.com/mapbox/mapbox-gl-js/pull/1232))
- Add `VideoSource` `getVideo()` ([#1162](https://github.com/mapbox/mapbox-gl-js/issues/1162))
- Support vector tiles with extents other than 4096 ([#1227](https://github.com/mapbox/mapbox-gl-js/pull/1227))
- Use a DOM hierarchy that supports evented overlays ([#1217](https://github.com/mapbox/mapbox-gl-js/issues/1217))
- Pass `latLng` to the event object ([#1068](https://github.com/mapbox/mapbox-gl-js/pull/1068))

#### UX Bugfixes

- Fix rendering glitch on iOS 8 ([#750](https://github.com/mapbox/mapbox-gl-js/issues/750))
- Fix line triangulation errors ([#1120](https://github.com/mapbox/mapbox-gl-js/issues/1120), [#992](https://github.com/mapbox/mapbox-gl-js/issues/992))
- Support unicode range 65280-65535 ([#1108](https://github.com/mapbox/mapbox-gl-js/pull/1108))
- Fix cracks between fill patterns ([#972](https://github.com/mapbox/mapbox-gl-js/issues/972))
- Fix angle of icons aligned with lines ([@37a498a](https://github.com/mapbox/mapbox-gl-js/commit/37a498a7aa2c37d6b94611b614b4efe134e6dd59))
- Fix dashed line bug for overscaled tiles ([#1132](https://github.com/mapbox/mapbox-gl-js/issues/1132))
- Fix icon artifacts caused by sprite neighbors ([#1195](https://github.com/mapbox/mapbox-gl-js/pull/1195))

#### API Bugfixes

- Don't fire spurious `moveend` events on mouseup ([#1107](https://github.com/mapbox/mapbox-gl-js/issues/1107))
- Fix a race condition in `featuresAt` ([#1220](https://github.com/mapbox/mapbox-gl-js/pull/1220))
- Fix for brittle fontstack name convention ([#1070](https://github.com/mapbox/mapbox-gl-js/pull/1070))
- Fix broken `Popup` `setHTML` ([#1272](https://github.com/mapbox/mapbox-gl-js/issues/1272))
- Fix an issue with cross-origin image requests ([#1269](https://github.com/mapbox/mapbox-gl-js/pull/1269))

## 0.7.0 (Mar 3 2015)

#### Breaking

- Rename `Map` `hover` event to `mousemove`.
- Change `featuresAt` to return GeoJSON objects, including geometry ([#1010](https://github.com/mapbox/mapbox-gl-js/issues/1010))
- Remove `Map` `canvas` and `container` properties, add `getCanvas` and `getContainer` methods instead

#### UX Improvements

- Improve line label density
- Add boxzoom interaction ([#1038](https://github.com/mapbox/mapbox-gl-js/issues/1038))
- Add keyboard interaction ([#1034](https://github.com/mapbox/mapbox-gl-js/pull/1034))
- Faster `GeoJSONSource` `setData` without flickering ([#973](https://github.com/mapbox/mapbox-gl-js/issues/973))

#### API Improvements

- Add Popup component ([#325](https://github.com/mapbox/mapbox-gl-js/issues/325))
- Add layer API ([#1022](https://github.com/mapbox/mapbox-gl-js/issues/1022))
- Add filter API ([#985](https://github.com/mapbox/mapbox-gl-js/issues/985))
- More efficient filter API ([#1018](https://github.com/mapbox/mapbox-gl-js/issues/1018))
- Accept plain old JS object for `addSource` ([#1021](https://github.com/mapbox/mapbox-gl-js/issues/1021))
- Reparse overscaled tiles

#### Bugfixes

- Fix `featuresAt` for LineStrings ([#1006](https://github.com/mapbox/mapbox-gl-js/issues/1006))
- Fix `tileSize` argument to `GeoJSON` worker ([#987](https://github.com/mapbox/mapbox-gl-js/issues/987))
- Remove extraneous files from the npm package ([#1024](https://github.com/mapbox/mapbox-gl-js/issues/1024))
- Hide "improve map" link in print ([#988](https://github.com/mapbox/mapbox-gl-js/issues/988))

## 0.6.0 (Feb 9 2015)

#### Bugfixes

- Add wrapped padding to sprite for repeating images ([#972](https://github.com/mapbox/mapbox-gl-js/issues/972))
- Clear color buffers before rendering ([#966](https://github.com/mapbox/mapbox-gl-js/issues/966))
- Make line-opacity work with line-image ([#970](https://github.com/mapbox/mapbox-gl-js/issues/970))
- event.toElement fallback for Firefox ([#932](https://github.com/mapbox/mapbox-gl-js/issues/932))
- skip duplicate vertices at ends of lines ([#776](https://github.com/mapbox/mapbox-gl-js/issues/776))
- allow characters outside \w to be used in token
- Clear old tiles when new GeoJSON is loaded ([#905](https://github.com/mapbox/mapbox-gl-js/issues/905))

#### Improvements

- Added `map.setPaintProperty()`, `map.getPaintProperty()`, `map.setLayoutProperty()`, and `map.getLayoutProperty()`.
- Switch to ESLint and more strict code rules ([#957](https://github.com/mapbox/mapbox-gl-js/pull/957))
- Grab 2x raster tiles if retina ([#754](https://github.com/mapbox/mapbox-gl-js/issues/754))
- Support for mapbox:// style URLs ([#875](https://github.com/mapbox/mapbox-gl-js/issues/875))

#### Breaking

- Updated to mapbox-gl-style-spec v7.0.0 ([Changelog](https://github.com/mapbox/mapbox-gl-style-spec/blob/a2b0b561ce16015a1ef400dc870326b1b5255091/CHANGELOG.md)). Styles are
  now expected to be version 7. You can use the [gl-style-migrate](https://github.com/mapbox/mapbox-gl-style-lint#migrations)
  utility to update existing styles.
- HTTP_URL and HTTPS_URL config options must no longer include a `/v4` path prefix.
- `addClass`, `removeClass`, `setClasses`, `hasClass`, and `getClasses` are now methods
  on Map.
- `Style#cascade` is now private, pending a public style mutation API ([#755](https://github.com/mapbox/mapbox-gl-js/pull/755)).
- The format for `featuresAt` results changed. Instead of result-per-geometry-cross-layer,
  each result has a `layers` array with all layers that contain the feature. This avoids
  duplication of geometry and properties in the result set.

## 0.5.2 (Jan 07 2015)

#### Bugfixes

- Remove tiles for unused sources ([#863](https://github.com/mapbox/mapbox-gl-js/issues/863))
- Fix fill pattern alignment

#### Improvements

- Add GeoJSONSource maxzoom option ([#760](https://github.com/mapbox/mapbox-gl-js/issues/760))
- Return ref layers in featuresAt ([#847](https://github.com/mapbox/mapbox-gl-js/issues/847))
- Return any extra layer keys provided in the stylesheet in featuresAt
- Faster protobuf parsing

## 0.5.1 (Dec 19 2014)

#### Bugfixes

- Fix race conditions with style loading/rendering
- Fix race conditions with setStyle
- Fix map.remove()
- Fix featuresAt properties

## 0.5.0 (Dec 17 2014)

#### Bugfixes

- Fix multiple calls to setStyle

#### Improvements

- `featuresAt` now returns additional information
- Complete style/source/tile event suite:
  style.load, style.error, style.change,
  source.add, source.remove, source.load, source.error, source.change,
  tile.add, tile.remove, tile.load, tile.error
- Vastly improved performance and correctness for GeoJSON sources
- Map#setStyle accepts a style URL
- Support {prefix} in tile URL templates
- Provide a source map with minified source

#### Breaking

- Results format for `featuresAt` changed

## 0.4.2 (Nov 14 2014)

#### Bugfixes

- Ensure only one easing is active at a time ([#807](https://github.com/mapbox/mapbox-gl-js/issues/807))
- Don't require style to perform easings ([#817](https://github.com/mapbox/mapbox-gl-js/issues/817))
- Fix raster tiles sometimes not showing up ([#761](https://github.com/mapbox/mapbox-gl-js/issues/761))

#### Improvements

- Internet Explorer 11 support (experimental)

## 0.4.1 (Nov 10 2014)

#### Bugfixes

- Interpolate to the closest bearing when doing rotation animations ([#818](https://github.com/mapbox/mapbox-gl-js/issues/818))

## 0.4.0 (Nov 4 2014)

#### Breaking

- Updated to mapbox-gl-style-spec v6.0.0 ([Changelog](https://github.com/mapbox/mapbox-gl-style-spec/blob/v6.0.0/CHANGELOG.md)). Styles are
  now expected to be version 6. You can use the [gl-style-migrate](https://github.com/mapbox/mapbox-gl-style-lint#migrations)
  utility to update existing styles.

## 0.3.2 (Oct 23 2014)

#### Bugfixes

- Fix worker initialization with deferred or async scripts

#### Improvements

- Added map.remove()
- CDN assets are now served with gzip compression

## 0.3.1 (Oct 06 2014)

#### Bugfixes

- Fixed iteration over arrays with for/in
- Made browserify deps non-dev ([#752](https://github.com/mapbox/mapbox-gl-js/issues/752))

## 0.3.0 (Sep 23 2014)

#### Breaking

- Updated to mapbox-gl-style-spec v0.0.5 ([Changelog](https://github.com/mapbox/mapbox-gl-style-spec/blob/v0.0.5/CHANGELOG.md)). Styles are
  now expected to be version 5. You can use the [gl-style-migrate](https://github.com/mapbox/mapbox-gl-style-lint#migrations)
  utility to update existing styles.
- Removed support for composite layers for performance reasons. [#523](https://github.com/mapbox/mapbox-gl-js/issues/523#issuecomment-51731405)
- `raster-hue-rotate` units are now degrees.

### Improvements

- Added LatLng#wrap
- Added support for Mapbox fontstack API.
- Added support for remote, non-Mapbox TileJSON sources and inline TileJSON sources ([#535](https://github.com/mapbox/mapbox-gl-js/issues/535), [#698](https://github.com/mapbox/mapbox-gl-js/issues/698)).
- Added support for `symbol-avoid-edges` property to allow labels to be placed across tile edges.
- Fixed mkdir issue on Windows ([#674](https://github.com/mapbox/mapbox-gl-js/issues/674)).
- Fixed drawing beveled line joins without overlap.

#### Bugfixes

- Fixed performance when underzooming a layer's minzoom.
- Fixed `raster-opacity` for regular raster layers.
- Fixed various corner cases of easing functions.
- Do not modify original stylesheet ([#728](https://github.com/mapbox/mapbox-gl-js/issues/728)).
- Inherit video source from source ([#699](https://github.com/mapbox/mapbox-gl-js/issues/699)).
- Fixed interactivity for geojson layers.
- Stop dblclick on navigation so the map does not pan ([#715](https://github.com/mapbox/mapbox-gl-js/issues/715)).

## 0.2.2 (Aug 12 2014)

#### Breaking

- `map.setBearing()` no longer supports a second argument. Use `map.rotateTo` with an `offset` option and duration 0
  if you need to rotate around a point other than the map center.

#### Improvements

- Improved `GeoJSONSource` to also accept URL as `data` option, eliminating a huge performance bottleneck in case of large GeoJSON files.
  [#669](https://github.com/mapbox/mapbox-gl-js/issues/669) [#671](https://github.com/mapbox/mapbox-gl-js/issues/671)
- Switched to a different fill outlines rendering approach. [#668](https://github.com/mapbox/mapbox-gl-js/issues/668)
- Made the minified build 12% smaller gzipped (66 KB now).
- Added `around` option to `Map` `zoomTo`/`rotateTo`.
- Made the permalink hash more compact.
- Bevel linejoins no longer overlap and look much better when drawn with transparency.

#### Bugfixes

- Fixed the **broken minified build**. [#679](https://github.com/mapbox/mapbox-gl-js/issues/679)
- Fixed **blurry icons** rendering. [#666](https://github.com/mapbox/mapbox-gl-js/issues/666)
- Fixed `util.supports` WebGL detection producing false positives in some cases. [#677](https://github.com/mapbox/mapbox-gl-js/issues/677)
- Fixed invalid font configuration completely blocking tile rendering. [#662](https://github.com/mapbox/mapbox-gl-js/issues/662)
- Fixed `Map` `project`/`unproject` to properly accept array-form values.
- Fixed sprite loading race condition. [#593](https://github.com/mapbox/mapbox-gl-js/issues/593)
- Fixed `GeoJSONSource` `setData` not updating the map until zoomed or panned. [#676](https://github.com/mapbox/mapbox-gl-js/issues/676)

## 0.2.1 (Aug 8 2014)

#### Breaking

- Changed `Navigation` control signature: now it doesn't need `map` in constructor
  and gets added with `map.addControl(nav)` or `nav.addTo(map)`.
- Updated CSS classes to have consistent naming prefixed with `mapboxgl-`.

#### Improvements

- Added attribution control (present by default, disable by passing `attributionControl: false` in options).
- Added rotation by dragging the compass control.
- Added grabbing cursors for the map by default.
- Added `util.inherit` and `util.debounce` functions.
- Changed the default debug page style to OSM Bright.
- Token replacements now support dashes.
- Improved navigation control design.

#### Bugfixes

- Fixed compass control to rotate its icon with the map.
- Fixed navigation control cursors.
- Fixed inertia going to the wrong direction in a rotated map.
- Fixed inertia race condition where error was sometimes thrown after erratic panning/zooming.

## 0.2.0 (Aug 6 2014)

- First public release.<|MERGE_RESOLUTION|>--- conflicted
+++ resolved
@@ -5,12 +5,9 @@
 - _...Add new stuff here..._
 
 ### 🐞 Bug fixes
-<<<<<<< HEAD
+- Fix text not being hidden behind the globe when overlap mode was set to `always` ([#4802](https://github.com/maplibre/maplibre-gl-js/issues/4802))
 - Fix 3D models in custom layers not being properly occluded by the globe ([#4817](https://github.com/maplibre/maplibre-gl-js/issues/4817))
-=======
-- Fix text not being hidden behind the globe when overlap mode was set to `always` ([#4802](https://github.com/maplibre/maplibre-gl-js/issues/4802))
 - Fix a single white frame being displayed when the map internally transitions from mercator to globe projection ([#4816](https://github.com/maplibre/maplibre-gl-js/issues/4816))
->>>>>>> 86ed3823
 - _...Add new stuff here..._
 
 ## 5.0.0-pre.2
