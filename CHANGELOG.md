## main

### ✨ Features and improvements
- _...Add new stuff here..._

### 🐞 Bug fixes
- _...Add new stuff here..._

## 5.0.0-pre.6

### ✨ Features and improvements

- When clustering circles and the promoteId is set to some parameter, the promoted ID is used on non-clustered features and the cluster_id is used on clustered features. Previously the ID was undefined for non-clustered features ([#4899](https://github.com/maplibre/maplibre-gl-js/pull/4899))
- Support Terrain in Globe projection ([#4976](https://github.com/maplibre/maplibre-gl-js/pull/4976))
- Improved performance of the `coveringTiles` (tile culling) function for globe ([#4937](https://github.com/maplibre/maplibre-gl-js/pull/4937))

### 🐞 Bug fixes
<<<<<<< HEAD
- Fixes scale control for globe on zoom out ([#4897](https://github.com/maplibre/maplibre-gl-js/pull/4897))
=======

>>>>>>> 45add0e0
- ⚠️ Fix level of detail at high pitch angle by changing which tiles to load ([#3983](https://github.com/maplibre/maplibre-gl-js/issues/3983))
- ~~⚠️~~ Fix URL parsing in `normalizeSpriteURL`, sprite URLs must be absolute ([#4962](https://github.com/maplibre/maplibre-gl-js/issues/4962))

## 5.0.0-pre.5

### ✨ Features and improvements

- Catches network fetching errors such as CORS, DNS or malformed URL as actual `AJAXError` to expose HTTP request details to the `"error"` event (https://github.com/maplibre/maplibre-gl-js/pull/4822)
- Add setVerticalFieldOfView() to public API ([#4717](https://github.com/maplibre/maplibre-gl-js/issues/4717))
- ⚠️ Return actual altitude from queryTerrainElevation + Pass non-translated matrices to custom layer on mercator map ([#3854](https://github.com/maplibre/maplibre-gl-js/pull/3854))
- Disable sky when using globe and blend it in when changing to mercator ([#4853](https://github.com/maplibre/maplibre-gl-js/issues/4853))
- New GlobeControl ([#4960](https://github.com/maplibre/maplibre-gl-js/pull/4960))

### 🐞 Bug fixes

- Fix line-placed map-pitch-aligned texts being too large when viewed from some latitudes on a globe ([#4786](https://github.com/maplibre/maplibre-gl-js/issues/4786))
- Disabled unsupported Fog rendering, for Terrain3D on Globe ([#4963](https://github.com/maplibre/maplibre-gl-js/pull/4963))

## 5.0.0-pre.4

### ✨ Features and improvements

- ⚠️ Changed `geometry-type` to identify "Multi-" features ([#4877](https://github.com/maplibre/maplibre-gl-js/pull/4877))
- Add support for pitch > 90 degrees ([#4717](https://github.com/maplibre/maplibre-gl-js/issues/4717))

### 🐞 Bug fixes

- ~~⚠️ Fix order of normalizeSpriteURL and transformRequest in loadSprite ([#3897](https://github.com/maplibre/maplibre-gl-js/issues/3897))~~
- ⚠️ Remove unminified prod build ([#4906](https://github.com/maplibre/maplibre-gl-js/pull/4906))
- Fix issue where raster tile source won't fetch updates following request error ([#4890](https://github.com/maplibre/maplibre-gl-js/pull/4890))
- Fix 3D models in custom layers not being properly occluded by the globe ([#4817](https://github.com/maplibre/maplibre-gl-js/issues/4817))
- Fix issue where raster tiles were not rendered correctly when using globe and terrain ([#4912](https://github.com/maplibre/maplibre-gl-js/pull/4912))

## v5.0.0-pre.3

### ✨ Features and improvements

- Add support for camera roll angle ([#4717](https://github.com/maplibre/maplibre-gl-js/issues/4717))

### 🐞 Bug fixes

- Fix text not being hidden behind the globe when overlap mode was set to `always` ([#4802](https://github.com/maplibre/maplibre-gl-js/issues/4802))
- Fix a single white frame being displayed when the map internally transitions from mercator to globe projection ([#4816](https://github.com/maplibre/maplibre-gl-js/issues/4816))
- Fix loading of RTL plugin version 0.3.0 ([#4860](https://github.com/maplibre/maplibre-gl-js/pull/4860))

## 5.0.0-pre.2

### ✨ Features and improvements

- Improve performance of `queryRenderedFeatures` by using JavaScript `Set`s to assess layer membership internally ([#4777](https://github.com/maplibre/maplibre-gl-js/pull/4777))

### 🐞 Bug fixes

- Fix a memory leak due to missing removal of event listener registration ([#4824](https://github.com/maplibre/maplibre-gl-js/pull/4824))
- Improve symbol collision performance for both mercator and globe projections ([#4778](https://github.com/maplibre/maplibre-gl-js/pull/4778))
- Fix bad line scaling near the poles under globe projection ([#4778](https://github.com/maplibre/maplibre-gl-js/pull/4778))
- Fix globe loading many tiles at an unnecessarily high zoom level when the camera is pitched ([#4778](https://github.com/maplibre/maplibre-gl-js/pull/4778))

## 5.0.0-pre.1

### ✨ Features and improvements

- Support globe mode ([#3963](https://github.com/maplibre/maplibre-gl-js/issues/3963))
- Merge atmosphere an sky implementation ([#3888](https://github.com/maplibre/maplibre-gl-js/issues/3888))
- Add option to display a realistic atmosphere when using a Globe projection ([#3888](https://github.com/maplibre/maplibre-gl-js/issues/3888))

## 4.7.1

### 🐞 Bug fixes

- Fix circle won't render on mesa 24.1 with AMD GPU ([#4062](https://github.com/maplibre/maplibre-gl-js/issues/4062))
- Fix hash router for urls ending with a hashtag ([#4730](https://github.com/maplibre/maplibre-gl-js/pull/4730))
- Replace rollup-plugin-sourcemaps with rollup-plugin-sourcemaps2 ([#4740](https://github.com/maplibre/maplibre-gl-js/pull/4740))

## 4.7.0

### ✨ Features and improvements

- Support multiple layers in `map.on`, `map.once` and `map.off` methods ([#4570](https://github.com/maplibre/maplibre-gl-js/pull/4570))
- Ensure GeoJSON cluster sources emit a console warning if `maxzoom` is less than or equal to `clusterMaxZoom` since in this case you may see unexpected results. ([#4604](https://github.com/maplibre/maplibre-gl-js/pull/4604))

### 🐞 Bug fixes

- Heatmap Fix for 3D terrain ([#4571](https://github.com/maplibre/maplibre-gl-js/pull/4571))
- Fix Map#off to not remove listener with layer(s) registered with Map#once ([#4592](https://github.com/maplibre/maplibre-gl-js/pull/4592))
- Improve types a bit for `addSource` and `getSource` ([#4616](https://github.com/maplibre/maplibre-gl-js/pull/4616))
- Fix the color near the horizon when terrain is enabled without any sky ([#4607](https://github.com/maplibre/maplibre-gl-js/pull/4607))
- Fix bug where `fitBounds` and `cameraForBounds` would not display across the 180th meridian (antimeridian)
- Fix white flickering on map resize ([#4158](https://github.com/maplibre/maplibre-gl-js/pull/4158))
- Fixed a performance regression related to symbol placement ([#4599](https://github.com/maplibre/maplibre-gl-js/pull/4599))
- Fix a bug where cloning a Transform instance didn't include the `lngRange`. This caused a bug where
using `transformCameraUpdate` caused the `maxBounds` to stop working just for east/west bounds. ([#4625](https://github.com/maplibre/maplibre-gl-js/pull/4625))

## 4.6.0

### ✨ Features and improvements

- Prefer local glyph rendering for all CJKV characters, not just those in the CJK Unified Ideographs, Hiragana, Katakana, and Hangul Syllables blocks. ([#4560](https://github.com/maplibre/maplibre-gl-js/pull/4560)))

### 🐞 Bug fixes

- Fix right-to-left layout of labels that contain characters in the Arabic Extended-B code block. ([#4536](https://github.com/maplibre/maplibre-gl-js/pull/4536))
- Fix 3D map freezing when camera is adjusted against map bounds. ([#4537](https://github.com/maplibre/maplibre-gl-js/issues/4537))
- Fix `getStyle()` to return a clone so the object cannot be internally changed ([#4488](https://github.com/maplibre/maplibre-gl-js/issues/4488))
- Fix issues with setting sky to `undefined` ([#4587](https://github.com/maplibre/maplibre-gl-js/pull/4587)))

## 4.5.2

### ✨ Features and improvements

- Emit events when the cooperative gestures option has prevented a gesture. ([#4470](https://github.com/maplibre/maplibre-gl-js/pull/4470))
- Enable anisotropic filtering only when the pitch is greater than 20 degrees to preserve image sharpness on flat or slightly tilted maps.

### 🐞 Bug fixes

- Fix camera being able to move into 3D terrain ([#1542](https://github.com/maplibre/maplibre-gl-js/issues/1542))

## 4.5.1

### ✨ Features and improvements

- Allow trackpad pinch gestures to break through the `cooperativeGestures` setting, bringing it in line with other embedded map behaviours, such as Google Maps and Mapbox. ([#4465](https://github.com/maplibre/maplibre-gl-js/pull/4465))
- Expose projection matrix parameters ([#3136](https://github.com/maplibre/maplibre-gl-js/pull/3136))
- Add option to position markers at subpixel coordinates to prevent markers jumping on `moveend` ([#4458](https://github.com/maplibre/maplibre-gl-js/pull/4458))

### 🐞 Bug fixes

- Fix lag on fast map zoom ([#4366](https://github.com/maplibre/maplibre-gl-js/pull/4366))
- Fix unguarded read access to possibly undefined object ([#4431](https://github.com/maplibre/maplibre-gl-js/pull/4431))
- Fix remove hash string when map is removed ([#4427](https://github.com/maplibre/maplibre-gl-js/pull/4427))
- Fix GeolocateControl may be added twice when calling addControl/removeControl/addControl rapidly ([#4454](https://github.com/maplibre/maplibre-gl-js/pull/4454))
- Fix `style.loadURL` abort error being logged when removing style ([#4425](https://github.com/maplibre/maplibre-gl-js/pull/4425))
- Fix vector tiles not loading when html is opened via "resource://android" (i.e., the assets folder) in GeckoView on Android ([#4451](https://github.com/maplibre/maplibre-gl-js/pull/4451))

## 4.5.0

### ✨ Features and improvements

- Add sky implementation according to spec ([#3645](https://github.com/maplibre/maplibre-gl-js/pull/3645))

### 🐞 Bug fixes

- Fix (de)serialization of extends of built-ins (currently only AjaxError) not working correctly in web_worker_transfer. Also refactored related web_worker_transfer code and added more tests ([#4024](https://github.com/maplibre/maplibre-gl-js/pull/4211))

## 4.4.1

### 🐞 Bug fixes

- Fix `terrain` listener memory leak when adding and removing Marker ([#4284](https://github.com/maplibre/maplibre-gl-js/pull/4284))

## 4.4.0

### ✨ Features and improvements

- Improve animation curve when easeTo and flyTo with constraints ([#3793](https://github.com/maplibre/maplibre-gl-js/pull/3793))
- For filled extrusions, calculate the elevation per polygon ([#3313](https://github.com/maplibre/maplibre-gl-js/issues/3313))
- Add events to `GeolocateControl` to allow a more granular interaction ([#3847](https://github.com/maplibre/maplibre-gl-js/pull/3847))
- Make `MapOptions.style` optional to be consistent with `Map.setStyle(null)` ([#4151](https://github.com/maplibre/maplibre-gl-js/pull/4151))
- Use Autoprefixer to handle vendor prefixes in CSS ([#4165](https://github.com/maplibre/maplibre-gl-js/pull/4165))
- Make `aria-label` configurable for Map, Marker and Popup ([#4147](https://github.com/maplibre/maplibre-gl-js/pull/4147))
- Map `<canvas>` is focusable only when interactive ([#4147](https://github.com/maplibre/maplibre-gl-js/pull/4147))
- "Accept" headers set in Request Transformers are not overwritten ([#4210](https://github.com/maplibre/maplibre-gl-js/pull/4210))
- ⚠️ Rename projMatrix to modelViewProjectionMatrix. Also rename invProjMatrix, alignedProjMatrix accordingly ([#4215](https://github.com/maplibre/maplibre-gl-js/pull/4215))
- Publish an unminified prod build ([#4265](https://github.com/maplibre/maplibre-gl-js/pull/4265))

### 🐞 Bug fixes

- ⚠️ Allow breaking lines in labels before a left parenthesis ([#4138](https://github.com/maplibre/maplibre-gl-js/pull/4138))
- ⚠️ Fix ignoring embedded line breaks when `symbol-placement` is `line` or `line-center` ([#4124](https://github.com/maplibre/maplibre-gl-js/pull/4124))
- Ensure loseContext exists before calling it ([#4245](https://github.com/maplibre/maplibre-gl-js/pull/4245))
- Update deprecated `-ms-high-contrast` vendor prefix to `(forced-colors: active)` and `(prefers-color-scheme: light)` as appropriate ([#4250](https://github.com/maplibre/maplibre-gl-js/pull/4250))

## 4.3.2

### 🐞 Bug fixes

- Fix an issue with `moveend` zoom being different than the actual current zoom ([#4132](https://github.com/maplibre/maplibre-gl-js/pull/4132))

## 4.3.1

### 🐞 Bug fixes

- Fix drift in zoom that may happen during flyTo and easeTo due to freezeElevation logic. ([#3878](https://github.com/maplibre/maplibre-gl-js/issues/3878))

## 4.3.0

### ✨ Features and improvements

- Add `getData` method for GeoJSON Sources to provide the possibility to obtain all the source's features ([#4082](https://github.com/maplibre/maplibre-gl-js/pull/4082))
- Allow cross-fading between raster tile source updates at the same zoom level ([#4072](https://github.com/maplibre/maplibre-gl-js/pull/4072))

### 🐞 Bug fixes

- Fix normalizeSpriteURL before transformRequest throwing an Error with relative URLs ([#3897](https://github.com/maplibre/maplibre-gl-js/issues/3897))
- Fix return type of map.cameraForBounds ([#3760](https://github.com/maplibre/maplibre-gl-js/issues/3760))
- Fix to run benchmark with MAPLIBRE_STYLES environment variable ([#2122](https://github.com/maplibre/maplibre-gl-js/issues/2122))
- Fix symbol collisions using inaccurate and sometimes entirely wrong collision boxes when the map is pitched or rotated ([#210](https://github.com/maplibre/maplibre-gl-js/issues/210))
- Fix `text-translate` and `icon-translate` behaving weirdly and inconsistently with other `-translate` properties ([#3456](https://github.com/maplibre/maplibre-gl-js/issues/3456))
- Fix symbol collision debug view (`showCollisionBoxes`) not showing the actual bounding boxes used for collision and click areas. The displayed boxes now match actual collision boxes exactly ([#4071](https://github.com/maplibre/maplibre-gl-js/pull/4071))
- Fix symbol collision boxes not being accurate for variable-anchor symbols ([#4071](https://github.com/maplibre/maplibre-gl-js/pull/4071))
- Fix icon collision boxes using `text-translate` property for translation instead of the correct `icon-translate` ([#4071](https://github.com/maplibre/maplibre-gl-js/pull/4071))

## 4.2.0

### ✨ Features and improvements

- Update `Popup`'s methods `addClass` and `removeClass` to return an instance of Popup ([#3975](https://github.com/maplibre/maplibre-gl-js/pull/3975))
- New map option to decide whether to cancel previous pending tiles while zooming in ([#4051](https://github.com/maplibre/maplibre-gl-js/pull/4051))
- Sprites include optional textFitHeight and textFitWidth values ([#4019](https://github.com/maplibre/maplibre-gl-js/pull/4019))
- Add support for `distance` expression ([#4076](https://github.com/maplibre/maplibre-gl-js/pull/4076))

## 4.1.3

### ✨ Features and improvements

- Added const enum for actor messages to improve readability and maintainability. In tsconfig.json, `isolatedModules` flag is set to false in favor of generated JS size. ([#3879](https://github.com/maplibre/maplibre-gl-js/issues/3879))

### 🐞 Bug fixes

- Fix different unwanted panning changes at the end of a panning motion, that happen on a large screen ([#3935](https://github.com/maplibre/maplibre-gl-js/issues/3935))
- Fix image sources not being marked as loaded on error ([#3981](https://github.com/maplibre/maplibre-gl-js/pull/3981))
- Fix ScaleControl options should be optional. ([#4002](https://github.com/maplibre/maplibre-gl-js/pull/4002))
- Fix race condition in `SourceCache` that makes unit tests unstable. Eliminate a redundant 'visibility' event fired from Style class. ([#3992](https://github.com/maplibre/maplibre-gl-js/issues/3992))
- Fix paint property not being updated by setPaintProperty ([#2651](https://github.com/maplibre/maplibre-gl-js/issues/2651))

## 4.1.2

### ✨ Features and improvements

- Hide Popup when its parent Marker is behind terrain ([#3865](https://github.com/maplibre/maplibre-gl-js/pull/3865))

### 🐞 Bug fixes

- Fix type definition on `localIdeographFontFamily` ([#3896](https://github.com/maplibre/maplibre-gl-js/pull/3896))
- Fix unwanted panning changes at the end of a panning motion ([#3872](https://github.com/maplibre/maplibre-gl-js/issues/3872))
- Fix `close` events being fired for popups that aren't open ([#3901](https://github.com/maplibre/maplibre-gl-js/pull/3901))

## 4.1.1

### ✨ Features and improvements

- Improve animation curve when easeTo and flyTo with constraints ([#3793](https://github.com/maplibre/maplibre-gl-js/pull/3793))

### 🐞 Bug fixes

- Fix unwanted zoom changes at the end of a panning motion ([#2094](https://github.com/maplibre/maplibre-gl-js/issues/2094))

## 4.1.0

### ✨ Features and improvements

- Add option to position popup at subpixel coordinates to allow for smooth animations ([#3710](https://github.com/maplibre/maplibre-gl-js/pull/3710))
- Constrain horizontal panning when renderWorldCopies is set to false ([3738](https://github.com/maplibre/maplibre-gl-js/pull/3738))

### 🐞 Bug fixes

- Fix popup appearing far from marker that was moved to a side globe ([3712](https://github.com/maplibre/maplibre-gl-js/pull/3712))
- Set text color to ensure contrast in the attribution pill ([3737](https://github.com/maplibre/maplibre-gl-js/pull/3737))
- Fix memory leak in Worker when map is removed ([3734](https://github.com/maplibre/maplibre-gl-js/pull/3734))
- Fix issue with `FullscreenControl` when MapLibre is within a [ShadowRoot](https://developer.mozilla.org/en-US/docs/Web/API/ShadowRoot) ([#3573](https://github.com/maplibre/maplibre-gl-js/pull/3573))
- Fix performance regression with `setRTLTextPlugin` which can cause 1 or 2 extra frames to render. ([#3728](https://github.com/maplibre/maplibre-gl-js/pull/3728))

## 4.0.2

### 🐞 Bug fixes

- Fix `Style.setState` ignoring validate flag ([#3709](https://github.com/maplibre/maplibre-gl-js/pull/3709))
- Fix marker flying off near horizon ([3704](https://github.com/maplibre/maplibre-gl-js/pull/3704))

## 4.0.1

### ✨ Features and improvements

- Add `setUrl` method to RasterTileSource to dynamically update existing TileJSON resource. ([3700](https://github.com/maplibre/maplibre-gl-js/pull/3700))

### 🐞 Bug fixes

- Fix Marker losing opacity after window resize ([#3656](https://github.com/maplibre/maplibre-gl-js/pull/3656))
- Fix vector tiles not loading when html is opened via "file://" ([#3681](https://github.com/maplibre/maplibre-gl-js/pull/3681))

## 4.0.0

### ✨ Features and improvements

- ⚠️ Remove all global getters and setters from `maplibregl`, this means the the following methods have changed:

  - `maplibregl.version` => `getVersion()`
  - `maplibregl.workerCount` => `getWorkerCount()`, `setWorkerCount(...)`
  - `maplibregl.maxParallelImageRequests` => `getMaxParallelImageRequests()`, `setMaxParallelImageRequests(...)`
  - `maplibregl.workerUrl` => `getWorkerUrl()`, `setWorkerUrl(...)`

  This is to avoid the need to use a global object and allow named exports/imports ([#3601](https://github.com/maplibre/maplibre-gl-js/issues/3601))

- ⚠️ Change attribution to be on by default, change `MapOptions.attributionControl` to be the type that the control handles, removed `MapOptions.customAttribution` ([#3618](https://github.com/maplibre/maplibre-gl-js/issues/3618))
  Note: showing the logo of MapLibre is not required for using MapLibre.
- ⚠️ Changed cooperative gesture config and removed the strings from it in favor of the locale variable ([#3621](https://github.com/maplibre/maplibre-gl-js/issues/3621))
- ⚠️ Changed the terrain enable disable locale key to match the other keys' styles, updated the typings to allow using locale with more ease ([#3621](https://github.com/maplibre/maplibre-gl-js/issues/3621))
- ⚠️ Add the ability to import a script in the worker thread and call `addProtocol` and `removeProtocol` there ([#3459](https://github.com/maplibre/maplibre-gl-js/pull/3459)) - this also changed how `addSourceType` works since now you'll need to load the script with `maplibregl.importScriptInWorkers`.
- ⚠️ Changes `addProtocol` to be promise-based without the usage of callbacks and cancelable ([#3433](https://github.com/maplibre/maplibre-gl-js/pull/3433))
- ⚠️ Moved the `addSourceType` to be a part of the global maplibregl object instead of being per map object ([#3420](https://github.com/maplibre/maplibre-gl-js/pull/3420))
- ⚠️ Removed callback usage from `map.loadImage` in continue to below change ([#3422](https://github.com/maplibre/maplibre-gl-js/pull/3422))
- ⚠️ Changed the `GeoJSONSource`'s `getClusterExpansionZoom`, `getClusterChildren`, `getClusterLeaves` methods to return a `Promise` instead of a callback usage ([#3421](https://github.com/maplibre/maplibre-gl-js/pull/3421))
- ⚠️ Changed the `setRTLTextPlugin` function to return a promise instead of using callback ([#3418](https://github.com/maplibre/maplibre-gl-js/pull/3418)) this also changed how the RTL plugin code is handled internally by splitting the main thread and worker thread code.
- ⚠️ Remove `setCooperativeGestures` and `getCooperativeGestures` functions in favor of `cooperativeGestures` handler which now has an `enabled()` or `disabled()` methods ([#3430](https://github.com/maplibre/maplibre-gl-js/pull/3430))
- ⚠️ Changed the underlying worker communication from callbacks to promises. This has a breaking effect on the implementation of custom `WorkerSource` and how it behaves ([#3233](https://github.com/maplibre/maplibre-gl-js/pull/3233))
- ⚠️ Changed the `Source` interface to return promises instead of callbacks ([#3233](https://github.com/maplibre/maplibre-gl-js/pull/3233))
- ⚠️ Changed all the sources to be promises based. ([#3233](https://github.com/maplibre/maplibre-gl-js/pull/3233))
- ⚠️ Changed the `map.loadImage` method to return a `Promise` instead of a callback usage ([#3233](https://github.com/maplibre/maplibre-gl-js/pull/3233))
- Add "opacity" option and `setOpacity` method to Marker ([#3620](https://github.com/maplibre/maplibre-gl-js/pull/3620))
- Created a new example showing how to place a threejs scene as a `CustomLayer` over maplibre 3d-terrain ([#3429](https://github.com/maplibre/maplibre-gl-js/pull/3429))
- Changed `ImageRequest` to be `Promise` based ([#3233](https://github.com/maplibre/maplibre-gl-js/pull/3233))
- Improved precision and added a subtle fade transition to marker opacity changes ([#3431](https://github.com/maplibre/maplibre-gl-js/pull/3431))
- Adds support for terrain in `setStyle` with diff method ([#3515](https://github.com/maplibre/maplibre-gl-js/pull/3515), [#3463](https://github.com/maplibre/maplibre-gl-js/pull/3463))
- Upgraded to use Node JS 20 and removed the dependency of `gl` package from the tests to allow easier development setup. ([#3452](https://github.com/maplibre/maplibre-gl-js/pull/3452))

### 🐞 Bug fixes

- Fix wheel zoom to be into the same direction above or under the horizon ([#3398](https://github.com/maplibre/maplibre-gl-js/issues/3398))
- Fix \_cameraForBoxAndBearing not fitting bounds properly when using asymmetrical camera viewport and bearing.([#3591](https://github.com/maplibre/maplibre-gl-js/pull/3591))
- Fix missing export `Map` type in the `d.ts` file ([#3564](https://github.com/maplibre/maplibre-gl-js/pull/3564))
- Fix the shifted mouse events after a css transform scale on the map container ([#3437](https://github.com/maplibre/maplibre-gl-js/pull/3437))
- Fix markers remaining transparent when disabling terrain ([#3431](https://github.com/maplibre/maplibre-gl-js/pull/3431))
- Fix labels disappearing when enabling terrain at high zoom ([#3545](https://github.com/maplibre/maplibre-gl-js/pull/3545))
- Fix zooming outside the central globe when terrain 3D is enabled ([#3425](https://github.com/maplibre/maplibre-gl-js/pull/3425))
- Fix cursor being shown indefinitely as a pointer when removing a popup with its `trackPointer` method active ([#3434](https://github.com/maplibre/maplibre-gl-js/pull/3434))
- Fix a bug in showing cooperative gestures when scroll zoom is disabled ([#2498](https://github.com/maplibre/maplibre-gl-js/pull/2498))
- Handle loading of empty raster tiles (204 No Content) ([#3428](https://github.com/maplibre/maplibre-gl-js/pull/3428))
- Fixes a security issue in `Actor` against XSS attacks in postMessage / onmessage ([#3239](https://github.com/maplibre/maplibre-gl-js/pull/3239))

## 4.0.0-pre.6

### ✨ Features and improvements

- ⚠️ Change attribution to be on by default, change `MapOptions.attributionControl` to be the type that the control handles, removed `MapOptions.customAttribution` ([#3618](https://github.com/maplibre/maplibre-gl-js/issues/3618))
  Note: showing the logo of MapLibre is not required for using MapLibre.
- ⚠️ Changed cooperative gesture config and removed the strings from it in favor of the locale variable ([#3621](https://github.com/maplibre/maplibre-gl-js/issues/3621))
- ⚠️ Changed the terrain enable disable locale key to match the other keys' styles, updated the typings to allow using locale with more ease ([#3621](https://github.com/maplibre/maplibre-gl-js/issues/3621))
- Add "opacity" option and "setOpacity" method to Marker ([#3620](https://github.com/maplibre/maplibre-gl-js/pull/3620))

## 4.0.0-pre.5

### ✨ Features and improvements

- ⚠️ Remove all global getters and setters from `maplibregl`, this means the the following methods have changed:
  `maplibregl.version` => `getVersion()`
  `maplibregl.workerCount` => `getWorkerCount()`, `setWorkerCount(...)`
  `maplibregl.maxParallelImageRequests` => `getMaxParallelImageRequests()`, `setMaxParallelImageRequests(...)`
  `maplibregl.workerUrl` => `getWorkerUrl()`, `setWorkerUrl(...)`
  This is to avoid the need to use a global object and allow named exports/imports ([#3601](https://github.com/maplibre/maplibre-gl-js/issues/3601))

### 🐞 Bug fixes

- Fix wheel zoom to be into the same direction above or under the horizon ([#3398](https://github.com/maplibre/maplibre-gl-js/issues/3398))
- Fix \_cameraForBoxAndBearing not fitting bounds properly when using asymmetrical camera viewport and bearing ([#3591](https://github.com/maplibre/maplibre-gl-js/pull/3591))

## 4.0.0-pre.4

### 🐞 Bug fixes

- Fix missing export `Map` type in the `d.ts` file ([#3564](https://github.com/maplibre/maplibre-gl-js/pull/3564))

## 4.0.0-pre.3

### ✨ Features and improvements

- ⚠️ Add the ability to import a script in the worker thread and call `addProtocol` and `removeProtocol` there ([#3459](https://github.com/maplibre/maplibre-gl-js/pull/3459)) - this also changed how `addSourceType` works since now you'll need to load the script with `maplibregl.importScriptInWorkers`.
- Upgraded to use Node JS 20 and removed the dependency of `gl` package from the tests to allow easier development setup. ([#3452](https://github.com/maplibre/maplibre-gl-js/pull/3452))
- Improved precision and added a subtle fade transition to marker opacity changes ([#3431](https://github.com/maplibre/maplibre-gl-js/pull/3431))
- Adds support for terrain in `setStyle` with diff method ([#3515](https://github.com/maplibre/maplibre-gl-js/pull/3515), [#3463](https://github.com/maplibre/maplibre-gl-js/pull/3463))

### 🐞 Bug fixes

- Fix the shifted mouse events after a css transform scale on the map container ([#3437](https://github.com/maplibre/maplibre-gl-js/pull/3437))
- Fix markers remaining transparent when disabling terrain ([#3431](https://github.com/maplibre/maplibre-gl-js/pull/3431))
- Fix labels disappearing when enabling terrain at high zoom ([#3545](https://github.com/maplibre/maplibre-gl-js/pull/3545))

## 4.0.0-pre.2

### ✨ Features and improvements

- ⚠️ Changes `addProtocol` to be promise-based without the usage of callbacks and cancelable ([#3433](https://github.com/maplibre/maplibre-gl-js/pull/3433))
- ⚠️ Moved the `addSourceType` to be a part of the global maplibregl object instead of being per map object ([#3420](https://github.com/maplibre/maplibre-gl-js/pull/3420))
- ⚠️ Removed callback usage from `map.loadImage` in continue to below change ([#3422](https://github.com/maplibre/maplibre-gl-js/pull/3422))
- ⚠️ Changed the `GeoJSONSource`'s `getClusterExpansionZoom`, `getClusterChildren`, `getClusterLeaves` methods to return a `Promise` instead of a callback usage ([#3421](https://github.com/maplibre/maplibre-gl-js/pull/3421))
- ⚠️ Changed the `setRTLTextPlugin` function to return a promise instead of using callback ([#3418](https://github.com/maplibre/maplibre-gl-js/pull/3418)) this also changed how the RTL plugin code is handled internally by splitting the main thread and worker thread code.
- ⚠️ Remove `setCooperativeGestures` and `getCooperativeGestures` functions in favor of `cooperativeGestures` handler which now has an `enabled()` or `disabled()` methods ([#3430](https://github.com/maplibre/maplibre-gl-js/pull/3430))
- Created a new example showing how to place a threejs scene as a `CustomLayer` over maplibre 3d-terrain ([#3429](https://github.com/maplibre/maplibre-gl-js/pull/3429))

### 🐞 Bug fixes

- Fix zooming outside the central globe when terrain 3D is enabled ([#3425](https://github.com/maplibre/maplibre-gl-js/pull/3425))
- Fix cursor being shown indefinitely as a pointer when removing a popup with its `trackPointer` method active ([#3434](https://github.com/maplibre/maplibre-gl-js/pull/3434))
- Fix a bug in showing cooperative gestures when scroll zoom is disabled ([#2498](https://github.com/maplibre/maplibre-gl-js/pull/2498))
- Handle loading of empty raster tiles (204 No Content) ([#3428](https://github.com/maplibre/maplibre-gl-js/pull/3428))

## 4.0.0-pre.1

### ✨ Features and improvements

- Changed `ImageRequest` to be `Promise` based ([#3233](https://github.com/maplibre/maplibre-gl-js/pull/3233))
- ⚠️ Changed the underlying worker communication from callbacks to promises. This has a breaking effect on the implementation of custom `WorkerSource` and how it behaves ([#3233](https://github.com/maplibre/maplibre-gl-js/pull/3233))
- ⚠️ Changed the `Source` interface to return promises instead of callbacks ([#3233](https://github.com/maplibre/maplibre-gl-js/pull/3233))
- ⚠️ Changed all the sources to be promises based. ([#3233](https://github.com/maplibre/maplibre-gl-js/pull/3233))
- ⚠️ Changed the `map.loadImage` method to return a `Promise` instead of a callback usage ([#3233](https://github.com/maplibre/maplibre-gl-js/pull/3233))

### 🐞 Bug fixes

- Fixes a security issue in `Actor` against XSS attacks in postMessage / onmessage ([#3239](https://github.com/maplibre/maplibre-gl-js/pull/3239))

## 3.6.2

### 🐞 Bug fixes

- Fix mapbox-gl-draw example ([#2601](https://github.com/maplibre/maplibre-gl-js/issues/2601), [#3394](https://github.com/maplibre/maplibre-gl-js/pull/3394))
- Fix fill patterns sometimes not rendering at all ([#3339](https://github.com/maplibre/maplibre-gl-js/pull/3339))

## 3.6.1

### 🐞 Bug fixes

- Fix `undefined` `_onEaseFrame` call in `Camera._renderFrameCallback()` while doing `Camera.jumpTo` during a `Camera.easeTo` ([#3332](https://github.com/maplibre/maplibre-gl-js/pull/3332))

## 3.6.0

### ✨ Features and improvements

- Add getLayersOrder() to Map and Style ([#3279](https://github.com/maplibre/maplibre-gl-js/pull/3279))
- Updated description of `fullscreen` example ([#3311](https://github.com/maplibre/maplibre-gl-js/pull/3311))

### 🐞 Bug fixes

- Fix null feature properties in resolve_tokens ([#3272](https://github.com/maplibre/maplibre-gl-js/pull/3272))

## 3.5.2

### ✨ Features and improvements

- Convert plantuml diagrams to mermaid ([#3217](https://github.com/maplibre/maplibre-gl-js/pull/3217))
- Improve buffer transfer in Safari after Safari fixed a memory leak bug ([#3225](https://github.com/maplibre/maplibre-gl-js/pull/3225))
- Minify internal exports to reduce bundle size ([#3216](https://github.com/maplibre/maplibre-gl-js/pull/3216))

### 🐞 Bug fixes

- Add terrain property to map style object ([#3234](https://github.com/maplibre/maplibre-gl-js/pull/3234))
- Fix exception thrown from `isWebGL2` check ([#3238](https://github.com/maplibre/maplibre-gl-js/pull/3238))
- Fix rollup watch mode ([#3270](https://github.com/maplibre/maplibre-gl-js/pull/3270))

## 3.5.1

### 🐞 Bug fixes

- Fix regression introduced in 3.5.0, related to async/await ([#3228](https://github.com/maplibre/maplibre-gl-js/pull/3228))

## 3.5.0

### ✨ Features and improvements

- Add setTiles method to RasterTileSource to dynamically update existing tile sources. ([#3208](https://github.com/maplibre/maplibre-gl-js/pull/3208))

## 3.4.1

### ✨ Features and improvements

- Locally rendered glyphs are double resolution (48px), greatly improving sharpness of CJK text. ([#2990](https://github.com/maplibre/maplibre-gl-js/issues/2990), [#3006](https://github.com/maplibre/maplibre-gl-js/pull/3006))

### 🐞 Bug fixes

- Fix setStyle->style.setState didn't reset \_serializedLayers ([#3133](https://github.com/maplibre/maplibre-gl-js/pull/3133)).
- Fix Raster DEM decoding in safari private browsing mode ([#3185](https://github.com/maplibre/maplibre-gl-js/pull/3185))

## 3.4.0

### ✨ Features and improvements

- Improve error message when a tile can't be loaded ([#3130](https://github.com/maplibre/maplibre-gl-js/pull/3130))
- Support custom raster-dem encodings ([#3087](https://github.com/maplibre/maplibre-gl-js/pull/3087))

### 🐞 Bug fixes

- Fixed Interrupting a scroll zoom causes the next scroll zoom to return to the prior zoom level by reseting scroll handler state properly ([#2709](https://github.com/maplibre/maplibre-gl-js/issues/2709), [#3051](https://github.com/maplibre/maplibre-gl-js/pull/305))
- Fix unit test warning about duplicate module names ([#3049](https://github.com/maplibre/maplibre-gl-js/pull/3049))
- Correct marker position when switching between 2D and 3D view ([#2996](https://github.com/maplibre/maplibre-gl-js/pull/2996))
- Fix error thrown when unsetting line-gradient [#2683]
- Update raster tile end points in documentation
- Avoiding inertia animation on Mac when reduced motion is on ([#3068](https://github.com/maplibre/maplibre-gl-js/pull/3068))
- 3d buildings example doesn't work as expected ([#3165](https://github.com/maplibre/maplibre-gl-js/pull/3165))

## 3.3.1

### ✨ Features and improvements

- Copy LICENSE.txt to dist folder so it's included in 3rdpartylicenses.txt by webpack ([#3021](https://github.com/maplibre/maplibre-gl-js/pull/3021))

### 🐞 Bug fixes

- Correct declared return type of `Map.getLayer()` and `Style.getLayer()` to be `StyleLayer | undefined` to match the documentation ([#2969](https://github.com/maplibre/maplibre-gl-js/pull/2969))
- Correct type of `Map.addLayer()` and `Style.addLayer()` to allow adding a layer with an embedded source, matching the documentation ([#2966](https://github.com/maplibre/maplibre-gl-js/pull/2966))
- Throttle map resizes from ResizeObserver to reduce flicker ([#2986](https://github.com/maplibre/maplibre-gl-js/pull/2986))
- Correct function `Map.setTerrain(options: TerrainSpecification): Map` to be `Map.setTerrain(options: TerrainSpecification | null): Map` per the API spec ([#2993](https://github.com/maplibre/maplibre-gl-js/pull/2993))
- Correct function `Map.getTerrain(): TerrainSpecification` to be `Map.getTerrain(): TerrainSpecification | null` for consistency with the setTerrain function ([#3020](https://github.com/maplibre/maplibre-gl-js/pull/3020))

## 3.3.0

### ✨ Features and improvements

- Add support for [`text-variable-anchor-offset`](https://maplibre.org/maplibre-style-spec/layers/#layout-symbol-text-variable-anchor-offset) symbol style layer property ([#2914](https://github.com/maplibre/maplibre-gl-js/pull/2914))

## 3.2.2

### ✨ Features and improvements

- Add `cache` parameter to [`RequestParameters`](https://maplibre.org/maplibre-gl-js/docs/API/types/maplibregl.RequestParameters/) ([#2910](https://github.com/maplibre/maplibre-gl-js/pull/2910))
- Removed some classed from the docs to better define the public API ([#2945](https://github.com/maplibre/maplibre-gl-js/pull/2945))

### 🐞 Bug fixes

- Properly check ImageBitmap ([#2942](https://github.com/maplibre/maplibre-gl-js/pull/2942), [#2940](https://github.com/maplibre/maplibre-gl-js/issues/2940))
- VectorTileWorkerSource: fix reload for original's load parse would not pass the rawTileData and meta. ([#2941](https://github.com/maplibre/maplibre-gl-js/pull/2941))

## 3.2.1

### ✨ Features and improvements

- Remove cooperative gesture screen from the accessibility tree since screenreaders cannot interact with the map using gestures
- Add `cooperated gestures` example to the doc.([#2860](https://github.com/maplibre/maplibre-gl-js/pull/2860))

### 🐞 Bug fixes

- Incorrect distance field of view calculation for negative elevation, fixed by storing min elevation for the tile in view ([#1655](https://github.com/maplibre/maplibre-gl-js/issues/1655), [#2858](https://github.com/maplibre/maplibre-gl-js/pull/2858))
- Fix reloadCallback not firing on VectorTileWorkerSource.reloadTile ([#1874](https://github.com/maplibre/maplibre-gl-js/pull/1874))
- Don't draw halo pixels underneath text pixels ([#2897](https://github.com/maplibre/maplibre-gl-js/pull/2897))
- Fix RasterDEMTileSource not serializing its options correctly ([#2895](https://github.com/maplibre/maplibre-gl-js/pull/2895))
- Remove node and jest from dist type checking, fix map event and other typing problems ([#2898](https://github.com/maplibre/maplibre-gl-js/pull/2898))

## 3.2.0

### ✨ Features and improvements

- Change all internal exports to named exports([#2711](https://github.com/maplibre/maplibre-gl-js/pull/2711))
- Docs generation is now part of this repo([#2733](https://github.com/maplibre/maplibre-gl-js/pull/2733))
- Add `className` option to Marker constructor ([#2729](https://github.com/maplibre/maplibre-gl-js/pull/2729))
- Immediately redraw the map after setting pixel ratio ([#2674](https://github.com/maplibre/maplibre-gl-js/pull/2673))
- Add maxCanvasSize option to limit canvas size. It can prevent reaching the GL limits and reduce the load on the devices. Default value is [4096, 4096].
- Reduce maxCanvasSize when hitting GL limits to avoid distortions ([#2674](https://github.com/maplibre/maplibre-gl-js/pull/2673))
- Rewrite all the code comments in TSDocs, introduced a new documentation system and moved examples into this repository for better debug options ([#2756](https://github.com/maplibre/maplibre-gl-js/pull/2756))
- ⚠️ Removed non documented `Marker` constructor parameter ([#2756](https://github.com/maplibre/maplibre-gl-js/pull/2756))
- Updated `check-for-support` example ([#2859](https://github.com/maplibre/maplibre-gl-js/pull/2859))

### 🐞 Bug fixes

- Return undefined instead of throwing from `Style.serialize()` when the style hasn't loaded yet ([#2712](https://github.com/maplibre/maplibre-gl-js/pull/2712))
- Don't throw an exception from `checkMaxAngle` when a label with length 0 is on the last segment of a line ([#2710](https://github.com/maplibre/maplibre-gl-js/pull/2710))
- Fix the `tap then drag` zoom gesture detection to abort when the two taps are far away ([#2673](https://github.com/maplibre/maplibre-gl-js/pull/2673))
- Fix regression - update pixel ratio when devicePixelRatio changes, restoring the v1.x behaviour ([#2706](https://github.com/maplibre/maplibre-gl-js/issues/2706))
- Fix incorrect elevation calculation [#2772]

## 3.1.0

### ✨ Features and improvements

- Expose map options.maxTileCacheZoomLevels to allow better control of tile cache ([#2581](https://github.com/maplibre/maplibre-gl-js/pull/2581))

### 🐞 Bug fixes

- Fix regression - Add webgl1 fallback to accommodate users without webgl2 support ([#2653](https://github.com/maplibre/maplibre-gl-js/issues/2653))

## 3.0.1

### ✨ Features and improvements

- Update shaders to GLSL ES 3.0 ([#2599](https://github.com/maplibre/maplibre-gl-js/pull/2599))

### 🐞 Bug fixes

- Fix `RequestTransformFunction` type to return RequestParameters or undefined ([#2586](https://github.com/maplibre/maplibre-gl-js/pull/2586))
- Load `EXT_color_buffer_float` WebGL2 extension to fix heatmap in firefox ([#2595](https://github.com/maplibre/maplibre-gl-js/pull/2595))

## 3.0.0

## New features and improvements

- Add `transformCameraUpdate` callback to `Map` options ([#2535](https://github.com/maplibre/maplibre-gl-js/pull/2535))
- Bump KDBush and supercluster for better memory efficiency ([#2522](https://github.com/maplibre/maplibre-gl-js/pull/2522))
- Improve performance by using HTMLImageElement to download raster source images when refreshExpiredTiles tiles is false ([#2126](https://github.com/maplibre/maplibre-gl-js/pull/2126))
- Set fetchPriority for HTMLImageElement to help improve raster-heavy scenarios ([#2459](https://github.com/maplibre/maplibre-gl-js/pull/2459))
- Reduce rendering calls on initial load. No reason to try rendering before the style is loaded. ([#2464](https://github.com/maplibre/maplibre-gl-js/pull/2464))
- Lazy load default style properties on demand to improve loading performance and reduce memory usage. ([#2476](https://github.com/maplibre/maplibre-gl-js/pull/2476))
- Add queryTerrainElevation allows getting terrain elevation in meters at a specific point ([#2264](https://github.com/maplibre/maplibre-gl-js/pull/2264))
- Improve performance by sending style layers to the worker thread before processing it on the main thread to allow parallel processing ([#2131](https://github.com/maplibre/maplibre-gl-js/pull/2131))
- Add Map.getImage() to retrieve previously-loaded images. ([#2168](https://github.com/maplibre/maplibre-gl-js/pull/2168))
- Add a method to enable/disable cooperative gestures
- Update CONTRIBUTING.md with details on setting up on M1 mac ([#2196](https://github.com/maplibre/maplibre-gl-js/pull/2196))
- Update default type of originalEvent in MapLibreEvent to be `unknown` ([#2243](https://github.com/maplibre/maplibre-gl-js/pull/2243))
- Improve performance when forcing full symbol placement by short-circuiting pause checks ([#2241](https://github.com/maplibre/maplibre-gl-js/pull/2241))
- Adding a `warnonce` when terrain and hillshade source are the same ([#2298](https://github.com/maplibre/maplibre-gl-js/pull/2298))
- Remove a deprecation warning by removing an empty texture that is no longer being used in the codebase ([#2299](https://github.com/maplibre/maplibre-gl-js/pull/2299))
- Improve initial loading performance by lazy serializing layers only when needed. ([#2306](https://github.com/maplibre/maplibre-gl-js/pull/2306))
- Add validateStyle MapOption to allow disabling style validation for faster performance in production environment. ([#2390](https://github.com/maplibre/maplibre-gl-js/pull/2390))
- Add `setiClusterOptions` to update cluster properties of the added sources: fixing these issues ([#429](https://github.com/maplibre/maplibre-gl-js/issues/429)) and ([#1384](https://github.com/maplibre/maplibre-gl-js/issues/1384))
- Add types for `workerOptions` and `_options` in `geojson_source.ts`
- Add fullscreenstart, fullscreenend events to FullscreenControl ([#2128](https://github.com/maplibre/maplibre-gl-js/issues/2128)
- Throttle the image request queue while the map is moving to improve performance ([#2097](https://github.com/maplibre/maplibre-gl-js/issues/2097)
- Add support for multiple `sprite` declarations in one style file ([#1805](https://github.com/maplibre/maplibre-gl-js/pull/1805))
- Extract sprite image on demand to reduce memory usage and improve performance by reducing the number of getImageData calls ([#1809](https://github.com/maplibre/maplibre-gl-js/pull/1809))
- `QueryRenderedFeaturesOptions` type added to both of the params in queryRenderedFeatures in map.ts ([#1900](https://github.com/maplibre/maplibre-gl-js/issues/1900))
- NavigationControlOptions is now optional when creating an instance of NavigationControl ([#1754](https://github.com/maplibre/maplibre-gl-js/issues/1754))
- Listen to webglcontextcreationerror event and give detailed debug info when it fails ([#1715](https://github.com/maplibre/maplibre-gl-js/pull/1715))
- Make sure `cooperativeGestures` overlay is always "on top" (z-index) of map features ([#1753](https://github.com/maplibre/maplibre-gl-js/pull/1753))
- Use `willReadFrequently` hint to optimize 2D canvas usage and remove warnings ([#1808](https://github.com/maplibre/maplibre-gl-js/pull/1808))
- Speed up the cross tile symbol index in certain circumstances ([#1755](https://github.com/maplibre/maplibre-gl-js/pull/1755))
- Improve rendering speed in scenes with many colliding symbolic icons and labels ([#1757](https://github.com/maplibre/maplibre-gl-js/pull/1757))
- Make request for ImageSource cancelable ([#1802](https://github.com/maplibre/maplibre-gl-js/pull/1802))
- Throttle the image request queue while the map is moving to improve performance ([#2097](https://github.com/maplibre/maplibre-gl-js/pull/2097))
- Return a promise from `once` method to allow easier usage of async/await in this case ([#1690](https://github.com/maplibre/maplibre-gl-js/pull/1690))
- Add pseudo (CSS) fullscreen as a fallback for iPhones ([#1678](https://github.com/maplibre/maplibre-gl-js/pull/1678))
- Add `updateData` to `GeoJSONSource` which allows for partial data updates ([#1605](https://github.com/maplibre/maplibre-gl-js/pull/1605))
- Add a RenderPool to render tiles onto textures for 3D ([#1671](https://github.com/maplibre/maplibre-gl-js/pull/1671))
- Add map.getCameraTargetElevation() ([#1558](https://github.com/maplibre/maplibre-gl-js/pull/1558))
- Add `freezeElevation` to `AnimationOptions` to allow smooth camera movement in 3D ([#1514](https://github.com/maplibre/maplibre-gl-js/pull/1514), [#1492](https://github.com/maplibre/maplibre-gl-js/issues/1492))
- Add map.setStyle's transformStyle option ([#1632](https://github.com/maplibre/maplibre-gl-js/pull/1632))

## Potentially breaking changes

Most of these changes will not affect your code but read carefully through the list to asses if a migration is needed.

- ⚠️ Cancel unloaded tile request on zooming in across multiple zooms. Previously these requests were not cancelled. ([#2377](https://github.com/maplibre/maplibre-gl-js/pull/2377))
- ⚠️ Resize map when container element is resized. The "resize"-related events now has different data associated with it ([#2157](https://github.com/maplibre/maplibre-gl-js/pull/2157), [#2551](https://github.com/maplibre/maplibre-gl-js/issues/2551)). Previously the originalEvent field was the reason of this change, for example it could be a `resize` event from the browser. Now it is `ResizeObserverEntry`, see more [here](https://developer.mozilla.org/en-US/docs/web/api/resizeobserverentry).
- ⚠️ Improve rendering of areas below sea level, and remove elevationOffset workaround ([#1578](https://github.com/maplibre/maplibre-gl-js/pull/1578))
- ⚠️ Remove support for `hsl` css color in a format that does not comply with the CSS Color specification. Colors defined in `hsl(110, 0.7, 0.055)` format will no longer work, instead it is recommended to use the format with percentages `hsl(110, 70%, 5.5%)`. ([#2376](https://github.com/maplibre/maplibre-gl-js/pull/2376))
- ⚠️ Move terrain object from style.terrain to map.terrain ([#1628](https://github.com/maplibre/maplibre-gl-js/pull/1628))
- ⚠️ Remove deprecated `mapboxgl-` css classes (use `maplibregl-` instead) ([#1575](https://github.com/maplibre/maplibre-gl-js/pull/1575))
- ⚠️ Full transition from WebGL1 to WebGL2 ([browser support](https://caniuse.com/?search=webgl2)) ([#2512](https://github.com/maplibre/maplibre-gl-js/pull/2512), [#1891](https://github.com/maplibre/maplibre-gl-js/pull/1891))
- ⚠️ `LngLat.toBounds()` is replaced by a static method `LngLatBounds.fromLngLat()` ([#2188](https://github.com/maplibre/maplibre-gl-js/pull/2188))
- ⚠️ Make geojson data source a required field to align with the docs ([#1396](https://github.com/maplibre/maplibre-gl-js/issue/1396))
- ⚠️ Improve control initial loading performance by forcing fadeDuration to 0 till first idle event ([#2447](https://github.com/maplibre/maplibre-gl-js/pull/2447))
- ⚠️ Remove "mapbox-gl-supported" package from API. If needed, please reference it directly instead of going through MapLibre. ([#2451](https://github.com/maplibre/maplibre-gl-js/pull/2451))
- ⚠️ Improve control performance by restricting worker count to a max of 1 except for Safari browser. ([#2354](https://github.com/maplibre/maplibre-gl-js/pull/2354))

## Bug fixes

- Fix of incorrect dash in diagonal lines with a vector source at some zoom levels. ([#2479](https://github.com/maplibre/maplibre-gl-js/pull/2479))
- Fix event.isSourceLoaded to reflect the state of source loading for sourcedata event ([#2543](https://github.com/maplibre/maplibre-gl-js/pull/2543))
- Fix overlapping of 3D building parts when 3D Terrain is activated ([#2513](https://github.com/maplibre/maplibre-gl-js/issues/2513))
- Show 3D buildings located below sea level when 3D Terrain is activated ([#2544](https://github.com/maplibre/maplibre-gl-js/issues/2544))
- Fix `LngLatBounds.extend()` to correctly handle `{ lng: number, lat: number }` coordinates. ([#2425](https://github.com/maplibre/maplibre-gl-js/pull/2425))
- Fix the accuracy-circle in the geolocate control from randomly resizing. ([#2450](https://github.com/maplibre/maplibre-gl-js/pull/2450))
- Fix the type of the `features` property on `MapLayerMouseEvent` and `MapLayerTouchEvent` to be `MapGeoJSONFeature[]` in lieu of `GeoJSON.Feature[]` ([#2244](https://github.com/maplibre/maplibre-gl-js/pull/2244))
- Fix GeolocateControl error if removed quickly ([#2391](https://github.com/maplibre/maplibre-gl-js/pull/2391))
- Fix issue unloading sprite sheet when using `setStyle(style, {diff:true})` ([#2146](https://github.com/maplibre/maplibre-gl-js/pull/2146))
- Fix wrap coords in `getTerrain` when `fitBounds` across the AM ([#2155](https://github.com/maplibre/maplibre-gl-js/pull/2155))
- Fix LngLat `toArray` method return type to [number,number] ([#2233](https://github.com/maplibre/maplibre-gl-js/issues/2233))
- Fix handling of text-offset with symbol-placement: line ([#2170](https://github.com/maplibre/maplibre-gl-js/issues/2170) and [#2171](https://github.com/maplibre/maplibre-gl-js/issues/2171))
- Fix geolocate control permissions failure on IOS16 web view with fallback to `window.navigator.geolocation` ([#2359](https://github.com/maplibre/maplibre-gl-js/pull/2359))
- Prevent unnecessary reload of raster sources when RTL Text Plugin loads ([#2380](https://github.com/maplibre/maplibre-gl-js/issues/2380))
- Fix Handle AddProtocol callback function returning an HTMLImageElement ([#](https://github.com/maplibre/maplibre-gl-js/pull/2393)2393](https://github.com/maplibre/maplibre-gl-js/pull/2393))
- Fix raster tiles being retained when raster-fade-duration is 0 ([#2445](https://github.com/maplibre/maplibre-gl-js/issues/2445), [#2501](https://github.com/maplibre/maplibre-gl-js/issues/2501))
- Fix the worker been terminated on setting new style ([#2123](https://github.com/maplibre/maplibre-gl-js/pull/2123))
- Change how meta key is detected for cooperative gestures
- Fix the worker been terminated on setting new style ([#2123](https://github.com/maplibre/maplibre-gl-js/pull/2123))
- Fix issue [#1024](https://github.com/maplibre/maplibre-gl-js/pull/1024) - Zoom center not under cursor when terrain is on
- Fix errors when running style-spec bin scripts and added missing help. Removed unnecessary script 'gl-style-composite'. ([#1971](https://github.com/maplibre/maplibre-gl-js/pull/1971))
- Fix the `slice` expression type ([#1886](https://github.com/maplibre/maplibre-gl-js/issues/1886))
- Remove dependency on `@rollup/plugin-json`, which was in conflict with `rollup-plugin-import-assert`
- Remove dependency on `@mapbox/gazetteer` which caused some build warnings ([#1757](https://github.com/maplibre/maplibre-gl-js/pull/1757) [#1898](https://github.com/maplibre/maplibre-gl-js/pull/1898))
- Fix `getElevation()` causing uncaught error ([#1650](https://github.com/maplibre/maplibre-gl-js/issues/1650)).
- Fix headless benchmark execution especially on VM ([#1732](https://github.com/maplibre/maplibre-gl-js/pull/1732))
- fix issue [#860](https://github.com/maplibre/maplibre-gl-js/issues/860) fill-pattern with pixelRatio > 1 is now switched correctly at runtime. ([#1765](https://github.com/maplibre/maplibre-gl-js/pull/1765))
- Fix the exception that would be thrown on `map.setStyle` when it is passed with transformStyle option and map is initialized without an initial style. ([#1824](https://github.com/maplibre/maplibre-gl-js/pull/1824))
- Fix the behavior of the compass button on touch devices. ([#1852](https://github.com/maplibre/maplibre-gl-js/pull/1852))
- Fix `GeoJSONSource` appearing to never finish loading when calling its `setData` method immediately after adding it to a `Map` due to it not firing a `metadata` `data` event ([#1693](https://github.com/maplibre/maplibre-gl-js/issues/1693))
- Fix the gap between terrain elevated tiles ([#1602](https://github.com/maplibre/maplibre-gl-js/issues/1602))
- Fix showTileBoundaries to show the first vector source [#1395](https://github.com/maplibre/maplibre-gl-js/pull/1395)
- Fix `match` expression type ([#1631](https://github.com/maplibre/maplibre-gl-js/pull/1631))
- Fix for blurry raster tiles due to raster tiles requests stuck in image queue. ([#2511](https://github.com/maplibre/maplibre-gl-js/pull/2511))

## 3.0.0-pre.9

### 🐞 Bug fixes

- Fixes issue with ResizeObserver firing an initial 'resize' event (since 3.0.0-pre.5) ([#2551](https://github.com/maplibre/maplibre-gl-js/issues/2551))

## 3.0.0-pre.8

### ✨ Features and improvements

- Add `transformCameraUpdate` callback to `Map` options ([#2535](https://github.com/maplibre/maplibre-gl-js/pull/2535))

### 🐞 Bug fixes

- Revise previous fix ([#2445](https://github.com/maplibre/maplibre-gl-js/issues/2445)) for raster tiles being retained when raster-fade-duration is 0 ([#2501](https://github.com/maplibre/maplibre-gl-js/issues/2501))

## 3.0.0-pre.7

### ✨ Features and improvements

- ⚠️ Breaking - Remove WebGL1 support. Move to WebGL2 ([#2512](https://github.com/maplibre/maplibre-gl-js/pull/2512))
- Bump KDBush and supercluster ([#2522](https://github.com/maplibre/maplibre-gl-js/pull/2522))

## 3.0.0-pre.6

### ✨ Features and improvements

- ⚠️ Breaking - Improve control performance by restricting worker count to a max of 1 except safari browser. ([#2354](https://github.com/maplibre/maplibre-gl-js/pull/2354))
- Improve performance by using HTMLImageElement to download raster source images when refreshExpiredTiles tiles is false ([#2126](https://github.com/maplibre/maplibre-gl-js/pull/2126))
- ⚠️ Breaking - Improve control initial loading performance by forcing fadeDuration to 0 till first idle event ([#2447](https://github.com/maplibre/maplibre-gl-js/pull/2447))
- ⚠️ Breaking - Remove "mapbox-gl-supported" package from API. If needed, please reference it directly instead of going through MapLibre. ([#2451](https://github.com/maplibre/maplibre-gl-js/pull/2451))
- Set fetchPriority for HTMLImageElement to help improve raster heavy scenarios ([#2459](https://github.com/maplibre/maplibre-gl-js/pull/2459))
- Reduce rendering calls on initial load. No reason to try rendering before style is loaded. ([#2464](https://github.com/maplibre/maplibre-gl-js/pull/2464))
- Lazy load default style properties on demand to improve loading performance and reduce memory usage. ([#2476](https://github.com/maplibre/maplibre-gl-js/pull/2476))
- Conditional WebGL2 support ([#1891](https://github.com/maplibre/maplibre-gl-js/pull/1891)

### 🐞 Bug fixes

- Fix `LngLatBounds.extend()` to correctly handle `{ lng: number, lat: number }` coordinates. ([#2425](https://github.com/maplibre/maplibre-gl-js/pull/2425))
- Fix the accuracy-circle in the geolocate control from randomly resizing. ([#2450](https://github.com/maplibre/maplibre-gl-js/pull/2450))

## 3.0.0-pre.5

### ✨ Features and improvements

- Add queryTerrainElevation allows getting terrain elevation in meters at specific point ([#2264](https://github.com/maplibre/maplibre-gl-js/pull/2264))
- Improve performance by sending style layers to worker thread before processing it on main thread to allow parallel processing ([#2131](https://github.com/maplibre/maplibre-gl-js/pull/2131))
- ⚠️ Breaking - Resize map when container element is resized. The resize related events now has different data associated with it ([#2157](https://github.com/maplibre/maplibre-gl-js/pull/2157)). Previously the originalEvent field was the reason of this change, for example it could be a `resize` event from the browser. Now it is `ResizeObserverEntry`, see more [here](https://developer.mozilla.org/en-US/docs/web/api/resizeobserverentry).
- Add Map.getImage() to retrieve previously-loaded images. ([#2168](https://github.com/maplibre/maplibre-gl-js/pull/2168))
- Add method to enable/disable cooperative gestures
- ⚠️ Breaking - `LngLat.toBounds()` is replaced by a static method `LngLatBounds.fromLngLat()` ([#2188](https://github.com/maplibre/maplibre-gl-js/pull/2188))
- Update CONTRIBUTING.md with details on setting up on M1 mac ([#2196](https://github.com/maplibre/maplibre-gl-js/pull/2196))
- Update default type of originalEvent in MapLibreEvent to be `unknown` ([#2243](https://github.com/maplibre/maplibre-gl-js/pull/2243))
- Improve performance when forcing full symbol placement by short circuiting pause checks ([#2241](https://github.com/maplibre/maplibre-gl-js/pull/2241))
- Adding a `warnonce` when terrain and hillshade source are the same ([#2298](https://github.com/maplibre/maplibre-gl-js/pull/2298))
- Remove a deprecation warning by removing an empty texture that is no longer being used in the codebase ([#2299](https://github.com/maplibre/maplibre-gl-js/pull/2299))
- Improve initial loading performance by lazy serializing layers only when needed. ([#2306](https://github.com/maplibre/maplibre-gl-js/pull/2306))
- ⚠️ Breaking - Cancel unloaded tile request on zooming in across multiple zoom. Previously these requests were not cancelled. ([#2377](https://github.com/maplibre/maplibre-gl-js/pull/2377))
- Add validateStyle MapOption to allow disabling style validation for faster performance in production environment. ([#2390](https://github.com/maplibre/maplibre-gl-js/pull/2390))
- ⚠️ Breaking - Remove support for `hsl` css color in a format that does not comply with the CSS Color specification. Colors defined in `hsl(110, 0.7, 0.055)` format will no longer work, instead it is recommended to use the format with percentages `hsl(110, 70%, 5.5%)`. ([#2376](https://github.com/maplibre/maplibre-gl-js/pull/2376))

### 🐞 Bug fixes

- Fix the type of the `features` property on `MapLayerMouseEvent` and `MapLayerTouchEvent` to be `MapGeoJSONFeature[]` in lieu of `GeoJSON.Feature[]` ([#2244](https://github.com/maplibre/maplibre-gl-js/pull/2244))
- Fix GeolocateControl error if removed quickly ([#2391](https://github.com/maplibre/maplibre-gl-js/pull/2391))
- Fix issue unloading sprite sheet when using `setStyle(style, {diff:true})` ([#2146](https://github.com/maplibre/maplibre-gl-js/pull/2146))
- Fix wrap coords in `getTerrain` when `fitBounds` across the AM ([#2155](https://github.com/maplibre/maplibre-gl-js/pull/2155))
- Fix LngLat `toArray` method return type to [number,number] ([#2233](https://github.com/maplibre/maplibre-gl-js/issues/2233))
- Fix handling of text-offset with symbol-placement: line ([#2170](https://github.com/maplibre/maplibre-gl-js/issues/2170) and [#2171](https://github.com/maplibre/maplibre-gl-js/issues/2171))
- Fix geolocate control permissions failure on IOS16 web view with fallback to `window.navigator.geolocation` ([#2359](https://github.com/maplibre/maplibre-gl-js/pull/2359))
- Prevent unnecessary reload of raster sources when RTL Text Plugin loads ([#2380](https://github.com/maplibre/maplibre-gl-js/issues/2380))
- Fix Handle AddProtocol callback function returning an HTMLImageElement ([#](https://github.com/maplibre/maplibre-gl-js/pull/2393)2393](https://github.com/maplibre/maplibre-gl-js/pull/2393))
- Fix raster tiles being retained when raster-fade-duration is 0 ([#2445](https://github.com/maplibre/maplibre-gl-js/issues/2445))

## 3.0.0-pre.4

### ✨ Features and improvements

- Add `setiClusterOptions` to update cluster properties of the added sources: fixing these issues ([#429](https://github.com/maplibre/maplibre-gl-js/issues/429)) and ([#1384](https://github.com/maplibre/maplibre-gl-js/issues/1384))
- Add types for `workerOptions` and `_options` in `geojson_source.ts`
- Add fullscreenstart, fullscreenend events to FullscreenControl ([#2128](https://github.com/maplibre/maplibre-gl-js/issues/2128)
- Throttle the image request queue while the map is moving to improve performance ([#2097](https://github.com/maplibre/maplibre-gl-js/issues/2097)

### 🐞 Bug fixes

- Fix the worker been terminated on setting new style ([#2123](https://github.com/maplibre/maplibre-gl-js/pull/2123))
- Change how meta key is detected for cooperative gestures
- Fix the worker been terminated on setting new style ([#2123](https://github.com/maplibre/maplibre-gl-js/pull/2123))

## 3.0.0-pre.3

### ✨ Features and improvements

- Add support for multiple `sprite` declarations in one style file ([#1805](https://github.com/maplibre/maplibre-gl-js/pull/1805))
- Extract sprite image on demand to reduce memory usage and improve performance by reducing number of getImageData calls ([#1809](https://github.com/maplibre/maplibre-gl-js/pull/1809))

### 🐞 Bug fixes

- Fix issue [#1024](https://github.com/maplibre/maplibre-gl-js/pull/1024) - Zoom center not under cursor when terrain is on
- Fix errors when running style-spec bin scripts and added missing help. Removed unnecessary script 'gl-style-composite'. ([#1971](https://github.com/maplibre/maplibre-gl-js/pull/1971))
- Fix the `slice` expression type ([#1886](https://github.com/maplibre/maplibre-gl-js/issues/1886))

## 3.0.0-pre.2

### ✨ Features and improvements

- `QueryRenderedFeaturesOptions` type added to both of the params in queryRenderedFeatures in map.ts ([#1900](https://github.com/maplibre/maplibre-gl-js/issues/1900))
- NavigationControlOptions is now optional when creating an instance of NavigationControl ([#1754](https://github.com/maplibre/maplibre-gl-js/issues/1754))
- Listen to webglcontextcreationerror event and give detailed debug info when it fails ([#1715](https://github.com/maplibre/maplibre-gl-js/pull/1715))
- Make sure `cooperativeGestures` overlay is always "on top" (z-index) of map features ([#1753](https://github.com/maplibre/maplibre-gl-js/pull/1753))
- Use `willReadFrequently` hint to optimize 2D canvas usage and remove warnings ([#1808](https://github.com/maplibre/maplibre-gl-js/pull/1808))
- Speed up the cross tile symbol index in certain circumstances ([#1755](https://github.com/maplibre/maplibre-gl-js/pull/1755))
- Improve rendering speed in scenes with many colliding symbolic icons and labels ([#1757](https://github.com/maplibre/maplibre-gl-js/pull/1757))
- Make request for ImageSource cancelable ([#1802](https://github.com/maplibre/maplibre-gl-js/pull/1802))
- Throttle the image request queue while the map is moving to improve performance ([#2097](https://github.com/maplibre/maplibre-gl-js/pull/2097))

### 🐞 Bug fixes

- Remove dependency on `@rollup/plugin-json`, which was in conflict with `rollup-plugin-import-assert`
- Remove dependency on `@mapbox/gazetteer` which caused some build warnings ([#1757](https://github.com/maplibre/maplibre-gl-js/pull/1757) [#1898](https://github.com/maplibre/maplibre-gl-js/pull/1898))
- Fix `getElevation()` causing uncaught error ([#1650](https://github.com/maplibre/maplibre-gl-js/issues/1650)).
- Fix headless benchmark execution especially on VM ([#1732](https://github.com/maplibre/maplibre-gl-js/pull/1732))
- fix issue [#860](https://github.com/maplibre/maplibre-gl-js/issues/860) fill-pattern with pixelRatio > 1 is now switched correctly at runtime. ([#1765](https://github.com/maplibre/maplibre-gl-js/pull/1765))
- Fix the exception that would be thrown on `map.setStyle` when it is passed with transformStyle option and map is initialized without an initial style. ([#1824](https://github.com/maplibre/maplibre-gl-js/pull/1824))
- Fix the behavior of the compass button on touch devices.

## 3.0.0-pre.1

### ✨ Features and improvements

- Return a promise from `once` method to allow easier usage of async/await in this case ([#1690](https://github.com/maplibre/maplibre-gl-js/pull/1690))
- Add pseudo (CSS) fullscreen as a fallback for iPhones ([#1678](https://github.com/maplibre/maplibre-gl-js/pull/1678))
- Add `updateData` to `GeoJSONSource` which allows for partial data updates ([#1605](https://github.com/maplibre/maplibre-gl-js/pull/1605))

### 🐞 Bug fixes

- Fix `GeoJSONSource` appearing to never finish loading when calling its `setData` method immediately after adding it to a `Map` due to it not firing a `metadata` `data` event ([#1693](https://github.com/maplibre/maplibre-gl-js/issues/1693))
- Fix the gap between terrain elevated tiles ([#1602](https://github.com/maplibre/maplibre-gl-js/issues/1602))

## 3.0.0-pre.0

### ✨ Features and improvements

- Add a RenderPool to render tiles onto textures for 3D ([#1671](https://github.com/maplibre/maplibre-gl-js/pull/1671))
- Add map.getCameraTargetElevation() ([#1558](https://github.com/maplibre/maplibre-gl-js/pull/1558))
- Add `freezeElevation` to `AnimationOptions` to allow smooth camera movement in 3D ([#1514](https://github.com/maplibre/maplibre-gl-js/pull/1514), [#1492](https://github.com/maplibre/maplibre-gl-js/issues/1492))
- ⚠️ Breaking - Remove deprecated `mapboxgl-` css classes ([#1575](https://github.com/maplibre/maplibre-gl-js/pull/1575))
- Add map.setStyle's transformStyle option ([#1632](https://github.com/maplibre/maplibre-gl-js/pull/1632))
- ⚠️ Breaking - Improve rendering of areas below sea level, and remove elevationOffset workaround ([#1578](https://github.com/maplibre/maplibre-gl-js/pull/1578))
- ⚠️ Breaking - Move terrain object from style.terrain to map.terrain ([#1628](https://github.com/maplibre/maplibre-gl-js/pull/1628))

### 🐞 Bug fixes

- ⚠️ Breaking - Make geojson data source a required field to align with the docs ([#1396](https://github.com/maplibre/maplibre-gl-js/issue/1396))
- Fix showTileBoundaries to show the first vector source [#1395](https://github.com/maplibre/maplibre-gl-js/pull/1395)
- Fix `match` expression type ([#1631](https://github.com/maplibre/maplibre-gl-js/pull/1631))

## 2.4.0

### ✨ Features and improvements

- Added calculateCameraOptionsFromTo to camera ([#1427](https://github.com/maplibre/maplibre-gl-js/pull/1427))
- Improve expression types ([#1510](https://github.com/maplibre/maplibre-gl-js/pull/1510))
- Improve performance for primitive size selection ([#1508](https://github.com/maplibre/maplibre-gl-js/pull/1508))
- Upgrade target from ES2017 to ES2019 ([#1499](https://github.com/maplibre/maplibre-gl-js/pull/1499))
- Improve error handling ([#1485](https://github.com/maplibre/maplibre-gl-js/pull/1485))
- Removed `_interpolationType` unused field ([#264](https://github.com/maplibre/maplibre-gl-js/issues/264))

### 🐞 Bug fixes

- Fix attribution not being displayed for terrain ([#1516](https://github.com/maplibre/maplibre-gl-js/pull/1516))
- No triggering of contextmenu after rotate, pitch, etc. also on Windows ([#1537](https://github.com/maplibre/maplibre-gl-js/pull/1537))

## 2.3.1-pre.2

### ✨ Features and improvements

- Improve expression types ([#1510](https://github.com/maplibre/maplibre-gl-js/pull/1510))
- Improve performance for primitive size selection ([#1508](https://github.com/maplibre/maplibre-gl-js/pull/1508))
- Upgrade target from ES2017 to ES2019 ([#1499](https://github.com/maplibre/maplibre-gl-js/pull/1499))

## 2.3.1-pre.1

### ✨ Features and improvements

- Improve error handling ([#1485](https://github.com/maplibre/maplibre-gl-js/pull/1485))

## 2.3.0

### ✨ Features and improvements

- Re-enable method to get library version. Either with `import {version} from 'maplibre-gl'`, or on a Map instance as `map.version`.

## 2.2.1

### 🐞 Bug fixes

- Fix types generation and make sure they run as part of the CI ([#1462](https://github.com/maplibre/maplibre-gl-js/issues/1462), [#1465](https://github.com/maplibre/maplibre-gl-js/pull/1465))

## 2.2.0

Everything from the four previous pre-releases:

### ✨ Features and improvements

- Update `icon-padding` symbol layout property to support asymmetric padding ([#1289](https://github.com/maplibre/maplibre-gl-js/pull/1289))
- Added `cooperativeGestures` option when instantiating map to prevent inadvertent scrolling/panning when navigating a page where map is embedded inline ([#234](https://github.com/maplibre/maplibre-gl-js/issues/234))
- Improve filter specification typings ([#1390](https://github.com/maplibre/maplibre-gl-js/pull/1390))
- Add 3D terrain capabilities ([#165](https://github.com/maplibre/maplibre-gl-js/pull/165), [#1022](https://github.com/maplibre/maplibre-gl-js/pull/1022))
- Cancel pending GeoJSON requests when `GeoJSONSource.setData()` is called instead of waiting for any pending request to complete before issuing the request for the new URL ([#1102](https://github.com/maplibre/maplibre-gl-js/pull/1102))

### 🐞 Bug fixes

- Fix compact attribution style when using global CSS that sets `box-sizing: border-box;` ([#1250](https://github.com/maplibre/maplibre-gl-js/pull/1250))
- Handle maxBounds which cross the meridian at longitude ±180° ([#1298](https://github.com/maplibre/maplibre-gl-js/pull/1298), [#1299](https://github.com/maplibre/maplibre-gl-js/pull/1299))
- Hide arrow displayed in default `summary` styles on the attribution control ([#1258](https://github.com/maplibre/maplibre-gl-js/pull/1258))
- Fix memory usage in terrain 3D ([#1291](https://github.com/maplibre/maplibre-gl-js/issues/1291), [#1302](https://github.com/maplibre/maplibre-gl-js/pull/1302))
- Fix disappearance of closest tiles when 3D terrain is enabled ([#1241](https://github.com/maplibre/maplibre-gl-js/issues/1241), [#1300](https://github.com/maplibre/maplibre-gl-js/pull/1300))

## 2.2.0-pre.4

### ✨ Features and improvements

- Update `icon-padding` symbol layout property to support asymmetric padding ([#1289](https://github.com/maplibre/maplibre-gl-js/pull/1289))
- Added `cooperativeGestures` option when instantiating map to prevent inadvertent scrolling/panning when navigating a page where map is embedded inline ([#234](https://github.com/maplibre/maplibre-gl-js/issues/234))
- Improve filter specification typings ([#1390](https://github.com/maplibre/maplibre-gl-js/pull/1390))

### 🐞 Bug fixes

- Fix compact attribution style when using global CSS that sets `box-sizing: border-box;` ([#1250](https://github.com/maplibre/maplibre-gl-js/pull/1250))

## 2.2.0-pre.3

### 🐞 Bug fixes

- Handle maxBounds which cross the meridian at longitude ±180° ([#1298](https://github.com/maplibre/maplibre-gl-js/issues/1298), [#1299](https://github.com/maplibre/maplibre-gl-js/pull/1299))
- Hide arrow displayed in default `summary` styles on the attribution control ([#1258](https://github.com/maplibre/maplibre-gl-js/pull/1258))
- Fix memory usage in terrain 3D ([#1291](https://github.com/maplibre/maplibre-gl-js/issues/1291), [#1302](https://github.com/maplibre/maplibre-gl-js/pull/1302))
- Fix disappearance of closest tiles when 3D terrain is enabled ([#1241](https://github.com/maplibre/maplibre-gl-js/issues/1241), [#1300](https://github.com/maplibre/maplibre-gl-js/pull/1300))

## 2.2.0-pre.2

### ✨ Features and improvements

- Add 3D terrain capabilities ([#165](https://github.com/maplibre/maplibre-gl-js/pull/165), [#1022](https://github.com/maplibre/maplibre-gl-js/pull/1022))

## 2.2.0-pre.1

### ✨ Features and improvements

- Cancel pending GeoJSON requests when `GeoJSONSource.setData()` is called instead of waiting for any pending request to complete before issuing the request for the new URL ([#1102](https://github.com/maplibre/maplibre-gl-js/pull/1102))

## 2.1.9

### 🐞 Bug fixes

- Add back typescript typings to dependencies instead of devDependencies ([#1178](https://github.com/maplibre/maplibre-gl-js/pull/1178))

## 2.1.8

### ✨ Features and improvements

- Changed logic for showing the MapLibre logo. The MapLibre logo is now shown by setting the map option 'maplibreLogo' to true or by adding it to a map with addControl. TileJSON no longer controls if the logo is shown. ([#786](https://github.com/maplibre/maplibre-gl-js/pull/786))

### 🐞 Bug fixes

- Fix missing `touchmove` in `MapTouchEvent["type"]` ([#1131](https://github.com/maplibre/maplibre-gl-js/pull/1131))
- Type CustomLayerInterface renderingMode, onRemove, onAdd, and prerender optional ([#1122](https://github.com/maplibre/maplibre-gl-js/pull/1122))

## 2.1.8-pre.3

### 🐞 Bug fixes

- Use correct location for mouse events of line layer with line-offset ([#1108](https://github.com/maplibre/maplibre-gl-js/issues/1108)).
- Change `GeoJSONFeature.properties` type from `{}` to `{ [name: string]: any; }` ([#1115](https://github.com/maplibre/maplibre-gl-js/pull/1115)).
- Fix `error TS2503: Cannot find namespace 'GeoJSON'` ([#1096](https://github.com/maplibre/maplibre-gl-js/issues/1096)).

## 2.1.8-pre.2

### ✨ Features and improvements

- Removal of the unminified production build target, so `npm run build-prod` will be the main build command going forward.

### 🐞 Bug fixes

- Dispose source resources on map style removal, it also fixes `cannot read properties of undefined (reading 'sourceCaches')` error ([#1099](https://github.com/maplibre/maplibre-gl-js/pull/1099)).
- Add MapGeoJSONFeature type as replacement for MapboxGeoJSONFeature. MapGeoJSONFeature type extends GeoJSONFeature type with layer, source, sourceLayer, and state properties ([#1104](https://github.com/maplibre/maplibre-gl-js/pull/1104)).
- Fix automatic refreshing of expired raster tiles ([#1106](https://github.com/maplibre/maplibre-gl-js/pull/1106))
- Fix precision loss in some matrix calculations ([#1105](https://github.com/maplibre/maplibre-gl-js/pull/1105))

## 2.1.8-pre.1

### ✨ Features and improvements

- Add option `viewport-glyph` to `text-rotation-alignment` which places glyphs along a linestring and rotates them to the x-axis of the viewport ([#716](https://github.com/maplibre/maplibre-gl-js/pull/716)).

### 🐞 Bug fixes

- Change `GeoJSONFeature.id` type from `number | string | void` to `number | string | undefined` ([#1093](https://github.com/maplibre/maplibre-gl-js/pull/1093))
- Add FeatureIdentifier type to define feature parameter in setFeatureState, removeFeatureState, and getFeatureState methods. Change FeatureIdentifier.id from `id: string | number;` to `id?: string | number | undefined;` ([#1095](https://github.com/maplibre/maplibre-gl-js/pull/1095))
- Change map.on, map.off, and map.once type parameter from "type: MapEvent" to "type: MapEvent | string" ([#1094](https://github.com/maplibre/maplibre-gl-js/pull/1094))

## 2.1.7

### 🐞 Bug fixes

- Add adjustment for glyph rendering, CJK fonts are mainly affected ([#1002](https://github.com/maplibre/maplibre-gl-js/issues/1002)).
- Improve typings to fix Angular strict mode failure ([#790](https://github.com/maplibre/maplibre-gl-js/issues/790), [#970](https://github.com/maplibre/maplibre-gl-js/issues/970), [#934](https://github.com/maplibre/maplibre-gl-js/issues/934))
- Fix `SourceCache.loaded()` always returning `true` following a load error ([#1025](https://github.com/maplibre/maplibre-gl-js/issues/1025))
- Added back csp and dev builds to npm package ([#1042](https://github.com/maplibre/maplibre-gl-js/issues/1042))

## 2.1.6

### 🐞 Bug fixes

- Publish `dist/package.json` ([#998](https://github.com/maplibre/maplibre-gl-js/pull/998)).

## 2.1.6-pre.1

### 🐞 Bug fixes

- Publish `dist/package.json` ([#998](https://github.com/maplibre/maplibre-gl-js/pull/998)).

## 2.1.5

### 🐞 Bug fixes

- Publish empty `postinstall.js` file. Follow-up on ([#990](https://github.com/maplibre/maplibre-gl-js/issues/990)), ([#991](https://github.com/maplibre/maplibre-gl-js/pull/991)), ([#992](https://github.com/maplibre/maplibre-gl-js/pull/992)).

## 2.1.5-pre.1

### 🐞 Bug fixes

- Publish empty `postinstall.js` file. Follow-up on ([#990](https://github.com/maplibre/maplibre-gl-js/pull/990)), ([#991](https://github.com/maplibre/maplibre-gl-js/pull/991)), ([#992](https://github.com/maplibre/maplibre-gl-js/pull/992)).

## 2.1.4

### 🐞 Bug fixes

- Fix missing `postinstall.js` file in npm publish. Follow-up on ([#990](https://github.com/maplibre/maplibre-gl-js/issues/990)), ([#991](https://github.com/maplibre/maplibre-gl-js/pull/991)).

## 2.1.3

### 🐞 Bug fixes

- Fix postinstall `ts-node` error on non-dev installs ([#900](https://github.com/maplibre/maplibre-gl-js/pull/900))

## 2.1.2

### Features and improvements

- Default compact attribution to be open by default to comply with OpenStreetMap Attribution Guidelines ([#795](https://github.com/maplibre/maplibre-gl-js/pull/795))
- Export `Source` classes (`GeoJSONSource` etc.) declarations. ([#801](https://github.com/maplibre/maplibre-gl-js/issues/801))
- Make `AJAXError` public so error HTTP responses can be handled differently from other errors.

### 🐞 Bug fixes

- Fix compact attribution button showing when attribution is blank ([#795](https://github.com/maplibre/maplibre-gl-js/pull/795))
- Fix error mismatched image size for CJK characters ([#718](https://github.com/maplibre/maplibre-gl-js/issues/718))
- Fire `dataabort` and `sourcedataabort` events when a tile request is aborted ([#794](https://github.com/maplibre/maplibre-gl-js/issues/794))
- Fix NextJs `performance` undefined ([#768](https://github.com/maplibre/maplibre-gl-js/issues/768))

## 2.1.1

### 🐞 Bug fixes

- Fix stale tiles being shown when calling VectorTileSource#setTiles while the map is moving.

## 2.1.0

### ✨ Features and improvements

- Add `icon-overlap` and `text-overlap` symbol layout properties [#347](https://github.com/maplibre/maplibre-gl-js/pull/347)
- Deprecate `icon-allow-overlap` and `text-allow-overlap` symbol layout properties. `icon-overlap` and `text-overlap` are their replacements.
- Remove node package chalk from devDependencies ([#789](https://github.com/maplibre/maplibre-gl-js/pull/789)).
- Allow setting a custom pixel ratio by adding a `MapOptions#pixelRatio` property and a `Map#setPixelRatio` method. Since a high `devicePixelRatio` value can lead to performance and display problems, it is done at your own risk. ([#769](https://github.com/maplibre/maplibre-gl-js/issues/769))

## 2.0.5

### 🐞 Bug fixes

- Remove list of node versions allowed to install the package.

## 2.0.4

### 🐞 Bug fixes

- Missing package.json file in version 2.0.3 dist in npm ([#811](https://github.com/maplibre/maplibre-gl-js/issues/811)) - this causes webpack to fail

## 2.0.3

### Features and improvements

- Remove node package chalk from devDependencies ([#789](https://github.com/maplibre/maplibre-gl-js/pull/789)).
- Remove vector-tile module declaration and revert to using point from [@mapbox/point-geometry](https://github.com/mapbox/point-geometry] ([#788](https://github.com/maplibre/maplibre-gl-js/issues/788), [#800](https://github.com/maplibre/maplibre-gl-js/pull/800))
- Moved development environment to use NodeJs 16 ([#781](https://github.com/maplibre/maplibre-gl-js/pull/781), [#806](https://github.com/maplibre/maplibre-gl-js/pull/806))

### 🐞 Bug fixes

- Fix max cluster zoom in geojson source ([#61](https://github.com/maplibre/maplibre-gl-js/issues/61))

## 2.0.2

### 🐞 Bug fixes

- Fix typescript generated file ([#776](https://github.com/maplibre/maplibre-gl-js/issues/776)).

## 2.0.1

### 🐞 Bug fixes

- Fix documentation of `addProtocol` and `removeProtocol`.

## 2.0.0

### Features and improvements

- Migrated the production code to typescript
- ** Breaking Change ** removed `version` from the public API
- ** Breaking Change ** stopped supporting IE (internet explorer)
- ** Breaking Change ** stopped supporting Chrome 49-65. Chrome 66+ required. For Chrome 49-65 support use version 1.15.2.
- ** Breaking Change ** removed all code related to `accessToken` and Mapbox specific urls starting with `mapbox://`. Telemetry and tracking code was removed.
- ** Breaking Change ** removed `baseApiUrl` as it was used only for Mapbox related urls
- ** Breaking Change ** typescript typings have changed:
  - `Style` => `StyleSpecification`
  - `AnyLayer` => `LayerSpecification`
  - `AnySourceData` => `SourceSpecification`
  - `MapboxEvent` => `MapLibreEvent`
  - `MapboxOptions` => `MapOptions`
  - `MapBoxZoomEvent` => `MapLibreZoomEvent`
  - `*SourceRaw` + `*SourceOptions` => `*SourceSpecification`
  - `*Source` (source implementation definition) were removed
  - `*Layer` => `*LayerSpecification`
  - `*Paint` => `*LayerSpecification['paint']`
  - `*Layout` => `*LayerSpecification['layout']`
  - `MapboxGeoJSONFeature` => `GeoJSONFeature`
- Added `redraw` function to map ([#206](https://github.com/maplibre/maplibre-gl-js/issues/206))
- Improve attribution controls accessibility. See [#359](https://github.com/maplibre/maplibre-gl-js/issues/359)
- Allow maxPitch value up to 85, use values greater than 60 at your own risk ([#574](https://github.com/maplibre/maplibre-gl-js/pull/574))
- `getImage` uses createImageBitmap when supported ([#650](https://github.com/maplibre/maplibre-gl-js/pull/650))

### 🐞 Bug fixes

- Fix warning due to strict comparison of SDF property in image sprite ([#303](https://github.com/maplibre/maplibre-gl-js/issues/303))
- Fix tile placeholder replacement to allow for placeholders to be in a URL more than once. ([#348](https://github.com/maplibre/maplibre-gl-js/pull/348))
- Fix type check for non dom environment. ([#334](https://github.com/maplibre/maplibre-gl-js/issues/334))
- Fix precision problem in patterns when overzoomed in OpenGL ES devices.
- Fix padding-top of the popup to improve readability of popup text ([#354](https://github.com/maplibre/maplibre-gl-js/pull/354)).
- Fix GeoJSONSource#loaded sometimes returning true while there are still pending loads ([#669](https://github.com/maplibre/maplibre-gl-js/issues/669))
- Fix MapDataEvent#isSourceLoaded being true in GeoJSONSource "dataloading" event handlers ([#694](https://github.com/maplibre/maplibre-gl-js/issues/694))
- Fix events being fired after Map#remove has been called when the WebGL context is lost and restored ([#726](https://github.com/maplibre/maplibre-gl-js/issues/726))
- Fix nested expressions types definition [#757](https://github.com/maplibre/maplibre-gl-js/pull/757)

## 1.15.2

### 🐞 Bug fixes

- Fix breaking changes introduced in v1.15.0 by adoption dual naming scheme for CSS class names

## 1.15.1

### 🐞 Bug fixes

- Add void return for some method declaration to match TS strict mode ([#194](https://github.com/maplibre/maplibre-gl-js/pull/194))
- Fix css leftovers ([#83](https://github.com/maplibre/maplibre-gl-js/issues/83))

## 1.15.0

### Features and improvements

- ** Breaking Change: ** Rename css classes ([#83](https://github.com/maplibre/maplibre-gl-js/issues/83))
- Added custom protocol support to allow overriding ajax calls ([#29](https://github.com/maplibre/maplibre-gl-js/issues/29))
- Added setTransformRequest to map ([#159](https://github.com/maplibre/maplibre-gl-js/pull/159))
- Publish @maplibre/maplibre-gl-style-spec v14.0.0 on NPM ([#149](https://github.com/maplibre/maplibre-gl-js/pull/149))
- Replace link to mapbox on LogoControl by link to maplibre ([#151](https://github.com/maplibre/maplibre-gl-js/pull/151))
- Migrate style spec files from mapbox to maplibre ([#147](https://github.com/maplibre/maplibre-gl-js/pull/147))
- Publish the MapLibre style spec in NPM ([#140](https://github.com/maplibre/maplibre-gl-js/pull/140))
- Replace mapboxgl with maplibregl in JSDocs inline examples ([#134](https://github.com/maplibre/maplibre-gl-js/pull/134))
- Bring in typescript definitions file ([#24](https://github.com/maplibre/maplibre-gl-js/issues/24))
- Update example links to https://maplibre.org/maplibre-gl-js-docs/ ([#131](https://github.com/maplibre/maplibre-gl-js/pull/131))
- Improve performance of layers with constant `*-sort-key` ([#78](https://github.com/maplibre/maplibre-gl-js/pull/78))

### 🐞 Bug fixes

- Prevented attribution button from submitting form ([#178](https://github.com/maplibre/maplibre-gl-js/issues/178))

## 1.14.0

### Features and improvements

- Rebranded to MapLibre
- New logo

### 🐞 Bug fixes

- Rename SVGs mapboxgl-ctrl-\*.svg to maplibregl ([#85](https://github.com/maplibre/maplibre-gl-js/pull/85))
- fix ImageSource not working in FF/Safari ([#87](https://github.com/maplibre/maplibre-gl-js/pull/87))
- Update HTML debug files to use MapLibre in titles ([#84](https://github.com/maplibre/maplibre-gl-js/pull/84))
- fix CI checksize job to use maplibre name ([#86](https://github.com/maplibre/maplibre-gl-js/pull/86))
- Move output files from mapbox._ to maplibre._ ([#75](https://github.com/maplibre/maplibre-gl-js/pull/75))
- Remove mapbox specifics and branding from .github ([#64](https://github.com/maplibre/maplibre-gl-js/pull/64))
- Fix a bug where mapbox-gl-js is no longer licensed as open source, but we owe immeasurable gratitude to Mapbox for releasing all their initial code to the community under BSD-3 license.

## 1.13.0

### ✨ Features and improvements

- Improve accessibility by fixing issues reported by WCAG 2.1. [#9991](https://github.com/mapbox/mapbox-gl-js/pull/9991)
- Improve accessibility when opening a popup by immediately focusing on the content. [#9774](https://github.com/mapbox/mapbox-gl-js/pull/9774) (h/t [@watofundefined](https://github.com/watofundefined)))
- Improve rendering performance of symbols with `symbol-sort-key`. [#9751](https://github.com/mapbox/mapbox-gl-js/pull/9751) (h/t [@osvodef](https://github.com/osvodef)))
- Add `Marker` `clickTolerance` option. [#9640](https://github.com/mapbox/mapbox-gl-js/pull/9640) (h/t [@ChristopherChudzicki](https://github.com/ChristopherChudzicki)))
- Add `Map` `hasControl` method. [#10035](https://github.com/mapbox/mapbox-gl-js/pull/10035)
- Add `Popup` `setOffset` method. [#9946](https://github.com/mapbox/mapbox-gl-js/pull/9946) (h/t [@jutaz](https://github.com/jutaz)))
- Add `KeyboardHandler` `disableRotation` and `enableRotation` methods. [#10072](https://github.com/mapbox/mapbox-gl-js/pull/10072) (h/t [@jmbott](https://github.com/jmbott)))

### 🐞 Bug fixes

- Fix a bug where `queryRenderedFeatures` didn't properly expose the paint values if they were data-driven. [#10074](https://github.com/mapbox/mapbox-gl-js/pull/10074) (h/t [@osvodef](https://github.com/osvodef)))
- Fix a bug where attribution didn't update when layer visibility changed during zooming. [#9943](https://github.com/mapbox/mapbox-gl-js/pull/9943)
- Fix a bug where hash control conflicted with external history manipulation (e.g. in single-page apps). [#9960](https://github.com/mapbox/mapbox-gl-js/pull/9960) (h/t [@raegen](https://github.com/raegen)))
- Fix a bug where `fitBounds` had an unexpected result with non-zero bearing and uneven padding. [#9821](https://github.com/mapbox/mapbox-gl-js/pull/9821) (h/t [@allison-strandberg](https://github.com/allison-strandberg)))
- Fix HTTP support when running GL JS against [Mapbox Atlas](https://www.mapbox.com/atlas). [#10090](https://github.com/mapbox/mapbox-gl-js/pull/10090)
- Fix a bug where the `within` expression didn't work in `querySourceFeatures`. [#9933](https://github.com/mapbox/mapbox-gl-js/pull/9933)
- Fix a bug where `Popup` content HTML element was removed on `setDOMContent`. [#10036](https://github.com/mapbox/mapbox-gl-js/pull/10036)
- Fix a compatibility bug when `icon-image` is used as a legacy categorical function. [#10060](https://github.com/mapbox/mapbox-gl-js/pull/10060)
- Reduce rapid memory growth in Safari by ensuring `Image` dataURI's are released. [#10118](https://github.com/mapbox/mapbox-gl-js/pull/10118)

### ⚠️ Note on IE11

We intend to remove support for Internet Explorer 11 in a future release of GL JS later this year.

## 1.12.0

### ✨ Features and improvements

- Add methods for changing a vector tile source dynamically (e.g. `setTiles`, `setUrl`). [#8048](https://github.com/mapbox/mapbox-gl-js/pull/8048) (h/t [@stepankuzmin](https://github.com/stepankuzmin))
- Add a `filter` option for GeoJSON sources to filter out features prior to processing (e.g. before clustering). [#9864](https://github.com/mapbox/mapbox-gl-js/pull/9864)
- Vastly increase precision of `line-gradient` for long lines. [#9694](https://github.com/mapbox/mapbox-gl-js/pull/9694)
- Improve `raster-dem` sources to properly support the `maxzoom` option and overzooming. [#9789](https://github.com/mapbox/mapbox-gl-js/pull/9789) (h/t [@brendan-ward](@brendanhttps://github.com/ward))

### 🐞 Bug fixes

- Fix a bug where bearing snap interfered with `easeTo` and `flyTo` animations, freezing the map. [#9884](https://github.com/mapbox/mapbox-gl-js/pull/9884) (h/t [@andycalder](https://github.com/andycalder))
- Fix a bug where a fallback image was not used if it was added via `addImage`. [#9911](https://github.com/mapbox/mapbox-gl-js/pull/9911) (h/t [@francois2metz](https://github.com/francois2metz))
- Fix a bug where `promoteId` option failed for fill extrusions with defined feature ids. [#9863](https://github.com/mapbox/mapbox-gl-js/pull/9863)

### 🛠️ Workflow

- Renamed the default development branch from `master` to `main`.

## 1.11.1

### 🐞 Bug fixes

- Fix a bug that caused `map.loaded()` to incorrectly return `false` after a click event. ([#9825](https://github.com/mapbox/mapbox-gl-js/pull/9825))

## 1.11.0

### ✨ Features and improvements

- Add an option to scale the default `Marker` icon.([#9414](https://github.com/mapbox/mapbox-gl-js/pull/9414)) (h/t [@adrianababakanian](https://github.com/adrianababakanian))
- Improving the shader compilation speed by manually getting the run-time attributes and uniforms.([#9497](https://github.com/mapbox/mapbox-gl-js/pull/9497))
- Added `clusterMinPoints` option for clustered GeoJSON sources that defines the minimum number of points to form a cluster.([#9748](https://github.com/mapbox/mapbox-gl-js/pull/9748))

### 🐞 Bug fixes

- Fix a bug where map got stuck in a DragRotate interaction if it's mouseup occurred outside of the browser window or iframe.([#9512](https://github.com/mapbox/mapbox-gl-js/pull/9512))
- Fix potential visual regression for `*-pattern` properties on AMD graphics card vendor.([#9681](https://github.com/mapbox/mapbox-gl-js/pull/9681))
- Fix zooming with a double tap on iOS Safari 13.([#9757](https://github.com/mapbox/mapbox-gl-js/pull/9757))
- Removed a misleading `geometry exceeds allowed extent` warning when using Mapbox Streets vector tiles.([#9753](https://github.com/mapbox/mapbox-gl-js/pull/9753))
- Fix reference error when requiring the browser bundle in Node. ([#9749](https://github.com/mapbox/mapbox-gl-js/pull/9749))

## 1.10.2

### 🐞 Bug fixes

- Fix zooming with a double tap in iOS Safari 13.([#9757](https://github.com/mapbox/mapbox-gl-js/pull/9757))

## 1.10.1

### 🐞 Bug fixes

- Fix markers interrupting touch gestures ([#9675](https://github.com/mapbox/mapbox-gl-js/issues/9675), fixed by [#9683](https://github.com/mapbox/mapbox-gl-js/pull/9683))
- Fix bug where `map.isMoving()` returned true while map was not moving ([#9647](https://github.com/mapbox/mapbox-gl-js/issues/9647), fixed by [#9679](https://github.com/mapbox/mapbox-gl-js/pull/9679))
- Fix regression that prevented `touchmove` events from firing during gestures ([#9676](https://github.com/mapbox/mapbox-gl-js/issues/9676), fixed by [#9685](https://github.com/mapbox/mapbox-gl-js/pull/9685))
- Fix `image` expression evaluation which was broken under certain conditions ([#9630](https://github.com/mapbox/mapbox-gl-js/issues/9630), fixed by [#9685](https://github.com/mapbox/mapbox-gl-js/pull/9668))
- Fix nested `within` expressions in filters not evaluating correctly ([#9605](https://github.com/mapbox/mapbox-gl-js/issues/9605), fixed by [#9611](https://github.com/mapbox/mapbox-gl-js/pull/9611))
- Fix potential `undefined` paint variable in `StyleLayer` ([#9688](https://github.com/mapbox/mapbox-gl-js/pull/9688)) (h/t [mannnick24](https://github.com/mannnick24))

## 1.10.0

### ✨ Features

- Add `mapboxgl.prewarm()` and `mapboxgl.clearPrewarmedResources()` methods to allow developers to optimize load times for their maps ([#9391](https://github.com/mapbox/mapbox-gl-js/pull/9391))
- Add `index-of` and `slice` expressions to search arrays and strings for the first occurrence of a specified value and return a section of the original array or string ([#9450](https://github.com/mapbox/mapbox-gl-js/pull/9450)) (h/t [lbutler](https://github.com/lbutler))
- Correctly set RTL text plugin status if the plugin URL could not be loaded. This allows developers to add retry logic on network errors when loading the plugin ([#9489](https://github.com/mapbox/mapbox-gl-js/pull/9489))

### 🍏 Gestures

This release significantly refactors and improves gesture handling on desktop and mobile. Three new touch gestures have been added: `two-finger swipe` to adjust pitch, `two-finger double tap` to zoom out, and `tap then drag` to adjust zoom with one finger ([#9365](https://github.com/mapbox/mapbox-gl-js/pull/9365)). In addition, this release brings the following changes and bug fixes:

- It's now possible to interact with multiple maps on the same page at the same time ([#9365](https://github.com/mapbox/mapbox-gl-js/pull/9365))
- Fix map jump when releasing one finger after pinch zoom ([#9136](https://github.com/mapbox/mapbox-gl-js/issues/9136))
- Stop mousedown and touchstart from interrupting `easeTo` animations when interaction handlers are disabled ([#8725](https://github.com/mapbox/mapbox-gl-js/issues/8725))
- Stop mouse wheel from interrupting animations when `map.scrollZoom` is disabled ([#9230](https://github.com/mapbox/mapbox-gl-js/issues/9230))
- A camera change can no longer be prevented by disabling the interaction handler within the camera change event. Selectively prevent camera changes by listening to the `mousedown` or `touchstart` map event and calling [.preventDefault()](https://docs.mapbox.com/mapbox-gl-js/api/#mapmouseevent#preventdefault) ([#9365](https://github.com/mapbox/mapbox-gl-js/pull/9365))
- Undocumented properties on the camera change events fired by the doubleClickZoom handler have been removed ([#9365](https://github.com/mapbox/mapbox-gl-js/pull/9365))

### 🐞 Improvements and bug fixes

- Line labels now have improved collision detection, with greater precision in placement, reduced memory footprint, better placement under pitched camera orientations ([#9219](https://github.com/mapbox/mapbox-gl-js/pull/9219))
- Fix `GlyphManager` continually re-requesting missing glyph ranges ([#8027](https://github.com/mapbox/mapbox-gl-js/issues/8027), fixed by [#9375](https://github.com/mapbox/mapbox-gl-js/pull/9375)) (h/t [oterral](https://github.com/oterral))
- Avoid throwing errors when calling certain popup methods before the popup element is created ([#9433](https://github.com/mapbox/mapbox-gl-js/pull/9433))
- Fix a bug where fill-extrusion features with colinear points were not returned by `map.queryRenderedFeatures(...)` ([#9454](https://github.com/mapbox/mapbox-gl-js/pull/9454))
- Fix a bug where using feature state on a large input could cause a stack overflow error ([#9463](https://github.com/mapbox/mapbox-gl-js/pull/9463))
- Fix exception when using `background-pattern` with data driven expressions ([#9518](https://github.com/mapbox/mapbox-gl-js/issues/9518), fixed by [#9520](https://github.com/mapbox/mapbox-gl-js/pull/9520))
- Fix a bug where UI popups were potentially leaking event listeners ([#9498](https://github.com/mapbox/mapbox-gl-js/pull/9498)) (h/t [mbell697](https://github.com/mbell697))
- Fix a bug where the `within` expression would return inconsistent values for points on tile boundaries ([#9411](https://github.com/mapbox/mapbox-gl-js/issues/9411), [#9428](https://github.com/mapbox/mapbox-gl-js/pull/9428))
- Fix a bug where the `within` expression would incorrectly evaluate geometries that cross the antimeridian ([#9440](https://github.com/mapbox/mapbox-gl-js/pull/9440))
- Fix possible undefined exception on paint variable of style layer ([#9437](https://github.com/mapbox/mapbox-gl-js/pull/9437)) (h/t [mannnick24](https://github.com/mannnick24))
- Upgrade minimist to ^1.2.5 to get fix for security issue [CVE-2020-7598](https://cve.mitre.org/cgi-bin/cvename.cgi?name=CVE-2020-7598) upstream ([#9425](https://github.com/mapbox/mapbox-gl-js/issues/9431), fixed by [#9425](https://github.com/mapbox/mapbox-gl-js/pull/9425)) (h/t [watson](https://github.com/watson))

## 1.9.1

### 🐞 Bug fixes

- Fix a bug [#9477](https://github.com/mapbox/mapbox-gl-js/issues/9477) in `Map#fitBounds(..)` wherein the `padding` passed to options would get applied twice.
- Fix rendering bug [#9479](https://github.com/mapbox/mapbox-gl-js/issues/9479) caused when data-driven `*-pattern` properties reference images added with `Map#addImage(..)`.
- Fix a bug [#9468](https://github.com/mapbox/mapbox-gl-js/issues/9468) in which an exception would get thrown when updating symbol layer paint property using `setPaintProperty`.

## 1.9.0

With this release, we're adding [a new changelog policy](./CONTRIBUTING.md#changelog-conventions) to our contribution guidelines.

This release also fixes several long-standing bugs and unintentional rendering behavior with `line-pattern`. The fixes come with a visual change to how patterns added with `line-pattern` scale. Previously, patterns that became larger than the line would be clipped, sometimes distorting the pattern, particularly on mobile and retina devices. Now the pattern will be scaled to fit under all circumstances. [#9266](https://github.com/mapbox/mapbox-gl-js/pull/9266) showcases examples of the visual differences. For more information and to provide feedback on this change, see [#9394](https://github.com/mapbox/mapbox-gl-js/pull/9394).

### ✨ Features

- Add `within` expression for testing whether an evaluated feature lies within a given GeoJSON object ([#9352](https://github.com/mapbox/mapbox-gl-js/pull/9352)). - We are aware of an edge case in which points with wrapped coordinates (e.g. longitude -185) are not evaluated properly. See ([#9442](https://github.com/mapbox/mapbox-gl-js/issues/9442)) for more information. - An example of the `within` expression:<br>
  `"icon-opacity": ["case", ["==", ["within", "some-polygon"], true], 1,
["==", ["within", "some-polygon"], false], 0]`
- Map API functions such as `easeTo` and `flyTo` now support `padding: PaddingOptions` which lets developers shift a map's center of perspective when building floating sidebars ([#8638](https://github.com/mapbox/mapbox-gl-js/pull/8638))

### 🍏 Improvements

- Results from `queryRenderedFeatures` now have evaluated property values rather than raw expressions ([#9198](https://github.com/mapbox/mapbox-gl-js/pull/9198))
- Improve scaling of patterns used in `line-pattern` on all device resolutions and pixel ratios ([#9266](https://github.com/mapbox/mapbox-gl-js/pull/9266))
- Slightly improve GPU memory footprint ([#9377](https://github.com/mapbox/mapbox-gl-js/pull/9377))
- `LngLatBounds.extend` is more flexible because it now accepts objects with `lat` and `lon` properties as well as arrays of coordinates ([#9293](https://github.com/mapbox/mapbox-gl-js/pull/9293))
- Reduce bundle size and improve visual quality of `showTileBoundaries` debug text ([#9267](https://github.com/mapbox/mapbox-gl-js/pull/9267))

### 🐞 Bug fixes

- Correctly adjust patterns added with `addImage(id, image, pixelRatio)` by the asset pixel ratio, not the device pixel ratio ([#9372](https://github.com/mapbox/mapbox-gl-js/pull/9372))
- Allow needle argument to `in` expression to be false ([#9295](https://github.com/mapbox/mapbox-gl-js/pull/9295))
- Fix exception thrown when trying to set `feature-state` for a layer that has been removed, fixes [#8634](https://github.com/mapbox/mapbox-gl-js/issues/8634) ([#9305](https://github.com/mapbox/mapbox-gl-js/pull/9305))
- Fix a bug where maps were not displaying inside elements with `dir=rtl` ([#9332](https://github.com/mapbox/mapbox-gl-js/pull/9332))
- Fix a rendering error for very old versions of Chrome (ca. 2016) where text would appear much bigger than intended ([#9349](https://github.com/mapbox/mapbox-gl-js/pull/9349))
- Prevent exception resulting from `line-dash-array` of empty length ([#9385](https://github.com/mapbox/mapbox-gl-js/pull/9385))
- Fix a bug where `icon-image` expression that evaluates to an empty string (`''`) produced a warning ([#9380](https://github.com/mapbox/mapbox-gl-js/pull/9380))
- Fix a bug where certain `popup` methods threw errors when accessing the container element before it was created, fixes [#9429](https://github.com/mapbox/mapbox-gl-js/issues/9429)([#9433](https://github.com/mapbox/mapbox-gl-js/pull/9433))

## 1.8.1

- Fixed a bug where all labels showed up on a diagonal line on Windows when using an integrated Intel GPU from the Haswell generation ([#9327](https://github.com/mapbox/mapbox-gl-js/issues/9327), fixed by reverting [#9229](https://github.com/mapbox/mapbox-gl-js/pull/9229))

## 1.8.0

### ✨ Features and improvements

- Reduce size of line atlas by removing unused channels ([#9232](https://github.com/mapbox/mapbox-gl-js/pull/9232))
- Prevent empty buffers from being created for debug data when unused ([#9237](https://github.com/mapbox/mapbox-gl-js/pull/9237))
- Add space between distance and unit in scale control ([#9276](https://github.com/mapbox/mapbox-gl-js/pull/9276)) (h/t [gely](https://api.github.com/users/gely)) and ([#9284](https://github.com/mapbox/mapbox-gl-js/pull/9284)) (h/t [pakastin](https://api.github.com/users/pakastin))
- Add a `showAccuracyCircle` option to GeolocateControl that shows the accuracy of the user's location as a transparent circle. Mapbox GL JS will show this circle by default. ([#9253](https://github.com/mapbox/mapbox-gl-js/pull/9253)) (h/t [Meekohi](https://api.github.com/users/Meekohi))
- Implemented a new tile coverage algorithm to enable level-of-detail support in a future release ([#8975](https://github.com/mapbox/mapbox-gl-js/pull/8975))

### 🐞 Bug fixes

- `line-dasharray` is now ignored correctly when `line-pattern` is set ([#9189](https://github.com/mapbox/mapbox-gl-js/pull/9189))
- Fix line distances breaking gradient across tile boundaries ([#9220](https://github.com/mapbox/mapbox-gl-js/pull/9220))
- Fix a bug where lines with duplicate endpoints could disappear at zoom 18+ ([#9218](https://github.com/mapbox/mapbox-gl-js/pull/9218))
- Fix a bug where Ctrl-click to drag rotate the map was disabled if the Alt, Cmd or Windows key is also pressed ([#9203](https://github.com/mapbox/mapbox-gl-js/pull/9203))
- Pass errors to `getClusterExpansionZoom`, `getClusterChildren`, and `getClusterLeaves` callbacks ([#9251](https://github.com/mapbox/mapbox-gl-js/pull/9251))
- Fix a rendering performance regression ([#9261](https://github.com/mapbox/mapbox-gl-js/pull/9261))
- Fix visual artifact for `line-dasharray` ([#9246](https://github.com/mapbox/mapbox-gl-js/pull/9246))
- Fixed a bug in the GeolocateControl which resulted in an error when `trackUserLocation` was `false` and the control was removed before the Geolocation API had returned a location ([#9291](https://github.com/mapbox/mapbox-gl-js/pull/9291))
- Fix `promoteId` for line layers ([#9210](https://github.com/mapbox/mapbox-gl-js/pull/9210))
- Improve accuracy of distance calculations ([#9202](https://github.com/mapbox/mapbox-gl-js/pull/9202)) (h/t [Meekohi](https://api.github.com/users/Meekohi))

## 1.7.0

### ✨ Features

- Add `promoteId` option to use a feature property as ID for feature state ([#8987](https://github.com/mapbox/mapbox-gl-js/pull/8987))
- Add a new constructor option to `mapboxgl.Popup`, `closeOnMove`, that closes the popup when the map's position changes ([#9163](https://github.com/mapbox/mapbox-gl-js/pull/9163))
- Allow creating a map without a style (an empty one will be created automatically) (h/t [@stepankuzmin](https://github.com/stepankuzmin)) ([#8924](https://github.com/mapbox/mapbox-gl-js/pull/8924))
- `map.once()` now allows specifying a layer id as a third parameter making it consistent with `map.on()` ([#8875](https://github.com/mapbox/mapbox-gl-js/pull/8875))

### 🍏 Improvements

- Improve performance of raster layers on large screens ([#9050](https://github.com/mapbox/mapbox-gl-js/pull/9050))
- Improve performance for hillshade and raster layers by implementing a progressive enhancement that utilizes `ImageBitmap` and `OffscreenCanvas` ([#8845](https://github.com/mapbox/mapbox-gl-js/pull/8845))
- Improve performance for raster tile rendering by using the stencil buffer ([#9012](https://github.com/mapbox/mapbox-gl-js/pull/9012))
- Update `symbol-avoid-edges` documentation to acknowledge the existence of global collision detection ([#9157](https://github.com/mapbox/mapbox-gl-js/pull/9157))
- Remove reference to `in` function which has been replaced by the `in` expression ([#9102](https://github.com/mapbox/mapbox-gl-js/pull/9102))

### 🐞 Bug Fixes

- Change the type of tile id key to string to prevent hash collisions ([#8979](https://github.com/mapbox/mapbox-gl-js/pull/8979))
- Prevent changing bearing via URL hash when rotation is disabled ([#9156](https://github.com/mapbox/mapbox-gl-js/pull/9156))
- Fix URL hash with no bearing causing map to fail to load ([#9170](https://github.com/mapbox/mapbox-gl-js/pull/9170))
- Fix bug in `GeolocateControl` where multiple instances of the control on one page may result in the user location not being updated ([#9092](https://github.com/mapbox/mapbox-gl-js/pull/9092))
- Fix query `fill-extrusions` made from polygons with coincident points and polygons with less than four points ([#9138](https://github.com/mapbox/mapbox-gl-js/pull/9138))
- Fix bug where `symbol-sort-key` was not used for collisions that crossed tile boundaries ([#9054](https://github.com/mapbox/mapbox-gl-js/pull/9054))
- Fix bug in `DragRotateHandler._onMouseUp` getting stuck in drag/rotate ([#9137](https://github.com/mapbox/mapbox-gl-js/pull/9137))
- Fix "Click on Compass" on some mobile devices (add `clickTolerance` to `DragRotateHandler`) ([#9015](https://github.com/mapbox/mapbox-gl-js/pull/9015)) (h/t [Yanonix](https://github.com/Yanonix))

## 1.6.1

### 🐞 Bug Fixes

- Fix style validation error messages not being displayed ([#9073](https://github.com/mapbox/mapbox-gl-js/pull/9073))
- Fix deferred loading of rtl-text-plugin not working for labels created from GeoJSON sources ([#9091](https://github.com/mapbox/mapbox-gl-js/pull/9091))
- Fix RTL text not being rendered with the rtl-text-plugin on pages that don't allow `script-src: blob:` in their CSP.([#9122](https://github.com/mapbox/mapbox-gl-js/pull/9122))

## 1.6.0

### ✨ Features

- Add ability to insert images into text labels using an `image` expression within a `format` expression: `"text-field": ["format", "Some text", ["image", "my-image"], "some more text"]` ([#8904](https://github.com/mapbox/mapbox-gl-js/pull/8904))
- Add support for stretchable images (aka nine-part or nine-patch images). Stretchable images can be used with `icon-text-fit` to draw resized images with unstretched corners and borders. ([#8997](https://github.com/mapbox/mapbox-gl-js/pull/8997))
- Add `in` expression. It can check if a value is in an array (`["in", value, array]`) or a substring is in a string (`["in", substring, string]`) ([#8876](https://github.com/mapbox/mapbox-gl-js/pull/8876))
- Add `minPitch` and `maxPitch` map options ([#8834](https://github.com/mapbox/mapbox-gl-js/pull/8834))
- Add `rotation`, `rotationAlignment` and `pitchAlignment` options to markers ([#8836](https://github.com/mapbox/mapbox-gl-js/pull/8836)) (h/t [@dburnsii](https://github.com/dburnsii))
- Add methods to Popup to manipulate container class names ([#8759](https://github.com/mapbox/mapbox-gl-js/pull/8759)) (h/t [Ashot-KR](https://github.com/Ashot-KR))
- Add configurable inertia settings for panning (h/t [@aMoniker](https://github.com/aMoniker))) ([#8887](https://github.com/mapbox/mapbox-gl-js/pull/8887))
- Add ability to localize UI controls ([#8095](https://github.com/mapbox/mapbox-gl-js/pull/8095)) (h/t [@dmytro-gokun](https://github.com/dmytro-gokun))
- Add LatLngBounds.contains() method ([#7512](https://github.com/mapbox/mapbox-gl-js/issues/7512), fixed by [#8200](https://github.com/mapbox/mapbox-gl-js/pull/8200))
- Add option to load rtl-text-plugin lazily ([#8865](https://github.com/mapbox/mapbox-gl-js/pull/8865))
- Add `essential` parameter to AnimationOptions that can override `prefers-reduced-motion: reduce` ([#8743](https://github.com/mapbox/mapbox-gl-js/issues/8743), fixed by [#8883](https://github.com/mapbox/mapbox-gl-js/pull/8883))

### 🍏 Improvements

- Allow rendering full world smaller than 512px. To restore the previous limit call `map.setMinZoom(0)` ([#9028](https://github.com/mapbox/mapbox-gl-js/pull/9028))
- Add an es modules build for mapbox-gl-style-spec in dist/ ([#8247](https://github.com/mapbox/mapbox-gl-js/pull/8247)) (h/t [@ahocevar](https://github.com/ahocevar))
- Add 'image/webp,_/_' accept header to fetch/ajax image requests when webp supported ([#8262](https://github.com/mapbox/mapbox-gl-js/pull/8262))
- Improve documentation for setStyle, getStyle, and isStyleLoaded ([#8807](https://github.com/mapbox/mapbox-gl-js/pull/8807))

### 🐞 Bug Fixes

- Fix map rendering after addImage and removeImage are used to change a used image ([#9016](https://github.com/mapbox/mapbox-gl-js/pull/9016))
- Fix visibility of controls in High Contrast mode in IE ([#8874](https://github.com/mapbox/mapbox-gl-js/pull/8874))
- Fix customizable url hash string in IE 11 ([#8990](https://github.com/mapbox/mapbox-gl-js/pull/8990)) (h/t [pakastin](https://github.com/pakastin))
- Allow expression stops up to zoom 24 instead of 22 ([#8908](https://github.com/mapbox/mapbox-gl-js/pull/8908)) (h/t [nicholas-l](https://github.com/nicholas-l))
- Fix alignment of lines in really overscaled tiles ([#9024](https://github.com/mapbox/mapbox-gl-js/pull/9024))
- Fix `Failed to execute 'shaderSource' on 'WebGLRenderingContext'` errors ([#9017](https://github.com/mapbox/mapbox-gl-js/pull/9017))
- Make expression validation fail on NaN ([#8615](https://github.com/mapbox/mapbox-gl-js/pull/8615))
- Fix setLayerZoomRange bug that caused tiles to be re-requested ([#7865](https://github.com/mapbox/mapbox-gl-js/issues/7865), fixed by [#8854](https://github.com/mapbox/mapbox-gl-js/pull/8854))
- Fix `map.showTileBoundaries` rendering ([#7314](https://github.com/mapbox/mapbox-gl-js/pull/7314))
- Fix using `generateId` in conjunction with `cluster` in a GeoJSONSource ([#8223](https://github.com/mapbox/mapbox-gl-js/issues/8223), fixed by [#8945](https://github.com/mapbox/mapbox-gl-js/pull/8945))
- Fix opening popup on a marker from keyboard ([#6835](https://github.com/mapbox/mapbox-gl-js/pull/6835))
- Fix error thrown when request aborted ([#7614](https://github.com/mapbox/mapbox-gl-js/issues/7614), fixed by [#9021](https://github.com/mapbox/mapbox-gl-js/pull/9021))
- Fix attribution control when repeatedly removing and adding it ([#9052](https://github.com/mapbox/mapbox-gl-js/pull/9052))

## 1.5.1

This patch introduces two workarounds that address longstanding issues related to unbounded memory growth in Safari, including [#8771](https://github.com/mapbox/mapbox-gl-js/issues/8771) and [#4695](https://github.com/mapbox/mapbox-gl-js/issues/4695). We’ve identified two memory leaks in Safari: one in the [CacheStorage](https://developer.mozilla.org/en-US/docs/Web/API/CacheStorage) API, addressed by [#8956](https://github.com/mapbox/mapbox-gl-js/pull/8956), and one in transferring data between web workers through [Transferables](https://developer.mozilla.org/en-US/docs/Web/API/Transferable), addressed by [#9003](https://github.com/mapbox/mapbox-gl-js/pull/9003).

### 🍏 Improvements

- Implement workaround for memory leak in Safari when using the `CacheStorage` API. ([#8856](https://github.com/mapbox/mapbox-gl-js/pull/8956))
- Implement workaround for memory leak in Safari when using `Transferable` objects to transfer `ArrayBuffers` to WebWorkers. If GL-JS detects that it is running in Safari, the use of `Transferables` to transfer data to WebWorkers is disabled. ([#9003](https://github.com/mapbox/mapbox-gl-js/pull/9003))
- Improve animation performance when using `map.setData`. ([#8913](https://github.com/mapbox/mapbox-gl-js/pull/8913)) (h/t [msbarry](https://github.com/msbarry))

## 1.5.0

### ✨ Features

- Add disabled icon to GeolocateControl if user denies geolocation permission. [#8871](https://github.com/mapbox/mapbox-gl-js/pull/8871))
- Add `outofmaxbounds` event to GeolocateControl, which is emitted when the user is outside of `map.maxBounds` ([#8756](https://github.com/mapbox/mapbox-gl-js/pull/8756)) (h/t [MoradiDavijani](https://github.com/MoradiDavijani))
- Add `mapboxgl.getRTLTextPluginStatus()` to query the current status of the `rtl-text-plugin` to make it easier to allow clearing the plugin when necessary. (ref. [#7869](https://github.com/mapbox/mapbox-gl-js/issues/7869)) ([#8864](https://github.com/mapbox/mapbox-gl-js/pull/8864))
- Allow `hash` Map option to be set as a string, which sets the map hash in the url to a custom query parameter. ([#8603](https://github.com/mapbox/mapbox-gl-js/pull/8603)) (h/t [SebCorbin](https://github.com/SebCorbin))

### 🍏 Improvements

- Fade symbols faster when zooming out quickly, reducing overlap. ([#8628](https://github.com/mapbox/mapbox-gl-js/pull/8628))
- Reduce memory usage for vector tiles that contain long strings in feature properties. ([#8863](https://github.com/mapbox/mapbox-gl-js/pull/8863))

### 🐞 Bug Fixes

- Fix `text-variable-anchor` not trying multiple placements during collision with icons when `icon-text-fit` is enabled. ([#8803](https://github.com/mapbox/mapbox-gl-js/pull/8803))
- Fix `icon-text-fit` not properly respecting vertical labels. ([#8835](https://github.com/mapbox/mapbox-gl-js/pull/8835))
- Fix opacity interpolation for composition expressions. ([#8818](https://github.com/mapbox/mapbox-gl-js/pull/8818))
- Fix rotate and pitch events being fired at the same time. ([#8872](https://github.com/mapbox/mapbox-gl-js/pull/8872))
- Fix memory leaks that occurred during tile loading and map removal.([#8813](https://github.com/mapbox/mapbox-gl-js/pull/8813) and [#8850](https://github.com/mapbox/mapbox-gl-js/pull/8850))
- Fix web-worker transfer of `ArrayBuffers` in environments where `instanceof ArrayBuffer` fails.(e.g `cypress`) ([#8868](https://github.com/mapbox/mapbox-gl-js/pull/8868))

## 1.4.1

### 🐞 Bug Fixes

- Fix the way that `coalesce` handles the `image` operator so available images are rendered properly ([#8839](https://github.com/mapbox/mapbox-gl-js/pull/8839))
- Do not emit the `styleimagemissing` event for an empty string value ([#8840](https://github.com/mapbox/mapbox-gl-js/pull/8840))
- Fix serialization of `ResolvedImage` type so `*-pattern` properties work properly ([#8833](https://github.com/mapbox/mapbox-gl-js/pull/8833))

## 1.4.0

### ✨ Features

- Add `image` expression operator to determine image availability ([#8684](https://github.com/mapbox/mapbox-gl-js/pull/8684))
- Enable `text-offset` with variable label placement ([#8642](https://github.com/mapbox/mapbox-gl-js/pull/8642))

### 🍏 Improvements

- Faster loading and better look of raster terrain ([#8694](https://github.com/mapbox/mapbox-gl-js/pull/8694))
- Improved code documentation around resizing and {get/set}RenderedWorldCopies and more ([#8748](https://github.com/mapbox/mapbox-gl-js/pull/8748), [#8754](https://github.com/mapbox/mapbox-gl-js/pull/8754))
- Improve single vs. multi-touch zoom & pan interaction ([#7196](https://github.com/mapbox/mapbox-gl-js/issues/7196)) ([#8100](https://github.com/mapbox/mapbox-gl-js/pull/8100))

### 🐞 Bug fixes

- Fix rendering of `collisionBox` when `text-translate` or `icon-translate` is enabled ([#8659](https://github.com/mapbox/mapbox-gl-js/pull/8659))
- Fix `TypeError` when reloading a source and immediately removing the map ([#8711](https://github.com/mapbox/mapbox-gl-js/pull/8711))
- Adding tooltip to the geolocation control button ([#8735](https://github.com/mapbox/mapbox-gl-js/pull/8735)) (h/t [BAByrne](https://github.com/BAByrne))
- Add `originalEvent` property to NavigationControl events ([#8693](https://github.com/mapbox/mapbox-gl-js/pull/8693)) (h/t [stepankuzmin](https://github.com/stepankuzmin))
- Don't cancel follow mode in the GeolocateControl when resizing the map or rotating the screen ([#8736](https://github.com/mapbox/mapbox-gl-js/pull/8736))
- Fix error when calling `Popup#trackPointer` before setting its content or location ([#8757](https://github.com/mapbox/mapbox-gl-js/pull/8757)) (h/t [zxwandrew](https://github.com/zxwandrew))
- Respect newline characters when text-max-width is set to zero ([#8706](https://github.com/mapbox/mapbox-gl-js/pull/8706))
- Update earcut to v2.2.0 to fix polygon tessellation errors ([#8772](https://github.com/mapbox/mapbox-gl-js/pull/8772))
- Fix icon-fit with variable label placement ([#8755](https://github.com/mapbox/mapbox-gl-js/pull/8755))
- Icons stretched with `icon-text-fit` are now sized correctly ([#8741](https://github.com/mapbox/mapbox-gl-js/pull/8741))
- Collision detection for icons with `icon-text-fit` now works correctly ([#8741](https://github.com/mapbox/mapbox-gl-js/pull/8741))

## 1.3.2

- Fix a SecurityError in Firefox >= 69 when accessing the cache [#8780](https://github.com/mapbox/mapbox-gl-js/pull/8780)

## 1.3.1

### 🐞 Bug Fixes

- Fix a race condition that produced an error when a map was removed while reloading a source. [#8711](https://github.com/mapbox/mapbox-gl-js/pull/8711)
- Fix a race condition were `render` event was sometimes not fired after `load` event in IE11. [#8708](https://github.com/mapbox/mapbox-gl-js/pull/8708)

## 1.3.0

### 🍏 Features

- Introduce `text-writing-mode` symbol layer property to allow placing point labels vertically. [#8399](https://github.com/mapbox/mapbox-gl-js/pull/8399)
- Extend variable text placement to work when `text/icon-allow-overlap` is set to `true`. [#8620](https://github.com/mapbox/mapbox-gl-js/pull/8620)
- Allow `text-color` to be used in formatted expressions to be able to draw different parts of a label in different colors. [#8068](https://github.com/mapbox/mapbox-gl-js/pull/8068)

### ✨ Improvements

- Improve tile loading logic to cancel requests more aggressively, improving performance when zooming or panning quickly. [#8633](https://github.com/mapbox/mapbox-gl-js/pull/8633)
- Display outline on control buttons when focused (e.g. with a tab key) for better accessibility. [#8520](https://github.com/mapbox/mapbox-gl-js/pull/8520)
- Improve the shape of line round joins. [#8275](https://github.com/mapbox/mapbox-gl-js/pull/8275)
- Improve performance of processing line layers. [#8303](https://github.com/mapbox/mapbox-gl-js/pull/8303)
- Improve legibility of info displayed with `map.showTileBoundaries = true`. [#8380](https://github.com/mapbox/mapbox-gl-js/pull/8380) (h/t [@andrewharvey](https://github.com/andrewharvey))
- Add `MercatorCoordinate.meterInMercatorCoordinateUnits` method to make it easier to convert from meter units to coordinate values used in custom layers. [#8524](https://github.com/mapbox/mapbox-gl-js/pull/8524) (h/t [@andrewharvey](https://github.com/andrewharvey))
- Improve conversion of legacy filters with duplicate values. [#8542](https://github.com/mapbox/mapbox-gl-js/pull/8542)
- Move out documentation & examples website source to a separate `mapbox-gl-js-docs` repo. [#8582](https://github.com/mapbox/mapbox-gl-js/pull/8582)

### 🐞 Bug Fixes

- Fix a bug where local CJK fonts would switch to server-generated ones in overzoomed tiles. [#8657](https://github.com/mapbox/mapbox-gl-js/pull/8657)
- Fix precision issues in [deck.gl](https://deck.gl)-powered custom layers. [#8502](https://github.com/mapbox/mapbox-gl-js/pull/8502)
- Fix a bug where fill and line layers wouldn't render correctly over fill extrusions when coming from the same source. [#8661](https://github.com/mapbox/mapbox-gl-js/pull/8661)
- Fix map loading for documents loaded from Blob URLs. [#8612](https://github.com/mapbox/mapbox-gl-js/pull/8612)
- Fix classification of relative file:// URLs when in documents loaded from a file URL. [#8612](https://github.com/mapbox/mapbox-gl-js/pull/8612)
- Remove `esm` from package `dependencies` (so that it's not installed on `npm install mapbox-gl`). [#8586](https://github.com/mapbox/mapbox-gl-js/pull/8586) (h/t [@DatGreekChick](https://github.com/DatGreekChick))

## 1.2.1

### 🐞 Bug fixes

- Fix bug in `NavigationControl` compass button that prevented it from rotating with the map ([#8605](https://github.com/mapbox/mapbox-gl-js/pull/8605))

## 1.2.0

### Features and improvements

- Add `*-sort-key` layout property for circle, fill, and line layers, to dictate which features appear above others within a single layer([#8467](https://github.com/mapbox/mapbox-gl-js/pull/8467))
- Add ability to instantiate maps with specific access tokens ([#8364](https://github.com/mapbox/mapbox-gl-js/pull/8364))
- Accommodate `prefers-reduced-motion` settings in browser ([#8494](https://github.com/mapbox/mapbox-gl-js/pull/8494))
- Add Map `visualizePitch` option that tilts the compass as the map pitches ([#8208](https://github.com/mapbox/mapbox-gl-js/issues/8208), fixed by [#8296](https://github.com/mapbox/mapbox-gl-js/pull/8296)) (h/t [pakastin](https://github.com/pakastin))
- Make source options take precedence over TileJSON ([#8232](https://github.com/mapbox/mapbox-gl-js/pull/8232)) (h/t [jingsam](https://github.com/jingsam))
- Make requirements for text offset properties more precise ([#8418](https://github.com/mapbox/mapbox-gl-js/pull/8418))
- Expose `convertFilter` API in the style specification ([#8493](https://github.com/mapbox/mapbox-gl-js/pull/8493)

### Bug fixes

- Fix changes to `text-variable-anchor`, such that previous anchor positions would take precedence only if they are present in the updated array (considered a bug fix, but is technically a breaking change from previous behavior) ([#8473](https://github.com/mapbox/mapbox-gl-js/pull/8473))
- Fix rendering of opaque pass layers over heatmap and fill-extrusion layers ([#8440](https://github.com/mapbox/mapbox-gl-js/pull/8440))
- Fix rendering of extraneous vertical line in vector tiles ([#8477](https://github.com/mapbox/mapbox-gl-js/issues/8477), fixed by [#8479](https://github.com/mapbox/mapbox-gl-js/pull/8479))
- Turn off 'move' event listeners when removing a marker ([#8465](https://github.com/mapbox/mapbox-gl-js/pull/8465))
- Fix class toggling on navigation control for IE ([#8495](https://github.com/mapbox/mapbox-gl-js/pull/8495)) (h/t [@cs09g](https://github.com/cs09g))
- Fix background rotation hovering on geolocate control ([#8367](https://github.com/mapbox/mapbox-gl-js/pull/8367)) (h/t [GuillaumeGomez](https://github.com/GuillaumeGomez))
- Fix error in click events on markers where `startPos` is not defined ([#8462](https://github.com/mapbox/mapbox-gl-js/pull/8462)) (h/t [@msbarry](https://github.com/msbarry))
- Fix malformed urls when using custom `baseAPIURL` of a certain form ([#8466](https://github.com/mapbox/mapbox-gl-js/pull/8466))

## 1.1.1

### 🐞 Bug fixes

- Fix unbounded memory growth caused by failure to cancel requests to the cache ([#8472](https://github.com/mapbox/mapbox-gl-js/pull/8472))
- Fix unbounded memory growth caused by failure to cancel requests in IE ([#8481](https://github.com/mapbox/mapbox-gl-js/issues/8481))
- Fix performance of getting tiles from the cache ([#8489](https://github.com/mapbox/mapbox-gl-js/pull/8449))

## 1.1.0

### ✨ Minor features and improvements

- Improve line rendering performance by using a more compact line attributes layout ([#8306](https://github.com/mapbox/mapbox-gl-js/pull/8306))
- Improve data-driven symbol layers rendering performance ([#8295](https://github.com/mapbox/mapbox-gl-js/pull/8295))
- Add the ability to disable validation during `queryRenderedFeatures` and `querySourceFeatures` calls, as a performance optimization ([#8211](https://github.com/mapbox/mapbox-gl-js/pull/8211)) (h/t [gorshkov-leonid](https://github.com/gorshkov-leonid))
- Improve `setFilter` performance by caching keys in `groupByLayout` routine ([#8122](https://github.com/mapbox/mapbox-gl-js/pull/8122)) (h/t [vallendm](https://github.com/vallendm))
- Improve rendering of symbol layers with `symbol-z-order: viewport-y`, when icons are allowed to overlap but not text ([#8180](https://github.com/mapbox/mapbox-gl-js/pull/8180))
- Prefer breaking lines at a zero width space to allow better break point suggestions for Japanese labels ([#8255](https://github.com/mapbox/mapbox-gl-js/pull/8255))
- Add a `WebGLRenderingContext` argument to `onRemove` function of `CustomLayerInterface`, to allow direct cleanup of related context ([#8156](https://github.com/mapbox/mapbox-gl-js/pull/8156)) (h/t [ogiermaitre](https://github.com/ogiermaitre))
- Allow zoom speed customization by adding `setZoomRate` and `setWheelZoomRate` methods to `ScrollZoomHandler` ([#7863](https://github.com/mapbox/mapbox-gl-js/pull/7863)) (h/t [sf31](https://github.com/sf31))
- Add `trackPointer` method to `Popup` API that continuously repositions the popup to the mouse cursor when the cursor is within the map ([#7786](https://github.com/mapbox/mapbox-gl-js/pull/7786))
- Add `getElement` method to `Popup` to retrieve the popup's HTML element ([#8123](https://github.com/mapbox/mapbox-gl-js/pull/8123)) (h/t [@bravecow](https://github.com/bravecow))
- Add `fill-pattern` example to the documentation ([#8022](https://github.com/mapbox/mapbox-gl-js/pull/8022)) (h/t [@flawyte](https://github.com/flawyte))
- Update script detection for Unicode 12.1 ([#8158](https://github.com/mapbox/mapbox-gl-js/pull/8158))
- Add `nofollow` to Mapbox logo & "Improve this map" links ([#8106](https://github.com/mapbox/mapbox-gl-js/pull/8106)) (h/t [viniciuskneves](https://github.com/viniciuskneves))
- Include source name in invalid GeoJSON error ([#8113](https://github.com/mapbox/mapbox-gl-js/pull/8113)) (h/t [Zirak](https://github.com/Zirak))

### 🐞 Bug fixes

- Fix `updateImage` not working as expected in Chrome ([#8199](https://github.com/mapbox/mapbox-gl-js/pull/8199))
- Fix issues with double-tap zoom on touch devices ([#8086](https://github.com/mapbox/mapbox-gl-js/pull/8086))
- Fix duplication of `movestart` events when zooming ([#8259](https://github.com/mapbox/mapbox-gl-js/pull/8259)) (h/t [@bambielli-flex](https://github.com/bambielli-flex))
- Fix validation of `"format"` expression failing when options are provided ([#8339](https://github.com/mapbox/mapbox-gl-js/pull/8339))
- Fix `setPaintProperty` not working on `line-pattern` property ([#8289](https://github.com/mapbox/mapbox-gl-js/pull/8289))
- Fix the GL context being left in unpredictable states when using custom layers ([#8132](https://github.com/mapbox/mapbox-gl-js/pull/8132))
- Fix unnecessary updates to attribution control string ([#8082](https://github.com/mapbox/mapbox-gl-js/pull/8082)) (h/t [poletani](https://github.com/poletani))
- Fix bugs in `findStopLessThanOrEqualTo` algorithm ([#8134](https://github.com/mapbox/mapbox-gl-js/pull/8134)) (h/t [Mike96Angelo](https://github.com/Mike96Angelo))
- Fix map not displaying properly when inside an element with `text-align: center` ([#8227](https://github.com/mapbox/mapbox-gl-js/pull/8227)) (h/t [mc100s](https://github.com/mc100s))
- Clarify in documentation that `Popup#maxWidth` accepts all `max-width` CSS values ([#8312](https://github.com/mapbox/mapbox-gl-js/pull/8312)) (h/t [viniciuskneves](https://github.com/viniciuskneves))
- Fix location dot shadow not displaying ([#8119](https://github.com/mapbox/mapbox-gl-js/pull/8119)) (h/t [@bravecow](https://github.com/bravecow))
- Fix docs dev dependencies being mistakenly installed as package dependencies ([#8121](https://github.com/mapbox/mapbox-gl-js/pull/8121)) (h/t [@bravecow](https://github.com/bravecow))
- Various typo fixes ([#8230](https://github.com/mapbox/mapbox-gl-js/pull/8230), h/t [@erictheise](https://github.com/erictheise)) ([#8236](https://github.com/mapbox/mapbox-gl-js/pull/8236), h/t [@fredj](https://github.com/fredj))
- Fix geolocate button CSS ([#8367](https://github.com/mapbox/mapbox-gl-js/pull/8367), h/t [GuillaumeGomez](https://github.com/GuillaumeGomez))
- Fix caching for Mapbox tiles ([#8389](https://github.com/mapbox/mapbox-gl-js/pull/8389))

## 1.0.0

### ⚠️ Breaking changes

This release replaces the existing “map views” pricing model in favor of a “map load” model. Learn more in [a recent blog post about these changes](https://blog.mapbox.com/new-pricing-46b7c26166e7).

**By upgrading to this release, you are opting in to the new map loads pricing.**

**Why is this change being made?**

This change allows us to implement a more standardized and predictable method of billing GL JS map usage. You’ll be charged whenever your website or web application loads, not by when users pan and zoom around the map, incentivizing developers to create highly interactive map experiences. The new pricing structure also creates a significantly larger free tier to help developers get started building their applications with Mapbox tools while pay-as-you-go pricing and automatic volume discounts help your application scale with Mapbox. Session billing also aligns invoices with metrics web developers already track and makes it easier to compare usage with other mapping providers.

**What is changing?**

- Add SKU token to Mapbox API requests [#8276](https://github.com/mapbox/mapbox-gl-js/pull/8276)

When (and only when) loading tiles from a Mapbox API with a Mapbox access token set (`mapboxgl.accessToken`), a query parameter named `sku` will be added to all requests for vector, raster and raster-dem tiles. Every map instance uses a unique `sku` value, which is refreshed every 12 hours. The token itself is comprised of a token version (always “1”), a sku ID (always “01”) and a random 10-digit base-62 number. The purpose of the token is to allow for metering of map sessions on the server-side. A session lasts from a new map instantiation until the map is destroyed or 12 hours passes, whichever comes first.

For further information on the pricing changes, you can read our [blog post](https://blog.mapbox.com/new-pricing-46b7c26166e7) and check out our new [pricing page](https://www.mapbox.com/pricing), which has a price calculator. As always, you can also contact our team at [https://support.mapbox.com](https://support.mapbox.com).

## 0.54.1

### Bug fixes

- Fix unbounded memory growth caused by failure to cancel requests in IE ([#8481](https://github.com/mapbox/mapbox-gl-js/issues/8481))

## 0.54.0

### Breaking changes

- Turned `localIdeographFontFamily` map option on by default. This may change how CJK labels are rendered, but dramatically improves performance of CJK maps (because the browser no longer needs to download heavy amounts of font data from the server). Add `localIdeographFontFamily: false` to turn this off. [#8008](https://github.com/mapbox/mapbox-gl-js/pull/8008)
- Added `Popup` `maxWidth` option, set to `"240px"` by default. [#7906](https://github.com/mapbox/mapbox-gl-js/pull/7906)

### Major features

- Added support for updating and animating style images. [#7999](https://github.com/mapbox/mapbox-gl-js/pull/7999)
- Added support for generating style images dynamically (e.g. for drawing icons based on feature properties). [#7987](https://github.com/mapbox/mapbox-gl-js/pull/7987)
- Added antialiasing support for custom layers. [#7821](https://github.com/mapbox/mapbox-gl-js/pull/7821)
- Added a new `mapbox-gl-csp.js` bundle for strict CSP environments where `worker-src: blob` is disallowed. [#8044](https://github.com/mapbox/mapbox-gl-js/pull/8044)

### Minor features and improvements

- Improved performance of fill extrusions. [#7821](https://github.com/mapbox/mapbox-gl-js/pull/7821)
- Improved performance of symbol layers. [#7967](https://github.com/mapbox/mapbox-gl-js/pull/7967)
- Slightly improved rendering performance in general. [#7969](https://github.com/mapbox/mapbox-gl-js/pull/7969)
- Slightly improved performance of HTML markers. [#8018](https://github.com/mapbox/mapbox-gl-js/pull/8018)
- Improved diffing of styles with `"visibility": "visible"`. [#8005](https://github.com/mapbox/mapbox-gl-js/pull/8005)
- Improved zoom buttons to grey out when reaching min/max zoom. [#8023](https://github.com/mapbox/mapbox-gl-js/pull/8023)
- Added a title to fullscreen control button. [#8012](https://github.com/mapbox/mapbox-gl-js/pull/8012)
- Added `rel="noopener"` attributes to links that lead to external websites (such as Mapbox logo and OpenStreetMap edit link) for improved security. [#7914](https://github.com/mapbox/mapbox-gl-js/pull/7914)
- Added tile size info when `map.showTileBoundaries` is turned on. [#7963](https://github.com/mapbox/mapbox-gl-js/pull/7963)
- Significantly improved load times of the benchmark suite. [#8066](https://github.com/mapbox/mapbox-gl-js/pull/8066)
- Improved behavior of `canvasSource.pause` to be more reliable and able to render a single frame. [#8130](https://github.com/mapbox/mapbox-gl-js/pull/8130)

### Bug fixes

- Fixed a bug in Mac Safari 12+ where controls would disappear until you interact with the map. [#8193](https://github.com/mapbox/mapbox-gl-js/pull/8193)
- Fixed a memory leak when calling `source.setData(url)` many times. [#8035](https://github.com/mapbox/mapbox-gl-js/pull/8035)
- Fixed a bug where marker lost focus when dragging. [#7799](https://github.com/mapbox/mapbox-gl-js/pull/7799)
- Fixed a bug where `map.getCenter()` returned a reference to an internal `LngLat` object instead of cloning it, leading to potential mutability bugs. [#7922](https://github.com/mapbox/mapbox-gl-js/pull/7922)
- Fixed a bug where default HTML marker positioning was slightly off. [#8074](https://github.com/mapbox/mapbox-gl-js/pull/8074)
- Fixed a bug where adding a fill extrusion layer for non-polygon layers would lead to visual artifacts. [#7685](https://github.com/mapbox/mapbox-gl-js/pull/7685)
- Fixed intermittent Flow failures on CI. [#8061](https://github.com/mapbox/mapbox-gl-js/pull/8061)
- Fixed a bug where calling `Map#removeFeatureState` does not remove the state from some tile zooms [#8087](https://github.com/mapbox/mapbox-gl-js/pull/8087)
- Fixed a bug where `removeFeatureState` didn't work on features with `id` equal to `0`. [#8150](https://github.com/mapbox/mapbox-gl-js/pull/8150) (h/t [jutaz](https://github.com/jutaz))

## 0.53.1

### Bug fixes

- Turn off telemetry for Mapbox Atlas ([#7945](https://github.com/mapbox/mapbox-gl-js/pull/7945))
- Fix order of 3D features in query results (fix [#7883](https://github.com/mapbox/mapbox-gl-js/issues/7883)) ([#7953](https://github.com/mapbox/mapbox-gl-js/pull/7953))
- Fix RemovePaintState benchmarks ([#7930](https://github.com/mapbox/mapbox-gl-js/pull/7930))

## 0.53.0

### Features and improvements

- Enable `fill-extrusion` querying with ray picking ([#7499](https://github.com/mapbox/mapbox-gl-js/pull/7499))
- Add `clusterProperties` option for aggregated cluster properties ([#2412](https://github.com/mapbox/mapbox-gl-js/issues/2412), fixed by [#7584](https://github.com/mapbox/mapbox-gl-js/pull/7584))
- Allow initial map bounds to be adjusted with `fitBounds` options. ([#7681](https://github.com/mapbox/mapbox-gl-js/pull/7681)) (h/t [@elyobo](https://github.com/elyobo))
- Remove popups on `Map#remove` ([#7749](https://github.com/mapbox/mapbox-gl-js/pull/7749)) (h/t [@andycalder](https://github.com/andycalder))
- Add `Map#removeFeatureState` ([#7761](https://github.com/mapbox/mapbox-gl-js/pull/7761))
- Add `number-format` expression ([#7626](https://github.com/mapbox/mapbox-gl-js/pull/7626))
- Add `symbol-sort-key` style property ([#7678](https://github.com/mapbox/mapbox-gl-js/pull/7678))

### Bug fixes

- Upgrades Earcut to fix a rare bug in rendering polygons that contain a coincident chain of holes ([#7806](https://github.com/mapbox/mapbox-gl-js/issues/7806), fixed by [#7878](https://github.com/mapbox/mapbox-gl-js/pull/7878))
- Allow `file://` protocol in XHR requests for Cordova/Ionic/etc ([#7818](https://github.com/mapbox/mapbox-gl-js/pull/7818))
- Correctly handle WebP images in Edge 18 ([#7687](https://github.com/mapbox/mapbox-gl-js/pull/7687))
- Fix bug which mistakenly requested WebP images in browsers that do not support WebP ([#7817](https://github.com/mapbox/mapbox-gl-js/pull/7817)) ([#7819](https://github.com/mapbox/mapbox-gl-js/pull/7819))
- Fix images not being aborted when dequeued ([#7655](https://github.com/mapbox/mapbox-gl-js/pull/7655))
- Fix DEM layer memory leak ([#7690](https://github.com/mapbox/mapbox-gl-js/issues/7690), fixed by [#7691](https://github.com/mapbox/mapbox-gl-js/pull/7691))
- Set correct color state before rendering custom layer ([#7711](https://github.com/mapbox/mapbox-gl-js/pull/7711))
- Set `LngLat.toBounds()` default radius to 0 ([#7722](https://github.com/mapbox/mapbox-gl-js/issues/7722), fixed by [#7723](https://github.com/mapbox/mapbox-gl-js/pull/7723)) (h/t [@cherniavskii](https://github.com/cherniavskii))
- Fix race condition in `feature-state` dependent layers ([#7523](https://github.com/mapbox/mapbox-gl-js/issues/7523), fixed by [#7790](https://github.com/mapbox/mapbox-gl-js/pull/7790))
- Prevent `map.repaint` from mistakenly enabling continuous repaints ([#7667](https://github.com/mapbox/mapbox-gl-js/pull/7667))
- Prevent map shaking while zooming in on raster tiles ([#7426](https://github.com/mapbox/mapbox-gl-js/pull/7426))
- Fix query point translation for multi-point geometry ([#6833](https://github.com/mapbox/mapbox-gl-js/issues/6833), fixed by [#7581](https://github.com/mapbox/mapbox-gl-js/pull/7581))

## 0.52.0

### Breaking changes

- Canonicalize tile urls to `mapbox://` urls so they can be transformed with `config.API_URL` ([#7594](https://github.com/mapbox/mapbox-gl-js/pull/7594))

### Features and improvements

- Add getter and setter for `config.API_URL` ([#7594](https://github.com/mapbox/mapbox-gl-js/pull/7594))
- Allow user to define element other than map container for full screen control ([#7548](https://github.com/mapbox/mapbox-gl-js/pull/7548))
- Add validation option to style setters ([#7604](https://github.com/mapbox/mapbox-gl-js/pull/7604))
- Add 'idle' event: fires when no further rendering is expected without further interaction. ([#7625](https://github.com/mapbox/mapbox-gl-js/pull/7625))

### Bug fixes

- Fire error when map.getLayoutProperty references missing layer ([#7537](https://github.com/mapbox/mapbox-gl-js/issues/7537), fixed by [#7539](https://github.com/mapbox/mapbox-gl-js/pull/7539))
- Fix shaky sprites when zooming with scrolling ([#7558](https://github.com/mapbox/mapbox-gl-js/pull/7558))
- Fix layout problems in attribution control ([#7608](https://github.com/mapbox/mapbox-gl-js/pull/7608)) (h/t [lucaswoj](https://github.com/lucaswoj))
- Fixes resetting map's pitch to 0 if initial bounds is set ([#7617](https://github.com/mapbox/mapbox-gl-js/pull/7617)) (h/t [stepankuzmin](https://github.com/stepankuzmin))
- Fix occasional failure to load images after multiple image request abortions [#7641](https://github.com/mapbox/mapbox-gl-js/pull/7641)
- Update repo url to correct one ([#7486](https://github.com/mapbox/mapbox-gl-js/pull/7486)) (h/t [nicholas-l](https://github.com/nicholas-l))
- Fix bug where symbols where sometimes not rendered immediately ([#7610](https://github.com/mapbox/mapbox-gl-js/pull/7610))
- Fix bug where cameraForBounds returns incorrect CameraOptions with asymmetrical padding/offset ([#7517](https://github.com/mapbox/mapbox-gl-js/issues/7517), fixed by [#7518](https://github.com/mapbox/mapbox-gl-js/pull/7518)) (h/t [mike-marcacci](https://github.com/mike-marcacci))
- Use diff+patch approach to map.setStyle when the parameter is a URL ([#4025](https://github.com/mapbox/mapbox-gl-js/issues/4025), fixed by [#7562](https://github.com/mapbox/mapbox-gl-js/pull/7562))
- Begin touch zoom immediately when rotation disabled ([#7582](https://github.com/mapbox/mapbox-gl-js/pull/7582)) (h/t [msbarry](https://github.com/msbarry))
- Fix symbol rendering under opaque fill layers ([#7612](https://github.com/mapbox/mapbox-gl-js/pull/7612))
- Fix shaking by aligning raster sources to pixel grid only when map is idle ([#7426](https://github.com/mapbox/mapbox-gl-js/pull/7426))
- Fix raster layers in Edge 18 by disabling it's incomplete WebP support ([#7687](https://github.com/mapbox/mapbox-gl-js/pull/7687))
- Fix memory leak in hillshade layer ([#7691](https://github.com/mapbox/mapbox-gl-js/pull/7691))
- Fix disappearing custom layers ([#7711](https://github.com/mapbox/mapbox-gl-js/pull/7711))

## 0.51.0

November 7, 2018

### ✨ Features and improvements

- Add initial bounds as map constructor option ([#5518](https://github.com/mapbox/mapbox-gl-js/pull/5518)) (h/t [stepankuzmin](https://github.com/stepankuzmin))
- Improve performance on machines with > 8 cores ([#7407](https://github.com/mapbox/mapbox-gl-js/issues/7407), fixed by [#7430](https://github.com/mapbox/mapbox-gl-js/pull/7430))
- Add `MercatorCoordinate` type ([#7488](https://github.com/mapbox/mapbox-gl-js/pull/7488))
- Allow browser-native `contextmenu` to be enabled ([#2301](https://github.com/mapbox/mapbox-gl-js/issues/2301), fixed by [#7369](https://github.com/mapbox/mapbox-gl-js/pull/7369))
- Add an unminified production build to the NPM package ([#7403](https://github.com/mapbox/mapbox-gl-js/pull/7403))
- Add support for `LngLat` conversion from `{lat, lon}` ([#7507](https://github.com/mapbox/mapbox-gl-js/pull/7507)) (h/t [@bfrengley](https://github.com/bfrengley))
- Add tooltips for navigation controls ([#7373](https://github.com/mapbox/mapbox-gl-js/pull/7373))
- Show attribution only for used sources ([#7384](https://github.com/mapbox/mapbox-gl-js/pull/7384))
- Add telemetry event to log map loads ([#7431](https://github.com/mapbox/mapbox-gl-js/pull/7431))
- **Tighten style validation**
  - Disallow expressions as stop values ([#7396](https://github.com/mapbox/mapbox-gl-js/pull/7396))
  - Disallow `feature-state` expressions in filters ([#7366](https://github.com/mapbox/mapbox-gl-js/pull/7366))

### 🐛 Bug fixes

- Fix for GeoJSON geometries not working when coincident with tile boundaries([#7436](https://github.com/mapbox/mapbox-gl-js/issues/7436), fixed by [#7448](https://github.com/mapbox/mapbox-gl-js/pull/7448))
- Fix depth buffer-related rendering issues on some Android devices. ([#7471](https://github.com/mapbox/mapbox-gl-js/pull/7471))
- Fix positioning of compact attribution strings ([#7444](https://github.com/mapbox/mapbox-gl-js/pull/7444), [#7445](https://github.com/mapbox/mapbox-gl-js/pull/7445), and [#7391](https://github.com/mapbox/mapbox-gl-js/pull/7391))
- Fix an issue with removing markers in mouse event callbacks ([#7442](https://github.com/mapbox/mapbox-gl-js/pull/7442)) (h/t [vbud](https://github.com/vbud))
- Remove controls before destroying a map ([#7479](https://github.com/mapbox/mapbox-gl-js/pull/7479))
- Fix display of Scale control values < 1 ([#7469](https://github.com/mapbox/mapbox-gl-js/pull/7469)) (h/t [MichaelHedman](https://github.com/MichaelHedman))
- Fix an error when using location `hash` within iframes in IE11 ([#7411](https://github.com/mapbox/mapbox-gl-js/pull/7411))
- Fix depth mode usage in custom layers ([#7432](https://github.com/mapbox/mapbox-gl-js/pull/7432)) (h/t [markusjohnsson](https://github.com/markusjohnsson))
- Fix an issue with shaky sprite images during scroll zooms ([#7558](https://github.com/mapbox/mapbox-gl-js/pull/7558))

## 0.50.0

October 10, 2018

### ✨ Features and improvements

- 🎉 Add Custom Layers that can be rendered into with user-provided WebGL code ([#7039](https://github.com/mapbox/mapbox-gl-js/pull/7039))
- Add WebGL face culling for increased performance ([#7178](https://github.com/mapbox/mapbox-gl-js/pull/7178))
- Improve speed of expression evaluation ([#7334](https://github.com/mapbox/mapbox-gl-js/pull/7334))
- Automatically coerce to string for `concat` expression and `text-field` property ([#6190](https://github.com/mapbox/mapbox-gl-js/issues/6190), fixed by [#7280](https://github.com/mapbox/mapbox-gl-js/pull/7280))
- Add `fill-extrusion-vertical-gradient` property for controlling shading of fill extrusions ([#5768](https://github.com/mapbox/mapbox-gl-js/issues/5768), fixed by [#6841](https://github.com/mapbox/mapbox-gl-js/pull/6841))
- Add update functionality for images provided via `ImageSource` ([#4050](https://github.com/mapbox/mapbox-gl-js/issues/4050), fixed by [#7342](https://github.com/mapbox/mapbox-gl-js/pull/7342)) (h/t [@dcervelli](https://github.com/dcervelli))

### 🐛 Bug fixes

- **Expressions**
  - Fix expressions that use `log2` and `log10` in IE11 ([#7318](https://github.com/mapbox/mapbox-gl-js/issues/7318), fixed by [#7320](https://github.com/mapbox/mapbox-gl-js/pull/7320))
  - Fix `let` expression stripping expected type during parsing ([#7300](https://github.com/mapbox/mapbox-gl-js/issues/7300), fixed by [#7301](https://github.com/mapbox/mapbox-gl-js/pull/7301))
  - Fix superfluous wrapping of literals in `literal` expression ([#7336](https://github.com/mapbox/mapbox-gl-js/issues/7336), fixed by [#7337](https://github.com/mapbox/mapbox-gl-js/pull/7337))
  - Allow calling `to-color` on values that are already of type `Color` ([#7260](https://github.com/mapbox/mapbox-gl-js/pull/7260))
  - Fix `to-array` for empty arrays (([#7261](https://github.com/mapbox/mapbox-gl-js/pull/7261)))
  - Fix identity functions for `text-field` when using formatted text ([#7351](https://github.com/mapbox/mapbox-gl-js/pull/7351))
  - Fix coercion of `null` to `0` in `to-number` expression ([#7083](https://github.com/mapbox/mapbox-gl-js/issues/7083), fixed by [#7274](https://github.com/mapbox/mapbox-gl-js/pull/7274))
- **Canvas source**
  - Fix missing repeats of `CanvasSource` when it crosses the antimeridian ([#7273](https://github.com/mapbox/mapbox-gl-js/pull/7273))
  - Fix `CanvasSource` not respecting alpha values set on `canvas` element ([#7302](https://github.com/mapbox/mapbox-gl-js/issues/7302), fixed by [#7309](https://github.com/mapbox/mapbox-gl-js/pull/7309))
- **Rendering**
  - Fix rendering of fill extrusions with really high heights ([#7292](https://github.com/mapbox/mapbox-gl-js/pull/7292))
  - Fix an error where the map state wouldn't return to `loaded` after certain runtime styling changes when there were errored tiles in the viewport ([#7355](https://github.com/mapbox/mapbox-gl-js/pull/7355))
  - Fix errors when rendering symbol layers without symbols ([#7241](https://github.com/mapbox/mapbox-gl-js/issues/7241), fixed by [#7253](https://github.com/mapbox/mapbox-gl-js/pull/7253))
  - Don't fade in symbols with `*-allow-overlap: true` when panning into the viewport ([#7172](https://github.com/mapbox/mapbox-gl-js/issues/7172), fixed by[#7244](https://github.com/mapbox/mapbox-gl-js/pull/7244))
- **Library**
  - Fix disambiguation for `mouseover` event ([#7295](https://github.com/mapbox/mapbox-gl-js/issues/7295), fixed by [#7299](https://github.com/mapbox/mapbox-gl-js/pull/7299))
  - Fix silent failure of `getImage` if an SVG is requested ([#7312](https://github.com/mapbox/mapbox-gl-js/issues/7312), fixed by [#7313](https://github.com/mapbox/mapbox-gl-js/pull/7313))
  - Fix empty control group box shadow ([#7303](https://github.com/mapbox/mapbox-gl-js/issues/7303), fixed by [#7304](https://github.com/mapbox/mapbox-gl-js/pull/7304)) (h/t [Duder-onomy](https://github.com/Duder-onomy))
  - Fixed an issue where a wrong timestamp was sent for Mapbox turnstile events ([#7381](https://github.com/mapbox/mapbox-gl-js/pull/7381))
  - Fixed a bug that lead to attribution not showing up correctly in Internet Explorer ([#3945](https://github.com/mapbox/mapbox-gl-js/issues/3945), fixed by [#7391](https://github.com/mapbox/mapbox-gl-js/pull/7391))

## 0.49.0

September 6, 2018

### ⚠️ Breaking changes

- Use `client{Height/Width}` instead of `offset{Height/Width}` for map canvas sizing ([#6848](https://github.com/mapbox/mapbox-gl-js/issues/6848), fixed by [#7128](https://github.com/mapbox/mapbox-gl-js/pull/7128))

### 🐛 Bug fixes

- Fix [Top Issues list](https://mapbox.github.io/top-issues/#!mapbox/mapbox-gl-js) for mapbox-gl-js ([#7108](https://github.com/mapbox/mapbox-gl-js/issues/7108), fixed by [#7112](https://github.com/mapbox/mapbox-gl-js/pull/7112))
- Fix bug in which symbols with `icon-allow-overlap: true, text-allow-overlap: true, text-optional: false` would show icons when they shouldn't ([#7041](https://github.com/mapbox/mapbox-gl-js/pull/7041))
- Fix bug where the map would not stop at the exact zoom level requested by Map#FlyTo ([#7222](https://github.com/mapbox/mapbox-gl-js/issues/7222)) ([#7223](https://github.com/mapbox/mapbox-gl-js/pull/7223)) (h/t [@benoitbzl](https://github.com/benoitbzl))
- Keep map centered on the center point of a multi-touch gesture when zooming ([#6722](https://github.com/mapbox/mapbox-gl-js/issues/6722)) ([#7191](https://github.com/mapbox/mapbox-gl-js/pull/7191)) (h/t [pakastin](https://github.com/pakastin))
- Update the style-spec's old `gl-style-migrate` script to include conversion of legacy functions and filters to their expression equivalents ([#6927](https://github.com/mapbox/mapbox-gl-js/issues/6927), fixed by [#7095](https://github.com/mapbox/mapbox-gl-js/pull/7095))
- Fix `icon-size` for small data-driven values ([#7125](https://github.com/mapbox/mapbox-gl-js/pull/7125))
- Fix bug in the way AJAX requests load local files on iOS web view ([#6610](https://github.com/mapbox/mapbox-gl-js/pull/6610)) (h/t [oscarfonts](https://github.com/oscarfonts))
- Fix bug in which canvas sources would not render in world wrapped tiles at the edge of the viewport ([#7271]https://github.com/mapbox/mapbox-gl-js/issues/7271), fixed by [#7273](https://github.com/mapbox/mapbox-gl-js/pull/7273))

### ✨ Features and improvements

- Performance updates:
  - Improve time to first render by updating how feature ID maps are transferred to the main thread ([#7110](https://github.com/mapbox/mapbox-gl-js/issues/7110), fixed by [#7132](https://github.com/mapbox/mapbox-gl-js/pull/7132))
  - Reduce size of JSON transmitted from worker thread to main thread ([#7124](https://github.com/mapbox/mapbox-gl-js/pull/7124))
  - Improve image/glyph atlas packing algorithm ([#7171](https://github.com/mapbox/mapbox-gl-js/pull/7171))
  - Use murmur hash on symbol instance keys to reduce worker transfer costs ([#7127](https://github.com/mapbox/mapbox-gl-js/pull/7127))
- Add GL state management for uniforms ([#6018](https://github.com/mapbox/mapbox-gl-js/pull/6018))
- Add `symbol-z-order` symbol layout property to style spec ([#7219](https://github.com/mapbox/mapbox-gl-js/pull/7219))
- Implement data-driven styling support for `*-pattern properties` ([#6289](https://github.com/mapbox/mapbox-gl-js/pull/6289))
- Add `Map#fitScreenCoordinates` which fits viewport to two points, similar to `Map#fitBounds` but uses screen coordinates and supports non-zero map bearings ([#6894](https://github.com/mapbox/mapbox-gl-js/pull/6894))
- Re-implement LAB/HSL color space interpolation for expressions ([#5326](https://github.com/mapbox/mapbox-gl-js/issues/5326), fixed by [#7123](https://github.com/mapbox/mapbox-gl-js/pull/7123))
- Enable benchmark testing for Mapbox styles ([#7047](https://github.com/mapbox/mapbox-gl-js/pull/7047))
- Allow `Map#setFeatureState` and `Map#getFeatureState` to accept numeric IDs ([#7106](https://github.com/mapbox/mapbox-gl-js/pull/7106)) (h/t [@bfrengley](https://github.com/bfrengley))

## 0.48.0

August 16, 2018

### ⚠️ Breaking changes

- Treat tiles that error with status 404 as empty renderable tiles to prevent rendering duplicate features in some sparse tilesets ([#6803](https://github.com/mapbox/mapbox-gl-js/pull/6803))

### 🐛 Bug fixes

- Fix issue where `text-max-angle` property was being calculated incorrectly internally, causing potential rendering errors when `"symbol-placement": line`
- Require `feature.id` when using `Map#setFeatureState` ([#6974](https://github.com/mapbox/mapbox-gl-js/pull/6974))
- Fix issue with removing the `GeolocateControl` when user location is being used ([#6977](https://github.com/mapbox/mapbox-gl-js/pull/6977)) (h/t [sergei-zelinsky](https://github.com/sergei-zelinsky))
- Fix memory leak caused by a failure to remove all controls added to the map ([#7042](https://github.com/mapbox/mapbox-gl-js/pull/7042))
- Fix bug where the build would fail when using mapbox-gl webpack 2 and UglifyJSPlugin ([#4359](https://github.com/mapbox/mapbox-gl-js/issues/4359), fixed by [#6956](https://api.github.com/repos/mapbox/mapbox-gl-js/pulls/6956))
- Fix bug where fitBounds called with coordinates outside the bounds of Web Mercator resulted in uncaught error ([#6906](https://github.com/mapbox/mapbox-gl-js/issues/6906), fixed by [#6918](https://api.github.com/repos/mapbox/mapbox-gl-js/pulls/6918))
- Fix bug wherein `Map#querySourceFeatures` was returning bad results on zooms > maxZoom ([#7061](https://github.com/mapbox/mapbox-gl-js/pull/7061))
- Relax typing for equality and order expressions ([#6459](https://github.com/mapbox/mapbox-gl-js/issues/6459), fixed by [#6961](https://api.github.com/repos/mapbox/mapbox-gl-js/pulls/6961))
- Fix bug where `queryPadding` for all layers in a source was set by the first layer, causing incorrect querying on other layers and, in some cases, incorrect firing of events associated with individual layers ([#6909](https://github.com/mapbox/mapbox-gl-js/pull/6909))

### ✨ Features and improvements

- Performance Improvements:
  - Stop unnecessary serialization of symbol source features. ([#7013](https://github.com/mapbox/mapbox-gl-js/pull/7013))
  - Optimize calculation for getting visible tile coordinates ([#6998](https://github.com/mapbox/mapbox-gl-js/pull/6998))
  - Improve performance of creating `{Glyph/Image}Atlas`es ([#7091](https://github.com/mapbox/mapbox-gl-js/pull/7091))
  - Optimize and simplify tile retention logic ([#6995](https://github.com/mapbox/mapbox-gl-js/pull/6995))
- Add a user turnstile event for users accessing Mapbox APIs ([#6980](https://github.com/mapbox/mapbox-gl-js/pull/6980))
- Add support for autogenerating feature ids for GeoJSON sources so they can be used more easily with the `Map#setFeatureState` API ([#7043](https://www.github.com/mapbox/mapbox-gl-js/pull/7043))) ([#7091](https://github.com/mapbox/mapbox-gl-js/pull/7091))
- Add ability to style symbol layers labels with multiple fonts and text sizes via `"format"` expression ([#6994](https://www.github.com/mapbox/mapbox-gl-js/pull/6994))
- Add customAttribution option to AttributionControl ([#7033](https://github.com/mapbox/mapbox-gl-js/pull/7033)) (h/t [mklopets](https://github.com/mklopets))
- Publish Flow type definitions alongside compiled bundle ([#7079](https://api.github.com/repos/mapbox/mapbox-gl-js/pulls/7079))
- Introduce symbol cross fading when crossing integer zoom levels to prevent labels from disappearing before newly loaded tiles' labels can be rendered ([#6951](https://github.com/mapbox/mapbox-gl-js/pull/6951))
- Improvements in label collision detection ([#6925](https://api.github.com/repos/mapbox/mapbox-gl-js/pulls/6925)))

## 0.47.0

### ✨ Features and improvements

- Add configurable drag pan threshold ([#6809](https://github.com/mapbox/mapbox-gl-js/pull/6809)) (h/t [msbarry](https://github.com/msbarry))
- Add `raster-resampling` raster paint property ([#6411](https://github.com/mapbox/mapbox-gl-js/pull/6411)) (h/t [@andrewharvey](https://github.com/andrewharvey))
- Add `symbol-placement: line-center` ([#6821](https://github.com/mapbox/mapbox-gl-js/pull/6821))
- Add methods for inspecting GeoJSON clusters ([#3318](https://github.com/mapbox/mapbox-gl-js/issues/3318), fixed by [#6829](https://github.com/mapbox/mapbox-gl-js/pull/6829))
- Add warning to geolocate control when unsupported ([#6923](https://github.com/mapbox/mapbox-gl-js/pull/6923)) (h/t [@aendrew](https://github.com/aendrew))
- Upgrade geojson-vt to 3.1.4 ([#6942](https://github.com/mapbox/mapbox-gl-js/pull/6942))
- Include link to license in compiled bundle ([#6975](https://github.com/mapbox/mapbox-gl-js/pull/6975))

### 🐛 Bug fixes

- Use updateData instead of re-creating buffers for repopulated paint arrays ([#6853](https://github.com/mapbox/mapbox-gl-js/pull/6853))
- Fix ScrollZoom handler setting tr.zoom = NaN ([#6924](https://github.com/mapbox/mapbox-gl-js/pull/6924))
  - Failed to invert matrix error ([#6486](https://github.com/mapbox/mapbox-gl-js/issues/6486), fixed by [#6924](https://github.com/mapbox/mapbox-gl-js/pull/6924))
  - Fixing matrix errors ([#6782](https://github.com/mapbox/mapbox-gl-js/issues/6782), fixed by [#6924](https://github.com/mapbox/mapbox-gl-js/pull/6924))
- Fix heatmap tile clipping when layers are ordered above it ([#6806](https://github.com/mapbox/mapbox-gl-js/issues/6806), fixed by [#6807](https://github.com/mapbox/mapbox-gl-js/pull/6807))
- Fix video source in safari (macOS and iOS) ([#6443](https://github.com/mapbox/mapbox-gl-js/issues/6443), fixed by [#6811](https://github.com/mapbox/mapbox-gl-js/pull/6811))
- Do not reload errored tiles ([#6813](https://github.com/mapbox/mapbox-gl-js/pull/6813))
- Fix send / remove timing bug in Dispatcher ([#6756](https://github.com/mapbox/mapbox-gl-js/pull/6756), fixed by [#6826](https://github.com/mapbox/mapbox-gl-js/pull/6826))
- Fix flyTo not zooming to exact given zoom ([#6828](https://github.com/mapbox/mapbox-gl-js/pull/6828))
- Don't stop animation on map resize ([#6636](https://github.com/mapbox/mapbox-gl-js/pull/6636))
- Fix map.getBounds() with rotated map ([#6875](https://github.com/mapbox/mapbox-gl-js/pull/6875)) (h/t [zoltan-mihalyi](https://github.com/zoltan-mihalyi))
- Support collators in feature filter expressions. ([#6929](https://github.com/mapbox/mapbox-gl-js/pull/6929))
- Fix Webpack production mode compatibility ([#6981](https://github.com/mapbox/mapbox-gl-js/pull/6981))

## 0.46.0

### ⚠️ Breaking changes

- Align implicit type casting behavior of `match` expressions with with `case/==` ([#6684](https://github.com/mapbox/mapbox-gl-js/pull/6684))

### ✨ Features and improvements

- :tada: Add `Map#setFeatureState` and `feature-state` expression to support interactive styling ([#6263](https://github.com/mapbox/mapbox-gl-js/pull/6263))
- Create draggable `Marker` with `setDraggable` ([#6687](https://github.com/mapbox/mapbox-gl-js/pull/6687))
- Add `Map#listImages` for listing all currently active sprites/images ([#6381](https://github.com/mapbox/mapbox-gl-js/issues/6381))
- Add "crossSourceCollisions" option to disable cross-source collision detection ([#6566](https://github.com/mapbox/mapbox-gl-js/pull/6566))
- Handle `text/icon-rotate` for symbols with `symbol-placement: point` ([#6075](https://github.com/mapbox/mapbox-gl-js/issues/6075))
- Automatically compact Mapbox wordmark on narrow maps. ([#4282](https://github.com/mapbox/mapbox-gl-js/issues/4282)) (h/t [@andrewharvey](https://github.com/andrewharvey))
- Only show compacted AttributionControl on interactive displays ([#6506](https://github.com/mapbox/mapbox-gl-js/pull/6506)) (h/t [@andrewharvey](https://github.com/andrewharvey))
- Use postcss to inline svg files into css, reduce size of mapbox-gl.css ([#6513](https://github.com/mapbox/mapbox-gl-js/pull/6513)) (h/t [@andrewharvey](https://github.com/andrewharvey))
- Add support for GeoJSON attribution ([#6364](https://github.com/mapbox/mapbox-gl-js/pull/6364)) (h/t [@andrewharvey](https://github.com/andrewharvey))
- Add instructions for running individual unit and render tests ([#6686](https://github.com/mapbox/mapbox-gl-js/pull/6686))
- Make Map constructor fail if WebGL init fails. ([#6744](https://github.com/mapbox/mapbox-gl-js/pull/6744)) (h/t [uforic](https://github.com/uforic))
- Add browser fallback code for `collectResourceTiming: true` in web workers ([#6721](https://github.com/mapbox/mapbox-gl-js/pull/6721))
- Remove ignored usage of gl.lineWidth ([#5541](https://github.com/mapbox/mapbox-gl-js/pull/5541))
- Split new bounds calculation out of fitBounds into new method ([#6683](https://github.com/mapbox/mapbox-gl-js/pull/6683))
- Allow integration tests to be organized in an arbitrarily deep directory structure ([#3920](https://github.com/mapbox/mapbox-gl-js/issues/3920))
- Make "Missing Mapbox GL JS CSS" a console warning ([#5786](https://github.com/mapbox/mapbox-gl-js/issues/5786))
- Add rel="noopener" to Mapbox attribution link. ([#6729](https://github.com/mapbox/mapbox-gl-js/pull/6729)) (h/t [gorbypark](https://github.com/gorbypark))
- Update to deep equality check in example code ([#6599](https://github.com/mapbox/mapbox-gl-js/pull/6599)) (h/t [jonsadka](https://github.com/jonsadka))
- Upgrades!
  - Upgrade ESM dependency to ^3.0.39 ([#6750](https://github.com/mapbox/mapbox-gl-js/pull/6750))
  - Ditch gl-matrix fork in favor of the original package ([#6751](https://github.com/mapbox/mapbox-gl-js/pull/6751))
  - Update to latest sinon ([#6771](https://github.com/mapbox/mapbox-gl-js/pull/6771))
  - Upgrade to Flow 0.69 ([#6594](https://github.com/mapbox/mapbox-gl-js/pull/6594))
  - Update to mapbox-gl-supported 1.4.0 ([#6773](https://github.com/mapbox/mapbox-gl-js/pull/6773))

### 🐛 Bug fixes

- `collectResourceTiming: true` generates error on iOS9 Safari, IE 11 ([#6690](https://github.com/mapbox/mapbox-gl-js/issues/6690))
- Fix PopupOptions flow type declarations ([#6670](https://github.com/mapbox/mapbox-gl-js/pull/6670)) (h/t [TimPetricola](https://github.com/TimPetricola))
- Add className option to Popup constructor ([#6502](https://github.com/mapbox/mapbox-gl-js/pull/6502)) (h/t [Ashot-KR](https://github.com/Ashot-KR))
- GeoJSON MultiLineStrings with `lineMetrics=true` only rendered first line ([#6649](https://github.com/mapbox/mapbox-gl-js/issues/6649))
- Provide target property for mouseenter/over/leave/out events ([#6623](https://github.com/mapbox/mapbox-gl-js/issues/6623))
- Don't break on sources whose name contains "." ([#6660](https://github.com/mapbox/mapbox-gl-js/issues/6660))
- Rotate and pitch with navigationControl broke in v0.45 ([#6650](https://github.com/mapbox/mapbox-gl-js/issues/6650))
- Zero-width lines remained visible ([#6769](https://github.com/mapbox/mapbox-gl-js/pull/6769))
- Heatmaps inappropriately clipped at tile boundaries ([#6806](https://github.com/mapbox/mapbox-gl-js/issues/6806))
- Use named exports for style-spec entrypoint module ([#6601](https://github.com/mapbox/mapbox-gl-js/issues/6601)
- Don't fire click event if default is prevented on mousedown for a drag event ([#6697](https://github.com/mapbox/mapbox-gl-js/pull/6697), fixes [#6642](https://github.com/mapbox/mapbox-gl-js/issues/6642))
- Double clicking to zoom in breaks map dragging/panning in Edge ([#6740](https://github.com/mapbox/mapbox-gl-js/issues/6740)) (h/t [GUI](https://github.com/GUI))
- \*-transition properties cannot be set with setPaintProperty() ([#6706](https://github.com/mapbox/mapbox-gl-js/issues/6706))
- Marker with `a` element does not open the url when clicked ([#6730](https://github.com/mapbox/mapbox-gl-js/issues/6730))
- `setRTLTextPlugin` fails with relative URLs ([#6719](https://github.com/mapbox/mapbox-gl-js/issues/6719))
- Collision detection incorrect for symbol layers that share the same layout properties ([#6548](https://github.com/mapbox/mapbox-gl-js/pull/6548))
- Fix a possible crash when calling queryRenderedFeatures after querySourceFeatures
  ([#6559](https://github.com/mapbox/mapbox-gl-js/pull/6559))
- Fix a collision detection issue that could cause labels to temporarily be placed too densely during rapid panning ([#5654](https://github.com/mapbox/mapbox-gl-js/issues/5654))

## 0.45.0

### ⚠️ Breaking changes

- `Evented#fire` and `Evented#listens` are now marked as private. Though `Evented` is still exported, and `fire` and `listens` are still functional, we encourage you to seek alternatives; a future version may remove their API accessibility or change its behavior. If you are writing a class that needs event emitting functionality, consider using [`EventEmitter`](https://nodejs.org/api/events.html#events_class_eventemitter) or similar libraries instead.
- The `"to-string"` expression operator now converts `null` to an empty string rather than to `"null"`. [#6534](https://github.com/mapbox/mapbox-gl-js/pull/6534)

### ✨ Features and improvements

- :rainbow: Add `line-gradient` property [#6303](https://github.com/mapbox/mapbox-gl-js/pull/6303)
- Add `abs`, `round`, `floor`, and `ceil` expression operators [#6496](https://github.com/mapbox/mapbox-gl-js/pull/6496)
- Add `collator` expression for controlling case and diacritic sensitivity in string comparisons [#6270](https://github.com/mapbox/mapbox-gl-js/pull/6270)
  - Rename `caseSensitive` and `diacriticSensitive` expressions to `case-sensitive` and `diacritic-sensitive` for consistency [#6598](https://github.com/mapbox/mapbox-gl-js/pull/6598)
  - Prevent `collator` expressions for evaluating as constant to account for potential environment-specific differences in expression evaluation [#6596](https://github.com/mapbox/mapbox-gl-js/pull/6596)
- Add CSS linting to test suite (h/t [@jasonbarry](https://github.com/jasonbarry))) [#6071](https://github.com/mapbox/mapbox-gl-js/pull/6071)
- Add support for configurable maxzoom in `raster-dem` tilesets [#6103](https://github.com/mapbox/mapbox-gl-js/pull/6103)
- Add `Map#isZooming` and `Map#isRotating` methods [#6128](https://github.com/mapbox/mapbox-gl-js/pull/6128), [#6183](https://github.com/mapbox/mapbox-gl-js/pull/6183)
- Add support for Mapzen Terrarium tiles in `raster-dem` sources [#6110](https://github.com/mapbox/mapbox-gl-js/pull/6110)
- Add `preventDefault` method on `mousedown`, `touchstart`, and `dblclick` events [#6218](https://github.com/mapbox/mapbox-gl-js/pull/6218)
- Add `originalEvent` property on `zoomend` and `moveend` for user-initiated scroll events (h/t [@stepankuzmin](https://github.com/stepankuzmin))) [#6175](https://github.com/mapbox/mapbox-gl-js/pull/6175)
- Accept arguments of type `value` in [`"length"` expressions](https://www.mapbox.com/mapbox-gl-js/style-spec/#expressions-length) [#6244](https://github.com/mapbox/mapbox-gl-js/pull/6244)
- Introduce `MapWheelEvent`[#6237](https://github.com/mapbox/mapbox-gl-js/pull/6237)
- Add setter for `ScaleControl` units (h/t [@ryanhamley](https://github.com/ryanhamley))) [#6138](https://github.com/mapbox/mapbox-gl-js/pull/6138), [#6274](https://github.com/mapbox/mapbox-gl-js/pull/6274)
- Add `open` event for `Popup` [#6311](https://github.com/mapbox/mapbox-gl-js/pull/6311)
- Explicit `"object"` type assertions are no longer required when using expressions [#6235](https://github.com/mapbox/mapbox-gl-js/pull/6235)
- Add `anchor` option to `Marker` [#6350](https://github.com/mapbox/mapbox-gl-js/pull/6350)
- `HTMLElement` is now passed to `Marker` as part of the `options` object, but the old function signature is still supported for backwards compatibility [#6356](https://github.com/mapbox/mapbox-gl-js/pull/6356)
- Add support for custom colors when using the default `Marker` SVG element (h/t [@andrewharvey](https://github.com/andrewharvey))) [#6416](https://github.com/mapbox/mapbox-gl-js/pull/6416)
- Allow `CanvasSource` initialization from `HTMLElement` [#6424](https://github.com/mapbox/mapbox-gl-js/pull/6424)
- Add `is-supported-script` expression [#6260](https://github.com/mapbox/mapbox-gl-js/pull/6260)

### 🐛 Bug fixes

- Align `raster-dem` tiles to pixel grid to eliminate blurry rendering on some devices [#6059](https://github.com/mapbox/mapbox-gl-js/pull/6059)
- Fix label collision circle debug drawing on overzoomed tiles [#6073](https://github.com/mapbox/mapbox-gl-js/pull/6073)
- Improve error reporting for some failed requests [#6126](https://github.com/mapbox/mapbox-gl-js/pull/6126), [#6032](https://github.com/mapbox/mapbox-gl-js/pull/6032)
- Fix several `Map#queryRenderedFeatures` bugs:
  - account for `{text, icon}-offset` when querying[#6135](https://github.com/mapbox/mapbox-gl-js/pull/6135)
  - correctly query features that extend across tile boundaries [#5756](https://github.com/mapbox/mapbox-gl-js/pull/6283)
  - fix querying of `circle` layer features with `-pitch-scaling: 'viewport'` or `-pitch-alignment: 'map'` [#6036](https://github.com/mapbox/mapbox-gl-js/pull/6036)
  - eliminate flicker effects when using query results to set a hover effect by switching from tile-based to viewport-based symbol querying [#6497](https://github.com/mapbox/mapbox-gl-js/pull/6497)
- Preserve browser history state when updating the `Map` hash [#6140](https://github.com/mapbox/mapbox-gl-js/pull/6140)
- Fix undefined behavior when `Map#addLayer` is invoked with an `id` of a preexisting layer [#6147](https://github.com/mapbox/mapbox-gl-js/pull/6147)
- Fix bug where `icon-image` would not be rendered if `text-field` is an empty string [#6164](https://github.com/mapbox/mapbox-gl-js/pull/6164)
- Ensure all camera methods fire `rotatestart` and `rotateend` events [#6187](https://github.com/mapbox/mapbox-gl-js/pull/6187)
- Always hide duplicate labels [#6166](https://github.com/mapbox/mapbox-gl-js/pull/6166)
- Fix `DragHandler` bugs where a left-button mouse click would end a right-button drag rotate and a drag gesture would not end if the control key is down on `mouseup` [#6193](https://github.com/mapbox/mapbox-gl-js/pull/6193)
- Add support for calling `{DragPanHandler, DragRotateHandler}#disable` while a gesture is in progress [#6232](https://github.com/mapbox/mapbox-gl-js/pull/6232)
- Fix `GeolocateControl` user location dot sizing when `Map`'s `<div>` inherits `box-sizing: border-box;` (h/t [@andrewharvey](https://github.com/andrewharvey))) [#6227](https://github.com/mapbox/mapbox-gl-js/pull/6232)
- Fix bug causing an off-by-one error in `array` expression error messages (h/t [@drewbo](https://github.com/drewbo))) [#6269](https://github.com/mapbox/mapbox-gl-js/pull/6269)
- Improve error message when an invalid access token triggers a 401 error [#6283](https://github.com/mapbox/mapbox-gl-js/pull/6283)
- Fix bug where lines with `line-width` larger than the sprite height of the `line-pattern` property would render other sprite images [#6246](https://github.com/mapbox/mapbox-gl-js/pull/6246)
- Fix broken touch events for `DragPanHandler` on mobile using Edge (note that zoom/rotate/pitch handlers still do not support Edge touch events [#1928](https://github.com/mapbox/mapbox-gl-js/pull/1928)) [#6325](https://github.com/mapbox/mapbox-gl-js/pull/6325)
- Fix race condition in `VectorTileWorkerSource#reloadTile` causing a rendering timeout [#6308](https://github.com/mapbox/mapbox-gl-js/issues/6308)
- Fix bug causing redundant `gl.stencilFunc` calls due to incorrect state checking (h/t [@yangdonglai](https://github.com/yangdonglai))) [#6330](https://github.com/mapbox/mapbox-gl-js/pull/6330)
- Fix bug where `mousedown` or `touchstart` would cancel camera animations in non-interactive maps [#6338](https://github.com/mapbox/mapbox-gl-js/pull/6338)
- Fix bug causing a full-screen flicker when the map is pitched and a symbol layer uses non-zero `text-translate` [#6365](https://github.com/mapbox/mapbox-gl-js/issues/6365)
- Fix bug in `to-rgba` expression causing division by zero [#6388](https://github.com/mapbox/mapbox-gl-js/pull/6388)
- Fix bug in cross-fading for `*-pattern` properties with non-integer zoom stops [#6430](https://github.com/mapbox/mapbox-gl-js/pull/6430)
- Fix bug where calling `Map#remove` on a map with constructor option `hash: true` throws an error (h/t [@allthesignals](https://github.com/allthesignals))) [#6490](https://github.com/mapbox/mapbox-gl-js/pull/6497)
- Fix bug causing flickering when panning across the anti-meridian [#6438](https://github.com/mapbox/mapbox-gl-js/pull/6438)
- Fix error when using tiles of non-power-of-two size [#6444](https://github.com/mapbox/mapbox-gl-js/pull/6444)
- Fix bug causing `Map#moveLayer(layerId, beforeId)` to remove the layer when `layerId === beforeId` [#6542](https://github.com/mapbox/mapbox-gl-js/pull/6542)

* Fix Rollup build for style-spec module [#6575](https://github.com/mapbox/mapbox-gl-js/pull/6575)
* Fix bug causing `Map#querySourceFeatures` to throw an `Uncaught TypeError`(https://github.com/mapbox/mapbox-gl-js/pull/6555)
* Fix issue where label collision detection was inaccurate for some symbol layers that shared layout properties with another layer [#6558](https://github.com/mapbox/mapbox-gl-js/pull/6558)
* Restore `target` property for `mouse{enter,over,leave,out}` events [#6623](https://github.com/mapbox/mapbox-gl-js/pull/6623)

## 0.44.2

### 🐛 Bug fixes

- Workaround a breaking change in Safari causing page to scroll/zoom in response to user actions intended to pan/zoom the map [#6095](https://github.com/mapbox/mapbox-gl-js/issues/6095). (N.B., not to be confused with the workaround from April 2017 dealing with the same breaking change in Chrome [#4259](https://github.com/mapbox/mapbox-gl-js/issues/6095). See also https://github.com/WICG/interventions/issues/18, https://bugs.webkit.org/show_bug.cgi?id=182521, https://bugs.chromium.org/p/chromium/issues/detail?id=639227 .)

## 0.44.1

### 🐛 Bug fixes

- Fix bug causing features from symbol layers to be omitted from `map.queryRenderedFeatures()` [#6074](https://github.com/mapbox/mapbox-gl-js/issues/6074)
- Fix error triggered by simultaneous scroll-zooming and drag-panning. [#6106](https://github.com/mapbox/mapbox-gl-js/issues/6106)
- Fix bug wherein drag-panning failed to resume after a brief pause [#6063](https://github.com/mapbox/mapbox-gl-js/issues/6063)

## 0.44.0

### ✨ Features and improvements

- The CSP policy of a page using mapbox-gl-js no longer needs to include `script-src 'unsafe-eval'` [#559](https://github.com/mapbox/mapbox-gl-js/issues/559)
- Add `LngLatBounds#isEmpty()` method [#5917](https://github.com/mapbox/mapbox-gl-js/pull/5917)
- Updated to flow 0.62.0 [#5923](https://github.com/mapbox/mapbox-gl-js/issues/5923)
- Make compass and zoom controls optional ([#5348](https://github.com/mapbox/mapbox-gl-js/pull/5348)) (h/t [@matijs](https://github.com/matijs)))
- Add `collectResourceTiming` option to the enable collection of [Resource Timing](https://developer.mozilla.org/en-US/docs/Web/API/Resource_Timing_API/Using_the_Resource_Timing_API) data for requests that are made from Web Workers. ([#5948](https://github.com/mapbox/mapbox-gl-js/issues/5948))
- Improve user location dot appearance across browsers ([#5498](https://github.com/mapbox/mapbox-gl-js/pull/5498)) (h/t [@jasonbarry](https://github.com/jasonbarry)))

### 🐛 Bug fixes

- Fix error triggered by `==` and `!=` expressions [#5947](https://github.com/mapbox/mapbox-gl-js/issues/5947)
- Image sources honor `renderWorldCopies` [#5932](https://github.com/mapbox/mapbox-gl-js/pull/5932)
- Fix transitions to default fill-outline-color [#5953](https://github.com/mapbox/mapbox-gl-js/issues/5953)
- Fix transitions for light properties [#5982](https://github.com/mapbox/mapbox-gl-js/issues/5982)
- Fix minor symbol collisions on pitched maps [#5913](https://github.com/mapbox/mapbox-gl-js/pull/5913)
- Fix memory leaks after `Map#remove()` [#5943](https://github.com/mapbox/mapbox-gl-js/pull/5943), [#5951](https://github.com/mapbox/mapbox-gl-js/pull/5951)
- Fix bug wherein `GeoJSONSource#setData()` caused labels to fade out and back in ([#6002](https://github.com/mapbox/mapbox-gl-js/issues/6002))
- Fix bug that could cause incorrect collisions for labels placed very near to each other at low zoom levels ([#5993](https://github.com/mapbox/mapbox-gl-js/issues/5993))
- Fix bug causing `move` events to be fired out of sync with actual map movements ([#6005](https://github.com/mapbox/mapbox-gl-js/pull/6005))
- Fix bug wherein `Map` did not fire `mouseover` events ([#6000](https://github.com/mapbox/mapbox-gl-js/pull/6000)] (h/t [@jay-manday](https://github.com/jay-manday)))
- Fix bug causing blurry rendering of raster tiles ([#4552](https://github.com/mapbox/mapbox-gl-js/issues/4552))
- Fix potential memory leak caused by removing layers ([#5995](https://github.com/mapbox/mapbox-gl-js/issues/5995))
- Fix bug causing attribution icon to appear incorrectly in compact maps not using Mapbox data ([#6042](https://github.com/mapbox/mapbox-gl-js/pull/6042))
- Fix positioning of default marker element ([#6012](https://github.com/mapbox/mapbox-gl-js/pull/6012)) (h/t [@andrewharvey](https://github.com/andrewharvey)))

## 0.43.0 (December 21, 2017)

### ⚠️ Breaking changes

- It is now an error to attempt to remove a source that is in use [#5562](https://github.com/mapbox/mapbox-gl-js/pull/5562)
- It is now an error if the layer specified by the `before` parameter to `moveLayer` does not exist [#5679](https://github.com/mapbox/mapbox-gl-js/pull/5679)
- `"colorSpace": "hcl"` now uses shortest-path interpolation for hue [#5811](https://github.com/mapbox/mapbox-gl-js/issues/5811)

### ✨ Features and improvements

- Introduce client-side hillshading with `raster-dem` source type and `hillshade` layer type [#5286](https://github.com/mapbox/mapbox-gl-js/pull/5286)
- GeoJSON sources take 2x less memory and generate tiles 20%–100% faster [#5799](https://github.com/mapbox/mapbox-gl-js/pull/5799)
- Enable data-driven values for text-font [#5698](https://github.com/mapbox/mapbox-gl-js/pull/5698)
- Enable data-driven values for heatmap-radius [#5898](https://github.com/mapbox/mapbox-gl-js/pull/5898)
- Add getter and setter for offset on marker [#5759](https://github.com/mapbox/mapbox-gl-js/pull/5759)
- Add `Map#hasImage` [#5775](https://github.com/mapbox/mapbox-gl-js/pull/5775)
- Improve typing for `==` and `!=` expressions [#5840](https://github.com/mapbox/mapbox-gl-js/pull/5840)
- Made `coalesce` expressions more useful [#5755](https://github.com/mapbox/mapbox-gl-js/issues/5755)
- Enable implicit type assertions for array types [#5738](https://github.com/mapbox/mapbox-gl-js/pull/5738)
- Improve hash control precision [#5767](https://github.com/mapbox/mapbox-gl-js/pull/5767)
- `supported()` now returns false on old IE 11 versions that don't support Web Worker blob URLs [#5801](https://github.com/mapbox/mapbox-gl-js/pull/5801)
- Remove flow globals TileJSON and Transferable [#5668](https://github.com/mapbox/mapbox-gl-js/pull/5668)
- Improve performance of image, video, and canvas sources [#5845](https://github.com/mapbox/mapbox-gl-js/pull/5845)

### 🐛 Bug fixes

- Fix popups and markers lag during pan animation [#4670](https://github.com/mapbox/mapbox-gl-js/issues/4670)
- Fix fading of symbol layers caused by setData [#5716](https://github.com/mapbox/mapbox-gl-js/issues/5716)
- Fix behavior of `to-rgba` and `rgba` expressions [#5778](https://github.com/mapbox/mapbox-gl-js/pull/5778), [#5866](https://github.com/mapbox/mapbox-gl-js/pull/5866)
- Fix cross-fading of `*-pattern` and `line-dasharray` [#5791](https://github.com/mapbox/mapbox-gl-js/pull/5791)
- Fix `colorSpace` function property [#5843](https://github.com/mapbox/mapbox-gl-js/pull/5843)
- Fix style diffing when changing GeoJSON source properties [#5731](https://github.com/mapbox/mapbox-gl-js/issues/5731)
- Fix missing labels when zooming out from overzoomed tile [#5827](https://github.com/mapbox/mapbox-gl-js/issues/5827)
- Fix missing labels when zooming out and quickly using setData [#5837](https://github.com/mapbox/mapbox-gl-js/issues/5837)
- Handle NaN as input to step and interpolate expressions [#5757](https://github.com/mapbox/mapbox-gl-js/pull/5757)
- Clone property values on input and output [#5806](https://github.com/mapbox/mapbox-gl-js/pull/5806)
- Bump geojson-rewind dependency [#5769](https://github.com/mapbox/mapbox-gl-js/pull/5769)
- Allow setting Marker's popup before LngLat [#5893](https://github.com/mapbox/mapbox-gl-js/pull/5893)

## 0.42.2 (November 21, 2017)

### 🐛 Bug fixes

- Add box-sizing to the "mapboxgl-ctrl-scale"-class [#5715](https://github.com/mapbox/mapbox-gl-js/pull/5715)
- Fix rendering in Safari [#5712](https://github.com/mapbox/mapbox-gl-js/issues/5712)
- Fix "Cannot read property 'hasTransition' of undefined" error [#5714](https://github.com/mapbox/mapbox-gl-js/issues/5714)
- Fix misplaced raster tiles [#5713](https://github.com/mapbox/mapbox-gl-js/issues/5713)
- Fix raster tile fading [#5722](https://github.com/mapbox/mapbox-gl-js/issues/5722)
- Ensure that an unset filter is undefined rather than null [#5727](https://github.com/mapbox/mapbox-gl-js/pull/5727)
- Restore pitch-with-rotate to nav control [#5725](https://github.com/mapbox/mapbox-gl-js/pull/5725)
- Validate container option in map constructor [#5695](https://github.com/mapbox/mapbox-gl-js/pull/5695)
- Fix queryRenderedFeatures behavior for features displayed in multiple layers [#5172](https://github.com/mapbox/mapbox-gl-js/issues/5172)

## 0.42.1 (November 17, 2017)

### 🐛 Bug fixes

- Workaround for map flashing bug on Chrome 62+ with Intel Iris Graphics 6100 cards [#5704](https://github.com/mapbox/mapbox-gl-js/pull/5704)
- Rerender map when `map.showCollisionBoxes` is set to `false` [#5673](https://github.com/mapbox/mapbox-gl-js/pull/5673)
- Fix transitions from property default values [#5682](https://github.com/mapbox/mapbox-gl-js/pull/5682)
- Fix runtime updating of `heatmap-color` [#5682](https://github.com/mapbox/mapbox-gl-js/pull/5682)
- Fix mobile Safari `history.replaceState` error [#5613](https://github.com/mapbox/mapbox-gl-js/pull/5613)

### ✨ Features and improvements

- Provide default element for Marker class [#5661](https://github.com/mapbox/mapbox-gl-js/pull/5661)

## 0.42.0 (November 10, 2017)

### ⚠️ Breaking changes

- Require that `heatmap-color` use expressions instead of stop functions [#5624](https://github.com/mapbox/mapbox-gl-js/issues/5624)
- Remove support for validating and migrating v6 styles
- Remove support for validating v7 styles [#5604](https://github.com/mapbox/mapbox-gl-js/pull/5604)
- Remove support for including `{tokens}` in expressions for `text-field` and `icon-image` [#5599](https://github.com/mapbox/mapbox-gl-js/issues/5599)
- Split `curve` expression into `step` and `interpolate` expressions [#5542](https://github.com/mapbox/mapbox-gl-js/pull/5542)
- Disallow interpolation in expressions for `line-dasharray` [#5519](https://github.com/mapbox/mapbox-gl-js/pull/5519)

### ✨ Features and improvements

- Improve label collision detection [#5150](https://github.com/mapbox/mapbox-gl-js/pull/5150)
  - Labels from different sources will now collide with each other
  - Collisions caused by rotation and pitch are now smoothly transitioned with a fade
  - Improved algorithm for fewer erroneous collisions, denser label placement, and greater label stability during rotation
- Add `sqrt` expression [#5493](https://github.com/mapbox/mapbox-gl-js/pull/5493)

### 🐛 Bug fixes and error reporting improvements

- Fix viewport calculations for `fitBounds` when both zooming and padding change [#4846](https://github.com/mapbox/mapbox-gl-js/issues/4846)
- Fix WebGL "range out of bounds for buffer" error caused by sorted symbol layers [#5620](https://github.com/mapbox/mapbox-gl-js/issues/5620)
- Fix symbol fading across tile reloads [#5491](https://github.com/mapbox/mapbox-gl-js/issues/5491)
- Change tile rendering order to better match GL Native [#5601](https://github.com/mapbox/mapbox-gl-js/pull/5601)
- Ensure no errors are triggered when calling `queryRenderedFeatures` on a heatmap layer [#5594](https://github.com/mapbox/mapbox-gl-js/pull/5594)
- Fix bug causing `queryRenderedSymbols` to return results from different sources [#5554](https://github.com/mapbox/mapbox-gl-js/issues/5554)
- Fix CJK rendering issues [#5544](https://github.com/mapbox/mapbox-gl-js/issues/5544), [#5546](https://github.com/mapbox/mapbox-gl-js/issues/5546)
- Account for `circle-stroke-width` in `queryRenderedFeatures` [#5514](https://github.com/mapbox/mapbox-gl-js/pull/5514)
- Fix rendering of fill layers atop raster layers [#5513](https://github.com/mapbox/mapbox-gl-js/pull/5513)
- Fix rendering of circle layers with a `circle-stroke-opacity` of 0 [#5496](https://github.com/mapbox/mapbox-gl-js/issues/5496)
- Fix memory leak caused by actor callbacks [#5443](https://github.com/mapbox/mapbox-gl-js/issues/5443)
- Fix source cache size for raster sources with tile sizes other than 512px [#4313](https://github.com/mapbox/mapbox-gl-js/issues/4313)
- Validate that zoom expressions only appear at the top level of an expression [#5609](https://github.com/mapbox/mapbox-gl-js/issues/5609)
- Validate that step and interpolate expressions don't have any duplicate stops [#5605](https://github.com/mapbox/mapbox-gl-js/issues/5605)
- Fix rendering for `icon-text-fit` with a data-driven `text-size` [#5632](https://github.com/mapbox/mapbox-gl-js/pull/5632)
- Improve validation to catch uses of deprecated function syntax [#5667](https://github.com/mapbox/mapbox-gl-js/pull/5667)
- Permit altitude coordinates in `position` field in GeoJSON [#5608](https://github.com/mapbox/mapbox-gl-js/pull/5608)

## 0.41.0 (October 11, 2017)

### :warning: Breaking changes

- Removed support for paint classes [#3643](https://github.com/mapbox/mapbox-gl-js/pull/3643). Instead, use runtime styling APIs or `Map#setStyle`.
- Reverted the `canvas` source `contextType` option added in 0.40.0 [#5449](https://github.com/mapbox/mapbox-gl-js/pull/5449)

### :bug: Bug fixes

- Clip raster tiles to avoid tile overlap [#5105](https://github.com/mapbox/mapbox-gl-js/pull/5105)
- Guard for offset edgecase in flyTo [#5331](https://github.com/mapbox/mapbox-gl-js/pull/5331)
- Ensure the map is updated after the sprite loads [#5367](https://github.com/mapbox/mapbox-gl-js/pull/5367)
- Limit animation duration on flyTo with maxDuration option [#5349](https://github.com/mapbox/mapbox-gl-js/pull/5349)
- Make double-tapping on make zoom in by a factor of 2 on iOS [#5274](https://github.com/mapbox/mapbox-gl-js/pull/5274)
- Fix rendering error with translucent raster tiles [#5380](https://github.com/mapbox/mapbox-gl-js/pull/5380)
- Error if invalid 'before' argument is passed to Map#addLayer [#5401](https://github.com/mapbox/mapbox-gl-js/pull/5401)
- Revert CanvasSource intermediary image buffer fix [#5449](https://github.com/mapbox/mapbox-gl-js/pull/5449)

### :sparkles: Features and improvements

- Use setData operation when diffing geojson sources [#5332](https://github.com/mapbox/mapbox-gl-js/pull/5332)
- Return early from draw calls on layers where opacity=0 [#5429](https://github.com/mapbox/mapbox-gl-js/pull/5429)
- A [heatmap](https://www.mapbox.com/mapbox-gl-js/example/heatmap-layer/) layer type is now available. This layer type allows you to visualize and explore massive datasets of points, reflecting the shape and density of data well while also looking beautiful. See [the blog post](https://blog.mapbox.com/sneak-peek-at-heatmaps-in-mapbox-gl-73b41d4b16ae) for further details.
  ![heatmap screenshot](https://cdn-images-1.medium.com/max/1600/1*Dme5MAgdA3pYdTRHUQzvLw.png)
- The value of a style property or filter can now be an [expression](https://www.mapbox.com/mapbox-gl-js/style-spec/#expressions). Expressions are a way of doing data-driven and zoom-driven styling that provides more flexibility and control, and unifies property and filter syntax.

  Previously, data-driven and zoom-driven styling relied on stop functions: you specify a feature property and a set of input-output pairs that essentially define a “scale” for how the style should be calculated based on the feature property. For example, the following would set circle colors on a green-to-red scale based on the value of `feature.properties.population`:

  ```
  "circle-color": {
    "property": "population",
    "stops": [
      [0, "green"],
      [1000000, "red"]
    ]
  }
  ```

  This approach is powerful, but we’ve seen a number of use cases that stop functions don't satisfy. Expressions provide the flexibility to address use cases like these:

  **Multiple feature properties**
  Using more than one feature property to calculate a given style property. E.g., styling land polygon colors based on both `feature.properties.land_use_category` and `feature.properties.elevation`.

  **Arithmetic**
  For some use cases it’s necessary to do some arithmetic on the input data. One example is sizing circles to represent quantitative data. Since a circle’s visual size on the screen is really its area (and A=πr^2), the right way to scale `circle-radius` is `square_root(feature.properties.input_data_value)`. Another example is unit conversions: feature data may include properties that are in some particular unit. Displaying such data in units appropriate to, say, a user’s preference or location, requires being able to do simple arithmetic (multiplication, division) on whatever value is in the data.

  **Conditional logic**
  This is a big one: basic if-then logic, for example to decide exactly what text to display for a label based on which properties are available in the feature or even the length of the name. A key example of this is properly supporting bilingual labels, where we have to decide whether to show local + English, local-only, or English-only, based on the data that’s available for each feature.

  **String manipulation**
  More dynamic control over label text with things like uppercase/lowercase/title case transforms, localized number formatting, etc. Without this functionality, crafting and iterating on label content entails a large data-prep burden.

  **Filters**
  Style layer filters had similar limitations. Moreover, they use a different syntax, even though their job is very similar to that of data-driven styling functions: filters say, “here’s how to look at a feature and decide whether to draw it,” and data-driven style functions say, “here’s how to look at a feature and decide how to size/color/place it.” Expressions provide a unified syntax for defining parts of a style that need to be calculated dynamically from feature data.

  For information on the syntax and behavior of expressions, please see [the documentation](https://www.mapbox.com/mapbox-gl-js/style-spec/#expressions).

### :wrench: Development workflow improvements

- Made the performance benchmarking runner more informative and statistically robust

## 0.40.1 (September 18, 2017)

### :bug: Bug fixes

- Fix bug causing flicker when zooming in on overzoomed tiles [#5295](https://github.com/mapbox/mapbox-gl-js/pull/5295)
- Remove erroneous call to Tile#redoPlacement for zoom-only or low pitch camera changes [#5284](https://github.com/mapbox/mapbox-gl-js/pull/5284)
- Fix bug where `CanvasSource` coordinates were flipped and improve performance for non-animated `CanvasSource`s [#5303](https://github.com/mapbox/mapbox-gl-js/pull/5303)
- Fix bug causing map not to render on some cases on Internet Explorer 11 [#5321](https://github.com/mapbox/mapbox-gl-js/pull/5321)
- Remove upper limit on `fill-extrusion-height` property [#5320](https://github.com/mapbox/mapbox-gl-js/pull/5320)

## 0.40.0 (September 13, 2017)

### :warning: Breaking changes

- `Map#addImage` now requires the image as an `HTMLImageElement`, `ImageData`, or object with `width`, `height`, and
  `data` properties with the same format as `ImageData`. It no longer accepts a raw `ArrayBufferView` in the second
  argument and `width` and `height` options in the third argument.
- `canvas` sources now require a `contextType` option specifying the drawing context associated with the source canvas. [#5155](https://github.com/mapbox/mapbox-gl-js/pull/5155)

### :sparkles: Features and improvements

- Correct rendering for multiple `fill-extrusion` layers on the same map [#5101](https://github.com/mapbox/mapbox-gl-js/pull/5101)
- Add an `icon-anchor` property to symbol layers [#5183](https://github.com/mapbox/mapbox-gl-js/pull/5183)
- Add a per-map `transformRequest` option, allowing users to provide a callback that transforms resource request URLs [#5021](https://github.com/mapbox/mapbox-gl-js/pull/5021)
- Add data-driven styling support for
  - `text-max-width` [#5067](https://github.com/mapbox/mapbox-gl-js/pull/5067)
  - `text-letter-spacing` [#5071](https://github.com/mapbox/mapbox-gl-js/pull/5071)
  - `line-join` [#5020](https://github.com/mapbox/mapbox-gl-js/pull/5020)
- Add support for SDF icons in `Map#addImage()` [#5181](https://github.com/mapbox/mapbox-gl-js/pull/5181)
- Added nautical miles unit to ScaleControl [#5238](https://github.com/mapbox/mapbox-gl-js/pull/5238) (h/t [@fmairesse](https://github.com/fmairesse)))
- Eliminate the map-wide limit on the number of glyphs and sprites that may be used in a style [#141](https://github.com/mapbox/mapbox-gl-js/issues/141). (Fixed by [#5190](https://github.com/mapbox/mapbox-gl-js/pull/5190), see also [mapbox-gl-native[#9213](https://github.com/mapbox/mapbox-gl-js/issues/9213)](https://github.com/mapbox/mapbox-gl-native/pull/9213)
- Numerous performance optimizations (including [#5108](https://github.com/mapbox/mapbox-gl-js/pull/5108) h/t [@pirxpilot](https://github.com/pirxpilot)))

### :bug: Bug fixes

- Add missing documentation for mouseenter, mouseover, mouseleave events [#4772](https://github.com/mapbox/mapbox-gl-js/issues/4772)
- Add missing documentation for `Marker#getElement()` method [#5242](https://github.com/mapbox/mapbox-gl-js/pull/5242)
- Fix bug wherein removing canvas source with animate=true leaves map in render loop [#5097](https://github.com/mapbox/mapbox-gl-js/issues/5097)
- Fix fullscreen detection on Firefox [#5272](https://github.com/mapbox/mapbox-gl-js/pull/5272)
- Fix z-fighting on overlapping fills within the same layer [#3320](https://github.com/mapbox/mapbox-gl-js/issues/3320)
- Fix handling of fractional values for `layer.minzoom` [#2929](https://github.com/mapbox/mapbox-gl-js/issues/2929)
- Clarify coordinate ordering in documentation for `center` option [#5042](https://github.com/mapbox/mapbox-gl-js/pull/5042) (h/t [@karthikb351](https://github.com/karthikb351)))
- Fix output of stop functions where two stops have the same input value [#5020](https://github.com/mapbox/mapbox-gl-js/pull/5020) (h/t [@edpop](https://github.com/edpop))
- Fix bug wherein using `Map#addLayer()` with an inline source would mutate its input [#4040](https://github.com/mapbox/mapbox-gl-js/issues/4040)
- Fix invalid css keyframes selector [#5075](https://github.com/mapbox/mapbox-gl-js/pull/5075) (h/t [@aar0nr](https://github.com/aar0nr)))
- Fix GPU-specific bug wherein canvas sources caused an error [#4262](https://github.com/mapbox/mapbox-gl-js/issues/4262)
- Fix a race condition in symbol layer handling that caused sporadic uncaught errors [#5185](https://github.com/mapbox/mapbox-gl-js/pull/5185)
- Fix bug causing line labels to render incorrectly on overzoomed tiles [#5120](https://github.com/mapbox/mapbox-gl-js/pull/5120)
- Fix bug wherein `NavigationControl` triggered mouse events unexpectedly [#5148](https://github.com/mapbox/mapbox-gl-js/issues/5148)
- Fix bug wherein clicking on the `NavigationControl` compass caused an error in IE 11 [#4784](https://github.com/mapbox/mapbox-gl-js/issues/4784)
- Remove dependency on GPL-3-licensed `fast-stable-stringify` module [#5152](https://github.com/mapbox/mapbox-gl-js/issues/5152)
- Fix bug wherein layer-specific an event listener produced an error after its target layer was removed from the map [#5145](https://github.com/mapbox/mapbox-gl-js/issues/5145)
- Fix `Marker#togglePopup()` failing to return the marker instance [#5116](https://github.com/mapbox/mapbox-gl-js/issues/5116)
- Fix bug wherein a marker's position failed to adapt to the marker element's size changing [#5133](https://github.com/mapbox/mapbox-gl-js/issues/5133)
- Fix rendering bug affecting Broadcom GPUs [#5073](https://github.com/mapbox/mapbox-gl-js/pull/5073)

### :wrench: Development workflow improvements

- Add (and now require) Flow type annotations throughout the majority of the codebase.
- Migrate to CircleCI 2.0 [#4939](https://github.com/mapbox/mapbox-gl-js/pull/4939)

## 0.39.1 (July 24, 2017)

### :bug: Bug fixes

- Fix packaging issue in 0.39.0 [#5025](https://github.com/mapbox/mapbox-gl-js/issues/5025)
- Correctly evaluate enum-based identity functions [#5023](https://github.com/mapbox/mapbox-gl-js/issues/5023)

## 0.39.0 (July 21, 2017)

### :warning: Breaking changes

- `GeolocateControl` breaking changes [#4479](https://github.com/mapbox/mapbox-gl-js/pull/4479)
  - The option `watchPosition` has been replaced with `trackUserLocation`
  - The camera operation has changed from `jumpTo` (not animated) to `fitBounds` (animated). An effect of this is the map pitch is no longer reset, although the bearing is still reset to 0.
  - The accuracy of the geolocation provided by the device is used to set the view (previously it was fixed at zoom level 17). The `maxZoom` can be controlled via the new `fitBoundsOptions` option (defaults to 15).
- Anchor `Marker`s at their center by default [#5019](https://github.com/mapbox/mapbox-gl-js/issues/5019) [@andrewharvey](https://github.com/andrewharvey)
- Increase `significantRotateThreshold` for the `TouchZoomRotateHandler` [#4971](https://github.com/mapbox/mapbox-gl-js/pull/4971), [@dagjomar](https://github.com/dagjomar)

### :sparkles: Features and improvements

- Improve performance of updating GeoJSON sources [#4069](https://github.com/mapbox/mapbox-gl-js/pull/4069), [@ezheidtmann](https://github.com/ezheidtmann)
- Improve rendering speed of extrusion layers [#4818](https://github.com/mapbox/mapbox-gl-js/pull/4818)
- Improve line label legibility in pitched views [#4781](https://github.com/mapbox/mapbox-gl-js/pull/4781)
- Improve line label legibility on curved lines [#4853](https://github.com/mapbox/mapbox-gl-js/pull/4853)
- Add user location tracking capability to `GeolocateControl` [#4479](https://github.com/mapbox/mapbox-gl-js/pull/4479), [@andrewharvey](https://github.com/andrewharvey)
  - New option `showUserLocation` to draw a "dot" as a `Marker` on the map at the user's location
  - An active lock and background state are introduced with `trackUserLocation`. When in active lock the camera will update to follow the user location, however if the camera is changed by the API or UI then the control will enter the background state where it won't update the camera to follow the user location.
  - New option `fitBoundsOptions` to control the camera operation
  - New `trackuserlocationstart` and `trackuserlocationend` events
  - New `LngLat.toBounds` method to extend a point location by a given radius to a `LngLatBounds` object
- Include main CSS file in `package.json` [#4809](https://github.com/mapbox/mapbox-gl-js/pull/4809), [@tomscholz](https://github.com/tomscholz)
- Add property function (data-driven styling) support for `line-width` [#4773](https://github.com/mapbox/mapbox-gl-js/pull/4773)
- Add property function (data-driven styling) support for `text-anchor` [#4997](https://github.com/mapbox/mapbox-gl-js/pull/4997)
- Add property function (data-driven styling) support for `text-justify` [#5000](https://github.com/mapbox/mapbox-gl-js/pull/5000)
- Add `maxTileCacheSize` option [#4778](https://github.com/mapbox/mapbox-gl-js/pull/4778), [@jczaplew](https://github.com/jczaplew)
- Add new `icon-pitch-alignment` and `circle-pitch-alignment` properties [#4869](https://github.com/mapbox/mapbox-gl-js/pull/4869) [#4871](https://github.com/mapbox/mapbox-gl-js/pull/4871)
- Add `Map#getMaxBounds` method [#4890](https://github.com/mapbox/mapbox-gl-js/pull/4890), [@andrewharvey](https://github.com/andrewharvey) [@lamuertepeluda](https://github.com/lamuertepeluda)
- Add option (`localIdeographFontFamily`) to use TinySDF to avoid loading expensive CJK glyphs [#4895](https://github.com/mapbox/mapbox-gl-js/pull/4895)
- If `config.API_URL` includes a path prepend it to the request URL [#4995](https://github.com/mapbox/mapbox-gl-js/pull/4995)
- Bump `supercluster` version to expose `cluster_id` property on clustered sources [#5002](https://github.com/mapbox/mapbox-gl-js/pull/5002)

### :bug: Bug fixes

- Do not display `FullscreenControl` on unsupported devices [#4838](https://github.com/mapbox/mapbox-gl-js/pull/4838), [@stepankuzmin](https://github.com/stepankuzmin)
- Fix yarn build on Windows machines [#4887](https://github.com/mapbox/mapbox-gl-js/pull/4887)
- Prevent potential memory leaks by dispatching `loadData` to the same worker every time [#4877](https://github.com/mapbox/mapbox-gl-js/pull/4877)
- Fix bug preventing the rtlTextPlugin from loading before the initial style `load` [#4870](https://github.com/mapbox/mapbox-gl-js/pull/4870)
- Fix bug causing runtime-stying to not take effect in some situations [#4893](https://github.com/mapbox/mapbox-gl-js/pull/4893)
- Prevent requests of vertical glyphs for labels that can't be verticalized [#4720](https://github.com/mapbox/mapbox-gl-js/issues/4720)
- Fix character detection for Zanabazar Square [#4940](https://github.com/mapbox/mapbox-gl-js/pull/4940)
- Fix `LogoControl` logic to update correctly, and hide the `<div>` instead of removing it from the DOM when it is not needed [#4842](https://github.com/mapbox/mapbox-gl-js/pull/4842)
- Fix `GeoJSONSource#serialize` to include all options
- Fix error handling in `GlyphSource#getSimpleGlyphs`[#4992](https://github.com/mapbox/mapbox-gl-js/pull/4992)
- Fix bug causing `setStyle` to reload raster tiles [#4852](https://github.com/mapbox/mapbox-gl-js/pull/4852)
- Fix bug causing symbol layers not to render on devices with non-integer device pixel ratios [#4989](https://github.com/mapbox/mapbox-gl-js/pull/4989)
- Fix bug where `Map#queryRenderedFeatures` would error when returning no results [#4993](https://github.com/mapbox/mapbox-gl-js/pull/4993)
- Fix bug where `Map#areTilesLoaded` would always be false on `sourcedata` events for reloading tiles [#4987](https://github.com/mapbox/mapbox-gl-js/pull/4987)
- Fix bug causing categorical property functions to error on non-ascending order stops [#4996](https://github.com/mapbox/mapbox-gl-js/pull/4996)

### :hammer_and_wrench: Development workflow changes

- Use flow to type much of the code base [#4629](https://github.com/mapbox/mapbox-gl-js/pull/4629) [#4903](https://github.com/mapbox/mapbox-gl-js/pull/4903) [#4909](https://github.com/mapbox/mapbox-gl-js/pull/4909) [#4910](https://github.com/mapbox/mapbox-gl-js/pull/4910) [#4911](https://github.com/mapbox/mapbox-gl-js/pull/4911) [#4913](https://github.com/mapbox/mapbox-gl-js/pull/4913) [#4915](https://github.com/mapbox/mapbox-gl-js/pull/4915) [#4918](https://github.com/mapbox/mapbox-gl-js/pull/4918) [#4932](https://github.com/mapbox/mapbox-gl-js/pull/4932) [#4933](https://github.com/mapbox/mapbox-gl-js/pull/4933) [#4948](https://github.com/mapbox/mapbox-gl-js/pull/4948) [#4949](https://github.com/mapbox/mapbox-gl-js/pull/4949) [#4955](https://github.com/mapbox/mapbox-gl-js/pull/4955) [#4966](https://github.com/mapbox/mapbox-gl-js/pull/4966) [#4967](https://github.com/mapbox/mapbox-gl-js/pull/4967) [#4973](https://github.com/mapbox/mapbox-gl-js/pull/4973) :muscle: [@jfirebaugh](https://github.com/jfirebaugh) [@vicapow](https://github.com/vicapow)
- Use style specification to generate flow type [#4958](https://github.com/mapbox/mapbox-gl-js/pull/4958)
- Explicitly list which files to publish in `package.json` [#4819](https://github.com/mapbox/mapbox-gl-js/pull/4819) [@tomscholz](https://github.com/tomscholz)
- Move render test ignores to a separate file [#4977](https://github.com/mapbox/mapbox-gl-js/pull/4977)
- Add code of conduct [#5015](https://github.com/mapbox/mapbox-gl-js/pull/5015) :sparkling_heart:

## 0.38.0 (June 9, 2017)

#### New features :sparkles:

- Attenuate label size scaling with distance, improving readability of pitched maps [#4547](https://github.com/mapbox/mapbox-gl-js/pull/4547)

#### Bug fixes :beetle:

- Skip rendering for patterned layers when pattern is missing [#4687](https://github.com/mapbox/mapbox-gl-js/pull/4687)
- Fix bug with map failing to rerender after `webglcontextlost` event [#4725](https://github.com/mapbox/mapbox-gl-js/pull/4725) [@cdawi](https://github.com/cdawi)
- Clamp zoom level in `flyTo` to within the map's specified min- and maxzoom to prevent undefined behavior [#4726](https://github.com/mapbox/mapbox-gl-js/pull/4726) [@](https://github.com/) IvanSanchez
- Fix wordmark rendering in IE [#4741](https://github.com/mapbox/mapbox-gl-js/pull/4741)
- Fix slight pixelwise symbol rendering bugs caused by incorrect sprite calculations [#4737](https://github.com/mapbox/mapbox-gl-js/pull/4737)
- Prevent exceptions thrown by certain `flyTo` calls [#4761](https://github.com/mapbox/mapbox-gl-js/pull/4761)
- Fix "Improve this map" link [#4685](https://github.com/mapbox/mapbox-gl-js/pull/4685)
- Tweak `queryRenderedSymbols` logic to better account for pitch scaling [#4792](https://github.com/mapbox/mapbox-gl-js/pull/4792)
- Fix for symbol layers sometimes failing to render, most frequently in Safari [#4795](https://github.com/mapbox/mapbox-gl-js/pull/4795)
- Apply `text-keep-upright` after `text-offset` to keep labels upright when intended [#4779](https://github.com/mapbox/mapbox-gl-js/pull/4779) **[Potentially breaking :warning: but considered a bugfix]**
- Prevent exceptions thrown by empty GeoJSON tiles [#4803](https://github.com/mapbox/mapbox-gl-js/pull/4803)

#### Accessibility improvements :sound:

- Add `aria-label` to popup close button [#4799](https://github.com/mapbox/mapbox-gl-js/pull/4799) [@andrewharvey](https://github.com/andrewharvey)

#### Development workflow + testing improvements :wrench:

- Fix equality assertion bug in tests [#4731](https://github.com/mapbox/mapbox-gl-js/pull/4731) [@IvanSanchez](https://github.com/IvanSanchez)
- Benchmark results page improvements [#4746](https://github.com/mapbox/mapbox-gl-js/pull/4746)
- Require node version >=6.4.0, enabling the use of more ES6 features [#4752](https://github.com/mapbox/mapbox-gl-js/pull/4752)
- Document missing `pitchWithRotate` option [#4800](https://github.com/mapbox/mapbox-gl-js/pull/4800) [@simast](https://github.com/simast)
- Move Github-specific Markdown files into subdirectory [#4806](https://github.com/mapbox/mapbox-gl-js/pull/4806) [@tomscholz](https://github.com/tomscholz)

## 0.37.0 (May 2nd, 2017)

#### :warning: Breaking changes

- Removed `LngLat#wrapToBestWorld`

#### New features :rocket:

- Improve popup/marker positioning [#4577](https://github.com/mapbox/mapbox-gl-js/pull/4577)
- Add `Map#isStyleLoaded` and `Map#areTilesLoaded` events [#4321](https://github.com/mapbox/mapbox-gl-js/pull/4321)
- Support offline sprites using `file:` protocol [#4649](https://github.com/mapbox/mapbox-gl-js/pull/4649) [@oscarfonts](https://github.com/oscarfonts)

#### Bug fixes :bug:

- Fix fullscreen control in Firefox [#4666](https://github.com/mapbox/mapbox-gl-js/pull/4666)
- Fix rendering artifacts that caused tile boundaries to be visible in some cases [#4636](https://github.com/mapbox/mapbox-gl-js/pull/4636)
- Fix default calculation for categorical zoom-and-property functions [#4657](https://github.com/mapbox/mapbox-gl-js/pull/4657)
- Fix scaling of images on retina screens [#4645](https://github.com/mapbox/mapbox-gl-js/pull/4645)
- Rendering error when a transparent image is added via `Map#addImage` [#4644](https://github.com/mapbox/mapbox-gl-js/pull/4644)
- Fix an issue with rendering lines with duplicate points [#4634](https://github.com/mapbox/mapbox-gl-js/pull/4634)
- Fix error when switching from data-driven styles to a constant paint value [#4611](https://github.com/mapbox/mapbox-gl-js/pull/4611)
- Add check to make sure invalid bounds on tilejson don't error out [#4641](https://github.com/mapbox/mapbox-gl-js/pull/4641)

#### Development workflow improvements :computer:

- Add flowtype interfaces and definitions [@vicapow](https://github.com/vicapow)
- Add stylelinting to ensure `mapboxgl-` prefix on all classes [#4584](https://github.com/mapbox/mapbox-gl-js/pull/4584) [@asantos3026](https://github.com/asantos3026)

## 0.36.0 (April 19, 2017)

#### New features :sparkles:

- Replace LogoControl logo with the new Mapbox logo [#4598](https://github.com/mapbox/mapbox-gl-js/pull/4598)

#### Bug fixes :bug:

- Fix bug with the BoxZoomHandler that made it glitchy if it is enabled after the DragPanHandler [#4528](https://github.com/mapbox/mapbox-gl-js/pull/4528)
- Fix undefined behavior in `fill_outline` shaders [#4600](https://github.com/mapbox/mapbox-gl-js/pull/4600)
- Fix `Camera#easeTo` interpolation on pitched maps [#4540](https://github.com/mapbox/mapbox-gl-js/pull/4540)
- Choose property function interpolation method by the `property`'s type [#4614](https://github.com/mapbox/mapbox-gl-js/pull/4614)

#### Development workflow improvements :nerd_face:

- Fix crash on missing `style.json` in integration tests
- `gl-style-composite` is now executable in line with the other tools [@andrewharvey](https://github.com/andrewharvey) [#4595](https://github.com/mapbox/mapbox-gl-js/pull/4595)
- `gl-style-composite` utility now throws an error if a name conflict would occur between layers [@andrewharvey](https://github.com/andrewharvey) [#4595](https://github.com/mapbox/mapbox-gl-js/pull/4595)

## 0.35.1 (April 12, 2017)

#### Bug fixes :bug:

- Add `.json` extension to style-spec `require` statements for webpack compatibility [#4563](https://github.com/mapbox/mapbox-gl-js/pull/4563) [@orangemug](https://github.com/orangemug)
- Fix documentation type for `Map#fitBounde` [#4569](https://github.com/mapbox/mapbox-gl-js/pull/4569) [@andrewharvey](https://github.com/andrewharvey)
- Fix bug causing {Image,Video,Canvas}Source to throw exception if latitude is outside of +/-85.05113 [#4574](https://github.com/mapbox/mapbox-gl-js/pull/4574)
- Fix bug causing overzoomed raster tiles to disappear from map [#4567](https://github.com/mapbox/mapbox-gl-js/pull/4567)
- Fix bug causing queryRenderedFeatures to crash on polygon features that have an `id` field. [#4581](https://github.com/mapbox/mapbox-gl-js/pull/4581)

## 0.35.0 (April 7, 2017)

#### New features :rocket:

- Use anisotropic filtering to improve rendering of raster tiles on pitched maps [#1064](https://github.com/mapbox/mapbox-gl-js/issues/1064)
- Add `pitchstart` and `pitchend` events [#2449](https://github.com/mapbox/mapbox-gl-js/issues/2449)
- Add an optional `layers` parameter to `Map#on` [#1002](https://github.com/mapbox/mapbox-gl-js/issues/1002)
- Add data-driven styling support for `text-offset` [#4495](https://github.com/mapbox/mapbox-gl-js/pull/4495)
- Add data-driven styling support for `text-rotate` [#3516](https://github.com/mapbox/mapbox-gl-js/issues/3516)
- Add data-driven styling support for `icon-image` [#4304](https://github.com/mapbox/mapbox-gl-js/issues/4304)
- Add data-driven styling support for `{text,icon}-size` [#4455](https://github.com/mapbox/mapbox-gl-js/pull/4455)

#### Bug fixes :bug:

- Suppress error messages in JS console due to missing tiles [#1800](https://github.com/mapbox/mapbox-gl-js/issues/1800)
- Fix bug wherein `GeoJSONSource#setData()` could cause unnecessary DOM updates [#4447](https://github.com/mapbox/mapbox-gl-js/issues/4447)
- Fix bug wherein `Map#flyTo` did not respect the `renderWorldCopies` setting [#4449](https://github.com/mapbox/mapbox-gl-js/issues/4449)
- Fix regression in browserify support # 4453
- Fix bug causing poor touch event behavior on mobile devices [#4259](https://github.com/mapbox/mapbox-gl-js/issues/4259)
- Fix bug wherein duplicate stops in property functions could cause an infinite loop [#4498](https://github.com/mapbox/mapbox-gl-js/issues/4498)
- Respect image height/width in `addImage` api [#4531](https://github.com/mapbox/mapbox-gl-js/pull/4531)
- Fix bug preventing correct behavior of `shift+zoom` [#3334](https://github.com/mapbox/mapbox-gl-js/issues/3334)
- Fix bug preventing image source from rendering when coordinate area is too large [#4550](https://github.com/mapbox/mapbox-gl-js/issues/4550)
- Show image source on horizontally wrapped worlds [#4555](https://github.com/mapbox/mapbox-gl-js/pull/4555)
- Fix bug in the handling of `refreshedExpiredTiles` option [#4549](https://github.com/mapbox/mapbox-gl-js/pull/4549)
- Support the TileJSON `bounds` property [#1775](https://github.com/mapbox/mapbox-gl-js/issues/1775)

#### Development workflow improvements :computer:

- Upgrade flow to 0.42.0 ([#4500](https://github.com/mapbox/mapbox-gl-js/pull/4500))

## 0.34.0 (March 17, 2017)

#### New features :rocket:

- Add `Map#addImage` and `Map#removeImage` API to allow adding icon images at runtime [#4404](https://github.com/mapbox/mapbox-gl-js/pull/4404)
- Simplify non-browserify bundler usage by making the distribution build the main entrypoint [#4423](https://github.com/mapbox/mapbox-gl-js/pull/4423)

#### Bug fixes :bug:

- Fix issue where coincident start/end points of LineStrings were incorrectly rendered as joined [#4413](https://github.com/mapbox/mapbox-gl-js/pull/4413)
- Fix bug causing `queryRenderedFeatures` to fail in cases where both multiple sources and data-driven paint properties were present [#4417](https://github.com/mapbox/mapbox-gl-js/issues/4417)
- Fix bug where tile request errors caused `map.loaded()` to incorrectly return `false` [#4425](https://github.com/mapbox/mapbox-gl-js/issues/4425)

#### Testing improvements :white_check_mark:

- Improve test coverage across several core modules [#4432](https://github.com/mapbox/mapbox-gl-js/pull/4432) [#4431](https://github.com/mapbox/mapbox-gl-js/pull/4431) [#4422](https://github.com/mapbox/mapbox-gl-js/pull/4422) [#4244](https://github.com/mapbox/mapbox-gl-js/pull/4244) :bowing_man:

## 0.33.1 (March 10, 2017)

#### Bug fixes :bug:

- Prevent Mapbox logo from being added to the map more than once [#4386](https://github.com/mapbox/mapbox-gl-js/pull/4386)
- Add `type='button'` to `FullscreenControl` to prevent button from acting as a form submit [#4397](https://github.com/mapbox/mapbox-gl-js/pull/4397)
- Fix issue where map would continue to rotate if `Ctrl` key is released before the click during a `DragRotate` event [#4389](https://github.com/mapbox/mapbox-gl-js/pull/4389)
- Remove double `options.easing` description from the `Map#fitBounds` documentation [#4402](https://github.com/mapbox/mapbox-gl-js/pull/4402)

## 0.33.0 (March 8, 2017)

#### :warning: Breaking changes

- Automatically add Mapbox wordmark when required by Mapbox TOS [#3933](https://github.com/mapbox/mapbox-gl-js/pull/3933)
- Increase default `maxZoom` from 20 to 22 [#4333](https://github.com/mapbox/mapbox-gl-js/pull/4333)
- Deprecate `tiledata` and `tiledataloading` events in favor of `sourcedata` and `sourcedataloading`. [#4347](https://github.com/mapbox/mapbox-gl-js/pull/4347)
- `mapboxgl.util` is no longer exported [#1408](https://github.com/mapbox/mapbox-gl-js/issues/1408)
- `"type": "categorical"` is now required for all categorical functions. Previously, some forms of "implicitly" categorical functions worked, and others did not. [#3717](https://github.com/mapbox/mapbox-gl-js/issues/3717)

#### :white_check_mark: New features

- Add property functions support for most symbol paint properties [#4074](https://github.com/mapbox/mapbox-gl-js/pull/4074), [#4186](https://github.com/mapbox/mapbox-gl-js/pull/4186), [#4226](https://github.com/mapbox/mapbox-gl-js/pull/4226)
- Add ability to specify default property value for undefined or invalid property values used in property functions. [#4175](https://github.com/mapbox/mapbox-gl-js/pull/4175)
- Improve `Map#fitBounds` to accept different values for top, bottom, left, and right `padding` [#3890](https://github.com/mapbox/mapbox-gl-js/pull/3890)
- Add a `FullscreenControl` for displaying a fullscreen map [#3977](https://github.com/mapbox/mapbox-gl-js/pull/3977)

#### :beetle: Bug fixes

- Fix validation error on categorical zoom-and-property functions [#4220](https://github.com/mapbox/mapbox-gl-js/pull/4220)
- Fix bug causing expired resources to be re-requested causing an infinite loop [#4255](https://github.com/mapbox/mapbox-gl-js/pull/4255)
- Fix problem where `MapDataEvent#isSourceLoaded` always returned false [#4254](https://github.com/mapbox/mapbox-gl-js/pull/4254)
- Resolve an issue where tiles in the source cache were prematurely deleted, resulting in tiles flickering when zooming in and out and [#4311](https://github.com/mapbox/mapbox-gl-js/pull/4311)
- Make sure `MapEventData` is passed through on calls `Map#flyTo` [#4342](https://github.com/mapbox/mapbox-gl-js/pull/4342)
- Fix incorrect returned values for `Map#isMoving` [#4350](https://github.com/mapbox/mapbox-gl-js/pull/4350)
- Fix categorical functions not allowing boolean stop domain values [#4195](https://github.com/mapbox/mapbox-gl-js/pull/4195)
- Fix piecewise-constant functions to allow non-integer zoom levels. [#4196](https://github.com/mapbox/mapbox-gl-js/pull/4196)
- Fix issues with `$id` in filters [#4236](https://github.com/mapbox/mapbox-gl-js/pull/4236) [#4237](https://github.com/mapbox/mapbox-gl-js/pull/4237)
- Fix a race condition with polygon centroid algorithm causing tiles not to load in some cases. [#4273](https://github.com/mapbox/mapbox-gl-js/pull/4273)
- Throw a meaningful error when giving non-array `layers` parameter to `queryRenderedFeatures` [#4331](https://github.com/mapbox/mapbox-gl-js/pull/4331)
- Throw a meaningful error when supplying invalid `minZoom` and `maxZoom` values [#4324](https://github.com/mapbox/mapbox-gl-js/pull/4324)
- Fix a memory leak when using the RTL Text plugin [#4248](https://github.com/mapbox/mapbox-gl-js/pull/4248)

#### Dev workflow changes

- Merged the [Mapbox GL style specification](https://github.com/mapbox/mapbox-gl-style-spec) repo to this one (now under `src/style-spec` and `test/unit/style-spec`).

## 0.32.1 (Jan 26, 2017)

#### Bug Fixes

- Fix bug causing [`mapbox-gl-rtl-text` plugin](https://github.com/mapbox/mapbox-gl-rtl-text) to not work [#4055](https://github.com/mapbox/mapbox-gl-js/pull/4055)

## 0.32.0 (Jan 26, 2017)

#### Deprecation Notices

- [Style classes](https://www.mapbox.com/mapbox-gl-style-spec/#layer-paint.*) are deprecated and will be removed in an upcoming release of Mapbox GL JS.

#### New Features

- Add `Map#isSourceLoaded` method [#4033](https://github.com/mapbox/mapbox-gl-js/pull/4033)
- Automatically reload tiles based on their `Expires` and `Cache-Control` HTTP headers [#3944](https://github.com/mapbox/mapbox-gl-js/pull/3944)
- Add `around=center` option to `scrollZoom` and `touchZoomRotate` interaction handlers [#3876](https://github.com/mapbox/mapbox-gl-js/pull/3876)
- Add support for [`mapbox-gl-rtl-text` plugin](https://github.com/mapbox/mapbox-gl-rtl-text) to support right-to-left scripts [#3758](https://github.com/mapbox/mapbox-gl-js/pull/3758)
- Add `canvas` source type [#3765](https://github.com/mapbox/mapbox-gl-js/pull/3765)
- Add `Map#isMoving` method [#2792](https://github.com/mapbox/mapbox-gl-js/issues/2792)

#### Bug Fixes

- Fix bug causing garbled text on zoom [#3962](https://github.com/mapbox/mapbox-gl-js/pull/3962)
- Fix bug causing crash in Firefox and Mobile Safari when rendering a large map [#4037](https://github.com/mapbox/mapbox-gl-js/pull/4037)
- Fix bug causing raster tiles to flicker during zoom [#2467](https://github.com/mapbox/mapbox-gl-js/issues/2467)
- Fix bug causing exception when unsetting and resetting fill-outline-color [#3657](https://github.com/mapbox/mapbox-gl-js/issues/3657)
- Fix memory leak when removing raster sources [#3951](https://github.com/mapbox/mapbox-gl-js/issues/3951)
- Fix bug causing exception when when zooming in / out on empty GeoJSON tile [#3985](https://github.com/mapbox/mapbox-gl-js/pull/3985)
- Fix line join artifacts at very sharp angles [#4008](https://github.com/mapbox/mapbox-gl-js/pull/4008)

## 0.31.0 (Jan 10 2017)

#### New Features

- Add `renderWorldCopies` option to the `Map` constructor to give users control over whether multiple worlds are rendered in a map [#3885](https://github.com/mapbox/mapbox-gl-js/pull/3885)

#### Bug Fixes

- Fix performance regression triggered when `Map` pitch or bearing is changed [#3938](https://github.com/mapbox/mapbox-gl-js/pull/3938)
- Fix null pointer exception caused by trying to clear an `undefined` source [#3903](https://github.com/mapbox/mapbox-gl-js/pull/3903)

#### Miscellaneous

- Incorporate integration tests formerly at [`mapbox-gl-test-suite`](https://github.com/mapbox/mapbox-gl-test-suite) into this repository [#3834](https://github.com/mapbox/mapbox-gl-js/pull/3834)

## 0.30.0 (Jan 5 2017)

#### New Features

- Fire an error when map canvas is larger than allowed by `gl.MAX_RENDERBUFFER_SIZE` [#2893](https://github.com/mapbox/mapbox-gl-js/issues/2893)
- Improve error messages when referencing a nonexistent layer id [#2597](https://github.com/mapbox/mapbox-gl-js/issues/2597)
- Fire an error when layer uses a `geojson` source and specifies a `source-layer` [#3896](https://github.com/mapbox/mapbox-gl-js/pull/3896)
- Add inline source declaration syntax [#3857](https://github.com/mapbox/mapbox-gl-js/issues/3857)
- Improve line breaking behavior [#3887](https://github.com/mapbox/mapbox-gl-js/issues/3887)

#### Performance Improvements

- Improve `Map#setStyle` performance in some cases [#3853](https://github.com/mapbox/mapbox-gl-js/pull/3853)

#### Bug Fixes

- Fix unexpected popup positioning when some offsets are unspecified [#3367](https://github.com/mapbox/mapbox-gl-js/issues/3367)
- Fix incorrect interpolation in functions [#3838](https://github.com/mapbox/mapbox-gl-js/issues/3838)
- Fix incorrect opacity when multiple backgrounds are rendered [#3819](https://github.com/mapbox/mapbox-gl-js/issues/3819)
- Fix exception thrown when instantiating geolocation control in Safari [#3844](https://github.com/mapbox/mapbox-gl-js/issues/3844)
- Fix exception thrown when setting `showTileBoundaries` with no sources [#3849](https://github.com/mapbox/mapbox-gl-js/issues/3849)
- Fix incorrect rendering of transparent parts of raster layers in some cases [#3723](https://github.com/mapbox/mapbox-gl-js/issues/3723)
- Fix non-terminating render loop when zooming in in some cases [#3399](https://github.com/mapbox/mapbox-gl-js/pull/3399)

## 0.29.0 (December 20 2016)

#### New Features

- Add support for property functions for many style properties on line layers [#3033](https://github.com/mapbox/mapbox-gl-js/pull/3033)
- Make `Map#setStyle` smoothly transition to the new style [#3621](https://github.com/mapbox/mapbox-gl-js/pull/3621)
- Add `styledata`, `sourcedata`, `styledataloading`, and `sourcedataloading` events
- Add `isSourceLoaded` and `source` properties to `MapDataEvent` [#3590](https://github.com/mapbox/mapbox-gl-js/pull/3590)
- Remove "max zoom" cap of 20 [#3683](https://github.com/mapbox/mapbox-gl-js/pull/3683)
- Add `circle-stroke-*` style properties [#3672](https://github.com/mapbox/mapbox-gl-js/pull/3672)
- Add a more helpful error message when the specified `container` element doesn't exist [#3719](https://github.com/mapbox/mapbox-gl-js/pull/3719)
- Add `watchPosition` option to `GeolocateControl` [#3739](https://github.com/mapbox/mapbox-gl-js/pull/3739)
- Add `positionOptions` option to `GeolocateControl` [#3739](https://github.com/mapbox/mapbox-gl-js/pull/3739)
- Add `aria-label` to map canvas [#3782](https://github.com/mapbox/mapbox-gl-js/pull/3782)
- Adjust multipoint symbol rendering behavior [#3763](https://github.com/mapbox/mapbox-gl-js/pull/3763)
- Add support for property functions for `icon-offset` [#3791](https://github.com/mapbox/mapbox-gl-js/pull/3791)
- Improved antialiasing on pitched lines [#3790](https://github.com/mapbox/mapbox-gl-js/pull/3790)
- Allow attribution control to collapse to an ⓘ button on smaller screens [#3783](https://github.com/mapbox/mapbox-gl-js/pull/3783)
- Improve line breaking algorithm [#3743](https://github.com/mapbox/mapbox-gl-js/pull/3743)

#### Performance Improvements

- Fix memory leak when calling `Map#removeSource` [#3602](https://github.com/mapbox/mapbox-gl-js/pull/3602)
- Reduce bundle size by adding custom build of `gl-matrix` [#3734](https://github.com/mapbox/mapbox-gl-js/pull/3734)
- Improve performance of projection code [#3721](https://github.com/mapbox/mapbox-gl-js/pull/3721)
- Improve performance of style function evaluation [#3816](https://github.com/mapbox/mapbox-gl-js/pull/3816)

#### Bug fixes

- Fix exception thrown when using `line-color` property functions [#3639](https://github.com/mapbox/mapbox-gl-js/issues/3639)
- Fix exception thrown when removing a layer and then adding another layer with the same id but different type [#3655](https://github.com/mapbox/mapbox-gl-js/pull/3655)
- Fix exception thrown when passing a single point to `Map#fitBounds` [#3655](https://github.com/mapbox/mapbox-gl-js/pull/3655)
- Fix exception thrown occasionally during rapid map mutations [#3681](https://github.com/mapbox/mapbox-gl-js/pull/3681)
- Fix rendering defects on pitch=0 on some systems [#3740](https://github.com/mapbox/mapbox-gl-js/pull/3740)
- Fix unnecessary CPU usage when displaying a raster layer [#3764](https://github.com/mapbox/mapbox-gl-js/pull/3764)
- Fix bug causing sprite after `Map#setStyle` [#3829](https://github.com/mapbox/mapbox-gl-js/pull/3829)
- Fix bug preventing `Map` from emitting a `contextmenu` event on Windows browsers [#3822](https://github.com/mapbox/mapbox-gl-js/pull/3822)

## 0.28.0 (November 17 2016)

#### New features and improvements

- Performance improvements for `Map#addLayer` and `Map#removeLayer` [#3584](https://github.com/mapbox/mapbox-gl-js/pull/3584)
- Add method for changing layer order at runtime - `Map#moveLayer` [#3584](https://github.com/mapbox/mapbox-gl-js/pull/3584)
- Update vertical punctuation logic to Unicode 9.0 standard [#3608](https://github.com/mapbox/mapbox-gl-js/pull/3608)

#### Bug fixes

- Fix data-driven `fill-opacity` rendering when using a `fill-pattern` [#3598](https://github.com/mapbox/mapbox-gl-js/pull/3598)
- Fix line rendering artifacts [#3627](https://github.com/mapbox/mapbox-gl-js/pull/3627)
- Fix incorrect rendering of opaque fills on top of transparent fills [#2628](https://github.com/mapbox/mapbox-gl-js/pull/2628)
- Prevent `AssertionErrors` from pitching raster layers by only calling `Worker#redoPlacement` on vector and GeoJSON sources [#3624](https://github.com/mapbox/mapbox-gl-js/pull/3624)
- Restore IE11 compatability [#3635](https://github.com/mapbox/mapbox-gl-js/pull/3635)
- Fix symbol placement for cached tiles [#3637](https://github.com/mapbox/mapbox-gl-js/pull/3637)

## 0.27.0 (November 11 2016)

#### ⚠️ Breaking changes ⚠️

- Replace `fill-extrude-height` and `fill-extrude-base` properties of `fill` render type with a separate `fill-extrusion` type (with corresponding `fill-extrusion-height` and `fill-extrusion-base` properties), solving problems with render parity and runtime switching between flat and extruded fills. https://github.com/mapbox/mapbox-gl-style-spec/issues/554
- Change the units for extrusion height properties (`fill-extrusion-height`, `fill-extrusion-base`) from "magic numbers" to meters. [#3509](https://github.com/mapbox/mapbox-gl-js/pull/3509)
- Remove `mapboxgl.Control` class and change the way custom controls should be implemented. [#3497](https://github.com/mapbox/mapbox-gl-js/pull/3497)
- Remove `mapboxgl.util` functions: `inherit`, `extendAll`, `debounce`, `coalesce`, `startsWith`, `supportsGeolocation`. [#3441](https://github.com/mapbox/mapbox-gl-js/pull/3441) [#3571](https://github.com/mapbox/mapbox-gl-js/pull/3571)
- **`mapboxgl.util` is deprecated** and will be removed in the next release. [#1408](https://github.com/mapbox/mapbox-gl-js/issues/1408)

#### New features and improvements

- Tons of **performance improvements** that combined make rendering **up to 3 times faster**, especially for complex styles. [#3485](https://github.com/mapbox/mapbox-gl-js/pull/3485) [#3489](https://github.com/mapbox/mapbox-gl-js/pull/3489) [#3490](https://github.com/mapbox/mapbox-gl-js/pull/3490) [#3491](https://github.com/mapbox/mapbox-gl-js/pull/3491) [#3498](https://github.com/mapbox/mapbox-gl-js/pull/3498) [#3499](https://github.com/mapbox/mapbox-gl-js/pull/3499) [#3501](https://github.com/mapbox/mapbox-gl-js/pull/3501) [#3510](https://github.com/mapbox/mapbox-gl-js/pull/3510) [#3514](https://github.com/mapbox/mapbox-gl-js/pull/3514) [#3515](https://github.com/mapbox/mapbox-gl-js/pull/3515) [#3486](https://github.com/mapbox/mapbox-gl-js/pull/3486) [#3527](https://github.com/mapbox/mapbox-gl-js/pull/3527) [#3574](https://github.com/mapbox/mapbox-gl-js/pull/3574) ⚡️⚡️⚡️
- 🈯 Added **vertical text writing mode** for languages that support it. [#3438](https://github.com/mapbox/mapbox-gl-js/pull/3438)
- 🈯 Improved **line breaking of Chinese and Japanese text** in point-placed labels. [#3420](https://github.com/mapbox/mapbox-gl-js/pull/3420)
- Reduce the default number of worker threads (`mapboxgl.workerCount`) for better performance. [#3565](https://github.com/mapbox/mapbox-gl-js/pull/3565)
- Automatically use `categorical` style function type when input values are strings. [#3384](https://github.com/mapbox/mapbox-gl-js/pull/3384)
- Improve control buttons accessibility. [#3492](https://github.com/mapbox/mapbox-gl-js/pull/3492)
- Remove geolocation button if geolocation is disabled (e.g. the page is not served through `https`). [#3571](https://github.com/mapbox/mapbox-gl-js/pull/3571)
- Added `Map#getMaxZoom` and `Map#getMinZoom` methods [#3592](https://github.com/mapbox/mapbox-gl-js/pull/3592)

#### Bugfixes

- Fix several line dash rendering bugs. [#3451](https://github.com/mapbox/mapbox-gl-js/pull/3451)
- Fix intermittent map flicker when using image sources. [#3522](https://github.com/mapbox/mapbox-gl-js/pull/3522)
- Fix incorrect rendering of semitransparent `background` layers. [#3521](https://github.com/mapbox/mapbox-gl-js/pull/3521)
- Fix broken `raster-fade-duration` property. [#3532](https://github.com/mapbox/mapbox-gl-js/pull/3532)
- Fix handling of extrusion heights with negative values (by clamping to `0`). [#3463](https://github.com/mapbox/mapbox-gl-js/pull/3463)
- Fix GeoJSON sources not placing labels/icons correctly after map rotation. [#3366](https://github.com/mapbox/mapbox-gl-js/pull/3366)
- Fix icon/label placement not respecting order for layers with numeric names. [#3404](https://github.com/mapbox/mapbox-gl-js/pull/3404)
- Fix `queryRenderedFeatures` working incorrectly on colliding labels. [#3459](https://github.com/mapbox/mapbox-gl-js/pull/3459)
- Fix a bug where changing extrusion properties at runtime sometimes threw an error. [#3487](https://github.com/mapbox/mapbox-gl-js/pull/3487) [#3468](https://github.com/mapbox/mapbox-gl-js/pull/3468)
- Fix a bug where `map.loaded()` always returned `true` when using raster tile sources. [#3302](https://github.com/mapbox/mapbox-gl-js/pull/3302)
- Fix a bug where moving the map out of bounds sometimes threw `failed to invert matrix` error. [#3518](https://github.com/mapbox/mapbox-gl-js/pull/3518)
- Fixed `queryRenderedFeatures` throwing an error if no parameters provided. [#3542](https://github.com/mapbox/mapbox-gl-js/pull/3542)
- Fixed a bug where using multiple `\n` in a text field resulted in an error. [#3570](https://github.com/mapbox/mapbox-gl-js/pull/3570)

#### Misc

- 🐞 Fix `npm install mapbox-gl` pulling in all `devDependencies`, leading to an extremely slow install. [#3377](https://github.com/mapbox/mapbox-gl-js/pull/3377)
- Switch the codebase to ES6. [#c](https://github.com/mapbox/mapbox-gl-js/pull/3388) [#3408](https://github.com/mapbox/mapbox-gl-js/pull/3408) [#3415](https://github.com/mapbox/mapbox-gl-js/pull/3415) [#3421](https://github.com/mapbox/mapbox-gl-js/pull/3421)
- A lot of internal refactoring to make the codebase simpler and more maintainable.
- Various documentation fixes. [#3440](https://github.com/mapbox/mapbox-gl-js/pull/3440)

## 0.26.0 (October 13 2016)

#### New Features & Improvements

- Add `fill-extrude-height` and `fill-extrude-base` style properties (3d buildings) :cityscape: [#3223](https://github.com/mapbox/mapbox-gl-js/pull/3223)
- Add customizable `colorSpace` interpolation to functions [#3245](https://github.com/mapbox/mapbox-gl-js/pull/3245)
- Add `identity` function type [#3274](https://github.com/mapbox/mapbox-gl-js/pull/3274)
- Add depth testing for symbols with `'pitch-alignment': 'map'` [#3243](https://github.com/mapbox/mapbox-gl-js/pull/3243)
- Add `dataloading` events for styles and sources [#3306](https://github.com/mapbox/mapbox-gl-js/pull/3306)
- Add `Control` suffix to all controls :warning: BREAKING CHANGE :warning: [#3355](https://github.com/mapbox/mapbox-gl-js/pull/3355)
- Calculate style layer `ref`s automatically and get rid of user-specified `ref`s :warning: BREAKING CHANGE :warning: [#3486](https://github.com/mapbox/mapbox-gl-js/pull/3486)

#### Performance Improvements

- Ensure removing style or source releases all tile resources [#3359](https://github.com/mapbox/mapbox-gl-js/pull/3359)

#### Bugfixes

- Fix bug causing an error when `Marker#setLngLat` is called [#3294](https://github.com/mapbox/mapbox-gl-js/pull/3294)
- Fix bug causing incorrect coordinates in `touchend` on Android Chrome [#3319](https://github.com/mapbox/mapbox-gl-js/pull/3319)
- Fix bug causing incorrect popup positioning at top of screen [#3333](https://github.com/mapbox/mapbox-gl-js/pull/3333)
- Restore `tile` property to `data` events fired when a tile is removed [#3328](https://github.com/mapbox/mapbox-gl-js/pull/3328)
- Fix bug causing "Improve this map" link to not preload map location [#3356](https://github.com/mapbox/mapbox-gl-js/pull/3356)

## 0.25.1 (September 30 2016)

#### Bugfixes

- Fix bug causing attribution to not be shown [#3278](https://github.com/mapbox/mapbox-gl-js/pull/3278)
- Fix bug causing exceptions when symbol text has a trailing newline [#3281](https://github.com/mapbox/mapbox-gl-js/pull/3281)

## 0.25.0 (September 29 2016)

#### Breaking Changes

- `Evented#off` now require two arguments; omitting the second argument in order to unbind all listeners for an event
  type is no longer supported, as it could cause unintended unbinding of internal listeners.

#### New Features & Improvements

- Consolidate undocumented data lifecycle events into `data` and `dataloading` events ([#3255](https://github.com/mapbox/mapbox-gl-js/pull/3255))
- Add `auto` value for style spec properties ([#3203](https://github.com/mapbox/mapbox-gl-js/pull/3203))

#### Bugfixes

- Fix bug causing "Map#queryRenderedFeatures" to return no features after map rotation or filter change ([#3233](https://github.com/mapbox/mapbox-gl-js/pull/3233))
- Change webpack build process ([#3235](https://github.com/mapbox/mapbox-gl-js/pull/3235)) :warning: BREAKING CHANGE :warning:
- Improved error messages for `LngLat#convert` ([#3232](https://github.com/mapbox/mapbox-gl-js/pull/3232))
- Fix bug where the `tiles` field is omitted from the `RasterTileSource#serialize` method ([#3259](https://github.com/mapbox/mapbox-gl-js/pull/3259))
- Comply with HTML spec by replacing the `div` within the `Navigation` control `<button>` with a `span` element ([#3268](https://github.com/mapbox/mapbox-gl-js/pull/3268))
- Fix bug causing `Marker` instances to be translated to non-whole pixel coordinates that caused blurriness ([#3270](https://github.com/mapbox/mapbox-gl-js/pull/3270))

#### Performance Improvements

- Avoid unnecessary style validation ([#3224](https://github.com/mapbox/mapbox-gl-js/pull/3224))
- Share a single blob URL between all workers ([#3239](https://github.com/mapbox/mapbox-gl-js/pull/3239))

## 0.24.0 (September 19 2016)

#### New Features & Improvements

- Allow querystrings in `mapbox://` URLs [#3113](https://github.com/mapbox/mapbox-gl-js/issues/3113)
- Allow "drag rotate" interaction to control pitch [#3105](https://github.com/mapbox/mapbox-gl-js/pull/3105)
- Improve performance by decreasing `Worker` script `Blob` size [#3158](https://github.com/mapbox/mapbox-gl-js/pull/3158)
- Improve vector tile performance [#3067](https://github.com/mapbox/mapbox-gl-js/pull/3067)
- Decrease size of distributed library by removing `package.json` [#3174](https://github.com/mapbox/mapbox-gl-js/pull/3174)
- Add support for new lines in `text-field` [#3179](https://github.com/mapbox/mapbox-gl-js/pull/3179)
- Make keyboard navigation smoother [#3190](https://github.com/mapbox/mapbox-gl-js/pull/3190)
- Make mouse wheel zooming smoother [#3189](https://github.com/mapbox/mapbox-gl-js/pull/3189)
- Add better error message when calling `Map#queryRenderedFeatures` on nonexistent layer [#3196](https://github.com/mapbox/mapbox-gl-js/pull/3196)
- Add support for imperial units on `Scale` control [#3160](https://github.com/mapbox/mapbox-gl-js/pull/3160)
- Add map's pitch to URL hash [#3218](https://github.com/mapbox/mapbox-gl-js/pull/3218)

#### Bugfixes

- Fix exception thrown when using box zoom handler [#3078](https://github.com/mapbox/mapbox-gl-js/pull/3078)
- Ensure style filters cannot be mutated by reference [#3093](https://github.com/mapbox/mapbox-gl-js/pull/3093)
- Fix exceptions thrown when opening marker-bound popup by click [#3104](https://github.com/mapbox/mapbox-gl-js/pull/3104)
- Fix bug causing fills with transparent colors and patterns to not render [#3107](https://github.com/mapbox/mapbox-gl-js/issues/3107)
- Fix order of latitudes in `Map#getBounds` [#3081](https://github.com/mapbox/mapbox-gl-js/issues/3081)
- Fix incorrect evaluation of zoom-and-property functions [#2827](https://github.com/mapbox/mapbox-gl-js/issues/2827) [#3155](https://github.com/mapbox/mapbox-gl-js/pull/3155)
- Fix incorrect evaluation of property functions [#2828](https://github.com/mapbox/mapbox-gl-js/issues/2828) [#3155](https://github.com/mapbox/mapbox-gl-js/pull/3155)
- Fix bug causing garbled text rendering when multiple maps are rendered on the page [#3086](https://github.com/mapbox/mapbox-gl-js/issues/3086)
- Fix rendering defects caused by `Map#setFilter` and map rotation on iOS 10 [#3207](https://github.com/mapbox/mapbox-gl-js/pull/3207)
- Fix bug causing image and video sources to disappear when zooming in [#3010](https://github.com/mapbox/mapbox-gl-js/issues/3010)

## 0.23.0 (August 25 2016)

#### New Features & Improvements

- Add support for `line-color` property functions [#2938](https://github.com/mapbox/mapbox-gl-js/pull/2938)
- Add `Scale` control [#2940](https://github.com/mapbox/mapbox-gl-js/pull/2940) [#3042](https://github.com/mapbox/mapbox-gl-js/pull/3042)
- Improve polygon label placement by rendering labels at the pole of inaccessibility [#3038](https://github.com/mapbox/mapbox-gl-js/pull/3038)
- Add `Popup` `offset` option [#1962](https://github.com/mapbox/mapbox-gl-js/issues/1962)
- Add `Marker#bindPopup` method [#3056](https://github.com/mapbox/mapbox-gl-js/pull/3056)

#### Performance Improvements

- Improve performance of pages with multiple maps using a shared `WebWorker` pool [#2952](https://github.com/mapbox/mapbox-gl-js/pull/2952)

#### Bugfixes

- Make `LatLngBounds` obey its documented argument order (`southwest`, `northeast`), allowing bounds across the dateline [#2414](https://github.com/mapbox/mapbox-gl-js/pull/2414) :warning: **BREAKING CHANGE** :warning:
- Fix bug causing `fill-opacity` property functions to not render as expected [#3061](https://github.com/mapbox/mapbox-gl-js/pull/3061)

## 0.22.1 (August 18 2016)

#### New Features & Improvements

- Reduce library size by using minified version of style specification [#2998](https://github.com/mapbox/mapbox-gl-js/pull/2998)
- Add a warning when rendering artifacts occur due to too many symbols or glyphs being rendered in a tile [#2966](https://github.com/mapbox/mapbox-gl-js/pull/2966)

#### Bugfixes

- Fix bug causing exception to be thrown by `Map#querySourceFeatures` [#3022](https://github.com/mapbox/mapbox-gl-js/pull/3022)
- Fix bug causing `Map#loaded` to return true while there are outstanding tile updates [#2847](https://github.com/mapbox/mapbox-gl-js/pull/2847)

## 0.22.0 (August 11 2016)

#### Breaking Changes

- The `GeoJSONSource`, `VideoSource`, `ImageSource` constructors are now private. Please use `map.addSource({...})` to create sources and `map.getSource(...).setData(...)` to update GeoJSON sources. [#2667](https://github.com/mapbox/mapbox-gl-js/pull/2667)
- `Map#onError` has been removed. You may catch errors by listening for the `error` event. If no listeners are bound to `error`, error messages will be printed to the console. [#2852](https://github.com/mapbox/mapbox-gl-js/pull/2852)

#### New Features & Improvements

- Increase max glyph atlas size to accommodate alphabets with large numbers of characters [#2930](https://github.com/mapbox/mapbox-gl-js/pull/2930)
- Add support for filtering features on GeoJSON / vector tile `$id` [#2888](https://github.com/mapbox/mapbox-gl-js/pull/2888)
- Update geolocate icon [#2973](https://github.com/mapbox/mapbox-gl-js/pull/2973)
- Add a `close` event to `Popup`s [#2953](https://github.com/mapbox/mapbox-gl-js/pull/2953)
- Add a `offset` option to `Marker` [#2885](https://github.com/mapbox/mapbox-gl-js/pull/2885)
- Print `error` events without any listeners to the console [#2852](https://github.com/mapbox/mapbox-gl-js/pull/2852)
- Refactored `Source` interface to prepare for custom source types [#2667](https://github.com/mapbox/mapbox-gl-js/pull/2667)

#### Bugfixes

- Fix opacity property-functions for fill layers [#2971](https://github.com/mapbox/mapbox-gl-js/pull/2971)
- Fix `DataCloneError` in Firefox and IE11 [#2559](https://github.com/mapbox/mapbox-gl-js/pull/2559)
- Fix bug preventing camera animations from being triggered in `moveend` listeners [#2944](https://github.com/mapbox/mapbox-gl-js/pull/2944)
- Fix bug preventing `fill-outline-color` from being unset [#2964](https://github.com/mapbox/mapbox-gl-js/pull/2964)
- Fix webpack support [#2887](https://github.com/mapbox/mapbox-gl-js/pull/2887)
- Prevent buttons in controls from acting like form submit buttons [#2935](https://github.com/mapbox/mapbox-gl-js/pull/2935)
- Fix bug preventing map interactions near two controls in the same corner [#2932](https://github.com/mapbox/mapbox-gl-js/pull/2932)
- Fix crash resulting for large style batch queue [#2926](https://github.com/mapbox/mapbox-gl-js/issues/2926)

## 0.21.0 (July 13 2016)

#### Breaking Changes

- GeoJSON polygon inner rings are now rewound for compliance with the [v2 vector tile](https://github.com/mapbox/vector-tile-spec/blob/master/2.1/README.md#4344-polygon-geometry-type). This may affect some uses of `line-offset`, reversing the direction of the offset. [#2889](https://github.com/mapbox/mapbox-gl-js/issues/2889)

#### New Features & Improvements

- Add `text-pitch-alignment` style property [#2668](https://github.com/mapbox/mapbox-gl-js/pull/2668)
- Allow query parameters on `mapbox://` URLs [#2702](https://github.com/mapbox/mapbox-gl-js/pull/2702)
- Add `icon-text-fit` and `icon-text-fit-padding` style properties [#2720](https://github.com/mapbox/mapbox-gl-js/pull/2720)
- Enable property functions for `icon-rotate` [#2738](https://github.com/mapbox/mapbox-gl-js/pull/2738)
- Enable property functions for `fill-opacity` [#2733](https://github.com/mapbox/mapbox-gl-js/pull/2733)
- Fire `Map#mouseout` events [#2777](https://github.com/mapbox/mapbox-gl-js/pull/2777)
- Allow query parameters on all sprite URLs [#2772](https://github.com/mapbox/mapbox-gl-js/pull/2772)
- Increase sprite atlas size to 1024px square, allowing more and larger sprites [#2802](https://github.com/mapbox/mapbox-gl-js/pull/2802)
- Add `Marker` class [#2725](https://github.com/mapbox/mapbox-gl-js/pull/2725) [#2810](https://github.com/mapbox/mapbox-gl-js/pull/2810)
- Add `{quadkey}` URL parameter [#2805](https://github.com/mapbox/mapbox-gl-js/pull/2805)
- Add `circle-pitch-scale` style property [#2821](https://github.com/mapbox/mapbox-gl-js/pull/2821)

#### Bugfixes

- Fix rendering of layers with large numbers of features [#2794](https://github.com/mapbox/mapbox-gl-js/pull/2794)
- Fix exceptions thrown during drag-rotate interactions [#2840](https://github.com/mapbox/mapbox-gl-js/pull/2840)
- Fix error when adding and removing a layer within the same update cycle [#2845](https://github.com/mapbox/mapbox-gl-js/pull/2845)
- Fix false "Geometry exceeds allowed extent" warnings [#2568](https://github.com/mapbox/mapbox-gl-js/issues/2568)
- Fix `Map#loaded` returning true while there are outstanding tile updates [#2847](https://github.com/mapbox/mapbox-gl-js/pull/2847)
- Fix style validation error thrown while removing a filter [#2847](https://github.com/mapbox/mapbox-gl-js/pull/2847)
- Fix event data object not being passed for double click events [#2814](https://github.com/mapbox/mapbox-gl-js/pull/2814)
- Fix multipolygons disappearing from map at certain zoom levels [#2704](https://github.com/mapbox/mapbox-gl-js/issues/2704)
- Fix exceptions caused by `queryRenderedFeatures` in Safari and Firefox [#2822](https://github.com/mapbox/mapbox-gl-js/pull/2822)
- Fix `mapboxgl#supported()` returning `true` in old versions of IE11 [mapbox/mapbox-gl-supported#1](https://github.com/mapbox/mapbox-gl-supported/issues/1)

## 0.20.1 (June 21 2016)

#### Bugfixes

- Fixed exception thrown when changing `*-translate` properties via `setPaintProperty` ([#2762](https://github.com/mapbox/mapbox-gl-js/issues/2762))

## 0.20.0 (June 10 2016)

#### New Features & Improvements

- Add limited WMS support [#2612](https://github.com/mapbox/mapbox-gl-js/pull/2612)
- Add `workerCount` constructor option [#2666](https://github.com/mapbox/mapbox-gl-js/pull/2666)
- Improve performance of `locationPoint` and `pointLocation` [#2690](https://github.com/mapbox/mapbox-gl-js/pull/2690)
- Remove "Not using VertexArrayObject extension" warning messages [#2707](https://github.com/mapbox/mapbox-gl-js/pull/2707)
- Add `version` property to mapboxgl [#2660](https://github.com/mapbox/mapbox-gl-js/pull/2660)
- Support property functions in `circle-opacity` and `circle-blur` [#2693](https://github.com/mapbox/mapbox-gl-js/pull/2693)

#### Bugfixes

- Fix exception thrown by "drag rotate" handler [#2680](https://github.com/mapbox/mapbox-gl-js/issues/2680)
- Return an empty array instead of an empty object from `queryRenderedFeatures` [#2694](https://github.com/mapbox/mapbox-gl-js/pull/2694)
- Fix bug causing map to not render in IE

## 0.19.1 (June 2 2016)

#### Bugfixes

- Fix rendering of polygons with more than 35k vertices [#2657](https://github.com/mapbox/mapbox-gl-js/issues/2657)

## 0.19.0 (May 31 2016)

#### New Features & Improvements

- Allow use of special characters in property field names [#2547](https://github.com/mapbox/mapbox-gl-js/pull/2547)
- Improve rendering speeds on fill layers [#1606](https://github.com/mapbox/mapbox-gl-js/pull/1606)
- Add data driven styling support for `fill-color` and `fill-outline-color` [#2629](https://github.com/mapbox/mapbox-gl-js/pull/2629)
- Add `has` and `!has` filter operators [mapbox/feature-filter#15](https://github.com/mapbox/feature-filter/pull/15)
- Improve keyboard handlers with held-down keys [#2530](https://github.com/mapbox/mapbox-gl-js/pull/2530)
- Support 'tms' tile scheme [#2565](https://github.com/mapbox/mapbox-gl-js/pull/2565)
- Add `trackResize` option to `Map` [#2591](https://github.com/mapbox/mapbox-gl-js/pull/2591)

#### Bugfixes

- Scale circles when map is displayed at a pitch [#2541](https://github.com/mapbox/mapbox-gl-js/issues/2541)
- Fix background pattern rendering bug [#2557](https://github.com/mapbox/mapbox-gl-js/pull/2557)
- Fix bug that prevented removal of a `fill-pattern` from a fill layer [#2534](https://github.com/mapbox/mapbox-gl-js/issues/2534)
- Fix `line-pattern` and `fill-pattern`rendering [#2596](https://github.com/mapbox/mapbox-gl-js/pull/2596)
- Fix some platform specific rendering bugs [#2553](https://github.com/mapbox/mapbox-gl-js/pull/2553)
- Return empty object from `queryRenderedFeatures` before the map is loaded [#2621](https://github.com/mapbox/mapbox-gl-js/pull/2621)
- Fix "there is no texture bound to the unit 1" warnings [#2509](https://github.com/mapbox/mapbox-gl-js/pull/2509)
- Allow transitioned values to be unset [#2561](https://github.com/mapbox/mapbox-gl-js/pull/2561)

## 0.18.0 (April 13 2016)

#### New Features & Improvements

- Implement zoom-and-property functions for `circle-color` and `circle-size` [#2454](https://github.com/mapbox/mapbox-gl-js/pull/2454)
- Dedupe attributions that are substrings of others [#2453](https://github.com/mapbox/mapbox-gl-js/pull/2453)
- Misc performance improvements [#2483](https://github.com/mapbox/mapbox-gl-js/pull/2483) [#2488](https://github.com/mapbox/mapbox-gl-js/pull/2488)

#### Bugfixes

- Fix errors when unsetting and resetting a style property [#2464](https://github.com/mapbox/mapbox-gl-js/pull/2464)
- Fix errors when updating paint properties while using classes [#2496](https://github.com/mapbox/mapbox-gl-js/pull/2496)
- Fix errors caused by race condition in unserializeBuckets [#2497](https://github.com/mapbox/mapbox-gl-js/pull/2497)
- Fix overzoomed tiles in wrapped worlds [#2482](https://github.com/mapbox/mapbox-gl-js/issues/2482)
- Fix errors caused by mutating a filter object after calling `Map#setFilter` [#2495](https://github.com/mapbox/mapbox-gl-js/pull/2495)

## 0.17.0 (April 13 2016)

#### Breaking Changes

- Remove `map.batch` in favor of automatically batching style mutations (i.e. calls to `Map#setLayoutProperty`, `Map#setPaintProperty`, `Map#setFilter`, `Map#setClasses`, etc.) and applying them once per frame, significantly improving performance when updating the style frequently [#2355](https://github.com/mapbox/mapbox-gl-js/pull/2355) [#2380](https://github.com/mapbox/mapbox-gl-js/pull/2380)
- Remove `util.throttle` [#2345](https://github.com/mapbox/mapbox-gl-js/issues/2345)

#### New Features & Improvements

- Improve performance of all style mutation methods by only recalculating affected properties [#2339](https://github.com/mapbox/mapbox-gl-js/issues/2339)
- Improve fading of labels and icons [#2376](https://github.com/mapbox/mapbox-gl-js/pull/2376)
- Improve rendering performance by reducing work done on the main thread [#2394](https://github.com/mapbox/mapbox-gl-js/pull/2394)
- Validate filters passed to `Map#queryRenderedFeatures` and `Map#querySourceFeatures` [#2349](https://github.com/mapbox/mapbox-gl-js/issues/2349)
- Display a warning if a vector tile's geometry extent is larger than supported [#2383](https://github.com/mapbox/mapbox-gl-js/pull/2383)
- Implement property functions (i.e. data-driven styling) for `circle-color` and `circle-size` [#1932](https://github.com/mapbox/mapbox-gl-js/pull/1932)
- Add `Popup#setDOMContent` method [#2436](https://github.com/mapbox/mapbox-gl-js/pull/2436)

#### Bugfixes

- Fix a performance regression caused by using 1 `WebWorker` instead of `# cpus - 1` `WebWorker`s, slowing down tile loading times [#2408](https://github.com/mapbox/mapbox-gl-js/pull/2408)
- Fix a bug in which `Map#queryRenderedFeatures` would sometimes return features that had been removed [#2353](https://github.com/mapbox/mapbox-gl-js/issues/2353)
- Fix `clusterMaxZoom` option on `GeoJSONSource` not working as expected [#2374](https://github.com/mapbox/mapbox-gl-js/issues/2374)
- Fix anti-aliased rendering for pattern fills [#2372](https://github.com/mapbox/mapbox-gl-js/issues/2372)
- Fix exception caused by calling `Map#queryRenderedFeatures` or `Map#querySourceFeatures` with no arguments
- Fix exception caused by calling `Map#setLayoutProperty` for `text-field` or `icon-image` [#2407](https://github.com/mapbox/mapbox-gl-js/issues/2407)

## 0.16.0 (March 24 2016)

#### Breaking Changes

- Replace `Map#featuresAt` and `Map#featuresIn` with `Map#queryRenderedFeatures` and `map.querySourceFeatures` ([#2224](https://github.com/mapbox/mapbox-gl-js/pull/2224))
  - Replace `featuresAt` and `featuresIn` with `queryRenderedFeatures`
  - Make `queryRenderedFeatures` synchronous, remove the callback and use the return value.
  - Rename `layer` parameter to `layers` and make it an array of layer names.
  - Remove the `radius` parameter. `radius` was used with `featuresAt` to account for style properties like `line-width` and `circle-radius`. `queryRenderedFeatures` accounts for these style properties. If you need to query a larger area, use a bounding box query instead of a point query.
  - Remove the `includeGeometry` parameter because `queryRenderedFeatures` always includes geometries.
- `Map#debug` is renamed to `Map#showTileBoundaries` ([#2284](https://github.com/mapbox/mapbox-gl-js/pull/2284))
- `Map#collisionDebug` is renamed to `Map#showCollisionBoxes` ([#2284](https://github.com/mapbox/mapbox-gl-js/pull/2284))

#### New Features & Improvements

- Improve overall rendering performance. ([#2221](https://github.com/mapbox/mapbox-gl-js/pull/2221))
- Improve performance of `GeoJSONSource#setData`. ([#2222](https://github.com/mapbox/mapbox-gl-js/pull/2222))
- Add `Map#setMaxBounds` method ([#2234](https://github.com/mapbox/mapbox-gl-js/pull/2234))
- Add `isActive` and `isEnabled` methods to interaction handlers ([#2238](https://github.com/mapbox/mapbox-gl-js/pull/2238))
- Add `Map#setZoomBounds` method ([#2243](https://github.com/mapbox/mapbox-gl-js/pull/2243))
- Add touch events ([#2195](https://github.com/mapbox/mapbox-gl-js/issues/2195))
- Add `map.queryRenderedFeatures` to query the styled and rendered representations of features ([#2224](https://github.com/mapbox/mapbox-gl-js/pull/2224))
- Add `map.querySourceFeatures` to get features directly from vector tiles, independent of the style ([#2224](https://github.com/mapbox/mapbox-gl-js/pull/2224))
- Add `mapboxgl.Geolocate` control ([#1939](https://github.com/mapbox/mapbox-gl-js/issues/1939))
- Make background patterns render seamlessly across tile boundaries ([#2305](https://github.com/mapbox/mapbox-gl-js/pull/2305))

#### Bugfixes

- Fix calls to `setFilter`, `setLayoutProperty`, and `setLayerZoomRange` on ref children ([#2228](https://github.com/mapbox/mapbox-gl-js/issues/2228))
- Fix `undefined` bucket errors after `setFilter` calls ([#2244](https://github.com/mapbox/mapbox-gl-js/issues/2244))
- Fix bugs causing hidden symbols to be rendered ([#2246](https://github.com/mapbox/mapbox-gl-js/pull/2246), [#2276](https://github.com/mapbox/mapbox-gl-js/pull/2276))
- Fix raster flickering ([#2236](https://github.com/mapbox/mapbox-gl-js/issues/2236))
- Fix `queryRenderedFeatures` precision at high zoom levels ([#2292](https://github.com/mapbox/mapbox-gl-js/pull/2292))
- Fix holes in GeoJSON data caused by unexpected winding order ([#2285](https://github.com/mapbox/mapbox-gl-js/pull/2285))
- Fix bug causing deleted features to be returned by `queryRenderedFeatures` ([#2306](https://github.com/mapbox/mapbox-gl-js/pull/2306))
- Fix bug causing unexpected fill patterns to be rendered ([#2307](https://github.com/mapbox/mapbox-gl-js/pull/2307))
- Fix popup location with preceding sibling elements ([#2311](https://github.com/mapbox/mapbox-gl-js/pull/2311))
- Fix polygon anti-aliasing ([#2319](https://github.com/mapbox/mapbox-gl-js/pull/2319))
- Fix slivers between non-adjacent polygons ([#2319](https://github.com/mapbox/mapbox-gl-js/pull/2319))
- Fix keyboard shortcuts causing page to scroll ([#2312](https://github.com/mapbox/mapbox-gl-js/pull/2312))

## 0.15.0 (March 1 2016)

#### New Features & Improvements

- Add `ImageSource#setCoordinates` and `VideoSource#setCoordinates` ([#2184](https://github.com/mapbox/mapbox-gl-js/pull/2184))

#### Bugfixes

- Fix flickering on raster layers ([#2211](https://github.com/mapbox/mapbox-gl-js/pull/2211))
- Fix browser hang when zooming quickly on raster layers ([#2211](https://github.com/mapbox/mapbox-gl-js/pull/2211))

## 0.14.3 (Feb 25 2016)

#### New Features & Improvements

- Improve responsiveness of zooming out by using cached parent tiles ([#2168](https://github.com/mapbox/mapbox-gl-js/pull/2168))
- Improve contextual clues on style API validation ([#2170](https://github.com/mapbox/mapbox-gl-js/issues/2170))
- Improve performance of methods including `setData` ([#2174](https://github.com/mapbox/mapbox-gl-js/pull/2174))

#### Bugfixes

- Fix incorrectly sized line dashes ([#2099](https://github.com/mapbox/mapbox-gl-js/issues/2099))
- Fix bug in which `in` feature filter drops features ([#2166](https://github.com/mapbox/mapbox-gl-js/pull/2166))
- Fix bug preventing `Map#load` from firing when tile "Not Found" errors occurred ([#2176](https://github.com/mapbox/mapbox-gl-js/pull/2176))
- Fix rendering artifacts on mobile GPUs ([#2117](https://github.com/mapbox/mapbox-gl-js/pull/2117))

## 0.14.2 (Feb 19 2016)

#### Bugfixes

- Look for loaded parent tiles in cache
- Set tile cache size based on viewport size ([#2137](https://github.com/mapbox/mapbox-gl-js/issues/2137))
- Fix tile render order for layer-by-layer
- Remove source update throttling ([#2139](https://github.com/mapbox/mapbox-gl-js/issues/2139))
- Make panning while zooming more linear ([#2070](https://github.com/mapbox/mapbox-gl-js/issues/2070))
- Round points created during bucket creation ([#2067](https://github.com/mapbox/mapbox-gl-js/issues/2067))
- Correct bounds for a rotated or tilted map ([#1842](https://github.com/mapbox/mapbox-gl-js/issues/1842))
- Fix overscaled featuresAt ([#2103](https://github.com/mapbox/mapbox-gl-js/issues/2103))
- Allow using `tileSize: 512` as a switch to trade retina support for 512px raster tiles
- Fix the serialization of paint classes ([#2107](https://github.com/mapbox/mapbox-gl-js/issues/2107))
- Fixed bug where unsetting style properties could mutate the value of other style properties ([#2105](https://github.com/mapbox/mapbox-gl-js/pull/2105))
- Less slanted dashed lines near sharp corners ([#967](https://github.com/mapbox/mapbox-gl-js/issues/967))
- Fire map#load if no initial style is set ([#2042](https://github.com/mapbox/mapbox-gl-js/issues/2042))

## 0.14.1 (Feb 10 2016)

#### Bugfixes

- Fix incorrectly rotated symbols along lines near tile boundaries ([#2062](https://github.com/mapbox/mapbox-gl-js/issues/2062))
- Fix broken rendering when a fill layer follows certain symbol layers ([#2092](https://github.com/mapbox/mapbox-gl-js/issues/2092))

## 0.14.0 (Feb 8 2016)

#### Breaking Changes

- Switch `GeoJSONSource` clustering options from being measured in extent-units to pixels ([#2026](https://github.com/mapbox/mapbox-gl-js/pull/2026))

#### New Features & Improvements

- Improved error message for invalid colors ([#2006](https://github.com/mapbox/mapbox-gl-js/pull/2006))
- Added support for tiles with variable extents ([#2010](https://github.com/mapbox/mapbox-gl-js/pull/2010))
- Improved `filter` performance and maximum size ([#2024](https://github.com/mapbox/mapbox-gl-js/issues/2024))
- Changed circle rendering such that all geometry nodes are drawn, not just the geometry's outer ring ([#2027](https://github.com/mapbox/mapbox-gl-js/pull/2027))
- Added `Map#getStyle` method ([#1982](https://github.com/mapbox/mapbox-gl-js/issues/1982))

#### Bugfixes

- Fixed bug causing WebGL contexts to be "used up" by calling `mapboxgl.supported()` ([#2018](https://github.com/mapbox/mapbox-gl-js/issues/2018))
- Fixed non-deterministic symbol z-order sorting ([#2023](https://github.com/mapbox/mapbox-gl-js/pull/2023))
- Fixed garbled labels while zooming ([#2012](https://github.com/mapbox/mapbox-gl-js/issues/2012))
- Fixed icon jumping when touching trackpad with two fingers ([#1990](https://github.com/mapbox/mapbox-gl-js/pull/1990))
- Fixed overzoomed collision debug labels ([#2033](https://github.com/mapbox/mapbox-gl-js/issues/2033))
- Fixed dashes sliding along their line during zooming ([#2039](https://github.com/mapbox/mapbox-gl-js/issues/2039))
- Fixed overscaled `minzoom` setting for GeoJSON sources ([#1651](https://github.com/mapbox/mapbox-gl-js/issues/1651))
- Fixed overly-strict function validation for duplicate stops ([#2075](https://github.com/mapbox/mapbox-gl-js/pull/2075))
- Fixed crash due to `performance.now` not being present on some browsers ([#2056](https://github.com/mapbox/mapbox-gl-js/issues/2056))
- Fixed the unsetting of paint properties ([#2037](https://github.com/mapbox/mapbox-gl-js/issues/2037))
- Fixed bug causing multiple interaction handler event listeners to be attached ([#2069](https://github.com/mapbox/mapbox-gl-js/issues/2069))
- Fixed bug causing only a single debug box to be drawn ([#2034](https://github.com/mapbox/mapbox-gl-js/issues/2034))

## 0.13.1 (Jan 27 2016)

#### Bugfixes

- Fixed broken npm package due to outdated bundled modules

## 0.13.0 (Jan 27 2016)

#### Bugfixes

- Fixed easeTo pan, zoom, and rotate when initial rotation != 0 ([#1950](https://github.com/mapbox/mapbox-gl-js/pull/1950))
- Fixed rendering of tiles with an extent != 4096 ([#1952](https://github.com/mapbox/mapbox-gl-js/issues/1952))
- Fixed missing icon collision boxes ([#1978](https://github.com/mapbox/mapbox-gl-js/issues/1978))
- Fixed null `Tile#buffers` errors ([#1987](https://github.com/mapbox/mapbox-gl-js/pull/1987))

#### New Features & Improvements

- Added `symbol-avoid-edges` style property ([#1951](https://github.com/mapbox/mapbox-gl-js/pull/1951))
- Improved `symbol-max-angle` check algorithm ([#1959](https://github.com/mapbox/mapbox-gl-js/pull/1959))
- Added marker clustering! ([#1931](https://github.com/mapbox/mapbox-gl-js/pull/1931))
- Added zoomstart, zoom, and zoomend events ([#1958](https://github.com/mapbox/mapbox-gl-js/issues/1958))
- Disabled drag on mousedown when using boxzoom ([#1907](https://github.com/mapbox/mapbox-gl-js/issues/1907))

## 0.12.4 (Jan 19 2016)

#### Bugfixes

- Fix elementGroups null value errors ([#1933](https://github.com/mapbox/mapbox-gl-js/issues/1933))
- Fix some glyph atlas overflow cases ([#1923](https://github.com/mapbox/mapbox-gl-js/pull/1923))

## 0.12.3 (Jan 14 2016)

#### API Improvements

- Support inline attribution options in map options ([#1865](https://github.com/mapbox/mapbox-gl-js/issues/1865))
- Improve flyTo options ([#1854](https://github.com/mapbox/mapbox-gl-js/issues/1854), [#1429](https://github.com/mapbox/mapbox-gl-js/issues/1429))

#### Bugfixes

- Fix flickering with overscaled tiles ([#1921](https://github.com/mapbox/mapbox-gl-js/issues/1921))
- Remove Node.remove calls for IE browser compatibility ([#1900](https://github.com/mapbox/mapbox-gl-js/issues/1900))
- Match patterns at tile boundaries ([#1908](https://github.com/mapbox/mapbox-gl-js/pull/1908))
- Fix Tile#positionAt, fix query tests ([#1899](https://github.com/mapbox/mapbox-gl-js/issues/1899))
- Fix flickering on streets ([#1875](https://github.com/mapbox/mapbox-gl-js/issues/1875))
- Fix text-max-angle property ([#1870](https://github.com/mapbox/mapbox-gl-js/issues/1870))
- Fix overscaled line patterns ([#1856](https://github.com/mapbox/mapbox-gl-js/issues/1856))
- Fix patterns and icons for mismatched pixelRatios ([#1851](https://github.com/mapbox/mapbox-gl-js/issues/1851))
- Fix missing labels when text size 0 at max zoom ([#1809](https://github.com/mapbox/mapbox-gl-js/issues/1809))
- Use linear interp when pixel ratios don't match ([#1601](https://github.com/mapbox/mapbox-gl-js/issues/1601))
- Fix blank areas, flickering in raster layers ([#1876](https://github.com/mapbox/mapbox-gl-js/issues/1876), [#675](https://github.com/mapbox/mapbox-gl-js/issues/675))
- Fix labels slipping/cropping at tile bounds ([#757](https://github.com/mapbox/mapbox-gl-js/issues/757))

#### UX Improvements

- Improve touch handler perceived performance ([#1844](https://github.com/mapbox/mapbox-gl-js/issues/1844))

## 0.12.2 (Dec 22 2015)

#### API Improvements

- Support LngLat.convert([w, s, e, n]) ([#1812](https://github.com/mapbox/mapbox-gl-js/issues/1812))
- Invalid GeoJSON is now handled better

#### Bugfixes

- Fixed `Popup#addTo` when the popup is already open ([#1811](https://github.com/mapbox/mapbox-gl-js/issues/1811))
- Fixed warping when rotating / zooming really fast
- `Map#flyTo` now flies across the antimeridian if shorter ([#1853](https://github.com/mapbox/mapbox-gl-js/issues/1853))

## 0.12.1 (Dec 8 2015)

#### Breaking changes

- Reversed the direction of `line-offset` ([#1808](https://github.com/mapbox/mapbox-gl-js/pull/1808))
- Renamed `Pinch` interaction handler to `TouchZoomRotate` ([#1777](https://github.com/mapbox/mapbox-gl-js/pull/1777))
- Made `Map#update` and `Map#render` private methods ([#1798](https://github.com/mapbox/mapbox-gl-js/pull/1798))
- Made `Map#remove` remove created DOM elements ([#1789](https://github.com/mapbox/mapbox-gl-js/issues/1789))

#### API Improvements

- Added an method to disable touch rotation ([#1777](https://github.com/mapbox/mapbox-gl-js/pull/1777))
- Added a `position` option for `Attribution` ([#1689](https://github.com/mapbox/mapbox-gl-js/issues/1689))

#### Bugfixes

- Ensure tile loading errors are properly reported ([#1799](https://github.com/mapbox/mapbox-gl-js/pull/1799))
- Ensure re-adding a previously removed pop-up works ([#1477](https://github.com/mapbox/mapbox-gl-js/issues/1477))

#### UX Improvements

- Don't round zoom level during double-click interaction ([#1640](https://github.com/mapbox/mapbox-gl-js/issues/1640))

## 0.12.0 (Dec 2 2015)

#### API Improvements

- Added `line-offset` style property ([#1778](https://github.com/mapbox/mapbox-gl-js/issues/1778))

## 0.11.5 (Dec 1 2015)

#### Bugfixes

- Fixed unstable symbol layer render order when adding / removing layers ([#1558](https://github.com/mapbox/mapbox-gl-js/issues/1558))
- Fire map loaded event even if raster tiles have errors
- Fix panning animation during easeTo with zoom change
- Fix pitching animation during flyTo
- Fix pitching animation during easeTo
- Prevent rotation from firing `mouseend` events ([#1104](https://github.com/mapbox/mapbox-gl-js/issues/1104))

#### API Improvements

- Fire `mousedown` and `mouseup` events ([#1411](https://github.com/mapbox/mapbox-gl-js/issues/1411))
- Fire `movestart` and `moveend` when panning ([#1658](https://github.com/mapbox/mapbox-gl-js/issues/1658))
- Added drag events ([#1442](https://github.com/mapbox/mapbox-gl-js/issues/1442))
- Request webp images for mapbox:// raster tiles in chrome ([#1725](https://github.com/mapbox/mapbox-gl-js/issues/1725))

#### UX Improvements

- Added inertia to map rotation ([#620](https://github.com/mapbox/mapbox-gl-js/issues/620))

## 0.11.4 (Nov 16 2015)

#### Bugfixes

- Fix alpha blending of alpha layers ([#1684](https://github.com/mapbox/mapbox-gl-js/issues/1684))

## 0.11.3 (Nov 10 2015)

#### Bugfixes

- Fix GeoJSON rendering and performance ([#1685](https://github.com/mapbox/mapbox-gl-js/pull/1685))

#### UX Improvements

- Use SVG assets for UI controls ([#1657](https://github.com/mapbox/mapbox-gl-js/pull/1657))
- Zoom out with shift + dblclick ([#1666](https://github.com/mapbox/mapbox-gl-js/issues/1666))

## 0.11.2 (Oct 29 2015)

- Misc performance improvements

#### Bugfixes

- Fix sprites on systems with non-integer `devicePixelRatio`s ([#1029](https://github.com/mapbox/mapbox-gl-js/issues/1029) [#1475](https://github.com/mapbox/mapbox-gl-js/issues/1475) [#1476](https://github.com/mapbox/mapbox-gl-js/issues/1476))
- Fix layer minZoom being ignored if not less than source maxZoom
- Fix symbol placement at the start of a line ([#1461](https://github.com/mapbox/mapbox-gl-js/issues/1461))
- Fix `raster-opacity` on non-tile sources ([#1270](https://github.com/mapbox/mapbox-gl-js/issues/1270))
- Ignore boxzoom on shift-click ([#1655](https://github.com/mapbox/mapbox-gl-js/issues/1655))

#### UX Improvements

- Enable line breaks on common punctuation ([#1115](https://github.com/mapbox/mapbox-gl-js/issues/1115))

#### API Improvements

- Add toString and toArray methods to LngLat, LngLatBounds ([#1571](https://github.com/mapbox/mapbox-gl-js/issues/1571))
- Add `Transform#resize` method
- Add `Map#getLayer` method ([#1183](https://github.com/mapbox/mapbox-gl-js/issues/1183))
- Add `Transform#unmodified` property ([#1452](https://github.com/mapbox/mapbox-gl-js/issues/1452))
- Propagate WebGL context events ([#1612](https://github.com/mapbox/mapbox-gl-js/pull/1612))

## 0.11.1 (Sep 30 2015)

#### Bugfixes

- Add statistics and checkboxes to debug page
- Fix `Map#featuresAt` for non-4096 vector sources ([#1529](https://github.com/mapbox/mapbox-gl-js/issues/1529))
- Don't fire `mousemove` on drag-pan
- Fix maxBounds constrains ([#1539](https://github.com/mapbox/mapbox-gl-js/issues/1539))
- Fix maxBounds infinite loop ([#1538](https://github.com/mapbox/mapbox-gl-js/issues/1538))
- Fix memory leak in worker
- Assert valid `TileCoord`, fix wrap calculation in `TileCoord#cover` ([#1483](https://github.com/mapbox/mapbox-gl-js/issues/1483))
- Abort raster tile load if not in viewport ([#1490](https://github.com/mapbox/mapbox-gl-js/issues/1490))

#### API Improvements

- Add `Map` event listeners for `mouseup`, `contextmenu` (right click) ([#1532](https://github.com/mapbox/mapbox-gl-js/issues/1532))

## 0.11.0 (Sep 11 2015)

#### API Improvements

- Add `Map#featuresIn`: a bounding-box feature query
- Emit stylesheet validation errors ([#1436](https://github.com/mapbox/mapbox-gl-js/issues/1436))

#### UX Improvements

- Handle v8 style `center`, `zoom`, `bearing`, `pitch` ([#1452](https://github.com/mapbox/mapbox-gl-js/issues/1452))
- Improve circle type styling ([#1446](https://github.com/mapbox/mapbox-gl-js/issues/1446))
- Improve dashed and patterned line antialiasing

#### Bugfixes

- Load images in a way that respects Cache-Control headers
- Filter for rtree matches to those crossing bbox
- Log errors by default ([#1463](https://github.com/mapbox/mapbox-gl-js/issues/1463))
- Fixed modification of `text-size` via `setLayoutProperty` ([#1451](https://github.com/mapbox/mapbox-gl-js/issues/1451))
- Throw on lat > 90 || < -90. ([#1443](https://github.com/mapbox/mapbox-gl-js/issues/1443))
- Fix circle clipping bug ([#1457](https://github.com/mapbox/mapbox-gl-js/issues/1457))

## 0.10.0 (Aug 21 2015)

#### Breaking changes

- Switched to [longitude, latitude] coordinate order, matching GeoJSON. We anticipate that mapbox-gl-js will be widely used
  with GeoJSON, and in the long term having a coordinate order that is consistent with GeoJSON will lead to less confusion
  and impedance mismatch than will a [latitude, longitude] order.

  The following APIs were renamed:

  - `LatLng` was renamed to `LngLat`
  - `LatLngBounds` was renamed to `LngLatBounds`
  - `Popup#setLatLng` was renamed to `Popup#setLngLat`
  - `Popup#getLatLng` was renamed to `Popup#getLngLat`
  - The `latLng` property of Map events was renamed `lngLat`

  The following APIs now expect array coordinates in [longitude, latitude] order:

  - `LngLat.convert`
  - `LngLatBounds.convert`
  - `Popup#setLngLat`
  - The `center` and `maxBounds` options of the `Map` constructor
  - The arguments to `Map#setCenter`, `Map#fitBounds`, `Map#panTo`, and `Map#project`
  - The `center` option of `Map#jumpTo`, `Map#easeTo`, and `Map#flyTo`
  - The `around` option of `Map#zoomTo`, `Map#rotateTo`, and `Map#easeTo`
  - The `coordinates` properties of video and image sources

- Updated to mapbox-gl-style-spec v8.0.0 ([Changelog](https://github.com/mapbox/mapbox-gl-style-spec/blob/v8.0.0/CHANGELOG.md)). Styles are
  now expected to be version 8. You can use the [gl-style-migrate](https://github.com/mapbox/mapbox-gl-style-lint#migrations)
  utility to update existing styles.

- The format for `mapbox://` style and glyphs URLs has changed. For style URLs, you should now use the format
  `mapbox://styles/:username/:style`. The `:style` portion of the URL no longer contains a username. For font URLs, you
  should now use the format `mapbox://fonts/:username/{fontstack}/{range}.pbf`.
- Mapbox default styles are now hosted via the Styles API rather than www.mapbox.com. You can make use of the Styles API
  with a `mapbox://` style URL pointing to a v8 style, e.g. `mapbox://styles/mapbox/streets-v8`.
- The v8 satellite style (`mapbox://styles/mapbox/satellite-v8`) is now a plain satellite style, and not longer supports labels
  or contour lines via classes. For a labeled satellite style, use `mapbox://styles/mapbox/satellite-hybrid`.

- Removed `mbgl.config.HTTP_URL` and `mbgl.config.FORCE_HTTPS`; https is always used when connecting to the Mapbox API.
- Renamed `mbgl.config.HTTPS_URL` to `mbgl.config.API_URL`.

#### Bugfixes

- Don't draw halo when halo-width is 0 ([#1381](https://github.com/mapbox/mapbox-gl-js/issues/1381))
- Reverted shader changes that degraded performance on IE

#### API Improvements

- You can now unset layout and paint properties via the `setLayoutProperty` and `setPaintProperty` APIs
  by passing `undefined` as a property value.
- The `layer` option of `featuresAt` now supports an array of layers.

## 0.9.0 (Jul 29 2015)

- `glyphs` URL now normalizes without the `/v4/` prefix for `mapbox://` urls. Legacy behavior for `mapbox://fontstacks` is still maintained ([#1385](https://github.com/mapbox/mapbox-gl-js/issues/1385))
- Expose `geojson-vt` options for GeoJSON sources ([#1271](https://github.com/mapbox/mapbox-gl-js/issues/1271))
- bearing snaps to "North" within a tolerance of 7 degrees ([#1059](https://github.com/mapbox/mapbox-gl-js/issues/1059))
- Now you can directly mutate the minzoom and maxzoom layer properties with `map.setLayerZoomRange(layerId, minzoom, maxzoom)`
- Exposed `mapboxgl.Control`, a base class used by all UI controls
- Refactored handlers to be individually included in Map options, or enable/disable them individually at runtime, e.g. `map.scrollZoom.disable()`.
- New feature: Batch operations can now be done at once, improving performance for calling multiple style functions: ([#1352](https://github.com/mapbox/mapbox-gl-js/pull/1352))

  ```js
  style.batch(function (s) {
    s.addLayer({ id: "first", type: "symbol", source: "streets" });
    s.addLayer({ id: "second", type: "symbol", source: "streets" });
    s.addLayer({ id: "third", type: "symbol", source: "terrain" });
    s.setPaintProperty("first", "text-color", "black");
    s.setPaintProperty("first", "text-halo-color", "white");
  });
  ```

- Improved documentation
- `featuresAt` performance improvements by exposing `includeGeometry` option
- Better label placement along lines ([#1283](https://github.com/mapbox/mapbox-gl-js/pull/1283))
- Improvements to round linejoins on semi-transparent lines (mapbox/mapbox-gl-native[#1771](https://github.com/mapbox/mapbox-gl-js/pull/1771))
- Round zoom levels for raster tile loading ([@2a2aec](https://github.com/mapbox/mapbox-gl-js/commit/2a2aec44a39e11e73bdf663258bd6d52b83775f5))
- Source#reload cannot be called if source is not loaded ([#1198](https://github.com/mapbox/mapbox-gl-js/issues/1198))
- Events bubble to the canvas container for custom overlays ([#1301](https://github.com/mapbox/mapbox-gl-js/pull/1301))
- Move handlers are now bound on mousedown and touchstart events
- map.featuresAt() now works across the dateline

## 0.8.1 (Jun 16 2015)

- No code changes; released only to correct a build issue in 0.8.0.

## 0.8.0 (Jun 15 2015)

#### Breaking changes

- `map.setView(latlng, zoom, bearing)` has been removed. Use
  [`map.jumpTo(options)`](https://www.mapbox.com/mapbox-gl-js/api/#map/jumpto) instead:

  ```js
  map.setView([40, -74.5], 9); // 0.7.0 or earlier
  map.jumpTo({ center: [40, -74.5], zoom: 9 }); // now
  ```

- [`map.easeTo`](https://www.mapbox.com/mapbox-gl-js/api/#map/easeto) and
  [`map.flyTo`](https://www.mapbox.com/mapbox-gl-js/api/#map/flyto) now accept a single
  options object rather than positional parameters:

  ```js
  map.easeTo([40, -74.5], 9, null, { duration: 400 }); // 0.7.0 or earlier
  map.easeTo({ center: [40, -74.5], zoom: 9, duration: 400 }); // now
  ```

- `mapboxgl.Source` is no longer exported. Use `map.addSource()` instead. See the
  [GeoJSON line](https://www.mapbox.com/mapbox-gl-js/example/geojson-line/) or
  [GeoJSON markers](https://www.mapbox.com/mapbox-gl-js/example/geojson-markers/)
  examples.
- `mapboxgl.util.supported()` moved to [`mapboxgl.supported()`](https://www.mapbox.com/mapbox-gl-js/api/#mapboxgl/supported).

#### UX improvements

- Add perspective rendering ([#1049](https://github.com/mapbox/mapbox-gl-js/pull/1049))
- Better and faster labelling ([#1079](https://github.com/mapbox/mapbox-gl-js/pull/1079))
- Add touch interactions support on mobile devices ([#949](https://github.com/mapbox/mapbox-gl-js/pull/949))
- Viewport-relative popup arrows ([#1065](https://github.com/mapbox/mapbox-gl-js/pull/1065))
- Normalize mousewheel zooming speed ([#1060](https://github.com/mapbox/mapbox-gl-js/pull/1060))
- Add proper handling of GeoJSON features that cross the date line ([#1275](https://github.com/mapbox/mapbox-gl-js/issues/1275))
- Sort overlapping symbols in the y direction ([#470](https://github.com/mapbox/mapbox-gl-js/issues/470))
- Control buttons are now on a 30 pixel grid ([#1143](https://github.com/mapbox/mapbox-gl-js/issues/1143))
- Improve GeoJSON processing performance

#### API Improvements

- Switch to JSDoc for documentation
- Bundling with browserify is now supported
- Validate incoming map styles ([#1054](https://github.com/mapbox/mapbox-gl-js/pull/1054))
- Add `Map` `setPitch` `getPitch`
- Add `Map` `dblclick` event. ([#1168](https://github.com/mapbox/mapbox-gl-js/issues/1168))
- Add `Map` `getSource` ([@660a8c1](https://github.com/mapbox/mapbox-gl-js/commit/660a8c1e087f63282d24a30684d686523bce36cb))
- Add `Map` `setFilter` and `getFilter` ([#985](https://github.com/mapbox/mapbox-gl-js/issues/985))
- Add `Map` `failIfMajorPerformanceCaveat` option ([#1082](https://github.com/mapbox/mapbox-gl-js/pull/1082))
- Add `Map` `preserveDrawingBuffer` option ([#1232](https://github.com/mapbox/mapbox-gl-js/pull/1232))
- Add `VideoSource` `getVideo()` ([#1162](https://github.com/mapbox/mapbox-gl-js/issues/1162))
- Support vector tiles with extents other than 4096 ([#1227](https://github.com/mapbox/mapbox-gl-js/pull/1227))
- Use a DOM hierarchy that supports evented overlays ([#1217](https://github.com/mapbox/mapbox-gl-js/issues/1217))
- Pass `latLng` to the event object ([#1068](https://github.com/mapbox/mapbox-gl-js/pull/1068))

#### UX Bugfixes

- Fix rendering glitch on iOS 8 ([#750](https://github.com/mapbox/mapbox-gl-js/issues/750))
- Fix line triangulation errors ([#1120](https://github.com/mapbox/mapbox-gl-js/issues/1120), [#992](https://github.com/mapbox/mapbox-gl-js/issues/992))
- Support unicode range 65280-65535 ([#1108](https://github.com/mapbox/mapbox-gl-js/pull/1108))
- Fix cracks between fill patterns ([#972](https://github.com/mapbox/mapbox-gl-js/issues/972))
- Fix angle of icons aligned with lines ([@37a498a](https://github.com/mapbox/mapbox-gl-js/commit/37a498a7aa2c37d6b94611b614b4efe134e6dd59))
- Fix dashed line bug for overscaled tiles ([#1132](https://github.com/mapbox/mapbox-gl-js/issues/1132))
- Fix icon artifacts caused by sprite neighbors ([#1195](https://github.com/mapbox/mapbox-gl-js/pull/1195))

#### API Bugfixes

- Don't fire spurious `moveend` events on mouseup ([#1107](https://github.com/mapbox/mapbox-gl-js/issues/1107))
- Fix a race condition in `featuresAt` ([#1220](https://github.com/mapbox/mapbox-gl-js/pull/1220))
- Fix for brittle fontstack name convention ([#1070](https://github.com/mapbox/mapbox-gl-js/pull/1070))
- Fix broken `Popup` `setHTML` ([#1272](https://github.com/mapbox/mapbox-gl-js/issues/1272))
- Fix an issue with cross-origin image requests ([#1269](https://github.com/mapbox/mapbox-gl-js/pull/1269))

## 0.7.0 (Mar 3 2015)

#### Breaking

- Rename `Map` `hover` event to `mousemove`.
- Change `featuresAt` to return GeoJSON objects, including geometry ([#1010](https://github.com/mapbox/mapbox-gl-js/issues/1010))
- Remove `Map` `canvas` and `container` properties, add `getCanvas` and `getContainer` methods instead

#### UX Improvements

- Improve line label density
- Add boxzoom interaction ([#1038](https://github.com/mapbox/mapbox-gl-js/issues/1038))
- Add keyboard interaction ([#1034](https://github.com/mapbox/mapbox-gl-js/pull/1034))
- Faster `GeoJSONSource` `setData` without flickering ([#973](https://github.com/mapbox/mapbox-gl-js/issues/973))

#### API Improvements

- Add Popup component ([#325](https://github.com/mapbox/mapbox-gl-js/issues/325))
- Add layer API ([#1022](https://github.com/mapbox/mapbox-gl-js/issues/1022))
- Add filter API ([#985](https://github.com/mapbox/mapbox-gl-js/issues/985))
- More efficient filter API ([#1018](https://github.com/mapbox/mapbox-gl-js/issues/1018))
- Accept plain old JS object for `addSource` ([#1021](https://github.com/mapbox/mapbox-gl-js/issues/1021))
- Reparse overscaled tiles

#### Bugfixes

- Fix `featuresAt` for LineStrings ([#1006](https://github.com/mapbox/mapbox-gl-js/issues/1006))
- Fix `tileSize` argument to `GeoJSON` worker ([#987](https://github.com/mapbox/mapbox-gl-js/issues/987))
- Remove extraneous files from the npm package ([#1024](https://github.com/mapbox/mapbox-gl-js/issues/1024))
- Hide "improve map" link in print ([#988](https://github.com/mapbox/mapbox-gl-js/issues/988))

## 0.6.0 (Feb 9 2015)

#### Bugfixes

- Add wrapped padding to sprite for repeating images ([#972](https://github.com/mapbox/mapbox-gl-js/issues/972))
- Clear color buffers before rendering ([#966](https://github.com/mapbox/mapbox-gl-js/issues/966))
- Make line-opacity work with line-image ([#970](https://github.com/mapbox/mapbox-gl-js/issues/970))
- event.toElement fallback for Firefox ([#932](https://github.com/mapbox/mapbox-gl-js/issues/932))
- skip duplicate vertices at ends of lines ([#776](https://github.com/mapbox/mapbox-gl-js/issues/776))
- allow characters outside \w to be used in token
- Clear old tiles when new GeoJSON is loaded ([#905](https://github.com/mapbox/mapbox-gl-js/issues/905))

#### Improvements

- Added `map.setPaintProperty()`, `map.getPaintProperty()`, `map.setLayoutProperty()`, and `map.getLayoutProperty()`.
- Switch to ESLint and more strict code rules ([#957](https://github.com/mapbox/mapbox-gl-js/pull/957))
- Grab 2x raster tiles if retina ([#754](https://github.com/mapbox/mapbox-gl-js/issues/754))
- Support for mapbox:// style URLs ([#875](https://github.com/mapbox/mapbox-gl-js/issues/875))

#### Breaking

- Updated to mapbox-gl-style-spec v7.0.0 ([Changelog](https://github.com/mapbox/mapbox-gl-style-spec/blob/a2b0b561ce16015a1ef400dc870326b1b5255091/CHANGELOG.md)). Styles are
  now expected to be version 7. You can use the [gl-style-migrate](https://github.com/mapbox/mapbox-gl-style-lint#migrations)
  utility to update existing styles.
- HTTP_URL and HTTPS_URL config options must no longer include a `/v4` path prefix.
- `addClass`, `removeClass`, `setClasses`, `hasClass`, and `getClasses` are now methods
  on Map.
- `Style#cascade` is now private, pending a public style mutation API ([#755](https://github.com/mapbox/mapbox-gl-js/pull/755)).
- The format for `featuresAt` results changed. Instead of result-per-geometry-cross-layer,
  each result has a `layers` array with all layers that contain the feature. This avoids
  duplication of geometry and properties in the result set.

## 0.5.2 (Jan 07 2015)

#### Bugfixes

- Remove tiles for unused sources ([#863](https://github.com/mapbox/mapbox-gl-js/issues/863))
- Fix fill pattern alignment

#### Improvements

- Add GeoJSONSource maxzoom option ([#760](https://github.com/mapbox/mapbox-gl-js/issues/760))
- Return ref layers in featuresAt ([#847](https://github.com/mapbox/mapbox-gl-js/issues/847))
- Return any extra layer keys provided in the stylesheet in featuresAt
- Faster protobuf parsing

## 0.5.1 (Dec 19 2014)

#### Bugfixes

- Fix race conditions with style loading/rendering
- Fix race conditions with setStyle
- Fix map.remove()
- Fix featuresAt properties

## 0.5.0 (Dec 17 2014)

#### Bugfixes

- Fix multiple calls to setStyle

#### Improvements

- `featuresAt` now returns additional information
- Complete style/source/tile event suite:
  style.load, style.error, style.change,
  source.add, source.remove, source.load, source.error, source.change,
  tile.add, tile.remove, tile.load, tile.error
- Vastly improved performance and correctness for GeoJSON sources
- Map#setStyle accepts a style URL
- Support {prefix} in tile URL templates
- Provide a source map with minified source

#### Breaking

- Results format for `featuresAt` changed

## 0.4.2 (Nov 14 2014)

#### Bugfixes

- Ensure only one easing is active at a time ([#807](https://github.com/mapbox/mapbox-gl-js/issues/807))
- Don't require style to perform easings ([#817](https://github.com/mapbox/mapbox-gl-js/issues/817))
- Fix raster tiles sometimes not showing up ([#761](https://github.com/mapbox/mapbox-gl-js/issues/761))

#### Improvements

- Internet Explorer 11 support (experimental)

## 0.4.1 (Nov 10 2014)

#### Bugfixes

- Interpolate to the closest bearing when doing rotation animations ([#818](https://github.com/mapbox/mapbox-gl-js/issues/818))

## 0.4.0 (Nov 4 2014)

#### Breaking

- Updated to mapbox-gl-style-spec v6.0.0 ([Changelog](https://github.com/mapbox/mapbox-gl-style-spec/blob/v6.0.0/CHANGELOG.md)). Styles are
  now expected to be version 6. You can use the [gl-style-migrate](https://github.com/mapbox/mapbox-gl-style-lint#migrations)
  utility to update existing styles.

## 0.3.2 (Oct 23 2014)

#### Bugfixes

- Fix worker initialization with deferred or async scripts

#### Improvements

- Added map.remove()
- CDN assets are now served with gzip compression

## 0.3.1 (Oct 06 2014)

#### Bugfixes

- Fixed iteration over arrays with for/in
- Made browserify deps non-dev ([#752](https://github.com/mapbox/mapbox-gl-js/issues/752))

## 0.3.0 (Sep 23 2014)

#### Breaking

- Updated to mapbox-gl-style-spec v0.0.5 ([Changelog](https://github.com/mapbox/mapbox-gl-style-spec/blob/v0.0.5/CHANGELOG.md)). Styles are
  now expected to be version 5. You can use the [gl-style-migrate](https://github.com/mapbox/mapbox-gl-style-lint#migrations)
  utility to update existing styles.
- Removed support for composite layers for performance reasons. [#523](https://github.com/mapbox/mapbox-gl-js/issues/523#issuecomment-51731405)
- `raster-hue-rotate` units are now degrees.

### Improvements

- Added LatLng#wrap
- Added support for Mapbox fontstack API.
- Added support for remote, non-Mapbox TileJSON sources and inline TileJSON sources ([#535](https://github.com/mapbox/mapbox-gl-js/issues/535), [#698](https://github.com/mapbox/mapbox-gl-js/issues/698)).
- Added support for `symbol-avoid-edges` property to allow labels to be placed across tile edges.
- Fixed mkdir issue on Windows ([#674](https://github.com/mapbox/mapbox-gl-js/issues/674)).
- Fixed drawing beveled line joins without overlap.

#### Bugfixes

- Fixed performance when underzooming a layer's minzoom.
- Fixed `raster-opacity` for regular raster layers.
- Fixed various corner cases of easing functions.
- Do not modify original stylesheet ([#728](https://github.com/mapbox/mapbox-gl-js/issues/728)).
- Inherit video source from source ([#699](https://github.com/mapbox/mapbox-gl-js/issues/699)).
- Fixed interactivity for geojson layers.
- Stop dblclick on navigation so the map does not pan ([#715](https://github.com/mapbox/mapbox-gl-js/issues/715)).

## 0.2.2 (Aug 12 2014)

#### Breaking

- `map.setBearing()` no longer supports a second argument. Use `map.rotateTo` with an `offset` option and duration 0
  if you need to rotate around a point other than the map center.

#### Improvements

- Improved `GeoJSONSource` to also accept URL as `data` option, eliminating a huge performance bottleneck in case of large GeoJSON files.
  [#669](https://github.com/mapbox/mapbox-gl-js/issues/669) [#671](https://github.com/mapbox/mapbox-gl-js/issues/671)
- Switched to a different fill outlines rendering approach. [#668](https://github.com/mapbox/mapbox-gl-js/issues/668)
- Made the minified build 12% smaller gzipped (66 KB now).
- Added `around` option to `Map` `zoomTo`/`rotateTo`.
- Made the permalink hash more compact.
- Bevel linejoins no longer overlap and look much better when drawn with transparency.

#### Bugfixes

- Fixed the **broken minified build**. [#679](https://github.com/mapbox/mapbox-gl-js/issues/679)
- Fixed **blurry icons** rendering. [#666](https://github.com/mapbox/mapbox-gl-js/issues/666)
- Fixed `util.supports` WebGL detection producing false positives in some cases. [#677](https://github.com/mapbox/mapbox-gl-js/issues/677)
- Fixed invalid font configuration completely blocking tile rendering. [#662](https://github.com/mapbox/mapbox-gl-js/issues/662)
- Fixed `Map` `project`/`unproject` to properly accept array-form values.
- Fixed sprite loading race condition. [#593](https://github.com/mapbox/mapbox-gl-js/issues/593)
- Fixed `GeoJSONSource` `setData` not updating the map until zoomed or panned. [#676](https://github.com/mapbox/mapbox-gl-js/issues/676)

## 0.2.1 (Aug 8 2014)

#### Breaking

- Changed `Navigation` control signature: now it doesn't need `map` in constructor
  and gets added with `map.addControl(nav)` or `nav.addTo(map)`.
- Updated CSS classes to have consistent naming prefixed with `mapboxgl-`.

#### Improvements

- Added attribution control (present by default, disable by passing `attributionControl: false` in options).
- Added rotation by dragging the compass control.
- Added grabbing cursors for the map by default.
- Added `util.inherit` and `util.debounce` functions.
- Changed the default debug page style to OSM Bright.
- Token replacements now support dashes.
- Improved navigation control design.

#### Bugfixes

- Fixed compass control to rotate its icon with the map.
- Fixed navigation control cursors.
- Fixed inertia going to the wrong direction in a rotated map.
- Fixed inertia race condition where error was sometimes thrown after erratic panning/zooming.

## 0.2.0 (Aug 6 2014)

- First public release.<|MERGE_RESOLUTION|>--- conflicted
+++ resolved
@@ -4,6 +4,7 @@
 - _...Add new stuff here..._
 
 ### 🐞 Bug fixes
+- Fixes scale control for globe on zoom out ([#4897](https://github.com/maplibre/maplibre-gl-js/pull/4897))
 - _...Add new stuff here..._
 
 ## 5.0.0-pre.6
@@ -15,11 +16,7 @@
 - Improved performance of the `coveringTiles` (tile culling) function for globe ([#4937](https://github.com/maplibre/maplibre-gl-js/pull/4937))
 
 ### 🐞 Bug fixes
-<<<<<<< HEAD
-- Fixes scale control for globe on zoom out ([#4897](https://github.com/maplibre/maplibre-gl-js/pull/4897))
-=======
-
->>>>>>> 45add0e0
+
 - ⚠️ Fix level of detail at high pitch angle by changing which tiles to load ([#3983](https://github.com/maplibre/maplibre-gl-js/issues/3983))
 - ~~⚠️~~ Fix URL parsing in `normalizeSpriteURL`, sprite URLs must be absolute ([#4962](https://github.com/maplibre/maplibre-gl-js/issues/4962))
 
