--- conflicted
+++ resolved
@@ -9,15 +9,11 @@
 - Speed up the cross tile symbol index in certain circumstances ([#1755](https://github.com/maplibre/maplibre-gl-js/pull/1755))
 
 ### 🐞 Bug fixes
-<<<<<<< HEAD
-- Fix the exception that would be thrown on `map.setStyle` when it is passed with transformStyle option and map is initialized without an initial style. ([#1824](https://github.com/maplibre/maplibre-gl-js/pull/1824))
-=======
 - *...Add new stuff here...*
 - Add dev version for csp build ([#1730](https://github.com/maplibre/maplibre-gl-js/pull/1730))
 - Fix headless benchmark execution especially on VM ([#1732](https://github.com/maplibre/maplibre-gl-js/pull/1732))
 - fix issue [#860](https://github.com/maplibre/maplibre-gl-js/issues/860) fill-pattern with pixelRatio > 1 is now switched correctly at runtime. ([#1765](https://github.com/maplibre/maplibre-gl-js/pull/1765))
->>>>>>> 788cd64d
-
+- Fix the exception that would be thrown on `map.setStyle` when it is passed with transformStyle option and map is initialized without an initial style. ([#1824](https://github.com/maplibre/maplibre-gl-js/pull/1824))
 ## 3.0.0-pre.1
 
 ### ✨ Features and improvements
