--- conflicted
+++ resolved
@@ -2,12 +2,9 @@
 
 ### ✨ Features and improvements
 
-<<<<<<< HEAD
 - ⚠️ Changed cooperative gesture config and removed the strings from it in favor of the locale variable ([#3621](https://github.com/maplibre/maplibre-gl-js/issues/3621))
 - ⚠️ Changed the terrain enable disable locale key to match the other keys' styles, updated the typings to allow using locale with more ease ([#3621](https://github.com/maplibre/maplibre-gl-js/issues/3621))
-=======
 - Add "opacity" option and "setOpacity" method to Marker ([#3620](https://github.com/maplibre/maplibre-gl-js/pull/3620))
->>>>>>> 6f649135
 - _...Add new stuff here..._
 
 ### 🐞 Bug fixes
