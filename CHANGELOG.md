--- conflicted
+++ resolved
@@ -2,6 +2,7 @@
 
 ### ✨ Features and improvements
 - [Breaking] Improve control performance by restricting worker count to a max of 1 except safari browser. ([#2354](https://github.com/maplibre/maplibre-gl-js/pull/2354))
+- Improve performance by using HTMLImageElement to download raster source images when refreshExpiredTiles tiles is false ([#2126](https://github.com/maplibre/maplibre-gl-js/pull/2126))
 - _...Add new stuff here..._
 
 ### 🐞 Bug fixes
@@ -27,13 +28,8 @@
 - Remove a deprecation warning by removing an empty texture that is no longer being used in the codebase ([#2299](https://github.com/maplibre/maplibre-gl-js/pull/2299))
 - Improve initial loading performance by lazy serializing layers only when needed. ([#2306](https://github.com/maplibre/maplibre-gl-js/pull/2306))
 - [Breaking] Cancel unloaded tile request on zooming in across multiple zoom. Previously these requests were not cancelled. ([#2377](https://github.com/maplibre/maplibre-gl-js/pull/2377))
-<<<<<<< HEAD
-- Improve performance by using HTMLImageElement to download raster source images when refreshExpiredTiles tiles is false ([#2126](https://github.com/maplibre/maplibre-gl-js/pull/2126))
-- _...Add new stuff here..._
-=======
 - Add validateStyle MapOption to allow disabling style validation for faster performance in production environment. ([#2390](https://github.com/maplibre/maplibre-gl-js/pull/2390))
 - [Breaking] Remove support for `hsl` css color in a format that does not comply with the CSS Color specification. Colors defined in `hsl(110, 0.7, 0.055)` format will no longer work, instead it is recommended to use the format with percentages `hsl(110, 70%, 5.5%)`. ([#2376](https://github.com/maplibre/maplibre-gl-js/pull/2376))
->>>>>>> ae427dc2
 
 ### 🐞 Bug fixes
 
