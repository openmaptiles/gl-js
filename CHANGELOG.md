## main

- Fix the type of the `features` property on `MapLayerMouseEvent` and `MapLayerTouchEvent` to be `MapGeoJSONFeature[]` in lieu of `GeoJSON.Feature[]` ([#2244](https://github.com/maplibre/maplibre-gl-js/pull/2244))
- Fix GeolocateControl error if removed quickly ([#2391](https://github.com/maplibre/maplibre-gl-js/pull/2391))

### ✨ Features and improvements

- Add queryTerrainElevation allows getting terrain elevation in meters at specific point ([#2264](https://github.com/maplibre/maplibre-gl-js/pull/2264))
- Improve performance by sending style layers to worker thread before processing it on main thread to allow parallel processing ([#2131](https://github.com/maplibre/maplibre-gl-js/pull/2131))
- [Breaking] Resize map when container element is resized. the resize related events now has different data associated with it ([#2157](https://github.com/maplibre/maplibre-gl-js/pull/2157))<br/>
  Previously the originalEvent field was the reason of this change, for example it could be a <code>resize</code> event from the browser<br/>
  Now it is <code>ResizeObserverEntry</code>, see more https://developer.mozilla.org/en-US/docs/web/api/resizeobserverentry
- Add Map.getImage() to retrieve previously-loaded images. ([#2168](https://github.com/maplibre/maplibre-gl-js/pull/2168))
- Add method to enable/disable cooperative gestures
- [Breaking] toBounds method of class LngLat is replaced by a static method fromLngLat of class LngLatBounds ([#2188](https://github.com/maplibre/maplibre-gl-js/pull/2188))
- Update CONTRIBUTING.md with details on setting up on M1 mac ([#2196](https://github.com/maplibre/maplibre-gl-js/pull/2196))
- Update default type of originalEvent in MapLibreEvent to be `unknown` ([#2243](https://github.com/maplibre/maplibre-gl-js/pull/2243))
- Improve performance when forcing full symbol placement by short circuiting pause checks ([#2241](https://github.com/maplibre/maplibre-gl-js/pull/2241))
- Adding a `warnonce` when terrain and hillshade source are the same ([#2298](https://github.com/maplibre/maplibre-gl-js/pull/2298))
- Remove a deprecation warning by removing an empty texture that is no longer being used in the codebase ([#2299](https://github.com/maplibre/maplibre-gl-js/pull/2299))
- Improve initial loading performance by lazy serializing layers only when needed. ([#2306](https://github.com/maplibre/maplibre-gl-js/pull/2306))
<<<<<<< HEAD
- Improve performance by using HTMLImageElement to download raster source images when refreshExpiredTiles tiles is false ([#2126](https://github.com/maplibre/maplibre-gl-js/pull/2126))
=======
- [Breaking] Cancel unloaded tile request on zooming in across multiple zoom. Previously these requests were not cancelled. ([#2377](https://github.com/maplibre/maplibre-gl-js/pull/2377))
>>>>>>> 538fe684
- _...Add new stuff here..._

### 🐞 Bug fixes

- Fix issue unloading sprite sheet when using `setStyle(style, {diff:true})` ([#2146](https://github.com/maplibre/maplibre-gl-js/pull/2146))
- Fix wrap coords in `getTerrain` when `fitBounds` across the AM ([#2155](https://github.com/maplibre/maplibre-gl-js/pull/2155))
- Fix LngLat `toArray` method return type to [number,number] ([#2233](https://github.com/maplibre/maplibre-gl-js/issues/2233))
- Fix handling of text-offset with symbol-placement: line ([#2170](https://github.com/maplibre/maplibre-gl-js/issues/2170) and [#2171](https://github.com/maplibre/maplibre-gl-js/issues/2171))
- Fix geolocate control permissions failure on IOS16 web view with fallback to `window.navigator.geolocation`
- Prevent unnecessary reload of raster sources when RTL Text Plugin loads ([#2380](https://github.com/maplibre/maplibre-gl-js/issues/2380))
- Fix Handle AddProtocol callback function returning a HTMLImageElement ([#2393](https://github.com/maplibre/maplibre-gl-js/pull/2393))
- _...Add new stuff here..._

## 3.0.0-pre.4

### ✨ Features and improvements

- Add `setiClusterOptions` to update cluster properties of the added sources: fixing these issues ([#429](https://github.com/maplibre/maplibre-gl-js/issues/429)) and ([#1384](https://github.com/maplibre/maplibre-gl-js/issues/1384))
- Add types for `workerOptions` and `_options` in `geojson_source.ts`
- Add fullscreenstart, fullscreenend events to FullscreenControl ([#2128](https://github.com/maplibre/maplibre-gl-js/issues/2128)
- Make jest tests easier to run in CI and local development ([#2044](https://github.com/maplibre/maplibre-gl-js/issues/2044)
- Throttle the image request queue while the map is moving to improve performance ([#2097](https://github.com/maplibre/maplibre-gl-js/issues/2097)

### 🐞 Bug fixes

- Fix the worker been terminated on setting new style ([#2123](https://github.com/maplibre/maplibre-gl-js/pull/2123))
- Change how meta key is detected for cooperative gestures

- Fix the worker been terminated on setting new style ([#2123](https://github.com/maplibre/maplibre-gl-js/pull/2123))

## 3.0.0-pre.3

### ✨ Features and improvements

- Add support for multiple `sprite` declarations in one style file ([#1805](https://github.com/maplibre/maplibre-gl-js/pull/1805))
- Extract sprite image on demand to reduce memory usage and improve performance by reducing number of getImageData calls ([#1809](https://github.com/maplibre/maplibre-gl-js/pull/1809))

### 🐞 Bug fixes

- Fix issue [#1024](https://github.com/maplibre/maplibre-gl-js/pull/1024) - Zoom center not under cursor when terrain is on
- Fix errors when running style-spec bin scripts and added missing help. Removed unnecessary script 'gl-style-composite'. ([#1971](https://github.com/maplibre/maplibre-gl-js/pull/1971))
- Fix the `slice` expression type ([#1886](https://github.com/maplibre/maplibre-gl-js/issues/1886))

## 3.0.0-pre.2

### ✨ Features and improvements

- Move to rollup 3 ([#1949](https://github.com/maplibre/maplibre-gl-js/pull/1949))
- `QueryRenderedFeaturesOptions` type added to both of the params in queryRenderedFeatures in map.ts ([#1900](https://github.com/maplibre/maplibre-gl-js/issues/1900))
- NavigationControlOptions is now optional when creating an instance of NavigationControl ([#1754](https://github.com/maplibre/maplibre-gl-js/issues/1754))
- Listen to webglcontextcreationerror event and give detailed debug info when it fails ([#1715](https://github.com/maplibre/maplibre-gl-js/pull/1715))
- Make sure `cooperativeGestures` overlay is always "on top" (z-index) of map features ([#1753](https://github.com/maplibre/maplibre-gl-js/pull/1753))
- Use `willReadFrequently` hint to optimize 2D canvas usage and remove warnings ([#1808](https://github.com/maplibre/maplibre-gl-js/pull/1808))
- Speed up the cross tile symbol index in certain circumstances ([#1755](https://github.com/maplibre/maplibre-gl-js/pull/1755))
- Improve rendering speed in scenes with many colliding symbolic icons and labels ([#1757](https://github.com/maplibre/maplibre-gl-js/pull/1757))
- Make request for ImageSource cancelable ([#1802](https://github.com/maplibre/maplibre-gl-js/pull/1802))
- Throttle the image request queue while the map is moving to improve performance ([#2097](https://github.com/maplibre/maplibre-gl-js/pull/2097))

### 🐞 Bug fixes

- Remove dependency on `@rollup/plugin-json`, which was in conflict with `rollup-plugin-import-assert`
- Remove dependency on `@mapbox/gazetteer` which caused some build warnings ([#1757](https://github.com/maplibre/maplibre-gl-js/pull/1757) [#1898](https://github.com/maplibre/maplibre-gl-js/pull/1898))
- Fix `getElevation()` causing uncaught error ([#1650](https://github.com/maplibre/maplibre-gl-js/issues/1650)).
- Add dev version for csp build ([#1730](https://github.com/maplibre/maplibre-gl-js/pull/1730))
- Fix headless benchmark execution especially on VM ([#1732](https://github.com/maplibre/maplibre-gl-js/pull/1732))
- fix issue [#860](https://github.com/maplibre/maplibre-gl-js/issues/860) fill-pattern with pixelRatio > 1 is now switched correctly at runtime. ([#1765](https://github.com/maplibre/maplibre-gl-js/pull/1765))
- Fix the exception that would be thrown on `map.setStyle` when it is passed with transformStyle option and map is initialized without an initial style. ([#1824](https://github.com/maplibre/maplibre-gl-js/pull/1824))
- fix issue [#1582](https://github.com/maplibre/maplibre-gl-js/issues/1582) source maps are now properly generated
- Fix the behavior of the compass button on touch devices.

## 3.0.0-pre.1

### ✨ Features and improvements

- Return a promise from `once` method to allow easier usage of async/await in this case ([#1690(https://github.com/maplibre/maplibre-gl-js/pull/1690))
- Add pseudo (CSS) fullscreen as a fallback for iphones ([#1678](https://github.com/maplibre/maplibre-gl-js/pull/1678))
- Add `updateData` to `GeoJSONSource` which allows for partial data updates ([#1605](https://github.com/maplibre/maplibre-gl-js/pull/1605))

### 🐞 Bug fixes

- Fix `GeoJSONSource` appearing to never finish loading when calling its `setData` method immediately after adding it to a `Map` due to it not firing a `metadata` `data` event ([#1693](https://github.com/maplibre/maplibre-gl-js/issues/1693))
- Fix the gap between terrain elevated tiles ([#1602](https://github.com/maplibre/maplibre-gl-js/issues/1602))

## 3.0.0-pre.0

### ✨ Features and improvements

- Add a RenderPool to render tiles onto textures for 3D ([#1671](https://github.com/maplibre/maplibre-gl-js/pull/1671))
- Add map.getCameraTargetElevation() ([#1558](https://github.com/maplibre/maplibre-gl-js/pull/1558))
- Add `freezeElevation` to `AnimationOptions` to allow smooth camera movement in 3D ([#1514](https://github.com/maplibre/maplibre-gl-js/pull/1514), [#1492](https://github.com/maplibre/maplibre-gl-js/issues/1492))
- [Breaking] Remove deprecated mapboxgl css classes ([#1575](https://github.com/maplibre/maplibre-gl-js/pull/1575))
- Add map.setStyle's transformStyle option ([#1632](https://github.com/maplibre/maplibre-gl-js/pull/1632))
- [Breaking] Improve rendering of areas below sea level, and remove elevationOffset workaround ([#1578](https://github.com/maplibre/maplibre-gl-js/pull/1578))
- [Breaking] Move terrain object from style.terrain to map.terrain ([#1628](https://github.com/maplibre/maplibre-gl-js/pull/1628))

### 🐞 Bug fixes

- [Breaking] Make geojson data source a required field to align with the docs ([#1396](https://github.com/maplibre/maplibre-gl-js/issue/1396))
- Fix showTileBoundaries to show the first vector source [#1395](https://github.com/maplibre/maplibre-gl-js/pull/1395)
- Fix `match` expression type ([#1631](https://github.com/maplibre/maplibre-gl-js/pull/1631))

## 2.4.0

### ✨ Features and improvements

- Added calculateCameraOptionsFromTo to camera ([#1427](https://github.com/maplibre/maplibre-gl-js/pull/1427))
- Improve expression types ([#1510](https://github.com/maplibre/maplibre-gl-js/pull/1510))
- Improve performance for primitive size selection ([#1508](https://github.com/maplibre/maplibre-gl-js/pull/1508))
- Upgrade target from ES2017 to ES2019 ([#1499](https://github.com/maplibre/maplibre-gl-js/pull/1499))
- Improve error handling ([#1485](https://github.com/maplibre/maplibre-gl-js/pull/1485))
- Removed `_interpolationType` unused field ([#264](https://github.com/maplibre/maplibre-gl-js/issues/264))

### 🐞 Bug fixes

- Fix query tests on windows ([#1506](https://github.com/maplibre/maplibre-gl-js/pull/1506))
- Fix attribution not being displayed for terrain ([#1516](https://github.com/maplibre/maplibre-gl-js/pull/1516))
- No triggering of contextmenu after rotate, pitch, etc. also on Windows ([#1537](https://github.com/maplibre/maplibre-gl-js/pull/1537))

## 2.3.1-pre.2

### ✨ Features and improvements

- Improve expression types ([#1510](https://github.com/maplibre/maplibre-gl-js/pull/1510))
- Improve performance for primitive size selection ([#1508](https://github.com/maplibre/maplibre-gl-js/pull/1508))
- Upgrade target from ES2017 to ES2019 ([#1499](https://github.com/maplibre/maplibre-gl-js/pull/1499))

### 🐞 Bug fixes

- Fix query tests on windows ([#1506](https://github.com/maplibre/maplibre-gl-js/pull/1506))

## 2.3.1-pre.1

### ✨ Features and improvements

- Improve error handling ([#1485](https://github.com/maplibre/maplibre-gl-js/pull/1485))

## 2.3.0

### ✨ Features and improvements

- Re-enable method to get library version. Either with `import {version} from 'maplibre-gl'`, or on a Map instance as `map.version`.

## 2.2.1

### 🐞 Bug fixes

- Fix types generation and make sure they run as part of the CI ([#1462](https://github.com/maplibre/maplibre-gl-js/issues/1462), [#1465](https://github.com/maplibre/maplibre-gl-js/pull/1465))

## 2.2.0

Everything from the four previous pre-releases:

### ✨ Features and improvements

- Update `icon-padding` symbol layout property to support asymmetric padding ([#1289](https://github.com/maplibre/maplibre-gl-js/pull/1289))
- Added `cooperativeGestures` option when instantiating map to prevent inadvertent scrolling/panning when navigating a page where map is embedded inline ([#234](https://github.com/maplibre/maplibre-gl-js/issues/234))
- Improve filter specification typings ([#1390](https://github.com/maplibre/maplibre-gl-js/pull/1390))
- Add internal support for Node 18 ([#1431](https://github.com/maplibre/maplibre-gl-js/pull/1431))
- Add 3D terrain capabilities ([#165](https://github.com/maplibre/maplibre-gl-js/pull/165), [#1022](https://github.com/maplibre/maplibre-gl-js/pull/1022))
- Cancel pending GeoJSON requests when `GeoJSONSource.setData()` is called instead of waiting for any pending request to complete before issuing the request for the new URL ([#1102](https://github.com/maplibre/maplibre-gl-js/pull/1102))

### 🐞 Bug fixes

- Fix compact attribution style when using global CSS that sets `box-sizing: border-box;` ([#1250](https://github.com/maplibre/maplibre-gl-js/pull/1250))
- Handle maxBounds which cross the meridian at longitude ±180° ([#1298](https://github.com/maplibre/maplibre-gl-js/pull/1298), [#1299](https://github.com/maplibre/maplibre-gl-js/pull/1299))
- Hide arrow displayed in default `summary` styles on the attribution control ([#1258](https://github.com/maplibre/maplibre-gl-js/pull/1258))
- Fix memory usage in terrain 3D ([#1291](https://github.com/maplibre/maplibre-gl-js/issues/1291), [#1302](https://github.com/maplibre/maplibre-gl-js/pull/1302))
- Fix disappearence of closest tiles when 3D terrain is enabled ([#1241](https://github.com/maplibre/maplibre-gl-js/issues/1241), [#1300](https://github.com/maplibre/maplibre-gl-js/pull/1300))

## 2.2.0-pre.4

### ✨ Features and improvements

- Update `icon-padding` symbol layout property to support asymmetric padding ([#1289](https://github.com/maplibre/maplibre-gl-js/pull/1289))
- Added `cooperativeGestures` option when instantiating map to prevent inadvertent scrolling/panning when navigating a page where map is embedded inline ([#234](https://github.com/maplibre/maplibre-gl-js/issues/234))
- Improve filter specification typings ([#1390](https://github.com/maplibre/maplibre-gl-js/pull/1390))
- Add internal support for Node 18 ([#1431](https://github.com/maplibre/maplibre-gl-js/pull/1431))

### 🐞 Bug fixes

- Fix compact attribution style when using global CSS that sets `box-sizing: border-box;` ([#1250](https://github.com/maplibre/maplibre-gl-js/pull/1250))

## 2.2.0-pre.3

### 🐞 Bug fixes

- Handle maxBounds which cross the meridian at longitude ±180° ([#1298](https://github.com/maplibre/maplibre-gl-js/issues/1298), [#1299](https://github.com/maplibre/maplibre-gl-js/pull/1299))
- Hide arrow displayed in default `summary` styles on the attribution control ([#1258](https://github.com/maplibre/maplibre-gl-js/pull/1258))
- Fix memory usage in terrain 3D ([#1291](https://github.com/maplibre/maplibre-gl-js/issues/1291), [#1302](https://github.com/maplibre/maplibre-gl-js/pull/1302))
- Fix disappearence of closest tiles when 3D terrain is enabled ([#1241](https://github.com/maplibre/maplibre-gl-js/issues/1241), [#1300](https://github.com/maplibre/maplibre-gl-js/pull/1300))

## 2.2.0-pre.2

### ✨ Features and improvements

- Add 3D terrain capabilities ([#165](https://github.com/maplibre/maplibre-gl-js/pull/165), [#1022](https://github.com/maplibre/maplibre-gl-js/pull/1022))

## 2.2.0-pre.1

### ✨ Features and improvements

- Cancel pending GeoJSON requests when `GeoJSONSource.setData()` is called instead of waiting for any pending request to complete before issuing the request for the new URL ([#1102](https://github.com/maplibre/maplibre-gl-js/pull/1102))

## 2.1.9

### 🐞 Bug fixes

- Add back typescript typings to dependencies instead of devDependencies ([#1178](https://github.com/maplibre/maplibre-gl-js/pull/1178))

## 2.1.8

### ✨ Features and improvements

- Changed logic for showing the Maplibre logo. The Maplibre logo is now shown by setting the map option 'maplibreLogo' to true or by adding it to a map with addControl. TileJSON no longer controls if the logo is shown. ([#786](https://github.com/maplibre/maplibre-gl-js/pull/786))

### 🐞 Bug fixes

- Fix missing `touchmove` in `MapTouchEvent["type"]` ([#1131](https://github.com/maplibre/maplibre-gl-js/pull/1131))
- Type CustomLayerInterface renderingMode, onRemove, onAdd, and prerender optional ([#1122](https://github.com/maplibre/maplibre-gl-js/pull/1122))

## 2.1.8-pre.3

### 🐞 Bug fixes

- Use correct location for mouse events of line layer with line-offset ([#1108](https://github.com/maplibre/maplibre-gl-js/issues/1108)).
- Change `GeoJSONFeature.properties` type from `{}` to `{ [name: string]: any; }` ([#1115](https://github.com/maplibre/maplibre-gl-js/pull/1115)).
- Fix `error TS2503: Cannot find namespace 'GeoJSON'` ([#1096](https://github.com/maplibre/maplibre-gl-js/issues/1096)).

## 2.1.8-pre.2

### ✨ Features and improvements

- Removal of the unminified production build target, so `npm run build-prod` will be the main build command going forward.

### 🐞 Bug fixes

- Dispose source resources on map style removal, it also fixes `cannot read properties of undefined (reading 'sourceCaches')` error ([#1099](https://github.com/maplibre/maplibre-gl-js/pull/1099)).
- Add MapGeoJSONFeature type as replacement for MapboxGeoJSONFeature. MapGeoJSONFeature type extends GeoJSONFeature type with layer, source, sourceLayer, and state properties ([#1104](https://github.com/maplibre/maplibre-gl-js/pull/1104)).
- Fix automatic refreshing of expired raster tiles ([#1106](https://github.com/maplibre/maplibre-gl-js/pull/1106))
- Fix precision loss in some matrix calculations ([#1105](https://github.com/maplibre/maplibre-gl-js/pull/1105))

## 2.1.8-pre.1

### ✨ Features and improvements

- Add option `viewport-glyph` to `text-rotation-alignment` which places glyphs along a linestring and rotates them to the x-axis of the viewport ([#716](https://github.com/maplibre/maplibre-gl-js/pull/716)).

### 🐞 Bug fixes

- Change `GeoJSONFeature.id` type from `number | string | void` to `number | string | undefined` ([#1093](https://github.com/maplibre/maplibre-gl-js/pull/1093))
- Add FeatureIdentifier type to define feature parameter in setFeatureState, removeFeatureState, and getFeatureState methods. Change FeatureIdentifier.id from `id: string | number;` to `id?: string | number | undefined;` ([#1095](https://github.com/maplibre/maplibre-gl-js/pull/1095))
- Change map.on, map.off, and map.once type parameter from "type: MapEvent" to "type: MapEvent | string" ([#1094](https://github.com/maplibre/maplibre-gl-js/pull/1094))

## 2.1.7

### 🐞 Bug fixes

- Add adjustment for glyph rendering, CJK fonts are mainly affected ([#1002](https://github.com/maplibre/maplibre-gl-js/issues/1002)).
- Improve typings to fix Angular strict mode failure ([#790](https://github.com/maplibre/maplibre-gl-js/issues/790), [#970](https://github.com/maplibre/maplibre-gl-js/issues/970), [#934](https://github.com/maplibre/maplibre-gl-js/issues/934))
- Fix `SourceCache.loaded()` always returning `true` following a load error ([#1025](https://github.com/maplibre/maplibre-gl-js/issues/1025))
- Added back csp and dev builds to npm package ([#1042](https://github.com/maplibre/maplibre-gl-js/issues/1042))

## 2.1.6

### 🐞 Bug fixes

- Publish `dist/package.json` ([#998](https://github.com/maplibre/maplibre-gl-js/pull/998)).

## 2.1.6-pre.1

### 🐞 Bug fixes

- Publish `dist/package.json` ([#998](https://github.com/maplibre/maplibre-gl-js/pull/998)).

## 2.1.5

### 🐞 Bug fixes

- Publish empty `postinstall.js` file. Follow-up on ([#990](https://github.com/maplibre/maplibre-gl-js/issues/990)), ([#991](https://github.com/maplibre/maplibre-gl-js/pull/991)), ([#992](https://github.com/maplibre/maplibre-gl-js/pull/992)).

## 2.1.5-pre.1

### 🐞 Bug fixes

- Publish empty `postinstall.js` file. Follow-up on ([#990](https://github.com/maplibre/maplibre-gl-js/pull/990)), ([#991](https://github.com/maplibre/maplibre-gl-js/pull/991)), ([#992](https://github.com/maplibre/maplibre-gl-js/pull/992)).

## 2.1.4

### 🐞 Bug fixes

- Fix missing `postinstall.js` file in npm publish. Follow-up on ([#990](https://github.com/maplibre/maplibre-gl-js/issues/990)), ([#991](https://github.com/maplibre/maplibre-gl-js/pull/991)).

## 2.1.3

### 🐞 Bug fixes

- Fix postinstall `ts-node` error on non-dev installs ([#900](https://github.com/maplibre/maplibre-gl-js/pull/900))

## 2.1.2

### Features and improvements

- Default compact attribution to be open by default to comply with OpenSteetMap Attribution Guidelines ([#795](https://github.com/maplibre/maplibre-gl-js/pull/795))
- Export `Source` classes (`GeoJSONSource` etc.) declarations. ([#801](https://github.com/maplibre/maplibre-gl-js/issues/801))
- Make `AJAXError` public so error HTTP responses can be handled differently from other errors.

### 🐞 Bug fixes

- Fix compact attribution button showing when attribution is blank ([#795](https://github.com/maplibre/maplibre-gl-js/pull/795))
- Fix error mismatched image size for CJK characters ([#718](https://github.com/maplibre/maplibre-gl-js/issues/718))
- Fire `dataabort` and `sourcedataabort` events when a tile request is aborted ([#794](https://github.com/maplibre/maplibre-gl-js/issues/794))
- Fix NextJs `performance` undefined ([#768](https://github.com/maplibre/maplibre-gl-js/issues/768))

## 2.1.1

### 🐞 Bug fixes

- Fix stale tiles being shown when calling VectorTileSource#setTiles while the map is moving.

## 2.1.0

### ✨ Features and improvements

- Add `icon-overlap` and `text-overlap` symbol layout properties [#347](https://github.com/maplibre/maplibre-gl-js/pull/347)
- Deprecate `icon-allow-overlap` and `text-allow-overlap` symbol layout properties. `icon-overlap` and `text-overlap` are their replacements.
- Remove node package chalk from devDependencies ([#789](https://github.com/maplibre/maplibre-gl-js/pull/789)).
- Allow setting a custom pixel ratio by adding a `MapOptions#pixelRatio` property and a `Map#setPixelRatio` method. Since a high `devicePixelRatio` value can lead to performance and display problems, it is done at your own risk. ([#769](https://github.com/maplibre/maplibre-gl-js/issues/769))

## 2.0.5

### 🐞 Bug fixes

- Remove list of node versions allowed to install the package.

## 2.0.4

### 🐞 Bug fixes

- Missing package.json file in version 2.0.3 dist in npm ([#811](https://github.com/maplibre/maplibre-gl-js/issues/811)) - this causes webpack to fail

## 2.0.3

### Features and improvements

- Remove node package chalk from devDependencies ([#789](https://github.com/maplibre/maplibre-gl-js/pull/789)).
- Remove vector-tile module declaration and revert to using point from [@mapbox/point-geometry](https://github.com/mapbox/point-geometry] ([#788](https://github.com/maplibre/maplibre-gl-js/issues/788), [#800](https://github.com/maplibre/maplibre-gl-js/pull/800))
- Moved development environment to use NodeJs 16 ([#781](https://github.com/maplibre/maplibre-gl-js/pull/781), [#806](https://github.com/maplibre/maplibre-gl-js/pull/806))

### 🐞 Bug fixes

- Fix max cluster zoom in geojson source ([#61](https://github.com/maplibre/maplibre-gl-js/issues/61))

## 2.0.2

### 🐞 Bug fixes

- Fix typescript generated file ([#776](https://github.com/maplibre/maplibre-gl-js/issues/776)).

## 2.0.1

### 🐞 Bug fixes

- Fix documentation of `addProtocol` and `removeProtocol`.

## 2.0.0

### Features and improvements

- Migrated the production code to typescript
- ** Breaking Change ** removed `version` from the public API
- ** Breaking Change ** stopped supporting IE (internet explorer)
- ** Breaking Change ** stopped supporting Chrome 49-65. Chrome 66+ required. For Chrome 49-65 support use version 1.15.2.
- ** Breaking Change ** removed all code related to `accessToken` and Mapbox specific urls starting with `mapbox://`. Telemetry and tracking code was removed.
- ** Breaking Change ** removed `baseApiUrl` as it was used only for Mapbox related urls
- ** Breaking Change ** typescript typings have changed:
  - `Style` => `StyleSpecification`
  - `AnyLayer` => `LayerSpecification`
  - `AnySourceData` => `SourceSpecification`
  - `MapboxEvent` => `MapLibreEvent`
  - `MapboxOptions` => `MapOptions`
  - `MapBoxZoomEvent` => `MapLibreZoomEvent`
  - `*SourceRaw` + `*SourceOptions` => `*SourceSpecification`
  - `*Source` (source implementation definition) were removed
  - `*Layer` => `*LayerSpecification`
  - `*Paint` => `*LayerSpecification['paint']`
  - `*Layout` => `*LayerSpecification['layout']`
  - `MapboxGeoJSONFeature` => `GeoJSONFeature`
- Added `redraw` function to map ([#206](https://github.com/maplibre/maplibre-gl-js/issues/206))
- Improve attribution controls accessibility. See [#359](https://github.com/maplibre/maplibre-gl-js/issues/359)
- Allow maxPitch value up to 85, use values greater than 60 at your own risk ([#574](https://github.com/maplibre/maplibre-gl-js/pull/574))
- `getImage` uses createImageBitmap when supported ([#650](https://github.com/maplibre/maplibre-gl-js/pull/650))

### 🐞 Bug fixes

- Fix warning due to strict comparison of SDF property in image sprite ([#303](https://github.com/maplibre/maplibre-gl-js/issues/303))
- Fix tile placeholder replacement to allow for placeholders to be in a URL more than once. ([#348](https://github.com/maplibre/maplibre-gl-js/pull/348))
- Fix type check for non dom environment. ([#334](https://github.com/maplibre/maplibre-gl-js/issues/334))
- Fix precision problem in patterns when overzoomed in OpenGL ES devices.
- Fix padding-top of the popup to improve readability of popup text ([#354](https://github.com/maplibre/maplibre-gl-js/pull/354)).
- Fix GeoJSONSource#loaded sometimes returning true while there are still pending loads ([#669](https://github.com/maplibre/maplibre-gl-js/issues/669))
- Fix MapDataEvent#isSourceLoaded being true in GeoJSONSource "dataloading" event handlers ([#694](https://github.com/maplibre/maplibre-gl-js/issues/694))
- Fix events being fired after Map#remove has been called when the WebGL context is lost and restored ([#726](https://github.com/maplibre/maplibre-gl-js/issues/726))
- Fix nested expressions types definition [#757](https://github.com/maplibre/maplibre-gl-js/pull/757)

## 1.15.2

### 🐞 Bug fixes

- Fix breaking changes introduced in v1.15.0 by adoption dual naming scheme for CSS class names

## 1.15.1

### 🐞 Bug fixes

- Add void return for some method declaration to match TS strict mode ([#194](https://github.com/maplibre/maplibre-gl-js/pull/194))
- Fix css leftovers ([#83](https://github.com/maplibre/maplibre-gl-js/issues/83))

## 1.15.0

### Features and improvements

- ** Breaking Change: ** Rename css classes ([#83](https://github.com/maplibre/maplibre-gl-js/issues/83))
- Added custom protocol support to allow overriding ajax calls ([#29](https://github.com/maplibre/maplibre-gl-js/issues/29))
- Added setTransformRequest to map ([#159](https://github.com/maplibre/maplibre-gl-js/pull/159))
- Publish @maplibre/maplibre-gl-style-spec v14.0.0 on NPM ([#149](https://github.com/maplibre/maplibre-gl-js/pull/149))
- Replace link to mapbox on LogoControl by link to maplibre ([#151](https://github.com/maplibre/maplibre-gl-js/pull/151))
- Migrate style spec files from mapbox to maplibre ([#147](https://github.com/maplibre/maplibre-gl-js/pull/147))
- Publish the MapLibre style spec in NPM ([#140](https://github.com/maplibre/maplibre-gl-js/pull/140))
- Replace mapboxgl with maplibregl in JSDocs inline examples ([#134](https://github.com/maplibre/maplibre-gl-js/pull/134))
- Bring in typescript definitions file ([#24](https://github.com/maplibre/maplibre-gl-js/issues/24))
- Update example links to https://maplibre.org/maplibre-gl-js-docs/ ([#131](https://github.com/maplibre/maplibre-gl-js/pull/131))
- Improve performance of layers with constant `*-sort-key` ([#78](https://github.com/maplibre/maplibre-gl-js/pull/78))

### 🐞 Bug fixes

- Prevented attribution button from submitting form ([#178](https://github.com/maplibre/maplibre-gl-js/issues/178))

## 1.14.0

### Features and improvements

- Rebranded to MapLibre
- New logo

### 🐞 Bug fixes

- Rename SVGs mapboxgl-ctrl-\*.svg to maplibregl ([#85](https://github.com/maplibre/maplibre-gl-js/pull/85))
- fix ImageSource not working in FF/Safari ([#87](https://github.com/maplibre/maplibre-gl-js/pull/87))
- Update HTML debug files to use MapLibre in titles ([#84](https://github.com/maplibre/maplibre-gl-js/pull/84))
- fix CI checksize job to use maplibre name ([#86](https://github.com/maplibre/maplibre-gl-js/pull/86))
- Move output files from mapbox._ to maplibre._ ([#75](https://github.com/maplibre/maplibre-gl-js/pull/75))
- Remove mapbox specifics and branding from .github ([#64](https://github.com/maplibre/maplibre-gl-js/pull/64))
- Fix a bug where mapbox-gl-js is no longer licensed as open source, but we owe immeasurable gratitude to Mapbox for releasing all their initial code to the community under BSD-3 license.

## 1.13.0

### ✨ Features and improvements

- Improve accessibility by fixing issues reported by WCAG 2.1. [#9991](https://github.com/mapbox/mapbox-gl-js/pull/9991)
- Improve accessibility when opening a popup by immediately focusing on the content. [#9774](https://github.com/mapbox/mapbox-gl-js/pull/9774) (h/t [@watofundefined](https://github.com/watofundefined)))
- Improve rendering performance of symbols with `symbol-sort-key`. [#9751](https://github.com/mapbox/mapbox-gl-js/pull/9751) (h/t [@osvodef](https://github.com/osvodef)))
- Add `Marker` `clickTolerance` option. [#9640](https://github.com/mapbox/mapbox-gl-js/pull/9640) (h/t [@ChristopherChudzicki](https://github.com/ChristopherChudzicki)))
- Add `Map` `hasControl` method. [#10035](https://github.com/mapbox/mapbox-gl-js/pull/10035)
- Add `Popup` `setOffset` method. [#9946](https://github.com/mapbox/mapbox-gl-js/pull/9946) (h/t [@jutaz](https://github.com/jutaz)))
- Add `KeyboardHandler` `disableRotation` and `enableRotation` methods. [#10072](https://github.com/mapbox/mapbox-gl-js/pull/10072) (h/t [@jmbott](https://github.com/jmbott)))

### 🐞 Bug fixes

- Fix a bug where `queryRenderedFeatures` didn't properly expose the paint values if they were data-driven. [#10074](https://github.com/mapbox/mapbox-gl-js/pull/10074) (h/t [@osvodef](https://github.com/osvodef)))
- Fix a bug where attribution didn't update when layer visibility changed during zooming. [#9943](https://github.com/mapbox/mapbox-gl-js/pull/9943)
- Fix a bug where hash control conflicted with external history manipulation (e.g. in single-page apps). [#9960](https://github.com/mapbox/mapbox-gl-js/pull/9960) (h/t [@raegen](https://github.com/raegen)))
- Fix a bug where `fitBounds` had an unexpected result with non-zero bearing and uneven padding. [#9821](https://github.com/mapbox/mapbox-gl-js/pull/9821) (h/t [@allison-strandberg](https://github.com/allison-strandberg)))
- Fix HTTP support when running GL JS against [Mapbox Atlas](https://www.mapbox.com/atlas). [#10090](https://github.com/mapbox/mapbox-gl-js/pull/10090)
- Fix a bug where the `within` expression didn't work in `querySourceFeatures`. [#9933](https://github.com/mapbox/mapbox-gl-js/pull/9933)
- Fix a bug where `Popup` content HTML element was removed on `setDOMContent`. [#10036](https://github.com/mapbox/mapbox-gl-js/pull/10036)
- Fix a compatibility bug when `icon-image` is used as a legacy categorical function. [#10060](https://github.com/mapbox/mapbox-gl-js/pull/10060)
- Reduce rapid memory growth in Safari by ensuring `Image` dataURI's are released. [#10118](https://github.com/mapbox/mapbox-gl-js/pull/10118)

### ⚠️ Note on IE11

We intend to remove support for Internet Explorer 11 in a future release of GL JS later this year.

## 1.12.0

### ✨ Features and improvements

- Add methods for changing a vector tile source dynamically (e.g. `setTiles`, `setUrl`). [#8048](https://github.com/mapbox/mapbox-gl-js/pull/8048) (h/t [@stepankuzmin](https://github.com/stepankuzmin))
- Add a `filter` option for GeoJSON sources to filter out features prior to processing (e.g. before clustering). [#9864](https://github.com/mapbox/mapbox-gl-js/pull/9864)
- Vastly increase precision of `line-gradient` for long lines. [#9694](https://github.com/mapbox/mapbox-gl-js/pull/9694)
- Improve `raster-dem` sources to properly support the `maxzoom` option and overzooming. [#9789](https://github.com/mapbox/mapbox-gl-js/pull/9789) (h/t [@brendan-ward](@brendanhttps://github.com/ward))

### 🐞 Bug fixes

- Fix a bug where bearing snap interfered with `easeTo` and `flyTo` animations, freezing the map. [#9884](https://github.com/mapbox/mapbox-gl-js/pull/9884) (h/t [@andycalder](https://github.com/andycalder))
- Fix a bug where a fallback image was not used if it was added via `addImage`. [#9911](https://github.com/mapbox/mapbox-gl-js/pull/9911) (h/t [@francois2metz](https://github.com/francois2metz))
- Fix a bug where `promoteId` option failed for fill extrusions with defined feature ids. [#9863](https://github.com/mapbox/mapbox-gl-js/pull/9863)

### 🛠️ Workflow

- Renamed the default development branch from `master` to `main`.

## 1.11.1

### 🐞 Bug fixes

- Fix a bug that caused `map.loaded()` to incorrectly return `false` after a click event. ([#9825](https://github.com/mapbox/mapbox-gl-js/pull/9825))

## 1.11.0

### ✨ Features and improvements

- Add an option to scale the default `Marker` icon.([#9414](https://github.com/mapbox/mapbox-gl-js/pull/9414)) (h/t [@adrianababakanian](https://github.com/adrianababakanian))
- Improving the shader compilation speed by manually getting the run-time attributes and uniforms.([#9497](https://github.com/mapbox/mapbox-gl-js/pull/9497))
- Added `clusterMinPoints` option for clustered GeoJSON sources that defines the minimum number of points to form a cluster.([#9748](https://github.com/mapbox/mapbox-gl-js/pull/9748))

### 🐞 Bug fixes

- Fix a bug where map got stuck in a DragRotate interaction if it's mouseup occurred outside of the browser window or iframe.([#9512](https://github.com/mapbox/mapbox-gl-js/pull/9512))
- Fix potential visual regression for `*-pattern` properties on AMD graphics card vendor.([#9681](https://github.com/mapbox/mapbox-gl-js/pull/9681))
- Fix zooming with a double tap on iOS Safari 13.([#9757](https://github.com/mapbox/mapbox-gl-js/pull/9757))
- Removed a misleading `geometry exceeds allowed extent` warning when using Mapbox Streets vector tiles.([#9753](https://github.com/mapbox/mapbox-gl-js/pull/9753))
- Fix reference error when requiring the browser bundle in Node. ([#9749](https://github.com/mapbox/mapbox-gl-js/pull/9749))

## 1.10.2

### 🐞 Bug fixes

- Fix zooming with a double tap in iOS Safari 13.([#9757](https://github.com/mapbox/mapbox-gl-js/pull/9757))

## 1.10.1

### 🐞 Bug fixes

- Fix markers interrupting touch gestures ([#9675](https://github.com/mapbox/mapbox-gl-js/issues/9675), fixed by [#9683](https://github.com/mapbox/mapbox-gl-js/pull/9683))
- Fix bug where `map.isMoving()` returned true while map was not moving ([#9647](https://github.com/mapbox/mapbox-gl-js/issues/9647), fixed by [#9679](https://github.com/mapbox/mapbox-gl-js/pull/9679))
- Fix regression that prevented `touchmove` events from firing during gestures ([#9676](https://github.com/mapbox/mapbox-gl-js/issues/9676), fixed by [#9685](https://github.com/mapbox/mapbox-gl-js/pull/9685))
- Fix `image` expression evaluation which was broken under certain conditions ([#9630](https://github.com/mapbox/mapbox-gl-js/issues/9630), fixed by [#9685](https://github.com/mapbox/mapbox-gl-js/pull/9668))
- Fix nested `within` expressions in filters not evaluating correctly ([#9605](https://github.com/mapbox/mapbox-gl-js/issues/9605), fixed by [#9611](https://github.com/mapbox/mapbox-gl-js/pull/9611))
- Fix potential `undefined` paint variable in `StyleLayer` ([#9688](https://github.com/mapbox/mapbox-gl-js/pull/9688)) (h/t [mannnick24](https://github.com/mannnick24))

## 1.10.0

### ✨ Features

- Add `mapboxgl.prewarm()` and `mapboxgl.clearPrewarmedResources()` methods to allow developers to optimize load times for their maps ([#9391](https://github.com/mapbox/mapbox-gl-js/pull/9391))
- Add `index-of` and `slice` expressions to search arrays and strings for the first occurrence of a specified value and return a section of the original array or string ([#9450](https://github.com/mapbox/mapbox-gl-js/pull/9450)) (h/t [lbutler](https://github.com/lbutler))
- Correctly set RTL text plugin status if the plugin URL could not be loaded. This allows developers to add retry logic on network errors when loading the plugin ([#9489](https://github.com/mapbox/mapbox-gl-js/pull/9489))

### 🍏 Gestures

This release significantly refactors and improves gesture handling on desktop and mobile. Three new touch gestures have been added: `two-finger swipe` to adjust pitch, `two-finger double tap` to zoom out, and `tap then drag` to adjust zoom with one finger ([#9365](https://github.com/mapbox/mapbox-gl-js/pull/9365)). In addition, this release brings the following changes and bug fixes:

- It's now possible to interact with multiple maps on the same page at the same time ([#9365](https://github.com/mapbox/mapbox-gl-js/pull/9365))
- Fix map jump when releasing one finger after pinch zoom ([#9136](https://github.com/mapbox/mapbox-gl-js/issues/9136))
- Stop mousedown and touchstart from interrupting `easeTo` animations when interaction handlers are disabled ([#8725](https://github.com/mapbox/mapbox-gl-js/issues/8725))
- Stop mouse wheel from interrupting animations when `map.scrollZoom` is disabled ([#9230](https://github.com/mapbox/mapbox-gl-js/issues/9230))
- A camera change can no longer be prevented by disabling the interaction handler within the camera change event. Selectively prevent camera changes by listening to the `mousedown` or `touchstart` map event and calling [.preventDefault()](https://docs.mapbox.com/mapbox-gl-js/api/#mapmouseevent#preventdefault) ([#9365](https://github.com/mapbox/mapbox-gl-js/pull/9365))
- Undocumented properties on the camera change events fired by the doubleClickZoom handler have been removed ([#9365](https://github.com/mapbox/mapbox-gl-js/pull/9365))

### 🐞 Improvements and bug fixes

- Line labels now have improved collision detection, with greater precision in placement, reduced memory footprint, better placement under pitched camera orientations ([#9219](https://github.com/mapbox/mapbox-gl-js/pull/9219))
- Fix `GlyphManager` continually re-requesting missing glyph ranges ([#8027](https://github.com/mapbox/mapbox-gl-js/issues/8027), fixed by [#9375](https://github.com/mapbox/mapbox-gl-js/pull/9375)) (h/t [oterral](https://github.com/oterral))
- Avoid throwing errors when calling certain popup methods before the popup element is created ([#9433](https://github.com/mapbox/mapbox-gl-js/pull/9433))
- Fix a bug where fill-extrusion features with colinear points were not returned by `map.queryRenderedFeatures(...)` ([#9454](https://github.com/mapbox/mapbox-gl-js/pull/9454))
- Fix a bug where using feature state on a large input could cause a stack overflow error ([#9463](https://github.com/mapbox/mapbox-gl-js/pull/9463))
- Fix exception when using `background-pattern` with data driven expressions ([#9518](https://github.com/mapbox/mapbox-gl-js/issues/9518), fixed by [#9520](https://github.com/mapbox/mapbox-gl-js/pull/9520))
- Fix a bug where UI popups were potentially leaking event listeners ([#9498](https://github.com/mapbox/mapbox-gl-js/pull/9498)) (h/t [mbell697](https://github.com/mbell697))
- Fix a bug where the `within` expression would return inconsistent values for points on tile boundaries ([#9411](https://github.com/mapbox/mapbox-gl-js/issues/9411), [#9428](https://github.com/mapbox/mapbox-gl-js/pull/9428))
- Fix a bug where the `within` expression would incorrectly evaluate geometries that cross the antimeridian ([#9440](https://github.com/mapbox/mapbox-gl-js/pull/9440))
- Fix possible undefined exception on paint variable of style layer ([#9437](https://github.com/mapbox/mapbox-gl-js/pull/9437)) (h/t [mannnick24](https://github.com/mannnick24))
- Upgrade minimist to ^1.2.5 to get fix for security issue [CVE-2020-7598](https://cve.mitre.org/cgi-bin/cvename.cgi?name=CVE-2020-7598) upstream ([#9425](https://github.com/mapbox/mapbox-gl-js/issues/9431), fixed by [#9425](https://github.com/mapbox/mapbox-gl-js/pull/9425)) (h/t [watson](https://github.com/watson))

## 1.9.1

### 🐞 Bug fixes

- Fix a bug [#9477](https://github.com/mapbox/mapbox-gl-js/issues/9477) in `Map#fitBounds(..)` wherein the `padding` passed to options would get applied twice.
- Fix rendering bug [#9479](https://github.com/mapbox/mapbox-gl-js/issues/9479) caused when data-driven `*-pattern` properties reference images added with `Map#addImage(..)`.
- Fix a bug [#9468](https://github.com/mapbox/mapbox-gl-js/issues/9468) in which an exception would get thrown when updating symbol layer paint property using `setPaintProperty`.

## 1.9.0

With this release, we're adding [a new changelog policy](./CONTRIBUTING.md#changelog-conventions) to our contribution guidelines.

This release also fixes several long-standing bugs and unintentional rendering behavior with `line-pattern`. The fixes come with a visual change to how patterns added with `line-pattern` scale. Previously, patterns that became larger than the line would be clipped, sometimes distorting the pattern, particularly on mobile and retina devices. Now the pattern will be scaled to fit under all circumstances. [#9266](https://github.com/mapbox/mapbox-gl-js/pull/9266) showcases examples of the visual differences. For more information and to provide feedback on this change, see [#9394](https://github.com/mapbox/mapbox-gl-js/pull/9394).

### ✨ Features

- Add `within` expression for testing whether an evaluated feature lies within a given GeoJSON object ([#9352](https://github.com/mapbox/mapbox-gl-js/pull/9352)). - We are aware of an edge case in which points with wrapped coordinates (e.g. longitude -185) are not evaluated properly. See ([#9442](https://github.com/mapbox/mapbox-gl-js/issues/9442)) for more information. - An example of the `within` expression:<br>
  `"icon-opacity": ["case", ["==", ["within", "some-polygon"], true], 1,
["==", ["within", "some-polygon"], false], 0]`
- Map API functions such as `easeTo` and `flyTo` now support `padding: PaddingOptions` which lets developers shift a map's center of perspective when building floating sidebars ([#8638](https://github.com/mapbox/mapbox-gl-js/pull/8638))

### 🍏 Improvements

- Results from `queryRenderedFeatures` now have evaluated property values rather than raw expressions ([#9198](https://github.com/mapbox/mapbox-gl-js/pull/9198))
- Improve scaling of patterns used in `line-pattern` on all device resolutions and pixel ratios ([#9266](https://github.com/mapbox/mapbox-gl-js/pull/9266))
- Slightly improve GPU memory footprint ([#9377](https://github.com/mapbox/mapbox-gl-js/pull/9377))
- `LngLatBounds.extend` is more flexible because it now accepts objects with `lat` and `lon` properties as well as arrays of coordinates ([#9293](https://github.com/mapbox/mapbox-gl-js/pull/9293))
- Reduce bundle size and improve visual quality of `showTileBoundaries` debug text ([#9267](https://github.com/mapbox/mapbox-gl-js/pull/9267))

### 🐞 Bug fixes

- Correctly adjust patterns added with `addImage(id, image, pixelRatio)` by the asset pixel ratio, not the device pixel ratio ([#9372](https://github.com/mapbox/mapbox-gl-js/pull/9372))
- Allow needle argument to `in` expression to be false ([#9295](https://github.com/mapbox/mapbox-gl-js/pull/9295))
- Fix exception thrown when trying to set `feature-state` for a layer that has been removed, fixes [#8634](https://github.com/mapbox/mapbox-gl-js/issues/8634) ([#9305](https://github.com/mapbox/mapbox-gl-js/pull/9305))
- Fix a bug where maps were not displaying inside elements with `dir=rtl` ([#9332](https://github.com/mapbox/mapbox-gl-js/pull/9332))
- Fix a rendering error for very old versions of Chrome (ca. 2016) where text would appear much bigger than intended ([#9349](https://github.com/mapbox/mapbox-gl-js/pull/9349))
- Prevent exception resulting from `line-dash-array` of empty length ([#9385](https://github.com/mapbox/mapbox-gl-js/pull/9385))
- Fix a bug where `icon-image` expression that evaluates to an empty string (`''`) produced a warning ([#9380](https://github.com/mapbox/mapbox-gl-js/pull/9380))
- Fix a bug where certain `popup` methods threw errors when accessing the container element before it was created, fixes [#9429](https://github.com/mapbox/mapbox-gl-js/issues/9429)([#9433](https://github.com/mapbox/mapbox-gl-js/pull/9433))

## 1.8.1

- Fixed a bug where all labels showed up on a diagonal line on Windows when using an integrated Intel GPU from the Haswell generation ([#9327](https://github.com/mapbox/mapbox-gl-js/issues/9327), fixed by reverting [#9229](https://github.com/mapbox/mapbox-gl-js/pull/9229))

## 1.8.0

### ✨ Features and improvements

- Reduce size of line atlas by removing unused channels ([#9232](https://github.com/mapbox/mapbox-gl-js/pull/9232))
- Prevent empty buffers from being created for debug data when unused ([#9237](https://github.com/mapbox/mapbox-gl-js/pull/9237))
- Add space between distance and unit in scale control ([#9276](https://github.com/mapbox/mapbox-gl-js/pull/9276)) (h/t [gely](https://api.github.com/users/gely)) and ([#9284](https://github.com/mapbox/mapbox-gl-js/pull/9284)) (h/t [pakastin](https://api.github.com/users/pakastin))
- Add a `showAccuracyCircle` option to GeolocateControl that shows the accuracy of the user's location as a transparent circle. Mapbox GL JS will show this circle by default. ([#9253](https://github.com/mapbox/mapbox-gl-js/pull/9253)) (h/t [Meekohi](https://api.github.com/users/Meekohi))
- Implemented a new tile coverage algorithm to enable level-of-detail support in a future release ([#8975](https://github.com/mapbox/mapbox-gl-js/pull/8975))

### 🐞 Bug fixes

- `line-dasharray` is now ignored correctly when `line-pattern` is set ([#9189](https://github.com/mapbox/mapbox-gl-js/pull/9189))
- Fix line distances breaking gradient across tile boundaries ([#9220](https://github.com/mapbox/mapbox-gl-js/pull/9220))
- Fix a bug where lines with duplicate endpoints could disappear at zoom 18+ ([#9218](https://github.com/mapbox/mapbox-gl-js/pull/9218))
- Fix a bug where Ctrl-click to drag rotate the map was disabled if the Alt, Cmd or Windows key is also pressed ([#9203](https://github.com/mapbox/mapbox-gl-js/pull/9203))
- Pass errors to `getClusterExpansionZoom`, `getClusterChildren`, and `getClusterLeaves` callbacks ([#9251](https://github.com/mapbox/mapbox-gl-js/pull/9251))
- Fix a rendering performance regression ([#9261](https://github.com/mapbox/mapbox-gl-js/pull/9261))
- Fix visual artifact for `line-dasharray` ([#9246](https://github.com/mapbox/mapbox-gl-js/pull/9246))
- Fixed a bug in the GeolocateControl which resulted in an error when `trackUserLocation` was `false` and the control was removed before the Geolocation API had returned a location ([#9291](https://github.com/mapbox/mapbox-gl-js/pull/9291))
- Fix `promoteId` for line layers ([#9210](https://github.com/mapbox/mapbox-gl-js/pull/9210))
- Improve accuracy of distance calculations ([#9202](https://github.com/mapbox/mapbox-gl-js/pull/9202)) (h/t [Meekohi](https://api.github.com/users/Meekohi))

## 1.7.0

### ✨ Features

- Add `promoteId` option to use a feature property as ID for feature state ([#8987](https://github.com/mapbox/mapbox-gl-js/pull/8987))
- Add a new constructor option to `mapboxgl.Popup`, `closeOnMove`, that closes the popup when the map's position changes ([#9163](https://github.com/mapbox/mapbox-gl-js/pull/9163))
- Allow creating a map without a style (an empty one will be created automatically) (h/t [@stepankuzmin](https://github.com/stepankuzmin)) ([#8924](https://github.com/mapbox/mapbox-gl-js/pull/8924))
- `map.once()` now allows specifying a layer id as a third parameter making it consistent with `map.on()` ([#8875](https://github.com/mapbox/mapbox-gl-js/pull/8875))

### 🍏 Improvements

- Improve performance of raster layers on large screens ([#9050](https://github.com/mapbox/mapbox-gl-js/pull/9050))
- Improve performance for hillshade and raster layers by implementing a progressive enhancement that utilizes `ImageBitmap` and `OffscreenCanvas` ([#8845](https://github.com/mapbox/mapbox-gl-js/pull/8845))
- Improve performance for raster tile rendering by using the stencil buffer ([#9012](https://github.com/mapbox/mapbox-gl-js/pull/9012))
- Update `symbol-avoid-edges` documentation to acknowledge the existence of global collision detection ([#9157](https://github.com/mapbox/mapbox-gl-js/pull/9157))
- Remove reference to `in` function which has been replaced by the `in` expression ([#9102](https://github.com/mapbox/mapbox-gl-js/pull/9102))

### 🐞 Bug Fixes

- Change the type of tile id key to string to prevent hash collisions ([#8979](https://github.com/mapbox/mapbox-gl-js/pull/8979))
- Prevent changing bearing via URL hash when rotation is disabled ([#9156](https://github.com/mapbox/mapbox-gl-js/pull/9156))
- Fix URL hash with no bearing causing map to fail to load ([#9170](https://github.com/mapbox/mapbox-gl-js/pull/9170))
- Fix bug in `GeolocateControl` where multiple instances of the control on one page may result in the user location not being updated ([#9092](https://github.com/mapbox/mapbox-gl-js/pull/9092))
- Fix query `fill-extrusions` made from polygons with coincident points and polygons with less than four points ([#9138](https://github.com/mapbox/mapbox-gl-js/pull/9138))
- Fix bug where `symbol-sort-key` was not used for collisions that crossed tile boundaries ([#9054](https://github.com/mapbox/mapbox-gl-js/pull/9054))
- Fix bug in `DragRotateHandler._onMouseUp` getting stuck in drag/rotate ([#9137](https://github.com/mapbox/mapbox-gl-js/pull/9137))
- Fix "Click on Compass" on some mobile devices (add `clickTolerance` to `DragRotateHandler`) ([#9015](https://github.com/mapbox/mapbox-gl-js/pull/9015)) (h/t [Yanonix](https://github.com/Yanonix))

## 1.6.1

### 🐞 Bug Fixes

- Fix style validation error messages not being displayed ([#9073](https://github.com/mapbox/mapbox-gl-js/pull/9073))
- Fix deferred loading of rtl-text-plugin not working for labels created from GeoJSON sources ([#9091](https://github.com/mapbox/mapbox-gl-js/pull/9091))
- Fix RTL text not being rendered with the rtl-text-plugin on pages that don't allow `script-src: blob:` in their CSP.([#9122](https://github.com/mapbox/mapbox-gl-js/pull/9122))

## 1.6.0

### ✨ Features

- Add ability to insert images into text labels using an `image` expression within a `format` expression: `"text-field": ["format", "Some text", ["image", "my-image"], "some more text"]` ([#8904](https://github.com/mapbox/mapbox-gl-js/pull/8904))
- Add support for stretchable images (aka nine-part or nine-patch images). Stretchable images can be used with `icon-text-fit` to draw resized images with unstretched corners and borders. ([#8997](https://github.com/mapbox/mapbox-gl-js/pull/8997))
- Add `in` expression. It can check if a value is in an array (`["in", value, array]`) or a substring is in a string (`["in", substring, string]`) ([#8876](https://github.com/mapbox/mapbox-gl-js/pull/8876))
- Add `minPitch` and `maxPitch` map options ([#8834](https://github.com/mapbox/mapbox-gl-js/pull/8834))
- Add `rotation`, `rotationAlignment` and `pitchAlignment` options to markers ([#8836](https://github.com/mapbox/mapbox-gl-js/pull/8836)) (h/t [@dburnsii](https://github.com/dburnsii))
- Add methods to Popup to manipulate container class names ([#8759](https://github.com/mapbox/mapbox-gl-js/pull/8759)) (h/t [Ashot-KR](https://github.com/Ashot-KR))
- Add configurable inertia settings for panning (h/t [@aMoniker](https://github.com/aMoniker))) ([#8887](https://github.com/mapbox/mapbox-gl-js/pull/8887))
- Add ability to localize UI controls ([#8095](https://github.com/mapbox/mapbox-gl-js/pull/8095)) (h/t [@dmytro-gokun](https://github.com/dmytro-gokun))
- Add LatLngBounds.contains() method ([#7512](https://github.com/mapbox/mapbox-gl-js/issues/7512), fixed by [#8200](https://github.com/mapbox/mapbox-gl-js/pull/8200))
- Add option to load rtl-text-plugin lazily ([#8865](https://github.com/mapbox/mapbox-gl-js/pull/8865))
- Add `essential` parameter to AnimationOptions that can override `prefers-reduced-motion: reduce` ([#8743](https://github.com/mapbox/mapbox-gl-js/issues/8743), fixed by [#8883](https://github.com/mapbox/mapbox-gl-js/pull/8883))

### 🍏 Improvements

- Allow rendering full world smaller than 512px. To restore the previous limit call `map.setMinZoom(0)` ([#9028](https://github.com/mapbox/mapbox-gl-js/pull/9028))
- Add an es modules build for mapbox-gl-style-spec in dist/ ([#8247](https://github.com/mapbox/mapbox-gl-js/pull/8247)) (h/t [@ahocevar](https://github.com/ahocevar))
- Add 'image/webp,_/_' accept header to fetch/ajax image requests when webp supported ([#8262](https://github.com/mapbox/mapbox-gl-js/pull/8262))
- Improve documentation for setStyle, getStyle, and isStyleLoaded ([#8807](https://github.com/mapbox/mapbox-gl-js/pull/8807))

### 🐞 Bug Fixes

- Fix map rendering after addImage and removeImage are used to change a used image ([#9016](https://github.com/mapbox/mapbox-gl-js/pull/9016))
- Fix visibility of controls in High Contrast mode in IE ([#8874](https://github.com/mapbox/mapbox-gl-js/pull/8874))
- Fix customizable url hash string in IE 11 ([#8990](https://github.com/mapbox/mapbox-gl-js/pull/8990)) (h/t [pakastin](https://github.com/pakastin))
- Allow expression stops up to zoom 24 instead of 22 ([#8908](https://github.com/mapbox/mapbox-gl-js/pull/8908)) (h/t [nicholas-l](https://github.com/nicholas-l))
- Fix alignment of lines in really overscaled tiles ([#9024](https://github.com/mapbox/mapbox-gl-js/pull/9024))
- Fix `Failed to execute 'shaderSource' on 'WebGLRenderingContext'` errors ([#9017](https://github.com/mapbox/mapbox-gl-js/pull/9017))
- Make expression validation fail on NaN ([#8615](https://github.com/mapbox/mapbox-gl-js/pull/8615))
- Fix setLayerZoomRange bug that caused tiles to be re-requested ([#7865](https://github.com/mapbox/mapbox-gl-js/issues/7865), fixed by [#8854](https://github.com/mapbox/mapbox-gl-js/pull/8854))
- Fix `map.showTileBoundaries` rendering ([#7314](https://github.com/mapbox/mapbox-gl-js/pull/7314))
- Fix using `generateId` in conjunction with `cluster` in a GeoJSONSource ([#8223](https://github.com/mapbox/mapbox-gl-js/issues/8223), fixed by [#8945](https://github.com/mapbox/mapbox-gl-js/pull/8945))
- Fix opening popup on a marker from keyboard ([#6835](https://github.com/mapbox/mapbox-gl-js/pull/6835))
- Fix error thrown when request aborted ([#7614](https://github.com/mapbox/mapbox-gl-js/issues/7614), fixed by [#9021](https://github.com/mapbox/mapbox-gl-js/pull/9021))
- Fix attribution control when repeatedly removing and adding it ([#9052](https://github.com/mapbox/mapbox-gl-js/pull/9052))

## 1.5.1

This patch introduces two workarounds that address longstanding issues related to unbounded memory growth in Safari, including [#8771](https://github.com/mapbox/mapbox-gl-js/issues/8771) and [#4695](https://github.com/mapbox/mapbox-gl-js/issues/4695). We’ve identified two memory leaks in Safari: one in the [CacheStorage](https://developer.mozilla.org/en-US/docs/Web/API/CacheStorage) API, addressed by [#8956](https://github.com/mapbox/mapbox-gl-js/pull/8956), and one in transferring data between web workers through [Transferables](https://developer.mozilla.org/en-US/docs/Web/API/Transferable), addressed by [#9003](https://github.com/mapbox/mapbox-gl-js/pull/9003).

### 🍏 Improvements

- Implement workaround for memory leak in Safari when using the `CacheStorage` API. ([#8856](https://github.com/mapbox/mapbox-gl-js/pull/8956))
- Implement workaround for memory leak in Safari when using `Transferable` objects to transfer `ArrayBuffers` to WebWorkers. If GL-JS detetcts that it is running in Safari, the use of `Transferables` to transfer data to WebWorkers is disabled. ([#9003](https://github.com/mapbox/mapbox-gl-js/pull/9003))
- Improve animation performance when using `map.setData`. ([#8913](https://github.com/mapbox/mapbox-gl-js/pull/8913)) (h/t [msbarry](https://github.com/msbarry))

## 1.5.0

### ✨ Features

- Add disabled icon to GeolocateControl if user denies geolocation permission. [#8871](https://github.com/mapbox/mapbox-gl-js/pull/8871))
- Add `outofmaxbounds` event to GeolocateControl, which is emitted when the user is outside of `map.maxBounds` ([#8756](https://github.com/mapbox/mapbox-gl-js/pull/8756)) (h/t [MoradiDavijani](https://github.com/MoradiDavijani))
- Add `mapboxgl.getRTLTextPluginStatus()` to query the current status of the `rtl-text-plugin` to make it easier to allow clearing the plugin when necessary. (ref. [#7869](https://github.com/mapbox/mapbox-gl-js/issues/7869)) ([#8864](https://github.com/mapbox/mapbox-gl-js/pull/8864))
- Allow `hash` Map option to be set as a string, which sets the map hash in the url to a custom query parameter. ([#8603](https://github.com/mapbox/mapbox-gl-js/pull/8603)) (h/t [SebCorbin](https://github.com/SebCorbin))

### 🍏 Improvements

- Fade symbols faster when zooming out quickly, reducing overlap. ([#8628](https://github.com/mapbox/mapbox-gl-js/pull/8628))
- Reduce memory usage for vector tiles that contain long strings in feature properties. ([#8863](https://github.com/mapbox/mapbox-gl-js/pull/8863))

### 🐞 Bug Fixes

- Fix `text-variable-anchor` not trying multiple placements during collision with icons when `icon-text-fit` is enabled. ([#8803](https://github.com/mapbox/mapbox-gl-js/pull/8803))
- Fix `icon-text-fit` not properly respecting vertical labels. ([#8835](https://github.com/mapbox/mapbox-gl-js/pull/8835))
- Fix opacity interpolation for composition expressions. ([#8818](https://github.com/mapbox/mapbox-gl-js/pull/8818))
- Fix rotate and pitch events being fired at the same time. ([#8872](https://github.com/mapbox/mapbox-gl-js/pull/8872))
- Fix memory leaks that occurred during tile loading and map removal.([#8813](https://github.com/mapbox/mapbox-gl-js/pull/8813) and [#8850](https://github.com/mapbox/mapbox-gl-js/pull/8850))
- Fix web-worker transfer of `ArrayBuffers` in environments where `instanceof ArrayBuffer` fails.(e.g `cypress`) ([#8868](https://github.com/mapbox/mapbox-gl-js/pull/8868))

## 1.4.1

### 🐞 Bug Fixes

- Fix the way that `coalesce` handles the `image` operator so available images are rendered properly ([#8839](https://github.com/mapbox/mapbox-gl-js/pull/8839))
- Do not emit the `styleimagemissing` event for an empty string value ([#8840](https://github.com/mapbox/mapbox-gl-js/pull/8840))
- Fix serialization of `ResolvedImage` type so `*-pattern` properties work properly ([#8833](https://github.com/mapbox/mapbox-gl-js/pull/8833))

## 1.4.0

### ✨ Features

- Add `image` expression operator to determine image availability ([#8684](https://github.com/mapbox/mapbox-gl-js/pull/8684))
- Enable `text-offset` with variable label placement ([#8642](https://github.com/mapbox/mapbox-gl-js/pull/8642))

### 🍏 Improvements

- Faster loading and better look of raster terrain ([#8694](https://github.com/mapbox/mapbox-gl-js/pull/8694))
- Improved code documentation around resizing and {get/set}RenderedWorldCopies and more ([#8748](https://github.com/mapbox/mapbox-gl-js/pull/8748), [#8754](https://github.com/mapbox/mapbox-gl-js/pull/8754))
- Improve single vs. multi-touch zoom & pan interaction ([#7196](https://github.com/mapbox/mapbox-gl-js/issues/7196)) ([#8100](https://github.com/mapbox/mapbox-gl-js/pull/8100))

### 🐞 Bug fixes

- Fix rendering of `collisionBox` when `text-translate` or `icon-translate` is enabled ([#8659](https://github.com/mapbox/mapbox-gl-js/pull/8659))
- Fix `TypeError` when reloading a source and immediately removing the map ([#8711](https://github.com/mapbox/mapbox-gl-js/pull/8711))
- Adding tooltip to the geolocation control button ([#8735](https://github.com/mapbox/mapbox-gl-js/pull/8735)) (h/t [BAByrne](https://github.com/BAByrne))
- Add `originalEvent` property to NavigationControl events ([#8693](https://github.com/mapbox/mapbox-gl-js/pull/8693)) (h/t [stepankuzmin](https://github.com/stepankuzmin))
- Don't cancel follow mode in the GeolocateControl when resizing the map or rotating the screen ([#8736](https://github.com/mapbox/mapbox-gl-js/pull/8736))
- Fix error when calling `Popup#trackPointer` before setting its content or location ([#8757](https://github.com/mapbox/mapbox-gl-js/pull/8757)) (h/t [zxwandrew](https://github.com/zxwandrew))
- Respect newline characters when text-max-width is set to zero ([#8706](https://github.com/mapbox/mapbox-gl-js/pull/8706))
- Update earcut to v2.2.0 to fix polygon tessellation errors ([#8772](https://github.com/mapbox/mapbox-gl-js/pull/8772))
- Fix icon-fit with variable label placement ([#8755](https://github.com/mapbox/mapbox-gl-js/pull/8755))
- Icons stretched with `icon-text-fit` are now sized correctly ([#8741](https://github.com/mapbox/mapbox-gl-js/pull/8741))
- Collision detection for icons with `icon-text-fit` now works correctly ([#8741](https://github.com/mapbox/mapbox-gl-js/pull/8741))

## 1.3.2

- Fix a SecurityError in Firefox >= 69 when accessing the cache [#8780](https://github.com/mapbox/mapbox-gl-js/pull/8780)

## 1.3.1

### 🐞 Bug Fixes

- Fix a race condition that produced an error when a map was removed while reloading a source. [#8711](https://github.com/mapbox/mapbox-gl-js/pull/8711)
- Fix a race condition were `render` event was sometimes not fired after `load` event in IE11. [#8708](https://github.com/mapbox/mapbox-gl-js/pull/8708)

## 1.3.0

### 🍏 Features

- Introduce `text-writing-mode` symbol layer property to allow placing point labels vertically. [#8399](https://github.com/mapbox/mapbox-gl-js/pull/8399)
- Extend variable text placement to work when `text/icon-allow-overlap` is set to `true`. [#8620](https://github.com/mapbox/mapbox-gl-js/pull/8620)
- Allow `text-color` to be used in formatted expressions to be able to draw different parts of a label in different colors. [#8068](https://github.com/mapbox/mapbox-gl-js/pull/8068)

### ✨ Improvements

- Improve tile loading logic to cancel requests more aggressively, improving performance when zooming or panning quickly. [#8633](https://github.com/mapbox/mapbox-gl-js/pull/8633)
- Display outline on control buttons when focused (e.g. with a tab key) for better accessibility. [#8520](https://github.com/mapbox/mapbox-gl-js/pull/8520)
- Improve the shape of line round joins. [#8275](https://github.com/mapbox/mapbox-gl-js/pull/8275)
- Improve performance of processing line layers. [#8303](https://github.com/mapbox/mapbox-gl-js/pull/8303)
- Improve legibility of info displayed with `map.showTileBoundaries = true`. [#8380](https://github.com/mapbox/mapbox-gl-js/pull/8380) (h/t [@andrewharvey](https://github.com/andrewharvey))
- Add `MercatorCoordinate.meterInMercatorCoordinateUnits` method to make it easier to convert from meter units to coordinate values used in custom layers. [#8524](https://github.com/mapbox/mapbox-gl-js/pull/8524) (h/t [@andrewharvey](https://github.com/andrewharvey))
- Improve conversion of legacy filters with duplicate values. [#8542](https://github.com/mapbox/mapbox-gl-js/pull/8542)
- Move out documentation & examples website source to a separate `mapbox-gl-js-docs` repo. [#8582](https://github.com/mapbox/mapbox-gl-js/pull/8582)

### 🐞 Bug Fixes

- Fix a bug where local CJK fonts would switch to server-generated ones in overzoomed tiles. [#8657](https://github.com/mapbox/mapbox-gl-js/pull/8657)
- Fix precision issues in [deck.gl](https://deck.gl)-powered custom layers. [#8502](https://github.com/mapbox/mapbox-gl-js/pull/8502)
- Fix a bug where fill and line layers wouldn't render correctly over fill extrusions when coming from the same source. [#8661](https://github.com/mapbox/mapbox-gl-js/pull/8661)
- Fix map loading for documents loaded from Blob URLs. [#8612](https://github.com/mapbox/mapbox-gl-js/pull/8612)
- Fix classification of relative file:// URLs when in documents loaded from a file URL. [#8612](https://github.com/mapbox/mapbox-gl-js/pull/8612)
- Remove `esm` from package `dependencies` (so that it's not installed on `npm install mapbox-gl`). [#8586](https://github.com/mapbox/mapbox-gl-js/pull/8586) (h/t [@DatGreekChick](https://github.com/DatGreekChick))

## 1.2.1

### 🐞 Bug fixes

- Fix bug in `NavigationControl` compass button that prevented it from rotating with the map ([#8605](https://github.com/mapbox/mapbox-gl-js/pull/8605))

## 1.2.0

### Features and improvements

- Add `*-sort-key` layout property for circle, fill, and line layers, to dictate which features appear above others within a single layer([#8467](https://github.com/mapbox/mapbox-gl-js/pull/8467))
- Add ability to instantiate maps with specific access tokens ([#8364](https://github.com/mapbox/mapbox-gl-js/pull/8364))
- Accommodate `prefers-reduced-motion` settings in browser ([#8494](https://github.com/mapbox/mapbox-gl-js/pull/8494))
- Add Map `visualizePitch` option that tilts the compass as the map pitches ([#8208](https://github.com/mapbox/mapbox-gl-js/issues/8208), fixed by [#8296](https://github.com/mapbox/mapbox-gl-js/pull/8296)) (h/t [pakastin](https://github.com/pakastin))
- Make source options take precedence over TileJSON ([#8232](https://github.com/mapbox/mapbox-gl-js/pull/8232)) (h/t [jingsam](https://github.com/jingsam))
- Make requirements for text offset properties more precise ([#8418](https://github.com/mapbox/mapbox-gl-js/pull/8418))
- Expose `convertFilter` API in the style specification ([#8493](https://github.com/mapbox/mapbox-gl-js/pull/8493)

### Bug fixes

- Fix changes to `text-variable-anchor`, such that previous anchor positions would take precedence only if they are present in the updated array (considered a bug fix, but is technically a breaking change from previous behavior) ([#8473](https://github.com/mapbox/mapbox-gl-js/pull/8473))
- Fix rendering of opaque pass layers over heatmap and fill-extrusion layers ([#8440](https://github.com/mapbox/mapbox-gl-js/pull/8440))
- Fix rendering of extraneous vertical line in vector tiles ([#8477](https://github.com/mapbox/mapbox-gl-js/issues/8477), fixed by [#8479](https://github.com/mapbox/mapbox-gl-js/pull/8479))
- Turn off 'move' event listeners when removing a marker ([#8465](https://github.com/mapbox/mapbox-gl-js/pull/8465))
- Fix class toggling on navigation control for IE ([#8495](https://github.com/mapbox/mapbox-gl-js/pull/8495)) (h/t [@cs09g](https://github.com/cs09g))
- Fix background rotation hovering on geolocate control ([#8367](https://github.com/mapbox/mapbox-gl-js/pull/8367)) (h/t [GuillaumeGomez](https://github.com/GuillaumeGomez))
- Fix error in click events on markers where `startPos` is not defined ([#8462](https://github.com/mapbox/mapbox-gl-js/pull/8462)) (h/t [@msbarry](https://github.com/msbarry))
- Fix malformed urls when using custom `baseAPIURL` of a certain form ([#8466](https://github.com/mapbox/mapbox-gl-js/pull/8466))

## 1.1.1

### 🐞 Bug fixes

- Fix unbounded memory growth caused by failure to cancel requests to the cache ([#8472](https://github.com/mapbox/mapbox-gl-js/pull/8472))
- Fix unbounded memory growth caused by failure to cancel requests in IE ([#8481](https://github.com/mapbox/mapbox-gl-js/issues/8481))
- Fix performance of getting tiles from the cache ([#8489](https://github.com/mapbox/mapbox-gl-js/pull/8449))

## 1.1.0

### ✨ Minor features and improvements

- Improve line rendering performance by using a more compact line attributes layout ([#8306](https://github.com/mapbox/mapbox-gl-js/pull/8306))
- Improve data-driven symbol layers rendering performance ([#8295](https://github.com/mapbox/mapbox-gl-js/pull/8295))
- Add the ability to disable validation during `queryRenderedFeatures` and `querySourceFeatures` calls, as a performance optimization ([#8211](https://github.com/mapbox/mapbox-gl-js/pull/8211)) (h/t [gorshkov-leonid](https://github.com/gorshkov-leonid))
- Improve `setFilter` performance by caching keys in `groupByLayout` routine ([#8122](https://github.com/mapbox/mapbox-gl-js/pull/8122)) (h/t [vallendm](https://github.com/vallendm))
- Improve rendering of symbol layers with `symbol-z-order: viewport-y`, when icons are allowed to overlap but not text ([#8180](https://github.com/mapbox/mapbox-gl-js/pull/8180))
- Prefer breaking lines at a zero width space to allow better break point suggestions for Japanese labels ([#8255](https://github.com/mapbox/mapbox-gl-js/pull/8255))
- Add a `WebGLRenderingContext` argument to `onRemove` function of `CustomLayerInterface`, to allow direct cleanup of related context ([#8156](https://github.com/mapbox/mapbox-gl-js/pull/8156)) (h/t [ogiermaitre](https://github.com/ogiermaitre))
- Allow zoom speed customization by adding `setZoomRate` and `setWheelZoomRate` methods to `ScrollZoomHandler` ([#7863](https://github.com/mapbox/mapbox-gl-js/pull/7863)) (h/t [sf31](https://github.com/sf31))
- Add `trackPointer` method to `Popup` API that continuously repositions the popup to the mouse cursor when the cursor is within the map ([#7786](https://github.com/mapbox/mapbox-gl-js/pull/7786))
- Add `getElement` method to `Popup` to retrieve the popup's HTML element ([#8123](https://github.com/mapbox/mapbox-gl-js/pull/8123)) (h/t [@bravecow](https://github.com/bravecow))
- Add `fill-pattern` example to the documentation ([#8022](https://github.com/mapbox/mapbox-gl-js/pull/8022)) (h/t [@flawyte](https://github.com/flawyte))
- Update script detection for Unicode 12.1 ([#8158](https://github.com/mapbox/mapbox-gl-js/pull/8158))
- Add `nofollow` to Mapbox logo & "Improve this map" links ([#8106](https://github.com/mapbox/mapbox-gl-js/pull/8106)) (h/t [viniciuskneves](https://github.com/viniciuskneves))
- Include source name in invalid GeoJSON error ([#8113](https://github.com/mapbox/mapbox-gl-js/pull/8113)) (h/t [Zirak](https://github.com/Zirak))

### 🐞 Bug fixes

- Fix `updateImage` not working as expected in Chrome ([#8199](https://github.com/mapbox/mapbox-gl-js/pull/8199))
- Fix issues with double-tap zoom on touch devices ([#8086](https://github.com/mapbox/mapbox-gl-js/pull/8086))
- Fix duplication of `movestart` events when zooming ([#8259](https://github.com/mapbox/mapbox-gl-js/pull/8259)) (h/t [@bambielli-flex](https://github.com/bambielli-flex))
- Fix validation of `"format"` expression failing when options are provided ([#8339](https://github.com/mapbox/mapbox-gl-js/pull/8339))
- Fix `setPaintProperty` not working on `line-pattern` property ([#8289](https://github.com/mapbox/mapbox-gl-js/pull/8289))
- Fix the GL context being left in unpredictable states when using custom layers ([#8132](https://github.com/mapbox/mapbox-gl-js/pull/8132))
- Fix unnecessary updates to attribution control string ([#8082](https://github.com/mapbox/mapbox-gl-js/pull/8082)) (h/t [poletani](https://github.com/poletani))
- Fix bugs in `findStopLessThanOrEqualTo` algorithm ([#8134](https://github.com/mapbox/mapbox-gl-js/pull/8134)) (h/t [Mike96Angelo](https://github.com/Mike96Angelo))
- Fix map not displaying properly when inside an element with `text-align: center` ([#8227](https://github.com/mapbox/mapbox-gl-js/pull/8227)) (h/t [mc100s](https://github.com/mc100s))
- Clarify in documentation that `Popup#maxWidth` accepts all `max-width` CSS values ([#8312](https://github.com/mapbox/mapbox-gl-js/pull/8312)) (h/t [viniciuskneves](https://github.com/viniciuskneves))
- Fix location dot shadow not displaying ([#8119](https://github.com/mapbox/mapbox-gl-js/pull/8119)) (h/t [@bravecow](https://github.com/bravecow))
- Fix docs dev dependencies being mistakenly installed as package dependencies ([#8121](https://github.com/mapbox/mapbox-gl-js/pull/8121)) (h/t [@bravecow](https://github.com/bravecow))
- Various typo fixes ([#8230](https://github.com/mapbox/mapbox-gl-js/pull/8230), h/t [@erictheise](https://github.com/erictheise)) ([#8236](https://github.com/mapbox/mapbox-gl-js/pull/8236), h/t [@fredj](https://github.com/fredj))
- Fix geolocate button CSS ([#8367](https://github.com/mapbox/mapbox-gl-js/pull/8367), h/t [GuillaumeGomez](https://github.com/GuillaumeGomez))
- Fix caching for Mapbox tiles ([#8389](https://github.com/mapbox/mapbox-gl-js/pull/8389))

## 1.0.0

### ⚠️ Breaking changes

This release replaces the existing “map views” pricing model in favor of a “map load” model. Learn more in [a recent blog post about these changes](https://blog.mapbox.com/new-pricing-46b7c26166e7).

**By upgrading to this release, you are opting in to the new map loads pricing.**

**Why is this change being made?**

This change allows us to implement a more standardized and predictable method of billing GL JS map usage. You’ll be charged whenever your website or web application loads, not by when users pan and zoom around the map, incentivizing developers to create highly interactive map experiences. The new pricing structure also creates a significantly larger free tier to help developers get started building their applications with Mapbox tools while pay-as-you-go pricing and automatic volume discounts help your application scale with Mapbox. Session billing also aligns invoices with metrics web developers already track and makes it easier to compare usage with other mapping providers.

**What is changing?**

- Add SKU token to Mapbox API requests [#8276](https://github.com/mapbox/mapbox-gl-js/pull/8276)

When (and only when) loading tiles from a Mapbox API with a Mapbox access token set (`mapboxgl.accessToken`), a query parameter named `sku` will be added to all requests for vector, raster and raster-dem tiles. Every map instance uses a unique `sku` value, which is refreshed every 12 hours. The token itself is comprised of a token version (always “1”), a sku ID (always “01”) and a random 10-digit base-62 number. The purpose of the token is to allow for metering of map sessions on the server-side. A session lasts from a new map instantiation until the map is destroyed or 12 hours passes, whichever comes first.

For further information on the pricing changes, you can read our [blog post](https://blog.mapbox.com/new-pricing-46b7c26166e7) and check out our new [pricing page](https://www.mapbox.com/pricing), which has a price calculator. As always, you can also contact our team at [https://support.mapbox.com](https://support.mapbox.com).

## 0.54.1

### Bug fixes

- Fix unbounded memory growth caused by failure to cancel requests in IE ([#8481](https://github.com/mapbox/mapbox-gl-js/issues/8481))

## 0.54.0

### Breaking changes

- Turned `localIdeographFontFamily` map option on by default. This may change how CJK labels are rendered, but dramatically improves performance of CJK maps (because the browser no longer needs to download heavy amounts of font data from the server). Add `localIdeographFontFamily: false` to turn this off. [#8008](https://github.com/mapbox/mapbox-gl-js/pull/8008)
- Added `Popup` `maxWidth` option, set to `"240px"` by default. [#7906](https://github.com/mapbox/mapbox-gl-js/pull/7906)

### Major features

- Added support for updating and animating style images. [#7999](https://github.com/mapbox/mapbox-gl-js/pull/7999)
- Added support for generating style images dynamically (e.g. for drawing icons based on feature properties). [#7987](https://github.com/mapbox/mapbox-gl-js/pull/7987)
- Added antialiasing support for custom layers. [#7821](https://github.com/mapbox/mapbox-gl-js/pull/7821)
- Added a new `mapbox-gl-csp.js` bundle for strict CSP environments where `worker-src: blob` is disallowed. [#8044](https://github.com/mapbox/mapbox-gl-js/pull/8044)

### Minor features and improvements

- Improved performance of fill extrusions. [#7821](https://github.com/mapbox/mapbox-gl-js/pull/7821)
- Improved performance of symbol layers. [#7967](https://github.com/mapbox/mapbox-gl-js/pull/7967)
- Slightly improved rendering performance in general. [#7969](https://github.com/mapbox/mapbox-gl-js/pull/7969)
- Slightly improved performance of HTML markers. [#8018](https://github.com/mapbox/mapbox-gl-js/pull/8018)
- Improved diffing of styles with `"visibility": "visible"`. [#8005](https://github.com/mapbox/mapbox-gl-js/pull/8005)
- Improved zoom buttons to grey out when reaching min/max zoom. [#8023](https://github.com/mapbox/mapbox-gl-js/pull/8023)
- Added a title to fullscreen control button. [#8012](https://github.com/mapbox/mapbox-gl-js/pull/8012)
- Added `rel="noopener"` attributes to links that lead to external websites (such as Mapbox logo and OpenStreetMap edit link) for improved security. [#7914](https://github.com/mapbox/mapbox-gl-js/pull/7914)
- Added tile size info when `map.showTileBoundaries` is turned on. [#7963](https://github.com/mapbox/mapbox-gl-js/pull/7963)
- Significantly improved load times of the benchmark suite. [#8066](https://github.com/mapbox/mapbox-gl-js/pull/8066)
- Improved behavior of `canvasSource.pause` to be more reliable and able to render a single frame. [#8130](https://github.com/mapbox/mapbox-gl-js/pull/8130)

### Bug fixes

- Fixed a bug in Mac Safari 12+ where controls would disappear until you interact with the map. [#8193](https://github.com/mapbox/mapbox-gl-js/pull/8193)
- Fixed a memory leak when calling `source.setData(url)` many times. [#8035](https://github.com/mapbox/mapbox-gl-js/pull/8035)
- Fixed a bug where marker lost focus when dragging. [#7799](https://github.com/mapbox/mapbox-gl-js/pull/7799)
- Fixed a bug where `map.getCenter()` returned a reference to an internal `LngLat` object instead of cloning it, leading to potential mutability bugs. [#7922](https://github.com/mapbox/mapbox-gl-js/pull/7922)
- Fixed a bug where default HTML marker positioning was slightly off. [#8074](https://github.com/mapbox/mapbox-gl-js/pull/8074)
- Fixed a bug where adding a fill extrusion layer for non-polygon layers would lead to visual artifacts. [#7685](https://github.com/mapbox/mapbox-gl-js/pull/7685)
- Fixed intermittent Flow failures on CI. [#8061](https://github.com/mapbox/mapbox-gl-js/pull/8061)
- Fixed a bug where calling `Map#removeFeatureState` does not remove the state from some tile zooms [#8087](https://github.com/mapbox/mapbox-gl-js/pull/8087)
- Fixed a bug where `removeFeatureState` didn't work on features with `id` equal to `0`. [#8150](https://github.com/mapbox/mapbox-gl-js/pull/8150) (h/t [jutaz](https://github.com/jutaz))

## 0.53.1

### Bug fixes

- Turn off telemetry for Mapbox Atlas ([#7945](https://github.com/mapbox/mapbox-gl-js/pull/7945))
- Fix order of 3D features in query results (fix [#7883](https://github.com/mapbox/mapbox-gl-js/issues/7883)) ([#7953](https://github.com/mapbox/mapbox-gl-js/pull/7953))
- Fix RemovePaintState benchmarks ([#7930](https://github.com/mapbox/mapbox-gl-js/pull/7930))

## 0.53.0

### Features and improvements

- Enable `fill-extrusion` querying with ray picking ([#7499](https://github.com/mapbox/mapbox-gl-js/pull/7499))
- Add `clusterProperties` option for aggregated cluster properties ([#2412](https://github.com/mapbox/mapbox-gl-js/issues/2412), fixed by [#7584](https://github.com/mapbox/mapbox-gl-js/pull/7584))
- Allow initial map bounds to be adjusted with `fitBounds` options. ([#7681](https://github.com/mapbox/mapbox-gl-js/pull/7681)) (h/t [@elyobo](https://github.com/elyobo))
- Remove popups on `Map#remove` ([#7749](https://github.com/mapbox/mapbox-gl-js/pull/7749)) (h/t [@andycalder](https://github.com/andycalder))
- Add `Map#removeFeatureState` ([#7761](https://github.com/mapbox/mapbox-gl-js/pull/7761))
- Add `number-format` expression ([#7626](https://github.com/mapbox/mapbox-gl-js/pull/7626))
- Add `symbol-sort-key` style property ([#7678](https://github.com/mapbox/mapbox-gl-js/pull/7678))

### Bug fixes

- Upgrades Earcut to fix a rare bug in rendering polygons that contain a coincident chain of holes ([#7806](https://github.com/mapbox/mapbox-gl-js/issues/7806), fixed by [#7878](https://github.com/mapbox/mapbox-gl-js/pull/7878))
- Allow `file://` protocol in XHR requests for Cordova/Ionic/etc ([#7818](https://github.com/mapbox/mapbox-gl-js/pull/7818))
- Correctly handle WebP images in Edge 18 ([#7687](https://github.com/mapbox/mapbox-gl-js/pull/7687))
- Fix bug which mistakenly requested WebP images in browsers that do not support WebP ([#7817](https://github.com/mapbox/mapbox-gl-js/pull/7817)) ([#7819](https://github.com/mapbox/mapbox-gl-js/pull/7819))
- Fix images not being aborted when dequeued ([#7655](https://github.com/mapbox/mapbox-gl-js/pull/7655))
- Fix DEM layer memory leak ([#7690](https://github.com/mapbox/mapbox-gl-js/issues/7690), fixed by [#7691](https://github.com/mapbox/mapbox-gl-js/pull/7691))
- Set correct color state before rendering custom layer ([#7711](https://github.com/mapbox/mapbox-gl-js/pull/7711))
- Set `LngLat.toBounds()` default radius to 0 ([#7722](https://github.com/mapbox/mapbox-gl-js/issues/7722), fixed by [#7723](https://github.com/mapbox/mapbox-gl-js/pull/7723)) (h/t [@cherniavskii](https://github.com/cherniavskii))
- Fix race condition in `feature-state` dependent layers ([#7523](https://github.com/mapbox/mapbox-gl-js/issues/7523), fixed by [#7790](https://github.com/mapbox/mapbox-gl-js/pull/7790))
- Prevent `map.repaint` from mistakenly enabling continuous repaints ([#7667](https://github.com/mapbox/mapbox-gl-js/pull/7667))
- Prevent map shaking while zooming in on raster tiles ([#7426](https://github.com/mapbox/mapbox-gl-js/pull/7426))
- Fix query point translation for multi-point geometry ([#6833](https://github.com/mapbox/mapbox-gl-js/issues/6833), fixed by [#7581](https://github.com/mapbox/mapbox-gl-js/pull/7581))

## 0.52.0

### Breaking changes

- Canonicalize tile urls to `mapbox://` urls so they can be transformed with `config.API_URL` ([#7594](https://github.com/mapbox/mapbox-gl-js/pull/7594))

### Features and improvements

- Add getter and setter for `config.API_URL` ([#7594](https://github.com/mapbox/mapbox-gl-js/pull/7594))
- Allow user to define element other than map container for full screen control ([#7548](https://github.com/mapbox/mapbox-gl-js/pull/7548))
- Add validation option to style setters ([#7604](https://github.com/mapbox/mapbox-gl-js/pull/7604))
- Add 'idle' event: fires when no further rendering is expected without further interaction. ([#7625](https://github.com/mapbox/mapbox-gl-js/pull/7625))

### Bug fixes

- Fire error when map.getLayoutProperty references missing layer ([#7537](https://github.com/mapbox/mapbox-gl-js/issues/7537), fixed by [#7539](https://github.com/mapbox/mapbox-gl-js/pull/7539))
- Fix shaky sprites when zooming with scrolling ([#7558](https://github.com/mapbox/mapbox-gl-js/pull/7558))
- Fix layout problems in attribution control ([#7608](https://github.com/mapbox/mapbox-gl-js/pull/7608)) (h/t [lucaswoj](https://github.com/lucaswoj))
- Fixes resetting map's pitch to 0 if initial bounds is set ([#7617](https://github.com/mapbox/mapbox-gl-js/pull/7617)) (h/t [stepankuzmin](https://github.com/stepankuzmin))
- Fix occasional failure to load images after multiple image request abortions [#7641](https://github.com/mapbox/mapbox-gl-js/pull/7641)
- Update repo url to correct one ([#7486](https://github.com/mapbox/mapbox-gl-js/pull/7486)) (h/t [nicholas-l](https://github.com/nicholas-l))
- Fix bug where symbols where sometimes not rendered immediately ([#7610](https://github.com/mapbox/mapbox-gl-js/pull/7610))
- Fix bug where cameraForBounds returns incorrect CameraOptions with asymmetrical padding/offset ([#7517](https://github.com/mapbox/mapbox-gl-js/issues/7517), fixed by [#7518](https://github.com/mapbox/mapbox-gl-js/pull/7518)) (h/t [mike-marcacci](https://github.com/mike-marcacci))
- Use diff+patch approach to map.setStyle when the parameter is a URL ([#4025](https://github.com/mapbox/mapbox-gl-js/issues/4025), fixed by [#7562](https://github.com/mapbox/mapbox-gl-js/pull/7562))
- Begin touch zoom immediately when rotation disabled ([#7582](https://github.com/mapbox/mapbox-gl-js/pull/7582)) (h/t [msbarry](https://github.com/msbarry))
- Fix symbol rendering under opaque fill layers ([#7612](https://github.com/mapbox/mapbox-gl-js/pull/7612))
- Fix shaking by aligning raster sources to pixel grid only when map is idle ([#7426](https://github.com/mapbox/mapbox-gl-js/pull/7426))
- Fix raster layers in Edge 18 by disabling it's incomplete WebP support ([#7687](https://github.com/mapbox/mapbox-gl-js/pull/7687))
- Fix memory leak in hillshade layer ([#7691](https://github.com/mapbox/mapbox-gl-js/pull/7691))
- Fix disappearing custom layers ([#7711](https://github.com/mapbox/mapbox-gl-js/pull/7711))

## 0.51.0

November 7, 2018

### ✨ Features and improvements

- Add initial bounds as map constructor option ([#5518](https://github.com/mapbox/mapbox-gl-js/pull/5518)) (h/t [stepankuzmin](https://github.com/stepankuzmin))
- Improve performance on machines with > 8 cores ([#7407](https://github.com/mapbox/mapbox-gl-js/issues/7407), fixed by [#7430](https://github.com/mapbox/mapbox-gl-js/pull/7430))
- Add `MercatorCoordinate` type ([#7488](https://github.com/mapbox/mapbox-gl-js/pull/7488))
- Allow browser-native `contextmenu` to be enabled ([#2301](https://github.com/mapbox/mapbox-gl-js/issues/2301), fixed by [#7369](https://github.com/mapbox/mapbox-gl-js/pull/7369))
- Add an unminified production build to the NPM package ([#7403](https://github.com/mapbox/mapbox-gl-js/pull/7403))
- Add support for `LngLat` conversion from `{lat, lon}` ([#7507](https://github.com/mapbox/mapbox-gl-js/pull/7507)) (h/t [@bfrengley](https://github.com/bfrengley))
- Add tooltips for navigation controls ([#7373](https://github.com/mapbox/mapbox-gl-js/pull/7373))
- Show attribution only for used sources ([#7384](https://github.com/mapbox/mapbox-gl-js/pull/7384))
- Add telemetry event to log map loads ([#7431](https://github.com/mapbox/mapbox-gl-js/pull/7431))
- **Tighten style validation**
  - Disallow expressions as stop values ([#7396](https://github.com/mapbox/mapbox-gl-js/pull/7396))
  - Disallow `feature-state` expressions in filters ([#7366](https://github.com/mapbox/mapbox-gl-js/pull/7366))

### 🐛 Bug fixes

- Fix for GeoJSON geometries not working when coincident with tile boundaries([#7436](https://github.com/mapbox/mapbox-gl-js/issues/7436), fixed by [#7448](https://github.com/mapbox/mapbox-gl-js/pull/7448))
- Fix depth buffer-related rendering issues on some Android devices. ([#7471](https://github.com/mapbox/mapbox-gl-js/pull/7471))
- Fix positioning of compact attribution strings ([#7444](https://github.com/mapbox/mapbox-gl-js/pull/7444), [#7445](https://github.com/mapbox/mapbox-gl-js/pull/7445), and [#7391](https://github.com/mapbox/mapbox-gl-js/pull/7391))
- Fix an issue with removing markers in mouse event callbacks ([#7442](https://github.com/mapbox/mapbox-gl-js/pull/7442)) (h/t [vbud](https://github.com/vbud))
- Remove controls before destroying a map ([#7479](https://github.com/mapbox/mapbox-gl-js/pull/7479))
- Fix display of Scale control values < 1 ([#7469](https://github.com/mapbox/mapbox-gl-js/pull/7469)) (h/t [MichaelHedman](https://github.com/MichaelHedman))
- Fix an error when using location `hash` within iframes in IE11 ([#7411](https://github.com/mapbox/mapbox-gl-js/pull/7411))
- Fix depth mode usage in custom layers ([#7432](https://github.com/mapbox/mapbox-gl-js/pull/7432)) (h/t [markusjohnsson](https://github.com/markusjohnsson))
- Fix an issue with shaky sprite images during scroll zooms ([#7558](https://github.com/mapbox/mapbox-gl-js/pull/7558))

## 0.50.0

October 10, 2018

### ✨ Features and improvements

- 🎉 Add Custom Layers that can be rendered into with user-provided WebGL code ([#7039](https://github.com/mapbox/mapbox-gl-js/pull/7039))
- Add WebGL face culling for increased performance ([#7178](https://github.com/mapbox/mapbox-gl-js/pull/7178))
- Improve speed of expression evaluation ([#7334](https://github.com/mapbox/mapbox-gl-js/pull/7334))
- Automatically coerce to string for `concat` expression and `text-field` property ([#6190](https://github.com/mapbox/mapbox-gl-js/issues/6190), fixed by [#7280](https://github.com/mapbox/mapbox-gl-js/pull/7280))
- Add `fill-extrusion-vertical-gradient` property for controlling shading of fill extrusions ([#5768](https://github.com/mapbox/mapbox-gl-js/issues/5768), fixed by [#6841](https://github.com/mapbox/mapbox-gl-js/pull/6841))
- Add update functionality for images provided via `ImageSource` ([#4050](https://github.com/mapbox/mapbox-gl-js/issues/4050), fixed by [#7342](https://github.com/mapbox/mapbox-gl-js/pull/7342)) (h/t [@dcervelli](https://github.com/dcervelli))

### 🐛 Bug fixes

- **Expressions**
  - Fix expressions that use `log2` and `log10` in IE11 ([#7318](https://github.com/mapbox/mapbox-gl-js/issues/7318), fixed by [#7320](https://github.com/mapbox/mapbox-gl-js/pull/7320))
  - Fix `let` expression stripping expected type during parsing ([#7300](https://github.com/mapbox/mapbox-gl-js/issues/7300), fixed by [#7301](https://github.com/mapbox/mapbox-gl-js/pull/7301))
  - Fix superfluous wrapping of literals in `literal` expression ([#7336](https://github.com/mapbox/mapbox-gl-js/issues/7336), fixed by [#7337](https://github.com/mapbox/mapbox-gl-js/pull/7337))
  - Allow calling `to-color` on values that are already of type `Color` ([#7260](https://github.com/mapbox/mapbox-gl-js/pull/7260))
  - Fix `to-array` for empty arrays (([#7261](https://github.com/mapbox/mapbox-gl-js/pull/7261)))
  - Fix identity functions for `text-field` when using formatted text ([#7351](https://github.com/mapbox/mapbox-gl-js/pull/7351))
  - Fix coercion of `null` to `0` in `to-number` expression ([#7083](https://github.com/mapbox/mapbox-gl-js/issues/7083), fixed by [#7274](https://github.com/mapbox/mapbox-gl-js/pull/7274))
- **Canvas source**
  - Fix missing repeats of `CanvasSource` when it crosses the antimeridian ([#7273](https://github.com/mapbox/mapbox-gl-js/pull/7273))
  - Fix `CanvasSource` not respecting alpha values set on `canvas` element ([#7302](https://github.com/mapbox/mapbox-gl-js/issues/7302), fixed by [#7309](https://github.com/mapbox/mapbox-gl-js/pull/7309))
- **Rendering**
  - Fix rendering of fill extrusions with really high heights ([#7292](https://github.com/mapbox/mapbox-gl-js/pull/7292))
  - Fix an error where the map state wouldn't return to `loaded` after certain runtime styling changes when there were errored tiles in the viewport ([#7355](https://github.com/mapbox/mapbox-gl-js/pull/7355))
  - Fix errors when rendering symbol layers without symbols ([#7241](https://github.com/mapbox/mapbox-gl-js/issues/7241), fixed by [#7253](https://github.com/mapbox/mapbox-gl-js/pull/7253))
  - Don't fade in symbols with `*-allow-overlap: true` when panning into the viewport ([#7172](https://github.com/mapbox/mapbox-gl-js/issues/7172), fixed by[#7244](https://github.com/mapbox/mapbox-gl-js/pull/7244))
- **Library**
  - Fix disambiguation for `mouseover` event ([#7295](https://github.com/mapbox/mapbox-gl-js/issues/7295), fixed by [#7299](https://github.com/mapbox/mapbox-gl-js/pull/7299))
  - Fix silent failure of `getImage` if an SVG is requested ([#7312](https://github.com/mapbox/mapbox-gl-js/issues/7312), fixed by [#7313](https://github.com/mapbox/mapbox-gl-js/pull/7313))
  - Fix empty control group box shadow ([#7303](https://github.com/mapbox/mapbox-gl-js/issues/7303), fixed by [#7304](https://github.com/mapbox/mapbox-gl-js/pull/7304)) (h/t [Duder-onomy](https://github.com/Duder-onomy))
  - Fixed an issue where a wrong timestamp was sent for Mapbox turnstile events ([#7381](https://github.com/mapbox/mapbox-gl-js/pull/7381))
  - Fixed a bug that lead to attribution not showing up correctly in Internet Explorer ([#3945](https://github.com/mapbox/mapbox-gl-js/issues/3945), fixed by [#7391](https://github.com/mapbox/mapbox-gl-js/pull/7391))

## 0.49.0

September 6, 2018

### ⚠️ Breaking changes

- Use `client{Height/Width}` instead of `offset{Height/Width}` for map canvas sizing ([#6848](https://github.com/mapbox/mapbox-gl-js/issues/6848), fixed by [#7128](https://github.com/mapbox/mapbox-gl-js/pull/7128))

### 🐛 Bug fixes

- Fix [Top Issues list](https://mapbox.github.io/top-issues/#!mapbox/mapbox-gl-js) for mapbox-gl-js ([#7108](https://github.com/mapbox/mapbox-gl-js/issues/7108), fixed by [#7112](https://github.com/mapbox/mapbox-gl-js/pull/7112))
- Fix bug in which symbols with `icon-allow-overlap: true, text-allow-overlap: true, text-optional: false` would show icons when they shouldn't ([#7041](https://github.com/mapbox/mapbox-gl-js/pull/7041))
- Fix bug where the map would not stop at the exact zoom level requested by Map#FlyTo ([#7222](https://github.com/mapbox/mapbox-gl-js/issues/7222)) ([#7223](https://github.com/mapbox/mapbox-gl-js/pull/7223)) (h/t [@benoitbzl](https://github.com/benoitbzl))
- Keep map centered on the center point of a multi-touch gesture when zooming ([#6722](https://github.com/mapbox/mapbox-gl-js/issues/6722)) ([#7191](https://github.com/mapbox/mapbox-gl-js/pull/7191)) (h/t [pakastin](https://github.com/pakastin))
- Update the style-spec's old `gl-style-migrate` script to include conversion of legacy functions and filters to their expression equivalents ([#6927](https://github.com/mapbox/mapbox-gl-js/issues/6927), fixed by [#7095](https://github.com/mapbox/mapbox-gl-js/pull/7095))
- Fix `icon-size` for small data-driven values ([#7125](https://github.com/mapbox/mapbox-gl-js/pull/7125))
- Fix bug in the way AJAX requests load local files on iOS web view ([#6610](https://github.com/mapbox/mapbox-gl-js/pull/6610)) (h/t [oscarfonts](https://github.com/oscarfonts))
- Fix bug in which canvas sources would not render in world wrapped tiles at the edge of the viewport ([#7271]https://github.com/mapbox/mapbox-gl-js/issues/7271), fixed by [#7273](https://github.com/mapbox/mapbox-gl-js/pull/7273))

### ✨ Features and improvements

- Performance updates:
  - Improve time to first render by updating how feature ID maps are transferred to the main thread ([#7110](https://github.com/mapbox/mapbox-gl-js/issues/7110), fixed by [#7132](https://github.com/mapbox/mapbox-gl-js/pull/7132))
  - Reduce size of JSON transmitted from worker thread to main thread ([#7124](https://github.com/mapbox/mapbox-gl-js/pull/7124))
  - Improve image/glyph atlas packing algorithm ([#7171](https://github.com/mapbox/mapbox-gl-js/pull/7171))
  - Use murmur hash on symbol instance keys to reduce worker transfer costs ([#7127](https://github.com/mapbox/mapbox-gl-js/pull/7127))
- Add GL state management for uniforms ([#6018](https://github.com/mapbox/mapbox-gl-js/pull/6018))
- Add `symbol-z-order` symbol layout property to style spec ([#7219](https://github.com/mapbox/mapbox-gl-js/pull/7219))
- Implement data-driven styling support for `*-pattern properties` ([#6289](https://github.com/mapbox/mapbox-gl-js/pull/6289))
- Add `Map#fitScreenCoordinates` which fits viewport to two points, similar to `Map#fitBounds` but uses screen coordinates and supports non-zero map bearings ([#6894](https://github.com/mapbox/mapbox-gl-js/pull/6894))
- Re-implement LAB/HSL color space interpolation for expressions ([#5326](https://github.com/mapbox/mapbox-gl-js/issues/5326), fixed by [#7123](https://github.com/mapbox/mapbox-gl-js/pull/7123))
- Enable benchmark testing for Mapbox styles ([#7047](https://github.com/mapbox/mapbox-gl-js/pull/7047))
- Allow `Map#setFeatureState` and `Map#getFeatureState` to accept numeric IDs ([#7106](https://github.com/mapbox/mapbox-gl-js/pull/7106)) (h/t [@bfrengley](https://github.com/bfrengley))

## 0.48.0

August 16, 2018

### ⚠️ Breaking changes

- Treat tiles that error with status 404 as empty renderable tiles to prevent rendering duplicate features in some sparse tilesets ([#6803](https://github.com/mapbox/mapbox-gl-js/pull/6803))

### 🐛 Bug fixes

- Fix issue where `text-max-angle` property was being calculated incorrectly internally, causing potential rendering errors when `"symbol-placement": line`
- Require `feature.id` when using `Map#setFeatureState` ([#6974](https://github.com/mapbox/mapbox-gl-js/pull/6974))
- Fix issue with removing the `GeolocateControl` when user location is being used ([#6977](https://github.com/mapbox/mapbox-gl-js/pull/6977)) (h/t [sergei-zelinsky](https://github.com/sergei-zelinsky))
- Fix memory leak caused by a failure to remove all controls added to the map ([#7042](https://github.com/mapbox/mapbox-gl-js/pull/7042))
- Fix bug where the build would fail when using mapbox-gl webpack 2 and UglifyJSPlugin ([#4359](https://github.com/mapbox/mapbox-gl-js/issues/4359), fixed by [#6956](https://api.github.com/repos/mapbox/mapbox-gl-js/pulls/6956))
- Fix bug where fitBounds called with coordinates outside the bounds of Web Mercator resulted in uncaught error ([#6906](https://github.com/mapbox/mapbox-gl-js/issues/6906), fixed by [#6918](https://api.github.com/repos/mapbox/mapbox-gl-js/pulls/6918))
- Fix bug wherein `Map#querySourceFeatures` was returning bad results on zooms > maxZoom ([#7061](https://github.com/mapbox/mapbox-gl-js/pull/7061))
- Relax typing for equality and order expressions ([#6459](https://github.com/mapbox/mapbox-gl-js/issues/6459), fixed by [#6961](https://api.github.com/repos/mapbox/mapbox-gl-js/pulls/6961))
- Fix bug where `queryPadding` for all layers in a source was set by the first layer, causing incorrect querying on other layers and, in some cases, incorrect firing of events associated with individual layers ([#6909](https://github.com/mapbox/mapbox-gl-js/pull/6909))

### ✨ Features and improvements

- Performance Improvements:
  - Stop unnecessary serialization of symbol source features. ([#7013](https://github.com/mapbox/mapbox-gl-js/pull/7013))
  - Optimize calculation for getting visible tile coordinates ([#6998](https://github.com/mapbox/mapbox-gl-js/pull/6998))
  - Improve performance of creating `{Glyph/Image}Atlas`es ([#7091](https://github.com/mapbox/mapbox-gl-js/pull/7091))
  - Optimize and simplify tile retention logic ([#6995](https://github.com/mapbox/mapbox-gl-js/pull/6995))
- Add a user turnstile event for users accessing Mapbox APIs ([#6980](https://github.com/mapbox/mapbox-gl-js/pull/6980))
- Add support for autogenerating feature ids for GeoJSON sources so they can be used more easily with the `Map#setFeatureState` API ([#7043](https://www.github.com/mapbox/mapbox-gl-js/pull/7043))) ([#7091](https://github.com/mapbox/mapbox-gl-js/pull/7091))
- Add ability to style symbol layers labels with multiple fonts and text sizes via `"format"` expression ([#6994](https://www.github.com/mapbox/mapbox-gl-js/pull/6994))
- Add customAttribution option to AttributionControl ([#7033](https://github.com/mapbox/mapbox-gl-js/pull/7033)) (h/t [mklopets](https://github.com/mklopets))
- Publish Flow type definitions alongside compiled bundle ([#7079](https://api.github.com/repos/mapbox/mapbox-gl-js/pulls/7079))
- Introduce symbol cross fading when crossing integer zoom levels to prevent labels from disappearing before newly loaded tiles' labels can be rendered ([#6951](https://github.com/mapbox/mapbox-gl-js/pull/6951))
- Improvements in label collision detection ([#6925](https://api.github.com/repos/mapbox/mapbox-gl-js/pulls/6925)))

## 0.47.0

### ✨ Features and improvements

- Add configurable drag pan threshold ([#6809](https://github.com/mapbox/mapbox-gl-js/pull/6809)) (h/t [msbarry](https://github.com/msbarry))
- Add `raster-resampling` raster paint property ([#6411](https://github.com/mapbox/mapbox-gl-js/pull/6411)) (h/t [@andrewharvey](https://github.com/andrewharvey))
- Add `symbol-placement: line-center` ([#6821](https://github.com/mapbox/mapbox-gl-js/pull/6821))
- Add methods for inspecting GeoJSON clusters ([#3318](https://github.com/mapbox/mapbox-gl-js/issues/3318), fixed by [#6829](https://github.com/mapbox/mapbox-gl-js/pull/6829))
- Add warning to geolocate control when unsupported ([#6923](https://github.com/mapbox/mapbox-gl-js/pull/6923)) (h/t [@aendrew](https://github.com/aendrew))
- Upgrade geojson-vt to 3.1.4 ([#6942](https://github.com/mapbox/mapbox-gl-js/pull/6942))
- Include link to license in compiled bundle ([#6975](https://github.com/mapbox/mapbox-gl-js/pull/6975))

### 🐛 Bug fixes

- Use updateData instead of re-creating buffers for repopulated paint arrays ([#6853](https://github.com/mapbox/mapbox-gl-js/pull/6853))
- Fix ScrollZoom handler setting tr.zoom = NaN ([#6924](https://github.com/mapbox/mapbox-gl-js/pull/6924))
  - Failed to invert matrix error ([#6486](https://github.com/mapbox/mapbox-gl-js/issues/6486), fixed by [#6924](https://github.com/mapbox/mapbox-gl-js/pull/6924))
  - Fixing matrix errors ([#6782](https://github.com/mapbox/mapbox-gl-js/issues/6782), fixed by [#6924](https://github.com/mapbox/mapbox-gl-js/pull/6924))
- Fix heatmap tile clipping when layers are ordered above it ([#6806](https://github.com/mapbox/mapbox-gl-js/issues/6806), fixed by [#6807](https://github.com/mapbox/mapbox-gl-js/pull/6807))
- Fix video source in safari (macOS and iOS) ([#6443](https://github.com/mapbox/mapbox-gl-js/issues/6443), fixed by [#6811](https://github.com/mapbox/mapbox-gl-js/pull/6811))
- Do not reload errored tiles ([#6813](https://github.com/mapbox/mapbox-gl-js/pull/6813))
- Fix send / remove timing bug in Dispatcher ([#6756](https://github.com/mapbox/mapbox-gl-js/pull/6756), fixed by [#6826](https://github.com/mapbox/mapbox-gl-js/pull/6826))
- Fix flyTo not zooming to exact given zoom ([#6828](https://github.com/mapbox/mapbox-gl-js/pull/6828))
- Don't stop animation on map resize ([#6636](https://github.com/mapbox/mapbox-gl-js/pull/6636))
- Fix map.getBounds() with rotated map ([#6875](https://github.com/mapbox/mapbox-gl-js/pull/6875)) (h/t [zoltan-mihalyi](https://github.com/zoltan-mihalyi))
- Support collators in feature filter expressions. ([#6929](https://github.com/mapbox/mapbox-gl-js/pull/6929))
- Fix Webpack production mode compatibility ([#6981](https://github.com/mapbox/mapbox-gl-js/pull/6981))

## 0.46.0

### ⚠️ Breaking changes

- Align implicit type casting behavior of `match` expressions with with `case/==` ([#6684](https://github.com/mapbox/mapbox-gl-js/pull/6684))

### ✨ Features and improvements

- :tada: Add `Map#setFeatureState` and `feature-state` expression to support interactive styling ([#6263](https://github.com/mapbox/mapbox-gl-js/pull/6263))
- Create draggable `Marker` with `setDraggable` ([#6687](https://github.com/mapbox/mapbox-gl-js/pull/6687))
- Add `Map#listImages` for listing all currently active sprites/images ([#6381](https://github.com/mapbox/mapbox-gl-js/issues/6381))
- Add "crossSourceCollisions" option to disable cross-source collision detection ([#6566](https://github.com/mapbox/mapbox-gl-js/pull/6566))
- Handle `text/icon-rotate` for symbols with `symbol-placement: point` ([#6075](https://github.com/mapbox/mapbox-gl-js/issues/6075))
- Automatically compact Mapbox wordmark on narrow maps. ([#4282](https://github.com/mapbox/mapbox-gl-js/issues/4282)) (h/t [@andrewharvey](https://github.com/andrewharvey))
- Only show compacted AttributionControl on interactive displays ([#6506](https://github.com/mapbox/mapbox-gl-js/pull/6506)) (h/t [@andrewharvey](https://github.com/andrewharvey))
- Use postcss to inline svg files into css, reduce size of mapbox-gl.css ([#6513](https://github.com/mapbox/mapbox-gl-js/pull/6513)) (h/t [@andrewharvey](https://github.com/andrewharvey))
- Add support for GeoJSON attribution ([#6364](https://github.com/mapbox/mapbox-gl-js/pull/6364)) (h/t [@andrewharvey](https://github.com/andrewharvey))
- Add instructions for running individual unit and render tests ([#6686](https://github.com/mapbox/mapbox-gl-js/pull/6686))
- Make Map constructor fail if WebGL init fails. ([#6744](https://github.com/mapbox/mapbox-gl-js/pull/6744)) (h/t [uforic](https://github.com/uforic))
- Add browser fallback code for `collectResourceTiming: true` in web workers ([#6721](https://github.com/mapbox/mapbox-gl-js/pull/6721))
- Remove ignored usage of gl.lineWidth ([#5541](https://github.com/mapbox/mapbox-gl-js/pull/5541))
- Split new bounds calculation out of fitBounds into new method ([#6683](https://github.com/mapbox/mapbox-gl-js/pull/6683))
- Allow integration tests to be organized in an arbitrarily deep directory structure ([#3920](https://github.com/mapbox/mapbox-gl-js/issues/3920))
- Make "Missing Mapbox GL JS CSS" a console warning ([#5786](https://github.com/mapbox/mapbox-gl-js/issues/5786))
- Add rel="noopener" to Mapbox attribution link. ([#6729](https://github.com/mapbox/mapbox-gl-js/pull/6729)) (h/t [gorbypark](https://github.com/gorbypark))
- Update to deep equality check in example code ([#6599](https://github.com/mapbox/mapbox-gl-js/pull/6599)) (h/t [jonsadka](https://github.com/jonsadka))
- Upgrades!
  - Upgrade ESM dependency to ^3.0.39 ([#6750](https://github.com/mapbox/mapbox-gl-js/pull/6750))
  - Ditch gl-matrix fork in favor of the original package ([#6751](https://github.com/mapbox/mapbox-gl-js/pull/6751))
  - Update to latest sinon ([#6771](https://github.com/mapbox/mapbox-gl-js/pull/6771))
  - Upgrade to Flow 0.69 ([#6594](https://github.com/mapbox/mapbox-gl-js/pull/6594))
  - Update to mapbox-gl-supported 1.4.0 ([#6773](https://github.com/mapbox/mapbox-gl-js/pull/6773))

### 🐛 Bug fixes

- `collectResourceTiming: true` generates error on iOS9 Safari, IE 11 ([#6690](https://github.com/mapbox/mapbox-gl-js/issues/6690))
- Fix PopupOptions flow type declarations ([#6670](https://github.com/mapbox/mapbox-gl-js/pull/6670)) (h/t [TimPetricola](https://github.com/TimPetricola))
- Add className option to Popup constructor ([#6502](https://github.com/mapbox/mapbox-gl-js/pull/6502)) (h/t [Ashot-KR](https://github.com/Ashot-KR))
- GeoJSON MultiLineStrings with `lineMetrics=true` only rendered first line ([#6649](https://github.com/mapbox/mapbox-gl-js/issues/6649))
- Provide target property for mouseenter/over/leave/out events ([#6623](https://github.com/mapbox/mapbox-gl-js/issues/6623))
- Don't break on sources whose name contains "." ([#6660](https://github.com/mapbox/mapbox-gl-js/issues/6660))
- Rotate and pitch with navigationControl broke in v0.45 ([#6650](https://github.com/mapbox/mapbox-gl-js/issues/6650))
- Zero-width lines remained visible ([#6769](https://github.com/mapbox/mapbox-gl-js/pull/6769))
- Heatmaps inappropriately clipped at tile boundaries ([#6806](https://github.com/mapbox/mapbox-gl-js/issues/6806))
- Use named exports for style-spec entrypoint module ([#6601](https://github.com/mapbox/mapbox-gl-js/issues/6601)
- Don't fire click event if default is prevented on mousedown for a drag event ([#6697](https://github.com/mapbox/mapbox-gl-js/pull/6697), fixes [#6642](https://github.com/mapbox/mapbox-gl-js/issues/6642))
- Double clicking to zoom in breaks map dragging/panning in Edge ([#6740](https://github.com/mapbox/mapbox-gl-js/issues/6740)) (h/t [GUI](https://github.com/GUI))
- \*-transition properties cannot be set with setPaintProperty() ([#6706](https://github.com/mapbox/mapbox-gl-js/issues/6706))
- Marker with `a` element does not open the url when clicked ([#6730](https://github.com/mapbox/mapbox-gl-js/issues/6730))
- `setRTLTextPlugin` fails with relative URLs ([#6719](https://github.com/mapbox/mapbox-gl-js/issues/6719))
- Collision detection incorrect for symbol layers that share the same layout properties ([#6548](https://github.com/mapbox/mapbox-gl-js/pull/6548))
- Fix a possible crash when calling queryRenderedFeatures after querySourceFeatures
  ([#6559](https://github.com/mapbox/mapbox-gl-js/pull/6559))
- Fix a collision detection issue that could cause labels to temporarily be placed too densely during rapid panning ([#5654](https://github.com/mapbox/mapbox-gl-js/issues/5654))

## 0.45.0

### ⚠️ Breaking changes

- `Evented#fire` and `Evented#listens` are now marked as private. Though `Evented` is still exported, and `fire` and `listens` are still functional, we encourage you to seek alternatives; a future version may remove their API accessibility or change its behavior. If you are writing a class that needs event emitting functionality, consider using [`EventEmitter`](https://nodejs.org/api/events.html#events_class_eventemitter) or similar libraries instead.
- The `"to-string"` expression operator now converts `null` to an empty string rather than to `"null"`. [#6534](https://github.com/mapbox/mapbox-gl-js/pull/6534)

### ✨ Features and improvements

- :rainbow: Add `line-gradient` property [#6303](https://github.com/mapbox/mapbox-gl-js/pull/6303)
- Add `abs`, `round`, `floor`, and `ceil` expression operators [#6496](https://github.com/mapbox/mapbox-gl-js/pull/6496)
- Add `collator` expression for controlling case and diacritic sensitivity in string comparisons [#6270](https://github.com/mapbox/mapbox-gl-js/pull/6270)
  - Rename `caseSensitive` and `diacriticSensitive` expressions to `case-sensitive` and `diacritic-sensitive` for consistency [#6598](https://github.com/mapbox/mapbox-gl-js/pull/6598)
  - Prevent `collator` expressions for evaluating as constant to account for potential environment-specific differences in expression evaluation [#6596](https://github.com/mapbox/mapbox-gl-js/pull/6596)
- Add CSS linting to test suite (h/t [@jasonbarry](https://github.com/jasonbarry))) [#6071](https://github.com/mapbox/mapbox-gl-js/pull/6071)
- Add support for configurable maxzoom in `raster-dem` tilesets [#6103](https://github.com/mapbox/mapbox-gl-js/pull/6103)
- Add `Map#isZooming` and `Map#isRotating` methods [#6128](https://github.com/mapbox/mapbox-gl-js/pull/6128), [#6183](https://github.com/mapbox/mapbox-gl-js/pull/6183)
- Add support for Mapzen Terrarium tiles in `raster-dem` sources [#6110](https://github.com/mapbox/mapbox-gl-js/pull/6110)
- Add `preventDefault` method on `mousedown`, `touchstart`, and `dblclick` events [#6218](https://github.com/mapbox/mapbox-gl-js/pull/6218)
- Add `originalEvent` property on `zoomend` and `moveend` for user-initiated scroll events (h/t [@stepankuzmin](https://github.com/stepankuzmin))) [#6175](https://github.com/mapbox/mapbox-gl-js/pull/6175)
- Accept arguments of type `value` in [`"length"` expressions](https://www.mapbox.com/mapbox-gl-js/style-spec/#expressions-length) [#6244](https://github.com/mapbox/mapbox-gl-js/pull/6244)
- Introduce `MapWheelEvent`[#6237](https://github.com/mapbox/mapbox-gl-js/pull/6237)
- Add setter for `ScaleControl` units (h/t [@ryanhamley](https://github.com/ryanhamley))) [#6138](https://github.com/mapbox/mapbox-gl-js/pull/6138), [#6274](https://github.com/mapbox/mapbox-gl-js/pull/6274)
- Add `open` event for `Popup` [#6311](https://github.com/mapbox/mapbox-gl-js/pull/6311)
- Explicit `"object"` type assertions are no longer required when using expressions [#6235](https://github.com/mapbox/mapbox-gl-js/pull/6235)
- Add `anchor` option to `Marker` [#6350](https://github.com/mapbox/mapbox-gl-js/pull/6350)
- `HTMLElement` is now passed to `Marker` as part of the `options` object, but the old function signature is still supported for backwards compatibility [#6356](https://github.com/mapbox/mapbox-gl-js/pull/6356)
- Add support for custom colors when using the default `Marker` SVG element (h/t [@andrewharvey](https://github.com/andrewharvey))) [#6416](https://github.com/mapbox/mapbox-gl-js/pull/6416)
- Allow `CanvasSource` initialization from `HTMLElement` [#6424](https://github.com/mapbox/mapbox-gl-js/pull/6424)
- Add `is-supported-script` expression [#6260](https://github.com/mapbox/mapbox-gl-js/pull/6260)

### 🐛 Bug fixes

- Align `raster-dem` tiles to pixel grid to eliminate blurry rendering on some devices [#6059](https://github.com/mapbox/mapbox-gl-js/pull/6059)
- Fix label collision circle debug drawing on overzoomed tiles [#6073](https://github.com/mapbox/mapbox-gl-js/pull/6073)
- Improve error reporting for some failed requests [#6126](https://github.com/mapbox/mapbox-gl-js/pull/6126), [#6032](https://github.com/mapbox/mapbox-gl-js/pull/6032)
- Fix several `Map#queryRenderedFeatures` bugs:
  - account for `{text, icon}-offset` when querying[#6135](https://github.com/mapbox/mapbox-gl-js/pull/6135)
  - correctly query features that extend across tile boundaries [#5756](https://github.com/mapbox/mapbox-gl-js/pull/6283)
  - fix querying of `circle` layer features with `-pitch-scaling: 'viewport'` or `-pitch-alignment: 'map'` [#6036](https://github.com/mapbox/mapbox-gl-js/pull/6036)
  - eliminate flicker effects when using query results to set a hover effect by switching from tile-based to viewport-based symbol querying [#6497](https://github.com/mapbox/mapbox-gl-js/pull/6497)
- Preserve browser history state when updating the `Map` hash [#6140](https://github.com/mapbox/mapbox-gl-js/pull/6140)
- Fix undefined behavior when `Map#addLayer` is invoked with an `id` of a preexisting layer [#6147](https://github.com/mapbox/mapbox-gl-js/pull/6147)
- Fix bug where `icon-image` would not be rendered if `text-field` is an empty string [#6164](https://github.com/mapbox/mapbox-gl-js/pull/6164)
- Ensure all camera methods fire `rotatestart` and `rotateend` events [#6187](https://github.com/mapbox/mapbox-gl-js/pull/6187)
- Always hide duplicate labels [#6166](https://github.com/mapbox/mapbox-gl-js/pull/6166)
- Fix `DragHandler` bugs where a left-button mouse click would end a right-button drag rotate and a drag gesture would not end if the control key is down on `mouseup` [#6193](https://github.com/mapbox/mapbox-gl-js/pull/6193)
- Add support for calling `{DragPanHandler, DragRotateHandler}#disable` while a gesture is in progress [#6232](https://github.com/mapbox/mapbox-gl-js/pull/6232)
- Fix `GeolocateControl` user location dot sizing when `Map`'s `<div>` inherits `box-sizing: border-box;` (h/t [@andrewharvey](https://github.com/andrewharvey))) [#6227](https://github.com/mapbox/mapbox-gl-js/pull/6232)
- Fix bug causing an off-by-one error in `array` expression error messages (h/t [@drewbo](https://github.com/drewbo))) [#6269](https://github.com/mapbox/mapbox-gl-js/pull/6269)
- Improve error message when an invalid access token triggers a 401 error [#6283](https://github.com/mapbox/mapbox-gl-js/pull/6283)
- Fix bug where lines with `line-width` larger than the sprite height of the `line-pattern` property would render other sprite images [#6246](https://github.com/mapbox/mapbox-gl-js/pull/6246)
- Fix broken touch events for `DragPanHandler` on mobile using Edge (note that zoom/rotate/pitch handlers still do not support Edge touch events [#1928](https://github.com/mapbox/mapbox-gl-js/pull/1928)) [#6325](https://github.com/mapbox/mapbox-gl-js/pull/6325)
- Fix race condition in `VectorTileWorkerSource#reloadTile` causing a rendering timeout [#6308](https://github.com/mapbox/mapbox-gl-js/issues/6308)
- Fix bug causing redundant `gl.stencilFunc` calls due to incorrect state checking (h/t [@yangdonglai](https://github.com/yangdonglai))) [#6330](https://github.com/mapbox/mapbox-gl-js/pull/6330)
- Fix bug where `mousedown` or `touchstart` would cancel camera animations in non-interactive maps [#6338](https://github.com/mapbox/mapbox-gl-js/pull/6338)
- Fix bug causing a full-screen flicker when the map is pitched and a symbol layer uses non-zero `text-translate` [#6365](https://github.com/mapbox/mapbox-gl-js/issues/6365)
- Fix bug in `to-rgba` expression causing division by zero [#6388](https://github.com/mapbox/mapbox-gl-js/pull/6388)
- Fix bug in cross-fading for `*-pattern` properties with non-integer zoom stops [#6430](https://github.com/mapbox/mapbox-gl-js/pull/6430)
- Fix bug where calling `Map#remove` on a map with constructor option `hash: true` throws an error (h/t [@allthesignals](https://github.com/allthesignals))) [#6490](https://github.com/mapbox/mapbox-gl-js/pull/6497)
- Fix bug causing flickering when panning across the anti-meridian [#6438](https://github.com/mapbox/mapbox-gl-js/pull/6438)
- Fix error when using tiles of non-power-of-two size [#6444](https://github.com/mapbox/mapbox-gl-js/pull/6444)
- Fix bug causing `Map#moveLayer(layerId, beforeId)` to remove the layer when `layerId === beforeId` [#6542](https://github.com/mapbox/mapbox-gl-js/pull/6542)

* Fix Rollup build for style-spec module [#6575](https://github.com/mapbox/mapbox-gl-js/pull/6575)
* Fix bug causing `Map#querySourceFeatures` to throw an `Uncaught TypeError`(https://github.com/mapbox/mapbox-gl-js/pull/6555)
* Fix issue where label collision detection was inaccurate for some symbol layers that shared layout properties with another layer [#6558](https://github.com/mapbox/mapbox-gl-js/pull/6558)
* Restore `target` property for `mouse{enter,over,leave,out}` events [#6623](https://github.com/mapbox/mapbox-gl-js/pull/6623)

## 0.44.2

### 🐛 Bug fixes

- Workaround a breaking change in Safari causing page to scroll/zoom in response to user actions intended to pan/zoom the map [#6095](https://github.com/mapbox/mapbox-gl-js/issues/6095). (N.B., not to be confused with the workaround from April 2017 dealing with the same breaking change in Chrome [#4259](https://github.com/mapbox/mapbox-gl-js/issues/6095). See also https://github.com/WICG/interventions/issues/18, https://bugs.webkit.org/show_bug.cgi?id=182521, https://bugs.chromium.org/p/chromium/issues/detail?id=639227 .)

## 0.44.1

### 🐛 Bug fixes

- Fix bug causing features from symbol layers to be omitted from `map.queryRenderedFeatures()` [#6074](https://github.com/mapbox/mapbox-gl-js/issues/6074)
- Fix error triggered by simultaneous scroll-zooming and drag-panning. [#6106](https://github.com/mapbox/mapbox-gl-js/issues/6106)
- Fix bug wherein drag-panning failed to resume after a brief pause [#6063](https://github.com/mapbox/mapbox-gl-js/issues/6063)

## 0.44.0

### ✨ Features and improvements

- The CSP policy of a page using mapbox-gl-js no longer needs to include `script-src 'unsafe-eval'` [#559](https://github.com/mapbox/mapbox-gl-js/issues/559)
- Add `LngLatBounds#isEmpty()` method [#5917](https://github.com/mapbox/mapbox-gl-js/pull/5917)
- Updated to flow 0.62.0 [#5923](https://github.com/mapbox/mapbox-gl-js/issues/5923)
- Make compass and zoom controls optional ([#5348](https://github.com/mapbox/mapbox-gl-js/pull/5348)) (h/t [@matijs](https://github.com/matijs)))
- Add `collectResourceTiming` option to the enable collection of [Resource Timing](https://developer.mozilla.org/en-US/docs/Web/API/Resource_Timing_API/Using_the_Resource_Timing_API) data for requests that are made from Web Workers. ([#5948](https://github.com/mapbox/mapbox-gl-js/issues/5948))
- Improve user location dot appearance across browsers ([#5498](https://github.com/mapbox/mapbox-gl-js/pull/5498)) (h/t [@jasonbarry](https://github.com/jasonbarry)))

### 🐛 Bug fixes

- Fix error triggered by `==` and `!=` expressions [#5947](https://github.com/mapbox/mapbox-gl-js/issues/5947)
- Image sources honor `renderWorldCopies` [#5932](https://github.com/mapbox/mapbox-gl-js/pull/5932)
- Fix transitions to default fill-outline-color [#5953](https://github.com/mapbox/mapbox-gl-js/issues/5953)
- Fix transitions for light properties [#5982](https://github.com/mapbox/mapbox-gl-js/issues/5982)
- Fix minor symbol collisions on pitched maps [#5913](https://github.com/mapbox/mapbox-gl-js/pull/5913)
- Fix memory leaks after `Map#remove()` [#5943](https://github.com/mapbox/mapbox-gl-js/pull/5943), [#5951](https://github.com/mapbox/mapbox-gl-js/pull/5951)
- Fix bug wherein `GeoJSONSource#setData()` caused labels to fade out and back in ([#6002](https://github.com/mapbox/mapbox-gl-js/issues/6002))
- Fix bug that could cause incorrect collisions for labels placed very near to each other at low zoom levels ([#5993](https://github.com/mapbox/mapbox-gl-js/issues/5993))
- Fix bug causing `move` events to be fired out of sync with actual map movements ([#6005](https://github.com/mapbox/mapbox-gl-js/pull/6005))
- Fix bug wherein `Map` did not fire `mouseover` events ([#6000](https://github.com/mapbox/mapbox-gl-js/pull/6000)] (h/t [@jay-manday](https://github.com/jay-manday)))
- Fix bug causing blurry rendering of raster tiles ([#4552](https://github.com/mapbox/mapbox-gl-js/issues/4552))
- Fix potential memory leak caused by removing layers ([#5995](https://github.com/mapbox/mapbox-gl-js/issues/5995))
- Fix bug causing attribution icon to appear incorrectly in compact maps not using Mapbox data ([#6042](https://github.com/mapbox/mapbox-gl-js/pull/6042))
- Fix positioning of default marker element ([#6012](https://github.com/mapbox/mapbox-gl-js/pull/6012)) (h/t [@andrewharvey](https://github.com/andrewharvey)))

## 0.43.0 (December 21, 2017)

### ⚠️ Breaking changes

- It is now an error to attempt to remove a source that is in use [#5562](https://github.com/mapbox/mapbox-gl-js/pull/5562)
- It is now an error if the layer specified by the `before` parameter to `moveLayer` does not exist [#5679](https://github.com/mapbox/mapbox-gl-js/pull/5679)
- `"colorSpace": "hcl"` now uses shortest-path interpolation for hue [#5811](https://github.com/mapbox/mapbox-gl-js/issues/5811)

### ✨ Features and improvements

- Introduce client-side hillshading with `raster-dem` source type and `hillshade` layer type [#5286](https://github.com/mapbox/mapbox-gl-js/pull/5286)
- GeoJSON sources take 2x less memory and generate tiles 20%–100% faster [#5799](https://github.com/mapbox/mapbox-gl-js/pull/5799)
- Enable data-driven values for text-font [#5698](https://github.com/mapbox/mapbox-gl-js/pull/5698)
- Enable data-driven values for heatmap-radius [#5898](https://github.com/mapbox/mapbox-gl-js/pull/5898)
- Add getter and setter for offset on marker [#5759](https://github.com/mapbox/mapbox-gl-js/pull/5759)
- Add `Map#hasImage` [#5775](https://github.com/mapbox/mapbox-gl-js/pull/5775)
- Improve typing for `==` and `!=` expressions [#5840](https://github.com/mapbox/mapbox-gl-js/pull/5840)
- Made `coalesce` expressions more useful [#5755](https://github.com/mapbox/mapbox-gl-js/issues/5755)
- Enable implicit type assertions for array types [#5738](https://github.com/mapbox/mapbox-gl-js/pull/5738)
- Improve hash control precision [#5767](https://github.com/mapbox/mapbox-gl-js/pull/5767)
- `supported()` now returns false on old IE 11 versions that don't support Web Worker blob URLs [#5801](https://github.com/mapbox/mapbox-gl-js/pull/5801)
- Remove flow globals TileJSON and Transferable [#5668](https://github.com/mapbox/mapbox-gl-js/pull/5668)
- Improve performance of image, video, and canvas sources [#5845](https://github.com/mapbox/mapbox-gl-js/pull/5845)

### 🐛 Bug fixes

- Fix popups and markers lag during pan animation [#4670](https://github.com/mapbox/mapbox-gl-js/issues/4670)
- Fix fading of symbol layers caused by setData [#5716](https://github.com/mapbox/mapbox-gl-js/issues/5716)
- Fix behavior of `to-rgba` and `rgba` expressions [#5778](https://github.com/mapbox/mapbox-gl-js/pull/5778), [#5866](https://github.com/mapbox/mapbox-gl-js/pull/5866)
- Fix cross-fading of `*-pattern` and `line-dasharray` [#5791](https://github.com/mapbox/mapbox-gl-js/pull/5791)
- Fix `colorSpace` function property [#5843](https://github.com/mapbox/mapbox-gl-js/pull/5843)
- Fix style diffing when changing GeoJSON source properties [#5731](https://github.com/mapbox/mapbox-gl-js/issues/5731)
- Fix missing labels when zooming out from overzoomed tile [#5827](https://github.com/mapbox/mapbox-gl-js/issues/5827)
- Fix missing labels when zooming out and quickly using setData [#5837](https://github.com/mapbox/mapbox-gl-js/issues/5837)
- Handle NaN as input to step and interpolate expressions [#5757](https://github.com/mapbox/mapbox-gl-js/pull/5757)
- Clone property values on input and output [#5806](https://github.com/mapbox/mapbox-gl-js/pull/5806)
- Bump geojson-rewind dependency [#5769](https://github.com/mapbox/mapbox-gl-js/pull/5769)
- Allow setting Marker's popup before LngLat [#5893](https://github.com/mapbox/mapbox-gl-js/pull/5893)

## 0.42.2 (November 21, 2017)

### 🐛 Bug fixes

- Add box-sizing to the "mapboxgl-ctrl-scale"-class [#5715](https://github.com/mapbox/mapbox-gl-js/pull/5715)
- Fix rendering in Safari [#5712](https://github.com/mapbox/mapbox-gl-js/issues/5712)
- Fix "Cannot read property 'hasTransition' of undefined" error [#5714](https://github.com/mapbox/mapbox-gl-js/issues/5714)
- Fix misplaced raster tiles [#5713](https://github.com/mapbox/mapbox-gl-js/issues/5713)
- Fix raster tile fading [#5722](https://github.com/mapbox/mapbox-gl-js/issues/5722)
- Ensure that an unset filter is undefined rather than null [#5727](https://github.com/mapbox/mapbox-gl-js/pull/5727)
- Restore pitch-with-rotate to nav control [#5725](https://github.com/mapbox/mapbox-gl-js/pull/5725)
- Validate container option in map constructor [#5695](https://github.com/mapbox/mapbox-gl-js/pull/5695)
- Fix queryRenderedFeatures behavior for features displayed in multiple layers [#5172](https://github.com/mapbox/mapbox-gl-js/issues/5172)

## 0.42.1 (November 17, 2017)

### 🐛 Bug fixes

- Workaround for map flashing bug on Chrome 62+ with Intel Iris Graphics 6100 cards [#5704](https://github.com/mapbox/mapbox-gl-js/pull/5704)
- Rerender map when `map.showCollisionBoxes` is set to `false` [#5673](https://github.com/mapbox/mapbox-gl-js/pull/5673)
- Fix transitions from property default values [#5682](https://github.com/mapbox/mapbox-gl-js/pull/5682)
- Fix runtime updating of `heatmap-color` [#5682](https://github.com/mapbox/mapbox-gl-js/pull/5682)
- Fix mobile Safari `history.replaceState` error [#5613](https://github.com/mapbox/mapbox-gl-js/pull/5613)

### ✨ Features and improvements

- Provide default element for Marker class [#5661](https://github.com/mapbox/mapbox-gl-js/pull/5661)

## 0.42.0 (November 10, 2017)

### ⚠️ Breaking changes

- Require that `heatmap-color` use expressions instead of stop functions [#5624](https://github.com/mapbox/mapbox-gl-js/issues/5624)
- Remove support for validating and migrating v6 styles
- Remove support for validating v7 styles [#5604](https://github.com/mapbox/mapbox-gl-js/pull/5604)
- Remove support for including `{tokens}` in expressions for `text-field` and `icon-image` [#5599](https://github.com/mapbox/mapbox-gl-js/issues/5599)
- Split `curve` expression into `step` and `interpolate` expressions [#5542](https://github.com/mapbox/mapbox-gl-js/pull/5542)
- Disallow interpolation in expressions for `line-dasharray` [#5519](https://github.com/mapbox/mapbox-gl-js/pull/5519)

### ✨ Features and improvements

- Improve label collision detection [#5150](https://github.com/mapbox/mapbox-gl-js/pull/5150)
  - Labels from different sources will now collide with each other
  - Collisions caused by rotation and pitch are now smoothly transitioned with a fade
  - Improved algorithm for fewer erroneous collisions, denser label placement, and greater label stability during rotation
- Add `sqrt` expression [#5493](https://github.com/mapbox/mapbox-gl-js/pull/5493)

### 🐛 Bug fixes and error reporting improvements

- Fix viewport calculations for `fitBounds` when both zooming and padding change [#4846](https://github.com/mapbox/mapbox-gl-js/issues/4846)
- Fix WebGL "range out of bounds for buffer" error caused by sorted symbol layers [#5620](https://github.com/mapbox/mapbox-gl-js/issues/5620)
- Fix symbol fading across tile reloads [#5491](https://github.com/mapbox/mapbox-gl-js/issues/5491)
- Change tile rendering order to better match GL Native [#5601](https://github.com/mapbox/mapbox-gl-js/pull/5601)
- Ensure no errors are triggered when calling `queryRenderedFeatures` on a heatmap layer [#5594](https://github.com/mapbox/mapbox-gl-js/pull/5594)
- Fix bug causing `queryRenderedSymbols` to return results from different sources [#5554](https://github.com/mapbox/mapbox-gl-js/issues/5554)
- Fix CJK rendering issues [#5544](https://github.com/mapbox/mapbox-gl-js/issues/5544), [#5546](https://github.com/mapbox/mapbox-gl-js/issues/5546)
- Account for `circle-stroke-width` in `queryRenderedFeatures` [#5514](https://github.com/mapbox/mapbox-gl-js/pull/5514)
- Fix rendering of fill layers atop raster layers [#5513](https://github.com/mapbox/mapbox-gl-js/pull/5513)
- Fix rendering of circle layers with a `circle-stroke-opacity` of 0 [#5496](https://github.com/mapbox/mapbox-gl-js/issues/5496)
- Fix memory leak caused by actor callbacks [#5443](https://github.com/mapbox/mapbox-gl-js/issues/5443)
- Fix source cache size for raster sources with tile sizes other than 512px [#4313](https://github.com/mapbox/mapbox-gl-js/issues/4313)
- Validate that zoom expressions only appear at the top level of an expression [#5609](https://github.com/mapbox/mapbox-gl-js/issues/5609)
- Validate that step and interpolate expressions don't have any duplicate stops [#5605](https://github.com/mapbox/mapbox-gl-js/issues/5605)
- Fix rendering for `icon-text-fit` with a data-driven `text-size` [#5632](https://github.com/mapbox/mapbox-gl-js/pull/5632)
- Improve validation to catch uses of deprecated function syntax [#5667](https://github.com/mapbox/mapbox-gl-js/pull/5667)
- Permit altitude coordinates in `position` field in GeoJSON [#5608](https://github.com/mapbox/mapbox-gl-js/pull/5608)

## 0.41.0 (October 11, 2017)

### :warning: Breaking changes

- Removed support for paint classes [#3643](https://github.com/mapbox/mapbox-gl-js/pull/3643). Instead, use runtime styling APIs or `Map#setStyle`.
- Reverted the `canvas` source `contextType` option added in 0.40.0 [#5449](https://github.com/mapbox/mapbox-gl-js/pull/5449)

### :bug: Bug fixes

- Clip raster tiles to avoid tile overlap [#5105](https://github.com/mapbox/mapbox-gl-js/pull/5105)
- Guard for offset edgecase in flyTo [#5331](https://github.com/mapbox/mapbox-gl-js/pull/5331)
- Ensure the map is updated after the sprite loads [#5367](https://github.com/mapbox/mapbox-gl-js/pull/5367)
- Limit animation duration on flyTo with maxDuration option [#5349](https://github.com/mapbox/mapbox-gl-js/pull/5349)
- Make double-tapping on make zoom in by a factor of 2 on iOS [#5274](https://github.com/mapbox/mapbox-gl-js/pull/5274)
- Fix rendering error with translucent raster tiles [#5380](https://github.com/mapbox/mapbox-gl-js/pull/5380)
- Error if invalid 'before' argument is passed to Map#addLayer [#5401](https://github.com/mapbox/mapbox-gl-js/pull/5401)
- Revert CanvasSource intermediary image buffer fix [#5449](https://github.com/mapbox/mapbox-gl-js/pull/5449)

### :sparkles: Features and improvements

- Use setData operation when diffing geojson sources [#5332](https://github.com/mapbox/mapbox-gl-js/pull/5332)
- Return early from draw calls on layers where opacity=0 [#5429](https://github.com/mapbox/mapbox-gl-js/pull/5429)
- A [heatmap](https://www.mapbox.com/mapbox-gl-js/example/heatmap-layer/) layer type is now available. This layer type allows you to visualize and explore massive datasets of points, reflecting the shape and density of data well while also looking beautiful. See [the blog post](https://blog.mapbox.com/sneak-peek-at-heatmaps-in-mapbox-gl-73b41d4b16ae) for further details.
  ![](https://cdn-images-1.medium.com/max/1600/1*Dme5MAgdA3pYdTRHUQzvLw.png)
- The value of a style property or filter can now be an [expression](http://www.mapbox.com/mapbox-gl-js/style-spec/#expressions). Expressions are a way of doing data-driven and zoom-driven styling that provides more flexibility and control, and unifies property and filter syntax.

  Previously, data-driven and zoom-driven styling relied on stop functions: you specify a feature property and a set of input-output pairs that essentially define a “scale” for how the style should be calculated based on the feature property. For example, the following would set circle colors on a green-to-red scale based on the value of `feature.properties.population`:

  ```
  "circle-color": {
    "property": "population",
    "stops": [
      [0, "green"],
      [1000000, "red"]
    ]
  }
  ```

  This approach is powerful, but we’ve seen a number of use cases that stop functions don't satisfy. Expressions provide the flexibility to address use cases like these:

  **Multiple feature properties**
  Using more than one feature property to calculate a given style property. E.g., styling land polygon colors based on both `feature.properties.land_use_category` and `feature.properties.elevation`.

  **Arithmetic**
  For some use cases it’s necessary to do some arithmetic on the input data. One example is sizing circles to represent quantitative data. Since a circle’s visual size on the screen is really its area (and A=πr^2), the right way to scale `circle-radius` is `square_root(feature.properties.input_data_value)`. Another example is unit conversions: feature data may include properties that are in some particular unit. Displaying such data in units appropriate to, say, a user’s preference or location, requires being able to do simple arithmetic (multiplication, division) on whatever value is in the data.

  **Conditional logic**
  This is a big one: basic if-then logic, for example to decide exactly what text to display for a label based on which properties are available in the feature or even the length of the name. A key example of this is properly supporting bilingual labels, where we have to decide whether to show local + English, local-only, or English-only, based on the data that’s available for each feature.

  **String manipulation**
  More dynamic control over label text with things like uppercase/lowercase/title case transforms, localized number formatting, etc. Without this functionality, crafting and iterating on label content entails a large data-prep burden.

  **Filters**
  Style layer filters had similar limitations. Moreover, they use a different syntax, even though their job is very similar to that of data-driven styling functions: filters say, “here’s how to look at a feature and decide whether to draw it,” and data-driven style functions say, “here’s how to look at a feature and decide how to size/color/place it.” Expressions provide a unified syntax for defining parts of a style that need to be calculated dynamically from feature data.

  For information on the syntax and behavior of expressions, please see [the documentation](http://www.mapbox.com/mapbox-gl-js/style-spec/#expressions).

### :wrench: Development workflow improvements

- Made the performance benchmarking runner more informative and statistically robust

## 0.40.1 (September 18, 2017)

### :bug: Bug fixes

- Fix bug causing flicker when zooming in on overzoomed tiles [#5295](https://github.com/mapbox/mapbox-gl-js/pull/5295)
- Remove erroneous call to Tile#redoPlacement for zoom-only or low pitch camera changes [#5284](https://github.com/mapbox/mapbox-gl-js/pull/5284)
- Fix bug where `CanvasSource` coordinates were flipped and improve performance for non-animated `CanvasSource`s [#5303](https://github.com/mapbox/mapbox-gl-js/pull/5303)
- Fix bug causing map not to render on some cases on Internet Explorer 11 [#5321](https://github.com/mapbox/mapbox-gl-js/pull/5321)
- Remove upper limit on `fill-extrusion-height` property [#5320](https://github.com/mapbox/mapbox-gl-js/pull/5320)

## 0.40.0 (September 13, 2017)

### :warning: Breaking changes

- `Map#addImage` now requires the image as an `HTMLImageElement`, `ImageData`, or object with `width`, `height`, and
  `data` properties with the same format as `ImageData`. It no longer accepts a raw `ArrayBufferView` in the second
  argument and `width` and `height` options in the third argument.
- `canvas` sources now require a `contextType` option specifying the drawing context associated with the source canvas. [#5155](https://github.com/mapbox/mapbox-gl-js/pull/5155)

### :sparkles: Features and improvements

- Correct rendering for multiple `fill-extrusion` layers on the same map [#5101](https://github.com/mapbox/mapbox-gl-js/pull/5101)
- Add an `icon-anchor` property to symbol layers [#5183](https://github.com/mapbox/mapbox-gl-js/pull/5183)
- Add a per-map `transformRequest` option, allowing users to provide a callback that transforms resource request URLs [#5021](https://github.com/mapbox/mapbox-gl-js/pull/5021)
- Add data-driven styling support for
  - `text-max-width` [#5067](https://github.com/mapbox/mapbox-gl-js/pull/5067)
  - `text-letter-spacing` [#5071](https://github.com/mapbox/mapbox-gl-js/pull/5071)
  - `line-join` [#5020](https://github.com/mapbox/mapbox-gl-js/pull/5020)
- Add support for SDF icons in `Map#addImage()` [#5181](https://github.com/mapbox/mapbox-gl-js/pull/5181)
- Added nautical miles unit to ScaleControl [#5238](https://github.com/mapbox/mapbox-gl-js/pull/5238) (h/t [@fmairesse](https://github.com/fmairesse)))
- Eliminate the map-wide limit on the number of glyphs and sprites that may be used in a style [#141](https://github.com/mapbox/mapbox-gl-js/issues/141). (Fixed by [#5190](https://github.com/mapbox/mapbox-gl-js/pull/5190), see also [mapbox-gl-native[#9213](https://github.com/mapbox/mapbox-gl-js/issues/9213)](https://github.com/mapbox/mapbox-gl-native/pull/9213)
- Numerous performance optimizations (including [#5108](https://github.com/mapbox/mapbox-gl-js/pull/5108) h/t [@pirxpilot](https://github.com/pirxpilot)))

### :bug: Bug fixes

- Add missing documentation for mouseenter, mouseover, mouseleave events [#4772](https://github.com/mapbox/mapbox-gl-js/issues/4772)
- Add missing documentation for `Marker#getElement()` method [#5242](https://github.com/mapbox/mapbox-gl-js/pull/5242)
- Fix bug wherein removing canvas source with animate=true leaves map in render loop [#5097](https://github.com/mapbox/mapbox-gl-js/issues/5097)
- Fix fullscreen detection on Firefox [#5272](https://github.com/mapbox/mapbox-gl-js/pull/5272)
- Fix z-fighting on overlapping fills within the same layer [#3320](https://github.com/mapbox/mapbox-gl-js/issues/3320)
- Fix handling of fractional values for `layer.minzoom` [#2929](https://github.com/mapbox/mapbox-gl-js/issues/2929)
- Clarify coordinate ordering in documentation for `center` option [#5042](https://github.com/mapbox/mapbox-gl-js/pull/5042) (h/t [@karthikb351](https://github.com/karthikb351)))
- Fix output of stop functions where two stops have the same input value [#5020](https://github.com/mapbox/mapbox-gl-js/pull/5020) (h/t [@edpop](https://github.com/edpop))
- Fix bug wherein using `Map#addLayer()` with an inline source would mutate its input [#4040](https://github.com/mapbox/mapbox-gl-js/issues/4040)
- Fix invalid css keyframes selector [#5075](https://github.com/mapbox/mapbox-gl-js/pull/5075) (h/t [@aar0nr](https://github.com/aar0nr)))
- Fix GPU-specific bug wherein canvas sources caused an error [#4262](https://github.com/mapbox/mapbox-gl-js/issues/4262)
- Fix a race condition in symbol layer handling that caused sporadic uncaught errors [#5185](https://github.com/mapbox/mapbox-gl-js/pull/5185)
- Fix bug causing line labels to render incorrectly on overzoomed tiles [#5120](https://github.com/mapbox/mapbox-gl-js/pull/5120)
- Fix bug wherein `NavigationControl` triggered mouse events unexpectedly [#5148](https://github.com/mapbox/mapbox-gl-js/issues/5148)
- Fix bug wherein clicking on the `NavigationControl` compass caused an error in IE 11 [#4784](https://github.com/mapbox/mapbox-gl-js/issues/4784)
- Remove dependency on GPL-3-licensed `fast-stable-stringify` module [#5152](https://github.com/mapbox/mapbox-gl-js/issues/5152)
- Fix bug wherein layer-specific an event listener produced an error after its target layer was removed from the map [#5145](https://github.com/mapbox/mapbox-gl-js/issues/5145)
- Fix `Marker#togglePopup()` failing to return the marker instance [#5116](https://github.com/mapbox/mapbox-gl-js/issues/5116)
- Fix bug wherein a marker's position failed to adapt to the marker element's size changing [#5133](https://github.com/mapbox/mapbox-gl-js/issues/5133)
- Fix rendering bug affecting Broadcom GPUs [#5073](https://github.com/mapbox/mapbox-gl-js/pull/5073)

### :wrench: Development workflow improvements

- Add (and now require) Flow type annotations throughout the majority of the codebase.
- Migrate to CircleCI 2.0 [#4939](https://github.com/mapbox/mapbox-gl-js/pull/4939)

## 0.39.1 (July 24, 2017)

### :bug: Bug fixes

- Fix packaging issue in 0.39.0 [#5025](https://github.com/mapbox/mapbox-gl-js/issues/5025)
- Correctly evaluate enum-based identity functions [#5023](https://github.com/mapbox/mapbox-gl-js/issues/5023)

## 0.39.0 (July 21, 2017)

### :warning: Breaking changes

- `GeolocateControl` breaking changes [#4479](https://github.com/mapbox/mapbox-gl-js/pull/4479)
  - The option `watchPosition` has been replaced with `trackUserLocation`
  - The camera operation has changed from `jumpTo` (not animated) to `fitBounds` (animated). An effect of this is the map pitch is no longer reset, although the bearing is still reset to 0.
  - The accuracy of the geolocation provided by the device is used to set the view (previously it was fixed at zoom level 17). The `maxZoom` can be controlled via the new `fitBoundsOptions` option (defaults to 15).
- Anchor `Marker`s at their center by default [#5019](https://github.com/mapbox/mapbox-gl-js/issues/5019) [@andrewharvey](https://github.com/andrewharvey)
- Increase `significantRotateThreshold` for the `TouchZoomRotateHandler` [#4971](https://github.com/mapbox/mapbox-gl-js/pull/4971), [@dagjomar](https://github.com/dagjomar)

### :sparkles: Features and improvements

- Improve performance of updating GeoJSON sources [#4069](https://github.com/mapbox/mapbox-gl-js/pull/4069), [@ezheidtmann](https://github.com/ezheidtmann)
- Improve rendering speed of extrusion layers [#4818](https://github.com/mapbox/mapbox-gl-js/pull/4818)
- Improve line label legibility in pitched views [#4781](https://github.com/mapbox/mapbox-gl-js/pull/4781)
- Improve line label legibility on curved lines [#4853](https://github.com/mapbox/mapbox-gl-js/pull/4853)
- Add user location tracking capability to `GeolocateControl` [#4479](https://github.com/mapbox/mapbox-gl-js/pull/4479), [@andrewharvey](https://github.com/andrewharvey)
  - New option `showUserLocation` to draw a "dot" as a `Marker` on the map at the user's location
  - An active lock and background state are introduced with `trackUserLocation`. When in active lock the camera will update to follow the user location, however if the camera is changed by the API or UI then the control will enter the background state where it won't update the camera to follow the user location.
  - New option `fitBoundsOptions` to control the camera operation
  - New `trackuserlocationstart` and `trackuserlocationend` events
  - New `LngLat.toBounds` method to extend a point location by a given radius to a `LngLatBounds` object
- Include main CSS file in `package.json` [#4809](https://github.com/mapbox/mapbox-gl-js/pull/4809), [@tomscholz](https://github.com/tomscholz)
- Add property function (data-driven styling) support for `line-width` [#4773](https://github.com/mapbox/mapbox-gl-js/pull/4773)
- Add property function (data-driven styling) support for `text-anchor` [#4997](https://github.com/mapbox/mapbox-gl-js/pull/4997)
- Add property function (data-driven styling) support for `text-justify` [#5000](https://github.com/mapbox/mapbox-gl-js/pull/5000)
- Add `maxTileCacheSize` option [#4778](https://github.com/mapbox/mapbox-gl-js/pull/4778), [@jczaplew](https://github.com/jczaplew)
- Add new `icon-pitch-alignment` and `circle-pitch-alignment` properties [#4869](https://github.com/mapbox/mapbox-gl-js/pull/4869) [#4871](https://github.com/mapbox/mapbox-gl-js/pull/4871)
- Add `Map#getMaxBounds` method [#4890](https://github.com/mapbox/mapbox-gl-js/pull/4890), [@andrewharvey](https://github.com/andrewharvey) [@lamuertepeluda](https://github.com/lamuertepeluda)
- Add option (`localIdeographFontFamily`) to use TinySDF to avoid loading expensive CJK glyphs [#4895](https://github.com/mapbox/mapbox-gl-js/pull/4895)
- If `config.API_URL` includes a path prepend it to the request URL [#4995](https://github.com/mapbox/mapbox-gl-js/pull/4995)
- Bump `supercluster` version to expose `cluster_id` property on clustered sources [#5002](https://github.com/mapbox/mapbox-gl-js/pull/5002)

### :bug: Bug fixes

- Do not display `FullscreenControl` on unsupported devices [#4838](https://github.com/mapbox/mapbox-gl-js/pull/4838), [@stepankuzmin](https://github.com/stepankuzmin)
- Fix yarn build on Windows machines [#4887](https://github.com/mapbox/mapbox-gl-js/pull/4887)
- Prevent potential memory leaks by dispatching `loadData` to the same worker every time [#4877](https://github.com/mapbox/mapbox-gl-js/pull/4877)
- Fix bug preventing the rtlTextPlugin from loading before the initial style `load` [#4870](https://github.com/mapbox/mapbox-gl-js/pull/4870)
- Fix bug causing runtime-stying to not take effect in some situations [#4893](https://github.com/mapbox/mapbox-gl-js/pull/4893)
- Prevent requests of vertical glyphs for labels that can't be verticalized [#4720](https://github.com/mapbox/mapbox-gl-js/issues/4720)
- Fix character detection for Zanabazar Square [#4940](https://github.com/mapbox/mapbox-gl-js/pull/4940)
- Fix `LogoControl` logic to update correctly, and hide the `<div>` instead of removing it from the DOM when it is not needed [#4842](https://github.com/mapbox/mapbox-gl-js/pull/4842)
- Fix `GeoJSONSource#serialize` to include all options
- Fix error handling in `GlyphSource#getSimpleGlyphs`[#4992](https://github.com/mapbox/mapbox-gl-js/pull/4992)
- Fix bug causing `setStyle` to reload raster tiles [#4852](https://github.com/mapbox/mapbox-gl-js/pull/4852)
- Fix bug causing symbol layers not to render on devices with non-integer device pixel ratios [#4989](https://github.com/mapbox/mapbox-gl-js/pull/4989)
- Fix bug where `Map#queryRenderedFeatures` would error when returning no results [#4993](https://github.com/mapbox/mapbox-gl-js/pull/4993)
- Fix bug where `Map#areTilesLoaded` would always be false on `sourcedata` events for reloading tiles [#4987](https://github.com/mapbox/mapbox-gl-js/pull/4987)
- Fix bug causing categorical property functions to error on non-ascending order stops [#4996](https://github.com/mapbox/mapbox-gl-js/pull/4996)

### :hammer_and_wrench: Development workflow changes

- Use flow to type much of the code base [#4629](https://github.com/mapbox/mapbox-gl-js/pull/4629) [#4903](https://github.com/mapbox/mapbox-gl-js/pull/4903) [#4909](https://github.com/mapbox/mapbox-gl-js/pull/4909) [#4910](https://github.com/mapbox/mapbox-gl-js/pull/4910) [#4911](https://github.com/mapbox/mapbox-gl-js/pull/4911) [#4913](https://github.com/mapbox/mapbox-gl-js/pull/4913) [#4915](https://github.com/mapbox/mapbox-gl-js/pull/4915) [#4918](https://github.com/mapbox/mapbox-gl-js/pull/4918) [#4932](https://github.com/mapbox/mapbox-gl-js/pull/4932) [#4933](https://github.com/mapbox/mapbox-gl-js/pull/4933) [#4948](https://github.com/mapbox/mapbox-gl-js/pull/4948) [#4949](https://github.com/mapbox/mapbox-gl-js/pull/4949) [#4955](https://github.com/mapbox/mapbox-gl-js/pull/4955) [#4966](https://github.com/mapbox/mapbox-gl-js/pull/4966) [#4967](https://github.com/mapbox/mapbox-gl-js/pull/4967) [#4973](https://github.com/mapbox/mapbox-gl-js/pull/4973) :muscle: [@jfirebaugh](https://github.com/jfirebaugh) [@vicapow](https://github.com/vicapow)
- Use style specification to generate flow type [#4958](https://github.com/mapbox/mapbox-gl-js/pull/4958)
- Explicitly list which files to publish in `package.json` [#4819](https://github.com/mapbox/mapbox-gl-js/pull/4819) [@tomscholz](https://github.com/tomscholz)
- Move render test ignores to a separate file [#4977](https://github.com/mapbox/mapbox-gl-js/pull/4977)
- Add code of conduct [#5015](https://github.com/mapbox/mapbox-gl-js/pull/5015) :sparkling_heart:

## 0.38.0 (June 9, 2017)

#### New features :sparkles:

- Attenuate label size scaling with distance, improving readability of pitched maps [#4547](https://github.com/mapbox/mapbox-gl-js/pull/4547)

#### Bug fixes :beetle:

- Skip rendering for patterned layers when pattern is missing [#4687](https://github.com/mapbox/mapbox-gl-js/pull/4687)
- Fix bug with map failing to rerender after `webglcontextlost` event [#4725](https://github.com/mapbox/mapbox-gl-js/pull/4725) [@cdawi](https://github.com/cdawi)
- Clamp zoom level in `flyTo` to within the map's specified min- and maxzoom to prevent undefined behavior [#4726](https://github.com/mapbox/mapbox-gl-js/pull/4726) [@](https://github.com/) IvanSanchez
- Fix wordmark rendering in IE [#4741](https://github.com/mapbox/mapbox-gl-js/pull/4741)
- Fix slight pixelwise symbol rendering bugs caused by incorrect sprite calculations [#4737](https://github.com/mapbox/mapbox-gl-js/pull/4737)
- Prevent exceptions thrown by certain `flyTo` calls [#4761](https://github.com/mapbox/mapbox-gl-js/pull/4761)
- Fix "Improve this map" link [#4685](https://github.com/mapbox/mapbox-gl-js/pull/4685)
- Tweak `queryRenderedSymbols` logic to better account for pitch scaling [#4792](https://github.com/mapbox/mapbox-gl-js/pull/4792)
- Fix for symbol layers sometimes failing to render, most frequently in Safari [#4795](https://github.com/mapbox/mapbox-gl-js/pull/4795)
- Apply `text-keep-upright` after `text-offset` to keep labels upright when intended [#4779](https://github.com/mapbox/mapbox-gl-js/pull/4779) **[Potentially breaking :warning: but considered a bugfix]**
- Prevent exceptions thrown by empty GeoJSON tiles [#4803](https://github.com/mapbox/mapbox-gl-js/pull/4803)

#### Accessibility improvements :sound:

- Add `aria-label` to popup close button [#4799](https://github.com/mapbox/mapbox-gl-js/pull/4799) [@andrewharvey](https://github.com/andrewharvey)

#### Development workflow + testing improvements :wrench:

- Fix equality assertion bug in tests [#4731](https://github.com/mapbox/mapbox-gl-js/pull/4731) [@IvanSanchez](https://github.com/IvanSanchez)
- Benchmark results page improvements [#4746](https://github.com/mapbox/mapbox-gl-js/pull/4746)
- Require node version >=6.4.0, enabling the use of more ES6 features [#4752](https://github.com/mapbox/mapbox-gl-js/pull/4752)
- Document missing `pitchWithRotate` option [#4800](https://github.com/mapbox/mapbox-gl-js/pull/4800) [@simast](https://github.com/simast)
- Move Github-specific Markdown files into subdirectory [#4806](https://github.com/mapbox/mapbox-gl-js/pull/4806) [@tomscholz](https://github.com/tomscholz)

## 0.37.0 (May 2nd, 2017)

#### :warning: Breaking changes

- Removed `LngLat#wrapToBestWorld`

#### New features :rocket:

- Improve popup/marker positioning [#4577](https://github.com/mapbox/mapbox-gl-js/pull/4577)
- Add `Map#isStyleLoaded` and `Map#areTilesLoaded` events [#4321](https://github.com/mapbox/mapbox-gl-js/pull/4321)
- Support offline sprites using `file:` protocol [#4649](https://github.com/mapbox/mapbox-gl-js/pull/4649) [@oscarfonts](https://github.com/oscarfonts)

#### Bug fixes :bug:

- Fix fullscreen control in Firefox [#4666](https://github.com/mapbox/mapbox-gl-js/pull/4666)
- Fix rendering artifacts that caused tile boundaries to be visible in some cases [#4636](https://github.com/mapbox/mapbox-gl-js/pull/4636)
- Fix default calculation for categorical zoom-and-property functions [#4657](https://github.com/mapbox/mapbox-gl-js/pull/4657)
- Fix scaling of images on retina screens [#4645](https://github.com/mapbox/mapbox-gl-js/pull/4645)
- Rendering error when a transparent image is added via `Map#addImage` [#4644](https://github.com/mapbox/mapbox-gl-js/pull/4644)
- Fix an issue with rendering lines with duplicate points [#4634](https://github.com/mapbox/mapbox-gl-js/pull/4634)
- Fix error when switching from data-driven styles to a constant paint value [#4611](https://github.com/mapbox/mapbox-gl-js/pull/4611)
- Add check to make sure invalid bounds on tilejson don't error out [#4641](https://github.com/mapbox/mapbox-gl-js/pull/4641)

#### Development workflow improvements :computer:

- Add flowtype interfaces and definitions [@vicapow](https://github.com/vicapow)
- Add stylelinting to ensure `mapboxgl-` prefix on all classes [#4584](https://github.com/mapbox/mapbox-gl-js/pull/4584) [@asantos3026](https://github.com/asantos3026)

## 0.36.0 (April 19, 2017)

#### New features :sparkles:

- Replace LogoControl logo with the new Mapbox logo [#4598](https://github.com/mapbox/mapbox-gl-js/pull/4598)

#### Bug fixes :bug:

- Fix bug with the BoxZoomHandler that made it glitchy if it is enabled after the DragPanHandler [#4528](https://github.com/mapbox/mapbox-gl-js/pull/4528)
- Fix undefined behavior in `fill_outline` shaders [#4600](https://github.com/mapbox/mapbox-gl-js/pull/4600)
- Fix `Camera#easeTo` interpolation on pitched maps [#4540](https://github.com/mapbox/mapbox-gl-js/pull/4540)
- Choose property function interpolation method by the `property`'s type [#4614](https://github.com/mapbox/mapbox-gl-js/pull/4614)

#### Development workflow improvements :nerd_face:

- Fix crash on missing `style.json` in integration tests
- `gl-style-composite` is now executable in line with the other tools [@andrewharvey](https://github.com/andrewharvey) [#4595](https://github.com/mapbox/mapbox-gl-js/pull/4595)
- `gl-style-composite` utility now throws an error if a name conflict would occur between layers [@andrewharvey](https://github.com/andrewharvey) [#4595](https://github.com/mapbox/mapbox-gl-js/pull/4595)

## 0.35.1 (April 12, 2017)

#### Bug fixes :bug:

- Add `.json` extension to style-spec `require` statements for webpack compatibility [#4563](https://github.com/mapbox/mapbox-gl-js/pull/4563) [@orangemug](https://github.com/orangemug)
- Fix documentation type for `Map#fitBounde` [#4569](https://github.com/mapbox/mapbox-gl-js/pull/4569) [@andrewharvey](https://github.com/andrewharvey)
- Fix bug causing {Image,Video,Canvas}Source to throw exception if latitude is outside of +/-85.05113 [#4574](https://github.com/mapbox/mapbox-gl-js/pull/4574)
- Fix bug causing overzoomed raster tiles to disappear from map [#4567](https://github.com/mapbox/mapbox-gl-js/pull/4567)
- Fix bug causing queryRenderedFeatures to crash on polygon features that have an `id` field. [#4581](https://github.com/mapbox/mapbox-gl-js/pull/4581)

## 0.35.0 (April 7, 2017)

#### New features :rocket:

- Use anisotropic filtering to improve rendering of raster tiles on pitched maps [#1064](https://github.com/mapbox/mapbox-gl-js/issues/1064)
- Add `pitchstart` and `pitchend` events [#2449](https://github.com/mapbox/mapbox-gl-js/issues/2449)
- Add an optional `layers` parameter to `Map#on` [#1002](https://github.com/mapbox/mapbox-gl-js/issues/1002)
- Add data-driven styling support for `text-offset` [#4495](https://github.com/mapbox/mapbox-gl-js/pull/4495)
- Add data-driven styling support for `text-rotate` [#3516](https://github.com/mapbox/mapbox-gl-js/issues/3516)
- Add data-driven styling support for `icon-image` [#4304](https://github.com/mapbox/mapbox-gl-js/issues/4304)
- Add data-driven styling support for `{text,icon}-size` [#4455](https://github.com/mapbox/mapbox-gl-js/pull/4455)

#### Bug fixes :bug:

- Suppress error messages in JS console due to missing tiles [#1800](https://github.com/mapbox/mapbox-gl-js/issues/1800)
- Fix bug wherein `GeoJSONSource#setData()` could cause unnecessary DOM updates [#4447](https://github.com/mapbox/mapbox-gl-js/issues/4447)
- Fix bug wherein `Map#flyTo` did not respect the `renderWorldCopies` setting [#4449](https://github.com/mapbox/mapbox-gl-js/issues/4449)
- Fix regression in browserify support # 4453
- Fix bug causing poor touch event behavior on mobile devices [#4259](https://github.com/mapbox/mapbox-gl-js/issues/4259)
- Fix bug wherein duplicate stops in property functions could cause an infinite loop [#4498](https://github.com/mapbox/mapbox-gl-js/issues/4498)
- Respect image height/width in `addImage` api [#4531](https://github.com/mapbox/mapbox-gl-js/pull/4531)
- Fix bug preventing correct behavior of `shift+zoom` [#3334](https://github.com/mapbox/mapbox-gl-js/issues/3334)
- Fix bug preventing image source from rendering when coordinate area is too large [#4550](https://github.com/mapbox/mapbox-gl-js/issues/4550)
- Show image source on horizontally wrapped worlds [#4555](https://github.com/mapbox/mapbox-gl-js/pull/4555)
- Fix bug in the handling of `refreshedExpiredTiles` option [#4549](https://github.com/mapbox/mapbox-gl-js/pull/4549)
- Support the TileJSON `bounds` property [#1775](https://github.com/mapbox/mapbox-gl-js/issues/1775)

#### Development workflow improvements :computer:

- Upgrade flow to 0.42.0 ([#4500](https://github.com/mapbox/mapbox-gl-js/pull/4500))

## 0.34.0 (March 17, 2017)

#### New features :rocket:

- Add `Map#addImage` and `Map#removeImage` API to allow adding icon images at runtime [#4404](https://github.com/mapbox/mapbox-gl-js/pull/4404)
- Simplify non-browserify bundler usage by making the distribution build the main entrypoint [#4423](https://github.com/mapbox/mapbox-gl-js/pull/4423)

#### Bug fixes :bug:

- Fix issue where coincident start/end points of LineStrings were incorrectly rendered as joined [#4413](https://github.com/mapbox/mapbox-gl-js/pull/4413)
- Fix bug causing `queryRenderedFeatures` to fail in cases where both multiple sources and data-driven paint properties were present [#4417](https://github.com/mapbox/mapbox-gl-js/issues/4417)
- Fix bug where tile request errors caused `map.loaded()` to incorrectly return `false` [#4425](https://github.com/mapbox/mapbox-gl-js/issues/4425)

#### Testing improvements :white_check_mark:

- Improve test coverage across several core modules [#4432](https://github.com/mapbox/mapbox-gl-js/pull/4432) [#4431](https://github.com/mapbox/mapbox-gl-js/pull/4431) [#4422](https://github.com/mapbox/mapbox-gl-js/pull/4422) [#4244](https://github.com/mapbox/mapbox-gl-js/pull/4244) :bowing_man:

## 0.33.1 (March 10, 2017)

#### Bug fixes :bug:

- Prevent Mapbox logo from being added to the map more than once [#4386](https://github.com/mapbox/mapbox-gl-js/pull/4386)
- Add `type='button'` to `FullscreenControl` to prevent button from acting as a form submit [#4397](https://github.com/mapbox/mapbox-gl-js/pull/4397)
- Fix issue where map would continue to rotate if `Ctrl` key is released before the click during a `DragRotate` event [#4389](https://github.com/mapbox/mapbox-gl-js/pull/4389)
- Remove double `options.easing` description from the `Map#fitBounds` documentation [#4402](https://github.com/mapbox/mapbox-gl-js/pull/4402)

## 0.33.0 (March 8, 2017)

#### :warning: Breaking changes

- Automatically add Mapbox wordmark when required by Mapbox TOS [#3933](https://github.com/mapbox/mapbox-gl-js/pull/3933)
- Increase default `maxZoom` from 20 to 22 [#4333](https://github.com/mapbox/mapbox-gl-js/pull/4333)
- Deprecate `tiledata` and `tiledataloading` events in favor of `sourcedata` and `sourcedataloading`. [#4347](https://github.com/mapbox/mapbox-gl-js/pull/4347)
- `mapboxgl.util` is no longer exported [#1408](https://github.com/mapbox/mapbox-gl-js/issues/1408)
- `"type": "categorical"` is now required for all categorical functions. Previously, some forms of "implicitly" categorical functions worked, and others did not. [#3717](https://github.com/mapbox/mapbox-gl-js/issues/3717)

#### :white_check_mark: New features

- Add property functions support for most symbol paint properties [#4074](https://github.com/mapbox/mapbox-gl-js/pull/4074), [#4186](https://github.com/mapbox/mapbox-gl-js/pull/4186), [#4226](https://github.com/mapbox/mapbox-gl-js/pull/4226)
- Add ability to specify default property value for undefined or invalid property values used in property functions. [#4175](https://github.com/mapbox/mapbox-gl-js/pull/4175)
- Improve `Map#fitBounds` to accept different values for top, bottom, left, and right `padding` [#3890](https://github.com/mapbox/mapbox-gl-js/pull/3890)
- Add a `FullscreenControl` for displaying a fullscreen map [#3977](https://github.com/mapbox/mapbox-gl-js/pull/3977)

#### :beetle: Bug fixes

- Fix validation error on categorical zoom-and-property functions [#4220](https://github.com/mapbox/mapbox-gl-js/pull/4220)
- Fix bug causing expired resources to be re-requested causing an infinite loop [#4255](https://github.com/mapbox/mapbox-gl-js/pull/4255)
- Fix problem where `MapDataEvent#isSourceLoaded` always returned false [#4254](https://github.com/mapbox/mapbox-gl-js/pull/4254)
- Resolve an issue where tiles in the source cache were prematurely deleted, resulting in tiles flickering when zooming in and out and [#4311](https://github.com/mapbox/mapbox-gl-js/pull/4311)
- Make sure `MapEventData` is passed through on calls `Map#flyTo` [#4342](https://github.com/mapbox/mapbox-gl-js/pull/4342)
- Fix incorrect returned values for `Map#isMoving` [#4350](https://github.com/mapbox/mapbox-gl-js/pull/4350)
- Fix categorical functions not allowing boolean stop domain values [#4195](https://github.com/mapbox/mapbox-gl-js/pull/4195)
- Fix piecewise-constant functions to allow non-integer zoom levels. [#4196](https://github.com/mapbox/mapbox-gl-js/pull/4196)
- Fix issues with `$id` in filters [#4236](https://github.com/mapbox/mapbox-gl-js/pull/4236) [#4237](https://github.com/mapbox/mapbox-gl-js/pull/4237)
- Fix a race condition with polygon centroid algorithm causing tiles not to load in some cases. [#4273](https://github.com/mapbox/mapbox-gl-js/pull/4273)
- Throw a meaningful error when giving non-array `layers` parameter to `queryRenderedFeatures` [#4331](https://github.com/mapbox/mapbox-gl-js/pull/4331)
- Throw a meaningful error when supplying invalid `minZoom` and `maxZoom` values [#4324](https://github.com/mapbox/mapbox-gl-js/pull/4324)
- Fix a memory leak when using the RTL Text plugin [#4248](https://github.com/mapbox/mapbox-gl-js/pull/4248)

#### Dev workflow changes

- Merged the [Mapbox GL style specification](https://github.com/mapbox/mapbox-gl-style-spec) repo to this one (now under `src/style-spec` and `test/unit/style-spec`).

## 0.32.1 (Jan 26, 2017)

#### Bug Fixes

- Fix bug causing [`mapbox-gl-rtl-text` plugin](https://github.com/mapbox/mapbox-gl-rtl-text) to not work [#4055](https://github.com/mapbox/mapbox-gl-js/pull/4055)

## 0.32.0 (Jan 26, 2017)

#### Deprecation Notices

- [Style classes](https://www.mapbox.com/mapbox-gl-style-spec/#layer-paint.*) are deprecated and will be removed in an upcoming release of Mapbox GL JS.

#### New Features

- Add `Map#isSourceLoaded` method [#4033](https://github.com/mapbox/mapbox-gl-js/pull/4033)
- Automatically reload tiles based on their `Expires` and `Cache-Control` HTTP headers [#3944](https://github.com/mapbox/mapbox-gl-js/pull/3944)
- Add `around=center` option to `scrollZoom` and `touchZoomRotate` interaction handlers [#3876](https://github.com/mapbox/mapbox-gl-js/pull/3876)
- Add support for [`mapbox-gl-rtl-text` plugin](https://github.com/mapbox/mapbox-gl-rtl-text) to support right-to-left scripts [#3758](https://github.com/mapbox/mapbox-gl-js/pull/3758)
- Add `canvas` source type [#3765](https://github.com/mapbox/mapbox-gl-js/pull/3765)
- Add `Map#isMoving` method [#2792](https://github.com/mapbox/mapbox-gl-js/issues/2792)

#### Bug Fixes

- Fix bug causing garbled text on zoom [#3962](https://github.com/mapbox/mapbox-gl-js/pull/3962)
- Fix bug causing crash in Firefox and Mobile Safari when rendering a large map [#4037](https://github.com/mapbox/mapbox-gl-js/pull/4037)
- Fix bug causing raster tiles to flicker during zoom [#2467](https://github.com/mapbox/mapbox-gl-js/issues/2467)
- Fix bug causing exception when unsetting and resetting fill-outline-color [#3657](https://github.com/mapbox/mapbox-gl-js/issues/3657)
- Fix memory leak when removing raster sources [#3951](https://github.com/mapbox/mapbox-gl-js/issues/3951)
- Fix bug causing exception when when zooming in / out on empty GeoJSON tile [#3985](https://github.com/mapbox/mapbox-gl-js/pull/3985)
- Fix line join artifacts at very sharp angles [#4008](https://github.com/mapbox/mapbox-gl-js/pull/4008)

## 0.31.0 (Jan 10 2017)

#### New Features

- Add `renderWorldCopies` option to the `Map` constructor to give users control over whether multiple worlds are rendered in a map [#3885](https://github.com/mapbox/mapbox-gl-js/pull/3885)

#### Bug Fixes

- Fix performance regression triggered when `Map` pitch or bearing is changed [#3938](https://github.com/mapbox/mapbox-gl-js/pull/3938)
- Fix null pointer exception caused by trying to clear an `undefined` source [#3903](https://github.com/mapbox/mapbox-gl-js/pull/3903)

#### Miscellaneous

- Incorporate integration tests formerly at [`mapbox-gl-test-suite`](https://github.com/mapbox/mapbox-gl-test-suite) into this repository [#3834](https://github.com/mapbox/mapbox-gl-js/pull/3834)

## 0.30.0 (Jan 5 2017)

#### New Features

- Fire an error when map canvas is larger than allowed by `gl.MAX_RENDERBUFFER_SIZE` [#2893](https://github.com/mapbox/mapbox-gl-js/issues/2893)
- Improve error messages when referencing a nonexistent layer id [#2597](https://github.com/mapbox/mapbox-gl-js/issues/2597)
- Fire an error when layer uses a `geojson` source and specifies a `source-layer` [#3896](https://github.com/mapbox/mapbox-gl-js/pull/3896)
- Add inline source declaration syntax [#3857](https://github.com/mapbox/mapbox-gl-js/issues/3857)
- Improve line breaking behavior [#3887](https://github.com/mapbox/mapbox-gl-js/issues/3887)

#### Performance Improvements

- Improve `Map#setStyle` performance in some cases [#3853](https://github.com/mapbox/mapbox-gl-js/pull/3853)

#### Bug Fixes

- Fix unexpected popup positioning when some offsets are unspecified [#3367](https://github.com/mapbox/mapbox-gl-js/issues/3367)
- Fix incorrect interpolation in functions [#3838](https://github.com/mapbox/mapbox-gl-js/issues/3838)
- Fix incorrect opacity when multiple backgrounds are rendered [#3819](https://github.com/mapbox/mapbox-gl-js/issues/3819)
- Fix exception thrown when instantiating geolocation control in Safari [#3844](https://github.com/mapbox/mapbox-gl-js/issues/3844)
- Fix exception thrown when setting `showTileBoundaries` with no sources [#3849](https://github.com/mapbox/mapbox-gl-js/issues/3849)
- Fix incorrect rendering of transparent parts of raster layers in some cases [#3723](https://github.com/mapbox/mapbox-gl-js/issues/3723)
- Fix non-terminating render loop when zooming in in some cases [#3399](https://github.com/mapbox/mapbox-gl-js/pull/3399)

## 0.29.0 (December 20 2016)

#### New Features

- Add support for property functions for many style properties on line layers [#3033](https://github.com/mapbox/mapbox-gl-js/pull/3033)
- Make `Map#setStyle` smoothly transition to the new style [#3621](https://github.com/mapbox/mapbox-gl-js/pull/3621)
- Add `styledata`, `sourcedata`, `styledataloading`, and `sourcedataloading` events
- Add `isSourceLoaded` and `source` properties to `MapDataEvent` [#3590](https://github.com/mapbox/mapbox-gl-js/pull/3590)
- Remove "max zoom" cap of 20 [#3683](https://github.com/mapbox/mapbox-gl-js/pull/3683)
- Add `circle-stroke-*` style properties [#3672](https://github.com/mapbox/mapbox-gl-js/pull/3672)
- Add a more helpful error message when the specified `container` element doesn't exist [#3719](https://github.com/mapbox/mapbox-gl-js/pull/3719)
- Add `watchPosition` option to `GeolocateControl` [#3739](https://github.com/mapbox/mapbox-gl-js/pull/3739)
- Add `positionOptions` option to `GeolocateControl` [#3739](https://github.com/mapbox/mapbox-gl-js/pull/3739)
- Add `aria-label` to map canvas [#3782](https://github.com/mapbox/mapbox-gl-js/pull/3782)
- Adjust multipoint symbol rendering behavior [#3763](https://github.com/mapbox/mapbox-gl-js/pull/3763)
- Add support for property functions for `icon-offset` [#3791](https://github.com/mapbox/mapbox-gl-js/pull/3791)
- Improved antialiasing on pitched lines [#3790](https://github.com/mapbox/mapbox-gl-js/pull/3790)
- Allow attribution control to collapse to an ⓘ button on smaller screens [#3783](https://github.com/mapbox/mapbox-gl-js/pull/3783)
- Improve line breaking algorithm [#3743](https://github.com/mapbox/mapbox-gl-js/pull/3743)

#### Performance Improvements

- Fix memory leak when calling `Map#removeSource` [#3602](https://github.com/mapbox/mapbox-gl-js/pull/3602)
- Reduce bundle size by adding custom build of `gl-matrix` [#3734](https://github.com/mapbox/mapbox-gl-js/pull/3734)
- Improve performance of projection code [#3721](https://github.com/mapbox/mapbox-gl-js/pull/3721)
- Improve performance of style function evaluation [#3816](https://github.com/mapbox/mapbox-gl-js/pull/3816)

#### Bug fixes

- Fix exception thrown when using `line-color` property functions [#3639](https://github.com/mapbox/mapbox-gl-js/issues/3639)
- Fix exception thrown when removing a layer and then adding another layer with the same id but different type [#3655](https://github.com/mapbox/mapbox-gl-js/pull/3655)
- Fix exception thrown when passing a single point to `Map#fitBounds` [#3655](https://github.com/mapbox/mapbox-gl-js/pull/3655)
- Fix exception thrown occasionally during rapid map mutations [#3681](https://github.com/mapbox/mapbox-gl-js/pull/3681)
- Fix rendering defects on pitch=0 on some systems [#3740](https://github.com/mapbox/mapbox-gl-js/pull/3740)
- Fix unnecessary CPU usage when displaying a raster layer [#3764](https://github.com/mapbox/mapbox-gl-js/pull/3764)
- Fix bug causing sprite after `Map#setStyle` [#3829](https://github.com/mapbox/mapbox-gl-js/pull/3829)
- Fix bug preventing `Map` from emitting a `contextmenu` event on Windows browsers [#3822](https://github.com/mapbox/mapbox-gl-js/pull/3822)

## 0.28.0 (November 17 2016)

#### New features and improvements

- Performance improvements for `Map#addLayer` and `Map#removeLayer` [#3584](https://github.com/mapbox/mapbox-gl-js/pull/3584)
- Add method for changing layer order at runtime - `Map#moveLayer` [#3584](https://github.com/mapbox/mapbox-gl-js/pull/3584)
- Update vertical punctuation logic to Unicode 9.0 standard [#3608](https://github.com/mapbox/mapbox-gl-js/pull/3608)

#### Bug fixes

- Fix data-driven `fill-opacity` rendering when using a `fill-pattern` [#3598](https://github.com/mapbox/mapbox-gl-js/pull/3598)
- Fix line rendering artifacts [#3627](https://github.com/mapbox/mapbox-gl-js/pull/3627)
- Fix incorrect rendering of opaque fills on top of transparent fills [#2628](https://github.com/mapbox/mapbox-gl-js/pull/2628)
- Prevent `AssertionErrors` from pitching raster layers by only calling `Worker#redoPlacement` on vector and GeoJSON sources [#3624](https://github.com/mapbox/mapbox-gl-js/pull/3624)
- Restore IE11 compatability [#3635](https://github.com/mapbox/mapbox-gl-js/pull/3635)
- Fix symbol placement for cached tiles [#3637](https://github.com/mapbox/mapbox-gl-js/pull/3637)

## 0.27.0 (November 11 2016)

#### ⚠️ Breaking changes ⚠️

- Replace `fill-extrude-height` and `fill-extrude-base` properties of `fill` render type with a separate `fill-extrusion` type (with corresponding `fill-extrusion-height` and `fill-extrusion-base` properties), solving problems with render parity and runtime switching between flat and extruded fills. https://github.com/mapbox/mapbox-gl-style-spec/issues/554
- Change the units for extrusion height properties (`fill-extrusion-height`, `fill-extrusion-base`) from "magic numbers" to meters. [#3509](https://github.com/mapbox/mapbox-gl-js/pull/3509)
- Remove `mapboxgl.Control` class and change the way custom controls should be implemented. [#3497](https://github.com/mapbox/mapbox-gl-js/pull/3497)
- Remove `mapboxgl.util` functions: `inherit`, `extendAll`, `debounce`, `coalesce`, `startsWith`, `supportsGeolocation`. [#3441](https://github.com/mapbox/mapbox-gl-js/pull/3441) [#3571](https://github.com/mapbox/mapbox-gl-js/pull/3571)
- **`mapboxgl.util` is deprecated** and will be removed in the next release. [#1408](https://github.com/mapbox/mapbox-gl-js/issues/1408)

#### New features and improvements

- Tons of **performance improvements** that combined make rendering **up to 3 times faster**, especially for complex styles. [#3485](https://github.com/mapbox/mapbox-gl-js/pull/3485) [#3489](https://github.com/mapbox/mapbox-gl-js/pull/3489) [#3490](https://github.com/mapbox/mapbox-gl-js/pull/3490) [#3491](https://github.com/mapbox/mapbox-gl-js/pull/3491) [#3498](https://github.com/mapbox/mapbox-gl-js/pull/3498) [#3499](https://github.com/mapbox/mapbox-gl-js/pull/3499) [#3501](https://github.com/mapbox/mapbox-gl-js/pull/3501) [#3510](https://github.com/mapbox/mapbox-gl-js/pull/3510) [#3514](https://github.com/mapbox/mapbox-gl-js/pull/3514) [#3515](https://github.com/mapbox/mapbox-gl-js/pull/3515) [#3486](https://github.com/mapbox/mapbox-gl-js/pull/3486) [#3527](https://github.com/mapbox/mapbox-gl-js/pull/3527) [#3574](https://github.com/mapbox/mapbox-gl-js/pull/3574) ⚡️⚡️⚡️
- 🈯 Added **vertical text writing mode** for languages that support it. [#3438](https://github.com/mapbox/mapbox-gl-js/pull/3438)
- 🈯 Improved **line breaking of Chinese and Japanese text** in point-placed labels. [#3420](https://github.com/mapbox/mapbox-gl-js/pull/3420)
- Reduce the default number of worker threads (`mapboxgl.workerCount`) for better performance. [#3565](https://github.com/mapbox/mapbox-gl-js/pull/3565)
- Automatically use `categorical` style function type when input values are strings. [#3384](https://github.com/mapbox/mapbox-gl-js/pull/3384)
- Improve control buttons accessibility. [#3492](https://github.com/mapbox/mapbox-gl-js/pull/3492)
- Remove geolocation button if geolocation is disabled (e.g. the page is not served through `https`). [#3571](https://github.com/mapbox/mapbox-gl-js/pull/3571)
- Added `Map#getMaxZoom` and `Map#getMinZoom` methods [#3592](https://github.com/mapbox/mapbox-gl-js/pull/3592)

#### Bugfixes

- Fix several line dash rendering bugs. [#3451](https://github.com/mapbox/mapbox-gl-js/pull/3451)
- Fix intermittent map flicker when using image sources. [#3522](https://github.com/mapbox/mapbox-gl-js/pull/3522)
- Fix incorrect rendering of semitransparent `background` layers. [#3521](https://github.com/mapbox/mapbox-gl-js/pull/3521)
- Fix broken `raster-fade-duration` property. [#3532](https://github.com/mapbox/mapbox-gl-js/pull/3532)
- Fix handling of extrusion heights with negative values (by clamping to `0`). [#3463](https://github.com/mapbox/mapbox-gl-js/pull/3463)
- Fix GeoJSON sources not placing labels/icons correctly after map rotation. [#3366](https://github.com/mapbox/mapbox-gl-js/pull/3366)
- Fix icon/label placement not respecting order for layers with numeric names. [#3404](https://github.com/mapbox/mapbox-gl-js/pull/3404)
- Fix `queryRenderedFeatures` working incorrectly on colliding labels. [#3459](https://github.com/mapbox/mapbox-gl-js/pull/3459)
- Fix a bug where changing extrusion properties at runtime sometimes threw an error. [#3487](https://github.com/mapbox/mapbox-gl-js/pull/3487) [#3468](https://github.com/mapbox/mapbox-gl-js/pull/3468)
- Fix a bug where `map.loaded()` always returned `true` when using raster tile sources. [#3302](https://github.com/mapbox/mapbox-gl-js/pull/3302)
- Fix a bug where moving the map out of bounds sometimes threw `failed to invert matrix` error. [#3518](https://github.com/mapbox/mapbox-gl-js/pull/3518)
- Fixed `queryRenderedFeatures` throwing an error if no parameters provided. [#3542](https://github.com/mapbox/mapbox-gl-js/pull/3542)
- Fixed a bug where using multiple `\n` in a text field resulted in an error. [#3570](https://github.com/mapbox/mapbox-gl-js/pull/3570)

#### Misc

- 🐞 Fix `npm install mapbox-gl` pulling in all `devDependencies`, leading to an extremely slow install. [#3377](https://github.com/mapbox/mapbox-gl-js/pull/3377)
- Switch the codebase to ES6. [#c](https://github.com/mapbox/mapbox-gl-js/pull/3388) [#3408](https://github.com/mapbox/mapbox-gl-js/pull/3408) [#3415](https://github.com/mapbox/mapbox-gl-js/pull/3415) [#3421](https://github.com/mapbox/mapbox-gl-js/pull/3421)
- A lot of internal refactoring to make the codebase simpler and more maintainable.
- Various documentation fixes. [#3440](https://github.com/mapbox/mapbox-gl-js/pull/3440)

## 0.26.0 (October 13 2016)

#### New Features & Improvements

- Add `fill-extrude-height` and `fill-extrude-base` style properties (3d buildings) :cityscape: [#3223](https://github.com/mapbox/mapbox-gl-js/pull/3223)
- Add customizable `colorSpace` interpolation to functions [#3245](https://github.com/mapbox/mapbox-gl-js/pull/3245)
- Add `identity` function type [#3274](https://github.com/mapbox/mapbox-gl-js/pull/3274)
- Add depth testing for symbols with `'pitch-alignment': 'map'` [#3243](https://github.com/mapbox/mapbox-gl-js/pull/3243)
- Add `dataloading` events for styles and sources [#3306](https://github.com/mapbox/mapbox-gl-js/pull/3306)
- Add `Control` suffix to all controls :warning: BREAKING CHANGE :warning: [#3355](https://github.com/mapbox/mapbox-gl-js/pull/3355)
- Calculate style layer `ref`s automatically and get rid of user-specified `ref`s :warning: BREAKING CHANGE :warning: [#3486](https://github.com/mapbox/mapbox-gl-js/pull/3486)

#### Performance Improvements

- Ensure removing style or source releases all tile resources [#3359](https://github.com/mapbox/mapbox-gl-js/pull/3359)

#### Bugfixes

- Fix bug causing an error when `Marker#setLngLat` is called [#3294](https://github.com/mapbox/mapbox-gl-js/pull/3294)
- Fix bug causing incorrect coordinates in `touchend` on Android Chrome [#3319](https://github.com/mapbox/mapbox-gl-js/pull/3319)
- Fix bug causing incorrect popup positioning at top of screen [#3333](https://github.com/mapbox/mapbox-gl-js/pull/3333)
- Restore `tile` property to `data` events fired when a tile is removed [#3328](https://github.com/mapbox/mapbox-gl-js/pull/3328)
- Fix bug causing "Improve this map" link to not preload map location [#3356](https://github.com/mapbox/mapbox-gl-js/pull/3356)

## 0.25.1 (September 30 2016)

#### Bugfixes

- Fix bug causing attribution to not be shown [#3278](https://github.com/mapbox/mapbox-gl-js/pull/3278)
- Fix bug causing exceptions when symbol text has a trailing newline [#3281](https://github.com/mapbox/mapbox-gl-js/pull/3281)

## 0.25.0 (September 29 2016)

#### Breaking Changes

- `Evented#off` now require two arguments; omitting the second argument in order to unbind all listeners for an event
  type is no longer supported, as it could cause unintended unbinding of internal listeners.

#### New Features & Improvements

- Consolidate undocumented data lifecycle events into `data` and `dataloading` events ([#3255](https://github.com/mapbox/mapbox-gl-js/pull/3255))
- Add `auto` value for style spec properties ([#3203](https://github.com/mapbox/mapbox-gl-js/pull/3203))

#### Bugfixes

- Fix bug causing "Map#queryRenderedFeatures" to return no features after map rotation or filter change ([#3233](https://github.com/mapbox/mapbox-gl-js/pull/3233))
- Change webpack build process ([#3235](https://github.com/mapbox/mapbox-gl-js/pull/3235)) :warning: BREAKING CHANGE :warning:
- Improved error messages for `LngLat#convert` ([#3232](https://github.com/mapbox/mapbox-gl-js/pull/3232))
- Fix bug where the `tiles` field is omitted from the `RasterTileSource#serialize` method ([#3259](https://github.com/mapbox/mapbox-gl-js/pull/3259))
- Comply with HTML spec by replacing the `div` within the `Navigation` control `<button>` with a `span` element ([#3268](https://github.com/mapbox/mapbox-gl-js/pull/3268))
- Fix bug causing `Marker` instances to be translated to non-whole pixel coordinates that caused blurriness ([#3270](https://github.com/mapbox/mapbox-gl-js/pull/3270))

#### Performance Improvements

- Avoid unnecessary style validation ([#3224](https://github.com/mapbox/mapbox-gl-js/pull/3224))
- Share a single blob URL between all workers ([#3239](https://github.com/mapbox/mapbox-gl-js/pull/3239))

## 0.24.0 (September 19 2016)

#### New Features & Improvements

- Allow querystrings in `mapbox://` URLs [#3113](https://github.com/mapbox/mapbox-gl-js/issues/3113)
- Allow "drag rotate" interaction to control pitch [#3105](https://github.com/mapbox/mapbox-gl-js/pull/3105)
- Improve performance by decreasing `Worker` script `Blob` size [#3158](https://github.com/mapbox/mapbox-gl-js/pull/3158)
- Improve vector tile performance [#3067](https://github.com/mapbox/mapbox-gl-js/pull/3067)
- Decrease size of distributed library by removing `package.json` [#3174](https://github.com/mapbox/mapbox-gl-js/pull/3174)
- Add support for new lines in `text-field` [#3179](https://github.com/mapbox/mapbox-gl-js/pull/3179)
- Make keyboard navigation smoother [#3190](https://github.com/mapbox/mapbox-gl-js/pull/3190)
- Make mouse wheel zooming smoother [#3189](https://github.com/mapbox/mapbox-gl-js/pull/3189)
- Add better error message when calling `Map#queryRenderedFeatures` on nonexistent layer [#3196](https://github.com/mapbox/mapbox-gl-js/pull/3196)
- Add support for imperial units on `Scale` control [#3160](https://github.com/mapbox/mapbox-gl-js/pull/3160)
- Add map's pitch to URL hash [#3218](https://github.com/mapbox/mapbox-gl-js/pull/3218)

#### Bugfixes

- Fix exception thrown when using box zoom handler [#3078](https://github.com/mapbox/mapbox-gl-js/pull/3078)
- Ensure style filters cannot be mutated by reference [#3093](https://github.com/mapbox/mapbox-gl-js/pull/3093)
- Fix exceptions thrown when opening marker-bound popup by click [#3104](https://github.com/mapbox/mapbox-gl-js/pull/3104)
- Fix bug causing fills with transparent colors and patterns to not render [#3107](https://github.com/mapbox/mapbox-gl-js/issues/3107)
- Fix order of latitudes in `Map#getBounds` [#3081](https://github.com/mapbox/mapbox-gl-js/issues/3081)
- Fix incorrect evaluation of zoom-and-property functions [#2827](https://github.com/mapbox/mapbox-gl-js/issues/2827) [#3155](https://github.com/mapbox/mapbox-gl-js/pull/3155)
- Fix incorrect evaluation of property functions [#2828](https://github.com/mapbox/mapbox-gl-js/issues/2828) [#3155](https://github.com/mapbox/mapbox-gl-js/pull/3155)
- Fix bug causing garbled text rendering when multiple maps are rendered on the page [#3086](https://github.com/mapbox/mapbox-gl-js/issues/3086)
- Fix rendering defects caused by `Map#setFilter` and map rotation on iOS 10 [#3207](https://github.com/mapbox/mapbox-gl-js/pull/3207)
- Fix bug causing image and video sources to disappear when zooming in [#3010](https://github.com/mapbox/mapbox-gl-js/issues/3010)

## 0.23.0 (August 25 2016)

#### New Features & Improvements

- Add support for `line-color` property functions [#2938](https://github.com/mapbox/mapbox-gl-js/pull/2938)
- Add `Scale` control [#2940](https://github.com/mapbox/mapbox-gl-js/pull/2940) [#3042](https://github.com/mapbox/mapbox-gl-js/pull/3042)
- Improve polygon label placement by rendering labels at the pole of inaccessability [#3038](https://github.com/mapbox/mapbox-gl-js/pull/3038)
- Add `Popup` `offset` option [#1962](https://github.com/mapbox/mapbox-gl-js/issues/1962)
- Add `Marker#bindPopup` method [#3056](https://github.com/mapbox/mapbox-gl-js/pull/3056)

#### Performance Improvements

- Improve performance of pages with multiple maps using a shared `WebWorker` pool [#2952](https://github.com/mapbox/mapbox-gl-js/pull/2952)

#### Bugfixes

- Make `LatLngBounds` obey its documented argument order (`southwest`, `northeast`), allowing bounds across the dateline [#2414](https://github.com/mapbox/mapbox-gl-js/pull/2414) :warning: **BREAKING CHANGE** :warning:
- Fix bug causing `fill-opacity` property functions to not render as expected [#3061](https://github.com/mapbox/mapbox-gl-js/pull/3061)

## 0.22.1 (August 18 2016)

#### New Features & Improvements

- Reduce library size by using minified version of style specification [#2998](https://github.com/mapbox/mapbox-gl-js/pull/2998)
- Add a warning when rendering artifacts occur due to too many symbols or glyphs being rendered in a tile [#2966](https://github.com/mapbox/mapbox-gl-js/pull/2966)

#### Bugfixes

- Fix bug causing exception to be thrown by `Map#querySourceFeatures` [#3022](https://github.com/mapbox/mapbox-gl-js/pull/3022)
- Fix bug causing `Map#loaded` to return true while there are outstanding tile updates [#2847](https://github.com/mapbox/mapbox-gl-js/pull/2847)

## 0.22.0 (August 11 2016)

#### Breaking Changes

- The `GeoJSONSource`, `VideoSource`, `ImageSource` constructors are now private. Please use `map.addSource({...})` to create sources and `map.getSource(...).setData(...)` to update GeoJSON sources. [#2667](https://github.com/mapbox/mapbox-gl-js/pull/2667)
- `Map#onError` has been removed. You may catch errors by listening for the `error` event. If no listeners are bound to `error`, error messages will be printed to the console. [#2852](https://github.com/mapbox/mapbox-gl-js/pull/2852)

#### New Features & Improvements

- Increase max glyph atlas size to accommodate alphabets with large numbers of characters [#2930](https://github.com/mapbox/mapbox-gl-js/pull/2930)
- Add support for filtering features on GeoJSON / vector tile `$id` [#2888](https://github.com/mapbox/mapbox-gl-js/pull/2888)
- Update geolocate icon [#2973](https://github.com/mapbox/mapbox-gl-js/pull/2973)
- Add a `close` event to `Popup`s [#2953](https://github.com/mapbox/mapbox-gl-js/pull/2953)
- Add a `offset` option to `Marker` [#2885](https://github.com/mapbox/mapbox-gl-js/pull/2885)
- Print `error` events without any listeners to the console [#2852](https://github.com/mapbox/mapbox-gl-js/pull/2852)
- Refactored `Source` interface to prepare for custom source types [#2667](https://github.com/mapbox/mapbox-gl-js/pull/2667)

#### Bugfixes

- Fix opacity property-functions for fill layers [#2971](https://github.com/mapbox/mapbox-gl-js/pull/2971)
- Fix `DataCloneError` in Firefox and IE11 [#2559](https://github.com/mapbox/mapbox-gl-js/pull/2559)
- Fix bug preventing camera animations from being triggered in `moveend` listeners [#2944](https://github.com/mapbox/mapbox-gl-js/pull/2944)
- Fix bug preventing `fill-outline-color` from being unset [#2964](https://github.com/mapbox/mapbox-gl-js/pull/2964)
- Fix webpack support [#2887](https://github.com/mapbox/mapbox-gl-js/pull/2887)
- Prevent buttons in controls from acting like form submit buttons [#2935](https://github.com/mapbox/mapbox-gl-js/pull/2935)
- Fix bug preventing map interactions near two controls in the same corner [#2932](https://github.com/mapbox/mapbox-gl-js/pull/2932)
- Fix crash resulting for large style batch queue [#2926](https://github.com/mapbox/mapbox-gl-js/issues/2926)

## 0.21.0 (July 13 2016)

#### Breaking Changes

- GeoJSON polygon inner rings are now rewound for compliance with the [v2 vector tile](https://github.com/mapbox/vector-tile-spec/blob/master/2.1/README.md#4344-polygon-geometry-type). This may affect some uses of `line-offset`, reversing the direction of the offset. [#2889](https://github.com/mapbox/mapbox-gl-js/issues/2889)

#### New Features & Improvements

- Add `text-pitch-alignment` style property [#2668](https://github.com/mapbox/mapbox-gl-js/pull/2668)
- Allow query parameters on `mapbox://` URLs [#2702](https://github.com/mapbox/mapbox-gl-js/pull/2702)
- Add `icon-text-fit` and `icon-text-fit-padding` style properties [#2720](https://github.com/mapbox/mapbox-gl-js/pull/2720)
- Enable property functions for `icon-rotate` [#2738](https://github.com/mapbox/mapbox-gl-js/pull/2738)
- Enable property functions for `fill-opacity` [#2733](https://github.com/mapbox/mapbox-gl-js/pull/2733)
- Fire `Map#mouseout` events [#2777](https://github.com/mapbox/mapbox-gl-js/pull/2777)
- Allow query parameters on all sprite URLs [#2772](https://github.com/mapbox/mapbox-gl-js/pull/2772)
- Increase sprite atlas size to 1024px square, allowing more and larger sprites [#2802](https://github.com/mapbox/mapbox-gl-js/pull/2802)
- Add `Marker` class [#2725](https://github.com/mapbox/mapbox-gl-js/pull/2725) [#2810](https://github.com/mapbox/mapbox-gl-js/pull/2810)
- Add `{quadkey}` URL parameter [#2805](https://github.com/mapbox/mapbox-gl-js/pull/2805)
- Add `circle-pitch-scale` style property [#2821](https://github.com/mapbox/mapbox-gl-js/pull/2821)

#### Bugfixes

- Fix rendering of layers with large numbers of features [#2794](https://github.com/mapbox/mapbox-gl-js/pull/2794)
- Fix exceptions thrown during drag-rotate interactions [#2840](https://github.com/mapbox/mapbox-gl-js/pull/2840)
- Fix error when adding and removing a layer within the same update cycle [#2845](https://github.com/mapbox/mapbox-gl-js/pull/2845)
- Fix false "Geometry exceeds allowed extent" warnings [#2568](https://github.com/mapbox/mapbox-gl-js/issues/2568)
- Fix `Map#loaded` returning true while there are outstanding tile updates [#2847](https://github.com/mapbox/mapbox-gl-js/pull/2847)
- Fix style validation error thrown while removing a filter [#2847](https://github.com/mapbox/mapbox-gl-js/pull/2847)
- Fix event data object not being passed for double click events [#2814](https://github.com/mapbox/mapbox-gl-js/pull/2814)
- Fix multipolygons disappearing from map at certain zoom levels [#2704](https://github.com/mapbox/mapbox-gl-js/issues/2704)
- Fix exceptions caused by `queryRenderedFeatures` in Safari and Firefox [#2822](https://github.com/mapbox/mapbox-gl-js/pull/2822)
- Fix `mapboxgl#supported()` returning `true` in old versions of IE11 [mapbox/mapbox-gl-supported#1](https://github.com/mapbox/mapbox-gl-supported/issues/1)

## 0.20.1 (June 21 2016)

#### Bugfixes

- Fixed exception thrown when changing `*-translate` properties via `setPaintProperty` ([#2762](https://github.com/mapbox/mapbox-gl-js/issues/2762))

## 0.20.0 (June 10 2016)

#### New Features & Improvements

- Add limited WMS support [#2612](https://github.com/mapbox/mapbox-gl-js/pull/2612)
- Add `workerCount` constructor option [#2666](https://github.com/mapbox/mapbox-gl-js/pull/2666)
- Improve performance of `locationPoint` and `pointLocation` [#2690](https://github.com/mapbox/mapbox-gl-js/pull/2690)
- Remove "Not using VertexArrayObject extension" warning messages [#2707](https://github.com/mapbox/mapbox-gl-js/pull/2707)
- Add `version` property to mapboxgl [#2660](https://github.com/mapbox/mapbox-gl-js/pull/2660)
- Support property functions in `circle-opacity` and `circle-blur` [#2693](https://github.com/mapbox/mapbox-gl-js/pull/2693)

#### Bugfixes

- Fix exception thrown by "drag rotate" handler [#2680](https://github.com/mapbox/mapbox-gl-js/issues/2680)
- Return an empty array instead of an empty object from `queryRenderedFeatures` [#2694](https://github.com/mapbox/mapbox-gl-js/pull/2694)
- Fix bug causing map to not render in IE

## 0.19.1 (June 2 2016)

#### Bugfixes

- Fix rendering of polygons with more than 35k vertices [#2657](https://github.com/mapbox/mapbox-gl-js/issues/2657)

## 0.19.0 (May 31 2016)

#### New Features & Improvements

- Allow use of special characters in property field names [#2547](https://github.com/mapbox/mapbox-gl-js/pull/2547)
- Improve rendering speeds on fill layers [#1606](https://github.com/mapbox/mapbox-gl-js/pull/1606)
- Add data driven styling support for `fill-color` and `fill-outline-color` [#2629](https://github.com/mapbox/mapbox-gl-js/pull/2629)
- Add `has` and `!has` filter operators [mapbox/feature-filter#15](https://github.com/mapbox/feature-filter/pull/15)
- Improve keyboard handlers with held-down keys [#2530](https://github.com/mapbox/mapbox-gl-js/pull/2530)
- Support 'tms' tile scheme [#2565](https://github.com/mapbox/mapbox-gl-js/pull/2565)
- Add `trackResize` option to `Map` [#2591](https://github.com/mapbox/mapbox-gl-js/pull/2591)

#### Bugfixes

- Scale circles when map is displayed at a pitch [#2541](https://github.com/mapbox/mapbox-gl-js/issues/2541)
- Fix background pattern rendering bug [#2557](https://github.com/mapbox/mapbox-gl-js/pull/2557)
- Fix bug that prevented removal of a `fill-pattern` from a fill layer [#2534](https://github.com/mapbox/mapbox-gl-js/issues/2534)
- Fix `line-pattern` and `fill-pattern`rendering [#2596](https://github.com/mapbox/mapbox-gl-js/pull/2596)
- Fix some platform specific rendering bugs [#2553](https://github.com/mapbox/mapbox-gl-js/pull/2553)
- Return empty object from `queryRenderedFeatures` before the map is loaded [#2621](https://github.com/mapbox/mapbox-gl-js/pull/2621)
- Fix "there is no texture bound to the unit 1" warnings [#2509](https://github.com/mapbox/mapbox-gl-js/pull/2509)
- Allow transitioned values to be unset [#2561](https://github.com/mapbox/mapbox-gl-js/pull/2561)

## 0.18.0 (April 13 2016)

#### New Features & Improvements

- Implement zoom-and-property functions for `circle-color` and `circle-size` [#2454](https://github.com/mapbox/mapbox-gl-js/pull/2454)
- Dedupe attributions that are substrings of others [#2453](https://github.com/mapbox/mapbox-gl-js/pull/2453)
- Misc performance improvements [#2483](https://github.com/mapbox/mapbox-gl-js/pull/2483) [#2488](https://github.com/mapbox/mapbox-gl-js/pull/2488)

#### Bugfixes

- Fix errors when unsetting and resetting a style property [#2464](https://github.com/mapbox/mapbox-gl-js/pull/2464)
- Fix errors when updating paint properties while using classes [#2496](https://github.com/mapbox/mapbox-gl-js/pull/2496)
- Fix errors caused by race condition in unserializeBuckets [#2497](https://github.com/mapbox/mapbox-gl-js/pull/2497)
- Fix overzoomed tiles in wrapped worlds [#2482](https://github.com/mapbox/mapbox-gl-js/issues/2482)
- Fix errors caused by mutating a filter object after calling `Map#setFilter` [#2495](https://github.com/mapbox/mapbox-gl-js/pull/2495)

## 0.17.0 (April 13 2016)

#### Breaking Changes

- Remove `map.batch` in favor of automatically batching style mutations (i.e. calls to `Map#setLayoutProperty`, `Map#setPaintProperty`, `Map#setFilter`, `Map#setClasses`, etc.) and applying them once per frame, significantly improving performance when updating the style frequently [#2355](https://github.com/mapbox/mapbox-gl-js/pull/2355) [#2380](https://github.com/mapbox/mapbox-gl-js/pull/2380)
- Remove `util.throttle` [#2345](https://github.com/mapbox/mapbox-gl-js/issues/2345)

#### New Features & Improvements

- Improve performance of all style mutation methods by only recalculating affected properties [#2339](https://github.com/mapbox/mapbox-gl-js/issues/2339)
- Improve fading of labels and icons [#2376](https://github.com/mapbox/mapbox-gl-js/pull/2376)
- Improve rendering performance by reducing work done on the main thread [#2394](https://github.com/mapbox/mapbox-gl-js/pull/2394)
- Validate filters passed to `Map#queryRenderedFeatures` and `Map#querySourceFeatures` [#2349](https://github.com/mapbox/mapbox-gl-js/issues/2349)
- Display a warning if a vector tile's geometry extent is larger than supported [#2383](https://github.com/mapbox/mapbox-gl-js/pull/2383)
- Implement property functions (i.e. data-driven styling) for `circle-color` and `circle-size` [#1932](https://github.com/mapbox/mapbox-gl-js/pull/1932)
- Add `Popup#setDOMContent` method [#2436](https://github.com/mapbox/mapbox-gl-js/pull/2436)

#### Bugfixes

- Fix a performance regression caused by using 1 `WebWorker` instead of `# cpus - 1` `WebWorker`s, slowing down tile loading times [#2408](https://github.com/mapbox/mapbox-gl-js/pull/2408)
- Fix a bug in which `Map#queryRenderedFeatures` would sometimes return features that had been removed [#2353](https://github.com/mapbox/mapbox-gl-js/issues/2353)
- Fix `clusterMaxZoom` option on `GeoJSONSource` not working as expected [#2374](https://github.com/mapbox/mapbox-gl-js/issues/2374)
- Fix anti-aliased rendering for pattern fills [#2372](https://github.com/mapbox/mapbox-gl-js/issues/2372)
- Fix exception caused by calling `Map#queryRenderedFeatures` or `Map#querySourceFeatures` with no arguments
- Fix exception caused by calling `Map#setLayoutProperty` for `text-field` or `icon-image` [#2407](https://github.com/mapbox/mapbox-gl-js/issues/2407)

## 0.16.0 (March 24 2016)

#### Breaking Changes

- Replace `Map#featuresAt` and `Map#featuresIn` with `Map#queryRenderedFeatures` and `map.querySourceFeatures` ([#2224](https://github.com/mapbox/mapbox-gl-js/pull/2224))
  - Replace `featuresAt` and `featuresIn` with `queryRenderedFeatures`
  - Make `queryRenderedFeatures` synchronous, remove the callback and use the return value.
  - Rename `layer` parameter to `layers` and make it an array of layer names.
  - Remove the `radius` parameter. `radius` was used with `featuresAt` to account for style properties like `line-width` and `circle-radius`. `queryRenderedFeatures` accounts for these style properties. If you need to query a larger area, use a bounding box query instead of a point query.
  - Remove the `includeGeometry` parameter because `queryRenderedFeatures` always includes geometries.
- `Map#debug` is renamed to `Map#showTileBoundaries` ([#2284](https://github.com/mapbox/mapbox-gl-js/pull/2284))
- `Map#collisionDebug` is renamed to `Map#showCollisionBoxes` ([#2284](https://github.com/mapbox/mapbox-gl-js/pull/2284))

#### New Features & Improvements

- Improve overall rendering performance. ([#2221](https://github.com/mapbox/mapbox-gl-js/pull/2221))
- Improve performance of `GeoJSONSource#setData`. ([#2222](https://github.com/mapbox/mapbox-gl-js/pull/2222))
- Add `Map#setMaxBounds` method ([#2234](https://github.com/mapbox/mapbox-gl-js/pull/2234))
- Add `isActive` and `isEnabled` methods to interaction handlers ([#2238](https://github.com/mapbox/mapbox-gl-js/pull/2238))
- Add `Map#setZoomBounds` method ([#2243](https://github.com/mapbox/mapbox-gl-js/pull/2243))
- Add touch events ([#2195](https://github.com/mapbox/mapbox-gl-js/issues/2195))
- Add `map.queryRenderedFeatures` to query the styled and rendered representations of features ([#2224](https://github.com/mapbox/mapbox-gl-js/pull/2224))
- Add `map.querySourceFeatures` to get features directly from vector tiles, independent of the style ([#2224](https://github.com/mapbox/mapbox-gl-js/pull/2224))
- Add `mapboxgl.Geolocate` control ([#1939](https://github.com/mapbox/mapbox-gl-js/issues/1939))
- Make background patterns render seamlessly across tile boundaries ([#2305](https://github.com/mapbox/mapbox-gl-js/pull/2305))

#### Bugfixes

- Fix calls to `setFilter`, `setLayoutProperty`, and `setLayerZoomRange` on ref children ([#2228](https://github.com/mapbox/mapbox-gl-js/issues/2228))
- Fix `undefined` bucket errors after `setFilter` calls ([#2244](https://github.com/mapbox/mapbox-gl-js/issues/2244))
- Fix bugs causing hidden symbols to be rendered ([#2246](https://github.com/mapbox/mapbox-gl-js/pull/2246), [#2276](https://github.com/mapbox/mapbox-gl-js/pull/2276))
- Fix raster flickering ([#2236](https://github.com/mapbox/mapbox-gl-js/issues/2236))
- Fix `queryRenderedFeatures` precision at high zoom levels ([#2292](https://github.com/mapbox/mapbox-gl-js/pull/2292))
- Fix holes in GeoJSON data caused by unexpected winding order ([#2285](https://github.com/mapbox/mapbox-gl-js/pull/2285))
- Fix bug causing deleted features to be returned by `queryRenderedFeatures` ([#2306](https://github.com/mapbox/mapbox-gl-js/pull/2306))
- Fix bug causing unexpected fill patterns to be rendered ([#2307](https://github.com/mapbox/mapbox-gl-js/pull/2307))
- Fix popup location with preceding sibling elements ([#2311](https://github.com/mapbox/mapbox-gl-js/pull/2311))
- Fix polygon anti-aliasing ([#2319](https://github.com/mapbox/mapbox-gl-js/pull/2319))
- Fix slivers between non-adjacent polygons ([#2319](https://github.com/mapbox/mapbox-gl-js/pull/2319))
- Fix keyboard shortcuts causing page to scroll ([#2312](https://github.com/mapbox/mapbox-gl-js/pull/2312))

## 0.15.0 (March 1 2016)

#### New Features & Improvements

- Add `ImageSource#setCoordinates` and `VideoSource#setCoordinates` ([#2184](https://github.com/mapbox/mapbox-gl-js/pull/2184))

#### Bugfixes

- Fix flickering on raster layers ([#2211](https://github.com/mapbox/mapbox-gl-js/pull/2211))
- Fix browser hang when zooming quickly on raster layers ([#2211](https://github.com/mapbox/mapbox-gl-js/pull/2211))

## 0.14.3 (Feb 25 2016)

#### New Features & Improvements

- Improve responsiveness of zooming out by using cached parent tiles ([#2168](https://github.com/mapbox/mapbox-gl-js/pull/2168))
- Improve contextual clues on style API validation ([#2170](https://github.com/mapbox/mapbox-gl-js/issues/2170))
- Improve performance of methods including `setData` ([#2174](https://github.com/mapbox/mapbox-gl-js/pull/2174))

#### Bugfixes

- Fix incorrectly sized line dashes ([#2099](https://github.com/mapbox/mapbox-gl-js/issues/2099))
- Fix bug in which `in` feature filter drops features ([#2166](https://github.com/mapbox/mapbox-gl-js/pull/2166))
- Fix bug preventing `Map#load` from firing when tile "Not Found" errors occurred ([#2176](https://github.com/mapbox/mapbox-gl-js/pull/2176))
- Fix rendering artifacts on mobile GPUs ([#2117](https://github.com/mapbox/mapbox-gl-js/pull/2117))

## 0.14.2 (Feb 19 2016)

#### Bugfixes

- Look for loaded parent tiles in cache
- Set tile cache size based on viewport size ([#2137](https://github.com/mapbox/mapbox-gl-js/issues/2137))
- Fix tile render order for layer-by-layer
- Remove source update throttling ([#2139](https://github.com/mapbox/mapbox-gl-js/issues/2139))
- Make panning while zooming more linear ([#2070](https://github.com/mapbox/mapbox-gl-js/issues/2070))
- Round points created during bucket creation ([#2067](https://github.com/mapbox/mapbox-gl-js/issues/2067))
- Correct bounds for a rotated or tilted map ([#1842](https://github.com/mapbox/mapbox-gl-js/issues/1842))
- Fix overscaled featuresAt ([#2103](https://github.com/mapbox/mapbox-gl-js/issues/2103))
- Allow using `tileSize: 512` as a switch to trade retina support for 512px raster tiles
- Fix the serialization of paint classes ([#2107](https://github.com/mapbox/mapbox-gl-js/issues/2107))
- Fixed bug where unsetting style properties could mutate the value of other style properties ([#2105](https://github.com/mapbox/mapbox-gl-js/pull/2105))
- Less slanted dashed lines near sharp corners ([#967](https://github.com/mapbox/mapbox-gl-js/issues/967))
- Fire map#load if no initial style is set ([#2042](https://github.com/mapbox/mapbox-gl-js/issues/2042))

## 0.14.1 (Feb 10 2016)

#### Bugfixes

- Fix incorrectly rotated symbols along lines near tile boundaries ([#2062](https://github.com/mapbox/mapbox-gl-js/issues/2062))
- Fix broken rendering when a fill layer follows certain symbol layers ([#2092](https://github.com/mapbox/mapbox-gl-js/issues/2092))

## 0.14.0 (Feb 8 2016)

#### Breaking Changes

- Switch `GeoJSONSource` clustering options from being measured in extent-units to pixels ([#2026](https://github.com/mapbox/mapbox-gl-js/pull/2026))

#### New Features & Improvements

- Improved error message for invalid colors ([#2006](https://github.com/mapbox/mapbox-gl-js/pull/2006))
- Added support for tiles with variable extents ([#2010](https://github.com/mapbox/mapbox-gl-js/pull/2010))
- Improved `filter` performance and maximum size ([#2024](https://github.com/mapbox/mapbox-gl-js/issues/2024))
- Changed circle rendering such that all geometry nodes are drawn, not just the geometry's outer ring ([#2027](https://github.com/mapbox/mapbox-gl-js/pull/2027))
- Added `Map#getStyle` method ([#1982](https://github.com/mapbox/mapbox-gl-js/issues/1982))

#### Bugfixes

- Fixed bug causing WebGL contexts to be "used up" by calling `mapboxgl.supported()` ([#2018](https://github.com/mapbox/mapbox-gl-js/issues/2018))
- Fixed non-deterministic symbol z-order sorting ([#2023](https://github.com/mapbox/mapbox-gl-js/pull/2023))
- Fixed garbled labels while zooming ([#2012](https://github.com/mapbox/mapbox-gl-js/issues/2012))
- Fixed icon jumping when touching trackpad with two fingers ([#1990](https://github.com/mapbox/mapbox-gl-js/pull/1990))
- Fixed overzoomed collision debug labels ([#2033](https://github.com/mapbox/mapbox-gl-js/issues/2033))
- Fixed dashes sliding along their line during zooming ([#2039](https://github.com/mapbox/mapbox-gl-js/issues/2039))
- Fixed overscaled `minzoom` setting for GeoJSON sources ([#1651](https://github.com/mapbox/mapbox-gl-js/issues/1651))
- Fixed overly-strict function validation for duplicate stops ([#2075](https://github.com/mapbox/mapbox-gl-js/pull/2075))
- Fixed crash due to `performance.now` not being present on some browsers ([#2056](https://github.com/mapbox/mapbox-gl-js/issues/2056))
- Fixed the unsetting of paint properties ([#2037](https://github.com/mapbox/mapbox-gl-js/issues/2037))
- Fixed bug causing multiple interaction handler event listeners to be attached ([#2069](https://github.com/mapbox/mapbox-gl-js/issues/2069))
- Fixed bug causing only a single debug box to be drawn ([#2034](https://github.com/mapbox/mapbox-gl-js/issues/2034))

## 0.13.1 (Jan 27 2016)

#### Bugfixes

- Fixed broken npm package due to outdated bundled modules

## 0.13.0 (Jan 27 2016)

#### Bugfixes

- Fixed easeTo pan, zoom, and rotate when initial rotation != 0 ([#1950](https://github.com/mapbox/mapbox-gl-js/pull/1950))
- Fixed rendering of tiles with an extent != 4096 ([#1952](https://github.com/mapbox/mapbox-gl-js/issues/1952))
- Fixed missing icon collision boxes ([#1978](https://github.com/mapbox/mapbox-gl-js/issues/1978))
- Fixed null `Tile#buffers` errors ([#1987](https://github.com/mapbox/mapbox-gl-js/pull/1987))

#### New Features & Improvements

- Added `symbol-avoid-edges` style property ([#1951](https://github.com/mapbox/mapbox-gl-js/pull/1951))
- Improved `symbol-max-angle` check algorithm ([#1959](https://github.com/mapbox/mapbox-gl-js/pull/1959))
- Added marker clustering! ([#1931](https://github.com/mapbox/mapbox-gl-js/pull/1931))
- Added zoomstart, zoom, and zoomend events ([#1958](https://github.com/mapbox/mapbox-gl-js/issues/1958))
- Disabled drag on mousedown when using boxzoom ([#1907](https://github.com/mapbox/mapbox-gl-js/issues/1907))

## 0.12.4 (Jan 19 2016)

#### Bugfixes

- Fix elementGroups null value errors ([#1933](https://github.com/mapbox/mapbox-gl-js/issues/1933))
- Fix some glyph atlas overflow cases ([#1923](https://github.com/mapbox/mapbox-gl-js/pull/1923))

## 0.12.3 (Jan 14 2016)

#### API Improvements

- Support inline attribution options in map options ([#1865](https://github.com/mapbox/mapbox-gl-js/issues/1865))
- Improve flyTo options ([#1854](https://github.com/mapbox/mapbox-gl-js/issues/1854), [#1429](https://github.com/mapbox/mapbox-gl-js/issues/1429))

#### Bugfixes

- Fix flickering with overscaled tiles ([#1921](https://github.com/mapbox/mapbox-gl-js/issues/1921))
- Remove Node.remove calls for IE browser compatibility ([#1900](https://github.com/mapbox/mapbox-gl-js/issues/1900))
- Match patterns at tile boundaries ([#1908](https://github.com/mapbox/mapbox-gl-js/pull/1908))
- Fix Tile#positionAt, fix query tests ([#1899](https://github.com/mapbox/mapbox-gl-js/issues/1899))
- Fix flickering on streets ([#1875](https://github.com/mapbox/mapbox-gl-js/issues/1875))
- Fix text-max-angle property ([#1870](https://github.com/mapbox/mapbox-gl-js/issues/1870))
- Fix overscaled line patterns ([#1856](https://github.com/mapbox/mapbox-gl-js/issues/1856))
- Fix patterns and icons for mismatched pixelRatios ([#1851](https://github.com/mapbox/mapbox-gl-js/issues/1851))
- Fix missing labels when text size 0 at max zoom ([#1809](https://github.com/mapbox/mapbox-gl-js/issues/1809))
- Use linear interp when pixel ratios don't match ([#1601](https://github.com/mapbox/mapbox-gl-js/issues/1601))
- Fix blank areas, flickering in raster layers ([#1876](https://github.com/mapbox/mapbox-gl-js/issues/1876), [#675](https://github.com/mapbox/mapbox-gl-js/issues/675))
- Fix labels slipping/cropping at tile bounds ([#757](https://github.com/mapbox/mapbox-gl-js/issues/757))

#### UX Improvements

- Improve touch handler perceived performance ([#1844](https://github.com/mapbox/mapbox-gl-js/issues/1844))

## 0.12.2 (Dec 22 2015)

#### API Improvements

- Support LngLat.convert([w, s, e, n]) ([#1812](https://github.com/mapbox/mapbox-gl-js/issues/1812))
- Invalid GeoJSON is now handled better

#### Bugfixes

- Fixed `Popup#addTo` when the popup is already open ([#1811](https://github.com/mapbox/mapbox-gl-js/issues/1811))
- Fixed warping when rotating / zooming really fast
- `Map#flyTo` now flies across the antimeridan if shorter ([#1853](https://github.com/mapbox/mapbox-gl-js/issues/1853))

## 0.12.1 (Dec 8 2015)

#### Breaking changes

- Reversed the direction of `line-offset` ([#1808](https://github.com/mapbox/mapbox-gl-js/pull/1808))
- Renamed `Pinch` interaction handler to `TouchZoomRotate` ([#1777](https://github.com/mapbox/mapbox-gl-js/pull/1777))
- Made `Map#update` and `Map#render` private methods ([#1798](https://github.com/mapbox/mapbox-gl-js/pull/1798))
- Made `Map#remove` remove created DOM elements ([#1789](https://github.com/mapbox/mapbox-gl-js/issues/1789))

#### API Improvements

- Added an method to disable touch rotation ([#1777](https://github.com/mapbox/mapbox-gl-js/pull/1777))
- Added a `position` option for `Attribution` ([#1689](https://github.com/mapbox/mapbox-gl-js/issues/1689))

#### Bugfixes

- Ensure tile loading errors are properly reported ([#1799](https://github.com/mapbox/mapbox-gl-js/pull/1799))
- Ensure re-adding a previously removed pop-up works ([#1477](https://github.com/mapbox/mapbox-gl-js/issues/1477))

#### UX Improvements

- Don't round zoom level during double-click interaction ([#1640](https://github.com/mapbox/mapbox-gl-js/issues/1640))

## 0.12.0 (Dec 2 2015)

#### API Improvements

- Added `line-offset` style property ([#1778](https://github.com/mapbox/mapbox-gl-js/issues/1778))

## 0.11.5 (Dec 1 2015)

#### Bugfixes

- Fixed unstable symbol layer render order when adding / removing layers ([#1558](https://github.com/mapbox/mapbox-gl-js/issues/1558))
- Fire map loaded event even if raster tiles have errors
- Fix panning animation during easeTo with zoom change
- Fix pitching animation during flyTo
- Fix pitching animation during easeTo
- Prevent rotation from firing `mouseend` events ([#1104](https://github.com/mapbox/mapbox-gl-js/issues/1104))

#### API Improvements

- Fire `mousedown` and `mouseup` events ([#1411](https://github.com/mapbox/mapbox-gl-js/issues/1411))
- Fire `movestart` and `moveend` when panning ([#1658](https://github.com/mapbox/mapbox-gl-js/issues/1658))
- Added drag events ([#1442](https://github.com/mapbox/mapbox-gl-js/issues/1442))
- Request webp images for mapbox:// raster tiles in chrome ([#1725](https://github.com/mapbox/mapbox-gl-js/issues/1725))

#### UX Improvements

- Added inertia to map rotation ([#620](https://github.com/mapbox/mapbox-gl-js/issues/620))

## 0.11.4 (Nov 16 2015)

#### Bugfixes

- Fix alpha blending of alpha layers ([#1684](https://github.com/mapbox/mapbox-gl-js/issues/1684))

## 0.11.3 (Nov 10 2015)

#### Bugfixes

- Fix GeoJSON rendering and performance ([#1685](https://github.com/mapbox/mapbox-gl-js/pull/1685))

#### UX Improvements

- Use SVG assets for UI controls ([#1657](https://github.com/mapbox/mapbox-gl-js/pull/1657))
- Zoom out with shift + dblclick ([#1666](https://github.com/mapbox/mapbox-gl-js/issues/1666))

## 0.11.2 (Oct 29 2015)

- Misc performance improvements

#### Bugfixes

- Fix sprites on systems with non-integer `devicePixelRatio`s ([#1029](https://github.com/mapbox/mapbox-gl-js/issues/1029) [#1475](https://github.com/mapbox/mapbox-gl-js/issues/1475) [#1476](https://github.com/mapbox/mapbox-gl-js/issues/1476))
- Fix layer minZoom being ignored if not less than source maxZoom
- Fix symbol placement at the start of a line ([#1461](https://github.com/mapbox/mapbox-gl-js/issues/1461))
- Fix `raster-opacity` on non-tile sources ([#1270](https://github.com/mapbox/mapbox-gl-js/issues/1270))
- Ignore boxzoom on shift-click ([#1655](https://github.com/mapbox/mapbox-gl-js/issues/1655))

#### UX Improvements

- Enable line breaks on common punctuation ([#1115](https://github.com/mapbox/mapbox-gl-js/issues/1115))

#### API Improvements

- Add toString and toArray methods to LngLat, LngLatBounds ([#1571](https://github.com/mapbox/mapbox-gl-js/issues/1571))
- Add `Transform#resize` method
- Add `Map#getLayer` method ([#1183](https://github.com/mapbox/mapbox-gl-js/issues/1183))
- Add `Transform#unmodified` property ([#1452](https://github.com/mapbox/mapbox-gl-js/issues/1452))
- Propagate WebGL context events ([#1612](https://github.com/mapbox/mapbox-gl-js/pull/1612))

## 0.11.1 (Sep 30 2015)

#### Bugfixes

- Add statistics and checkboxes to debug page
- Fix `Map#featuresAt` for non-4096 vector sources ([#1529](https://github.com/mapbox/mapbox-gl-js/issues/1529))
- Don't fire `mousemove` on drag-pan
- Fix maxBounds constrains ([#1539](https://github.com/mapbox/mapbox-gl-js/issues/1539))
- Fix maxBounds infinite loop ([#1538](https://github.com/mapbox/mapbox-gl-js/issues/1538))
- Fix memory leak in worker
- Assert valid `TileCoord`, fix wrap calculation in `TileCoord#cover` ([#1483](https://github.com/mapbox/mapbox-gl-js/issues/1483))
- Abort raster tile load if not in viewport ([#1490](https://github.com/mapbox/mapbox-gl-js/issues/1490))

#### API Improvements

- Add `Map` event listeners for `mouseup`, `contextmenu` (right click) ([#1532](https://github.com/mapbox/mapbox-gl-js/issues/1532))

## 0.11.0 (Sep 11 2015)

#### API Improvements

- Add `Map#featuresIn`: a bounding-box feature query
- Emit stylesheet validation errors ([#1436](https://github.com/mapbox/mapbox-gl-js/issues/1436))

#### UX Improvements

- Handle v8 style `center`, `zoom`, `bearing`, `pitch` ([#1452](https://github.com/mapbox/mapbox-gl-js/issues/1452))
- Improve circle type styling ([#1446](https://github.com/mapbox/mapbox-gl-js/issues/1446))
- Improve dashed and patterned line antialiasing

#### Bugfixes

- Load images in a way that respects Cache-Control headers
- Filter for rtree matches to those crossing bbox
- Log errors by default ([#1463](https://github.com/mapbox/mapbox-gl-js/issues/1463))
- Fixed modification of `text-size` via `setLayoutProperty` ([#1451](https://github.com/mapbox/mapbox-gl-js/issues/1451))
- Throw on lat > 90 || < -90. ([#1443](https://github.com/mapbox/mapbox-gl-js/issues/1443))
- Fix circle clipping bug ([#1457](https://github.com/mapbox/mapbox-gl-js/issues/1457))

## 0.10.0 (Aug 21 2015)

#### Breaking changes

- Switched to [longitude, latitude] coordinate order, matching GeoJSON. We anticipate that mapbox-gl-js will be widely used
  with GeoJSON, and in the long term having a coordinate order that is consistent with GeoJSON will lead to less confusion
  and impedance mismatch than will a [latitude, longitude] order.

  The following APIs were renamed:

  - `LatLng` was renamed to `LngLat`
  - `LatLngBounds` was renamed to `LngLatBounds`
  - `Popup#setLatLng` was renamed to `Popup#setLngLat`
  - `Popup#getLatLng` was renamed to `Popup#getLngLat`
  - The `latLng` property of Map events was renamed `lngLat`

  The following APIs now expect array coordinates in [longitude, latitude] order:

  - `LngLat.convert`
  - `LngLatBounds.convert`
  - `Popup#setLngLat`
  - The `center` and `maxBounds` options of the `Map` constructor
  - The arguments to `Map#setCenter`, `Map#fitBounds`, `Map#panTo`, and `Map#project`
  - The `center` option of `Map#jumpTo`, `Map#easeTo`, and `Map#flyTo`
  - The `around` option of `Map#zoomTo`, `Map#rotateTo`, and `Map#easeTo`
  - The `coordinates` properties of video and image sources

- Updated to mapbox-gl-style-spec v8.0.0 ([Changelog](https://github.com/mapbox/mapbox-gl-style-spec/blob/v8.0.0/CHANGELOG.md)). Styles are
  now expected to be version 8. You can use the [gl-style-migrate](https://github.com/mapbox/mapbox-gl-style-lint#migrations)
  utility to update existing styles.

- The format for `mapbox://` style and glyphs URLs has changed. For style URLs, you should now use the format
  `mapbox://styles/:username/:style`. The `:style` portion of the URL no longer contains a username. For font URLs, you
  should now use the format `mapbox://fonts/:username/{fontstack}/{range}.pbf`.
- Mapbox default styles are now hosted via the Styles API rather than www.mapbox.com. You can make use of the Styles API
  with a `mapbox://` style URL pointing to a v8 style, e.g. `mapbox://styles/mapbox/streets-v8`.
- The v8 satellite style (`mapbox://styles/mapbox/satellite-v8`) is now a plain satellite style, and not longer supports labels
  or contour lines via classes. For a labeled satellite style, use `mapbox://styles/mapbox/satellite-hybrid`.

- Removed `mbgl.config.HTTP_URL` and `mbgl.config.FORCE_HTTPS`; https is always used when connecting to the Mapbox API.
- Renamed `mbgl.config.HTTPS_URL` to `mbgl.config.API_URL`.

#### Bugfixes

- Don't draw halo when halo-width is 0 ([#1381](https://github.com/mapbox/mapbox-gl-js/issues/1381))
- Reverted shader changes that degraded performance on IE

#### API Improvements

- You can now unset layout and paint properties via the `setLayoutProperty` and `setPaintProperty` APIs
  by passing `undefined` as a property value.
- The `layer` option of `featuresAt` now supports an array of layers.

## 0.9.0 (Jul 29 2015)

- `glyphs` URL now normalizes without the `/v4/` prefix for `mapbox://` urls. Legacy behavior for `mapbox://fontstacks` is still maintained ([#1385](https://github.com/mapbox/mapbox-gl-js/issues/1385))
- Expose `geojson-vt` options for GeoJSON sources ([#1271](https://github.com/mapbox/mapbox-gl-js/issues/1271))
- bearing snaps to "North" within a tolerance of 7 degrees ([#1059](https://github.com/mapbox/mapbox-gl-js/issues/1059))
- Now you can directly mutate the minzoom and maxzoom layer properties with `map.setLayerZoomRange(layerId, minzoom, maxzoom)`
- Exposed `mapboxgl.Control`, a base class used by all UI controls
- Refactored handlers to be individually included in Map options, or enable/disable them individually at runtime, e.g. `map.scrollZoom.disable()`.
- New feature: Batch operations can now be done at once, improving performance for calling multiple style functions: ([#1352](https://github.com/mapbox/mapbox-gl-js/pull/1352))

  ```js
  style.batch(function (s) {
    s.addLayer({ id: "first", type: "symbol", source: "streets" });
    s.addLayer({ id: "second", type: "symbol", source: "streets" });
    s.addLayer({ id: "third", type: "symbol", source: "terrain" });
    s.setPaintProperty("first", "text-color", "black");
    s.setPaintProperty("first", "text-halo-color", "white");
  });
  ```

- Improved documentation
- `featuresAt` performance improvements by exposing `includeGeometry` option
- Better label placement along lines ([#1283](https://github.com/mapbox/mapbox-gl-js/pull/1283))
- Improvements to round linejoins on semi-transparent lines (mapbox/mapbox-gl-native[#1771](https://github.com/mapbox/mapbox-gl-js/pull/1771))
- Round zoom levels for raster tile loading ([@2a2aec](https://github.com/mapbox/mapbox-gl-js/commit/2a2aec44a39e11e73bdf663258bd6d52b83775f5))
- Source#reload cannot be called if source is not loaded ([#1198](https://github.com/mapbox/mapbox-gl-js/issues/1198))
- Events bubble to the canvas container for custom overlays ([#1301](https://github.com/mapbox/mapbox-gl-js/pull/1301))
- Move handlers are now bound on mousedown and touchstart events
- map.featuresAt() now works across the dateline

## 0.8.1 (Jun 16 2015)

- No code changes; released only to correct a build issue in 0.8.0.

## 0.8.0 (Jun 15 2015)

#### Breaking changes

- `map.setView(latlng, zoom, bearing)` has been removed. Use
  [`map.jumpTo(options)`](https://www.mapbox.com/mapbox-gl-js/api/#map/jumpto) instead:

  ```js
  map.setView([40, -74.5], 9); // 0.7.0 or earlier
  map.jumpTo({ center: [40, -74.5], zoom: 9 }); // now
  ```

- [`map.easeTo`](https://www.mapbox.com/mapbox-gl-js/api/#map/easeto) and
  [`map.flyTo`](https://www.mapbox.com/mapbox-gl-js/api/#map/flyto) now accept a single
  options object rather than positional parameters:

  ```js
  map.easeTo([40, -74.5], 9, null, { duration: 400 }); // 0.7.0 or earlier
  map.easeTo({ center: [40, -74.5], zoom: 9, duration: 400 }); // now
  ```

- `mapboxgl.Source` is no longer exported. Use `map.addSource()` instead. See the
  [GeoJSON line](https://www.mapbox.com/mapbox-gl-js/example/geojson-line/) or
  [GeoJSON markers](https://www.mapbox.com/mapbox-gl-js/example/geojson-markers/)
  examples.
- `mapboxgl.util.supported()` moved to [`mapboxgl.supported()`](https://www.mapbox.com/mapbox-gl-js/api/#mapboxgl/supported).

#### UX improvements

- Add perspective rendering ([#1049](https://github.com/mapbox/mapbox-gl-js/pull/1049))
- Better and faster labelling ([#1079](https://github.com/mapbox/mapbox-gl-js/pull/1079))
- Add touch interactions support on mobile devices ([#949](https://github.com/mapbox/mapbox-gl-js/pull/949))
- Viewport-relative popup arrows ([#1065](https://github.com/mapbox/mapbox-gl-js/pull/1065))
- Normalize mousewheel zooming speed ([#1060](https://github.com/mapbox/mapbox-gl-js/pull/1060))
- Add proper handling of GeoJSON features that cross the date line ([#1275](https://github.com/mapbox/mapbox-gl-js/issues/1275))
- Sort overlapping symbols in the y direction ([#470](https://github.com/mapbox/mapbox-gl-js/issues/470))
- Control buttons are now on a 30 pixel grid ([#1143](https://github.com/mapbox/mapbox-gl-js/issues/1143))
- Improve GeoJSON processing performance

#### API Improvements

- Switch to JSDoc for documentation
- Bundling with browserify is now supported
- Validate incoming map styles ([#1054](https://github.com/mapbox/mapbox-gl-js/pull/1054))
- Add `Map` `setPitch` `getPitch`
- Add `Map` `dblclick` event. ([#1168](https://github.com/mapbox/mapbox-gl-js/issues/1168))
- Add `Map` `getSource` ([@660a8c1](https://github.com/mapbox/mapbox-gl-js/commit/660a8c1e087f63282d24a30684d686523bce36cb))
- Add `Map` `setFilter` and `getFilter` ([#985](https://github.com/mapbox/mapbox-gl-js/issues/985))
- Add `Map` `failIfMajorPerformanceCaveat` option ([#1082](https://github.com/mapbox/mapbox-gl-js/pull/1082))
- Add `Map` `preserveDrawingBuffer` option ([#1232](https://github.com/mapbox/mapbox-gl-js/pull/1232))
- Add `VideoSource` `getVideo()` ([#1162](https://github.com/mapbox/mapbox-gl-js/issues/1162))
- Support vector tiles with extents other than 4096 ([#1227](https://github.com/mapbox/mapbox-gl-js/pull/1227))
- Use a DOM hierarchy that supports evented overlays ([#1217](https://github.com/mapbox/mapbox-gl-js/issues/1217))
- Pass `latLng` to the event object ([#1068](https://github.com/mapbox/mapbox-gl-js/pull/1068))

#### UX Bugfixes

- Fix rendering glitch on iOS 8 ([#750](https://github.com/mapbox/mapbox-gl-js/issues/750))
- Fix line triangulation errors ([#1120](https://github.com/mapbox/mapbox-gl-js/issues/1120), [#992](https://github.com/mapbox/mapbox-gl-js/issues/992))
- Support unicode range 65280-65535 ([#1108](https://github.com/mapbox/mapbox-gl-js/pull/1108))
- Fix cracks between fill patterns ([#972](https://github.com/mapbox/mapbox-gl-js/issues/972))
- Fix angle of icons aligned with lines ([@37a498a](https://github.com/mapbox/mapbox-gl-js/commit/37a498a7aa2c37d6b94611b614b4efe134e6dd59))
- Fix dashed line bug for overscaled tiles ([#1132](https://github.com/mapbox/mapbox-gl-js/issues/1132))
- Fix icon artifacts caused by sprite neighbors ([#1195](https://github.com/mapbox/mapbox-gl-js/pull/1195))

#### API Bugfixes

- Don't fire spurious `moveend` events on mouseup ([#1107](https://github.com/mapbox/mapbox-gl-js/issues/1107))
- Fix a race condition in `featuresAt` ([#1220](https://github.com/mapbox/mapbox-gl-js/pull/1220))
- Fix for brittle fontstack name convention ([#1070](https://github.com/mapbox/mapbox-gl-js/pull/1070))
- Fix broken `Popup` `setHTML` ([#1272](https://github.com/mapbox/mapbox-gl-js/issues/1272))
- Fix an issue with cross-origin image requests ([#1269](https://github.com/mapbox/mapbox-gl-js/pull/1269))

## 0.7.0 (Mar 3 2015)

#### Breaking

- Rename `Map` `hover` event to `mousemove`.
- Change `featuresAt` to return GeoJSON objects, including geometry ([#1010](https://github.com/mapbox/mapbox-gl-js/issues/1010))
- Remove `Map` `canvas` and `container` properties, add `getCanvas` and `getContainer` methods instead

#### UX Improvements

- Improve line label density
- Add boxzoom interaction ([#1038](https://github.com/mapbox/mapbox-gl-js/issues/1038))
- Add keyboard interaction ([#1034](https://github.com/mapbox/mapbox-gl-js/pull/1034))
- Faster `GeoJSONSource` `setData` without flickering ([#973](https://github.com/mapbox/mapbox-gl-js/issues/973))

#### API Improvements

- Add Popup component ([#325](https://github.com/mapbox/mapbox-gl-js/issues/325))
- Add layer API ([#1022](https://github.com/mapbox/mapbox-gl-js/issues/1022))
- Add filter API ([#985](https://github.com/mapbox/mapbox-gl-js/issues/985))
- More efficient filter API ([#1018](https://github.com/mapbox/mapbox-gl-js/issues/1018))
- Accept plain old JS object for `addSource` ([#1021](https://github.com/mapbox/mapbox-gl-js/issues/1021))
- Reparse overscaled tiles

#### Bugfixes

- Fix `featuresAt` for LineStrings ([#1006](https://github.com/mapbox/mapbox-gl-js/issues/1006))
- Fix `tileSize` argument to `GeoJSON` worker ([#987](https://github.com/mapbox/mapbox-gl-js/issues/987))
- Remove extraneous files from the npm package ([#1024](https://github.com/mapbox/mapbox-gl-js/issues/1024))
- Hide "improve map" link in print ([#988](https://github.com/mapbox/mapbox-gl-js/issues/988))

## 0.6.0 (Feb 9 2015)

#### Bugfixes

- Add wrapped padding to sprite for repeating images ([#972](https://github.com/mapbox/mapbox-gl-js/issues/972))
- Clear color buffers before rendering ([#966](https://github.com/mapbox/mapbox-gl-js/issues/966))
- Make line-opacity work with line-image ([#970](https://github.com/mapbox/mapbox-gl-js/issues/970))
- event.toElement fallback for Firefox ([#932](https://github.com/mapbox/mapbox-gl-js/issues/932))
- skip duplicate vertices at ends of lines ([#776](https://github.com/mapbox/mapbox-gl-js/issues/776))
- allow characters outside \w to be used in token
- Clear old tiles when new GeoJSON is loaded ([#905](https://github.com/mapbox/mapbox-gl-js/issues/905))

#### Improvements

- Added `map.setPaintProperty()`, `map.getPaintProperty()`, `map.setLayoutProperty()`, and `map.getLayoutProperty()`.
- Switch to ESLint and more strict code rules ([#957](https://github.com/mapbox/mapbox-gl-js/pull/957))
- Grab 2x raster tiles if retina ([#754](https://github.com/mapbox/mapbox-gl-js/issues/754))
- Support for mapbox:// style URLs ([#875](https://github.com/mapbox/mapbox-gl-js/issues/875))

#### Breaking

- Updated to mapbox-gl-style-spec v7.0.0 ([Changelog](https://github.com/mapbox/mapbox-gl-style-spec/blob/a2b0b561ce16015a1ef400dc870326b1b5255091/CHANGELOG.md)). Styles are
  now expected to be version 7. You can use the [gl-style-migrate](https://github.com/mapbox/mapbox-gl-style-lint#migrations)
  utility to update existing styles.
- HTTP_URL and HTTPS_URL config options must no longer include a `/v4` path prefix.
- `addClass`, `removeClass`, `setClasses`, `hasClass`, and `getClasses` are now methods
  on Map.
- `Style#cascade` is now private, pending a public style mutation API ([#755](https://github.com/mapbox/mapbox-gl-js/pull/755)).
- The format for `featuresAt` results changed. Instead of result-per-geometry-cross-layer,
  each result has a `layers` array with all layers that contain the feature. This avoids
  duplication of geometry and properties in the result set.

## 0.5.2 (Jan 07 2015)

#### Bugfixes

- Remove tiles for unused sources ([#863](https://github.com/mapbox/mapbox-gl-js/issues/863))
- Fix fill pattern alignment

#### Improvements

- Add GeoJSONSource maxzoom option ([#760](https://github.com/mapbox/mapbox-gl-js/issues/760))
- Return ref layers in featuresAt ([#847](https://github.com/mapbox/mapbox-gl-js/issues/847))
- Return any extra layer keys provided in the stylesheet in featuresAt
- Faster protobuf parsing

## 0.5.1 (Dec 19 2014)

#### Bugfixes

- Fix race conditions with style loading/rendering
- Fix race conditions with setStyle
- Fix map.remove()
- Fix featuresAt properties

## 0.5.0 (Dec 17 2014)

#### Bugfixes

- Fix multiple calls to setStyle

#### Improvements

- `featuresAt` now returns additional information
- Complete style/source/tile event suite:
  style.load, style.error, style.change,
  source.add, source.remove, source.load, source.error, source.change,
  tile.add, tile.remove, tile.load, tile.error
- Vastly improved performance and correctness for GeoJSON sources
- Map#setStyle accepts a style URL
- Support {prefix} in tile URL templates
- Provide a source map with minified source

#### Breaking

- Results format for `featuresAt` changed

## 0.4.2 (Nov 14 2014)

#### Bugfixes

- Ensure only one easing is active at a time ([#807](https://github.com/mapbox/mapbox-gl-js/issues/807))
- Don't require style to perform easings ([#817](https://github.com/mapbox/mapbox-gl-js/issues/817))
- Fix raster tiles sometimes not showing up ([#761](https://github.com/mapbox/mapbox-gl-js/issues/761))

#### Improvements

- Internet Explorer 11 support (experimental)

## 0.4.1 (Nov 10 2014)

#### Bugfixes

- Interpolate to the closest bearing when doing rotation animations ([#818](https://github.com/mapbox/mapbox-gl-js/issues/818))

## 0.4.0 (Nov 4 2014)

#### Breaking

- Updated to mapbox-gl-style-spec v6.0.0 ([Changelog](https://github.com/mapbox/mapbox-gl-style-spec/blob/v6.0.0/CHANGELOG.md)). Styles are
  now expected to be version 6. You can use the [gl-style-migrate](https://github.com/mapbox/mapbox-gl-style-lint#migrations)
  utility to update existing styles.

## 0.3.2 (Oct 23 2014)

#### Bugfixes

- Fix worker initialization with deferred or async scripts

#### Improvements

- Added map.remove()
- CDN assets are now served with gzip compression

## 0.3.1 (Oct 06 2014)

#### Bugfixes

- Fixed iteration over arrays with for/in
- Made browserify deps non-dev ([#752](https://github.com/mapbox/mapbox-gl-js/issues/752))

## 0.3.0 (Sep 23 2014)

#### Breaking

- Updated to mapbox-gl-style-spec v0.0.5 ([Changelog](https://github.com/mapbox/mapbox-gl-style-spec/blob/v0.0.5/CHANGELOG.md)). Styles are
  now expected to be version 5. You can use the [gl-style-migrate](https://github.com/mapbox/mapbox-gl-style-lint#migrations)
  utility to update existing styles.
- Removed support for composite layers for performance reasons. [#523](https://github.com/mapbox/mapbox-gl-js/issues/523#issuecomment-51731405)
- `raster-hue-rotate` units are now degrees.

### Improvements

- Added LatLng#wrap
- Added support for Mapbox fontstack API.
- Added support for remote, non-Mapbox TileJSON sources and inline TileJSON sources ([#535](https://github.com/mapbox/mapbox-gl-js/issues/535), [#698](https://github.com/mapbox/mapbox-gl-js/issues/698)).
- Added support for `symbol-avoid-edges` property to allow labels to be placed across tile edges.
- Fixed mkdir issue on Windows ([#674](https://github.com/mapbox/mapbox-gl-js/issues/674)).
- Fixed drawing beveled line joins without overlap.

#### Bugfixes

- Fixed performance when underzooming a layer's minzoom.
- Fixed `raster-opacity` for regular raster layers.
- Fixed various corner cases of easing functions.
- Do not modify original stylesheet ([#728](https://github.com/mapbox/mapbox-gl-js/issues/728)).
- Inherit video source from source ([#699](https://github.com/mapbox/mapbox-gl-js/issues/699)).
- Fixed interactivity for geojson layers.
- Stop dblclick on navigation so the map does not pan ([#715](https://github.com/mapbox/mapbox-gl-js/issues/715)).

## 0.2.2 (Aug 12 2014)

#### Breaking

- `map.setBearing()` no longer supports a second argument. Use `map.rotateTo` with an `offset` option and duration 0
  if you need to rotate around a point other than the map center.

#### Improvements

- Improved `GeoJSONSource` to also accept URL as `data` option, eliminating a huge performance bottleneck in case of large GeoJSON files.
  [#669](https://github.com/mapbox/mapbox-gl-js/issues/669) [#671](https://github.com/mapbox/mapbox-gl-js/issues/671)
- Switched to a different fill outlines rendering approach. [#668](https://github.com/mapbox/mapbox-gl-js/issues/668)
- Made the minified build 12% smaller gzipped (66 KB now).
- Added `around` option to `Map` `zoomTo`/`rotateTo`.
- Made the permalink hash more compact.
- Bevel linejoins no longer overlap and look much better when drawn with transparency.

#### Bugfixes

- Fixed the **broken minified build**. [#679](https://github.com/mapbox/mapbox-gl-js/issues/679)
- Fixed **blurry icons** rendering. [#666](https://github.com/mapbox/mapbox-gl-js/issues/666)
- Fixed `util.supports` WebGL detection producing false positives in some cases. [#677](https://github.com/mapbox/mapbox-gl-js/issues/677)
- Fixed invalid font configuration completely blocking tile rendering. [#662](https://github.com/mapbox/mapbox-gl-js/issues/662)
- Fixed `Map` `project`/`unproject` to properly accept array-form values.
- Fixed sprite loading race condition. [#593](https://github.com/mapbox/mapbox-gl-js/issues/593)
- Fixed `GeoJSONSource` `setData` not updating the map until zoomed or panned. [#676](https://github.com/mapbox/mapbox-gl-js/issues/676)

## 0.2.1 (Aug 8 2014)

#### Breaking

- Changed `Navigation` control signature: now it doesn't need `map` in constructor
  and gets added with `map.addControl(nav)` or `nav.addTo(map)`.
- Updated CSS classes to have consistent naming prefixed with `mapboxgl-`.

#### Improvements

- Added attribution control (present by default, disable by passing `attributionControl: false` in options).
- Added rotation by dragging the compass control.
- Added grabbing cursors for the map by default.
- Added `util.inherit` and `util.debounce` functions.
- Changed the default debug page style to OSM Bright.
- Token replacements now support dashes.
- Improved navigation control design.

#### Bugfixes

- Fixed compass control to rotate its icon with the map.
- Fixed navigation control cursors.
- Fixed inertia going to the wrong direction in a rotated map.
- Fixed inertia race condition where error was sometimes thrown after erratic panning/zooming.

## 0.2.0 (Aug 6 2014)

- First public release.<|MERGE_RESOLUTION|>--- conflicted
+++ resolved
@@ -19,11 +19,8 @@
 - Adding a `warnonce` when terrain and hillshade source are the same ([#2298](https://github.com/maplibre/maplibre-gl-js/pull/2298))
 - Remove a deprecation warning by removing an empty texture that is no longer being used in the codebase ([#2299](https://github.com/maplibre/maplibre-gl-js/pull/2299))
 - Improve initial loading performance by lazy serializing layers only when needed. ([#2306](https://github.com/maplibre/maplibre-gl-js/pull/2306))
-<<<<<<< HEAD
+- [Breaking] Cancel unloaded tile request on zooming in across multiple zoom. Previously these requests were not cancelled. ([#2377](https://github.com/maplibre/maplibre-gl-js/pull/2377))
 - Improve performance by using HTMLImageElement to download raster source images when refreshExpiredTiles tiles is false ([#2126](https://github.com/maplibre/maplibre-gl-js/pull/2126))
-=======
-- [Breaking] Cancel unloaded tile request on zooming in across multiple zoom. Previously these requests were not cancelled. ([#2377](https://github.com/maplibre/maplibre-gl-js/pull/2377))
->>>>>>> 538fe684
 - _...Add new stuff here..._
 
 ### 🐞 Bug fixes
