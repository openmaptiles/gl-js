--- conflicted
+++ resolved
@@ -2,13 +2,10 @@
 
 ### ✨ Features and improvements
 
-<<<<<<< HEAD
 - ⚠️ Change attribution to be on by default, change `MapOptions.attributionControl` to be the type that the control handles, removed `MapOptions.customAttribution` ([#3618](https://github.com/maplibre/maplibre-gl-js/issues/3618))
 Note: showing the logo of MapLibre is not required for using MapLibre.
-=======
 - ⚠️ Changed cooperative gesture config and removed the strings from it in favor of the locale variable ([#3621](https://github.com/maplibre/maplibre-gl-js/issues/3621))
 - ⚠️ Changed the terrain enable disable locale key to match the other keys' styles, updated the typings to allow using locale with more ease ([#3621](https://github.com/maplibre/maplibre-gl-js/issues/3621))
->>>>>>> a1ca9060
 - Add "opacity" option and "setOpacity" method to Marker ([#3620](https://github.com/maplibre/maplibre-gl-js/pull/3620))
 - _...Add new stuff here..._
 
