--- conflicted
+++ resolved
@@ -6,11 +6,8 @@
 - ⚠️ Removed callback usage from `map.loadImage` in continue to below change ([#3422](https://github.com/maplibre/maplibre-gl-js/pull/3422))
 - ⚠️ Changed the `GeoJSONSource`'s `getClusterExpansionZoom`, `getClusterChildren`, `getClusterLeaves` methods to return a `Promise` instead of a callback usage ([#3421](https://github.com/maplibre/maplibre-gl-js/pull/3421))
 - ⚠️ Changed the `setRTLTextPlugin` function to return a promise instead of using callback ([#3418](https://github.com/maplibre/maplibre-gl-js/pull/3418)) this also changed how the RTL pluing code is handled internally by splitting the main thread and worker thread code.
-<<<<<<< HEAD
 - ⚠️ Remove `setCooperativeGestures` and `getCooperativeGestures` functions in favor of `cooperativeGestures` handler which now has an `enabled()` or `disabled()` methods ([#3430](https://github.com/maplibre/maplibre-gl-js/pull/3430))
-=======
 - Created a new example showing how to place a threejs scene as a `CustomLayer` over maplibre 3d-terrain ([#3429](https://github.com/maplibre/maplibre-gl-js/pull/3429))
->>>>>>> a9ffa179
 - _...Add new stuff here..._
 
 ### 🐞 Bug fixes
