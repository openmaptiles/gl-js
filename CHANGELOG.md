## main

### ✨ Features and improvements
- Improve performance by sending style layers to worker thread before processing it on main thread to allow parallel processing ([#2131](https://github.com/maplibre/maplibre-gl-js/pull/2131))
- [Breaking] Resize map when container element is resized. the resize related events now has different data associated with it ([#2157](https://github.com/maplibre/maplibre-gl-js/pull/2157))
<<<<<<< HEAD
- Add method to enable/disable cooperative gestures
=======
- Add Map.getImage() to retrieve previously-loaded images. ([#2168](https://github.com/maplibre/maplibre-gl-js/pull/2168))
>>>>>>> 4a8832ac
- *...Add new stuff here...*

### 🐞 Bug fixes
- Fix issue unloading sprite sheet when using `setStyle(style, {diff:true})` ([#2146](https://github.com/maplibre/maplibre-gl-js/pull/2146))
- Fix wrap coords in `getTerrain` when `fitBounds` accross the AM ([#2155](https://github.com/maplibre/maplibre-gl-js/pull/2155))
- *...Add new stuff here...*

## 3.0.0-pre.4

### ✨ Features and improvements
- Add `setiClusterOptions` to update cluster properties of the added sources: fixing these issues ([#429](https://github.com/maplibre/maplibre-gl-js/issues/429)) and ([#1384](https://github.com/maplibre/maplibre-gl-js/issues/1384))
- Add types for `workerOptions` and `_options` in `geojson_source.ts`
- Add fullscreenstart, fullscreenend events to FullscreenControl ([#2128](https://github.com/maplibre/maplibre-gl-js/issues/2128)
- Make jest tests easier to run in CI and local development ([#2044](https://github.com/maplibre/maplibre-gl-js/issues/2044)
- Throttle the image request queue while the map is moving to improve performance ([#2097](https://github.com/maplibre/maplibre-gl-js/issues/2097)

### 🐞 Bug fixes
- Fix the worker been terminated on setting new style ([#2123](https://github.com/maplibre/maplibre-gl-js/pull/2123))
- Change how meta key is detected for cooperative gestures


## 3.0.0-pre.3

### ✨ Features and improvements
- Add support for multiple `sprite` declarations in one style file ([#1805](https://github.com/maplibre/maplibre-gl-js/pull/1805))
- Extract sprite image on demand to reduce memory usage and improve performance by reducing number of getImageData calls ([#1809](https://github.com/maplibre/maplibre-gl-js/pull/1809))

### 🐞 Bug fixes
- Fix issue [#1024](https://github.com/maplibre/maplibre-gl-js/pull/1024) - Zoom center not under cursor when terrain is on 
- Fix errors when running style-spec bin scripts and added missing help. Removed unnecessary script 'gl-style-composite'. ([#1971](https://github.com/maplibre/maplibre-gl-js/pull/1971))
- Fix the `slice` expression type ([#1886](https://github.com/maplibre/maplibre-gl-js/issues/1886))
## 3.0.0-pre.2

### ✨ Features and improvements
- Move to rollup 3 ([#1949](https://github.com/maplibre/maplibre-gl-js/pull/1949))
- `QueryRenderedFeaturesOptions` type added to both of the params in queryRenderedFeatures in map.ts ([#1900](https://github.com/maplibre/maplibre-gl-js/issues/1900))
- NavigationControlOptions is now optional when creating an instance of NavigationControl ([#1754](https://github.com/maplibre/maplibre-gl-js/issues/1754))
- Listen to webglcontextcreationerror event and give detailed debug info when it fails ([#1715](https://github.com/maplibre/maplibre-gl-js/pull/1715))
- Make sure `cooperativeGestures` overlay is always "on top" (z-index) of map features ([#1753](https://github.com/maplibre/maplibre-gl-js/pull/1753))
- Use `willReadFrequently` hint to optimize 2D canvas usage and remove warnings ([#1808](https://github.com/maplibre/maplibre-gl-js/pull/1808))
- Speed up the cross tile symbol index in certain circumstances ([#1755](https://github.com/maplibre/maplibre-gl-js/pull/1755))
- Improve rendering speed in scenes with many colliding symbolic icons and labels ([#1757](https://github.com/maplibre/maplibre-gl-js/pull/1757))
- Make request for ImageSource cancelable ([#1802](https://github.com/maplibre/maplibre-gl-js/pull/1802))
- Throttle the image request queue while the map is moving to improve performance ([#2097](https://github.com/maplibre/maplibre-gl-js/pull/2097))

### 🐞 Bug fixes
- Remove dependency on `@rollup/plugin-json`, which was in conflict with `rollup-plugin-import-assert`
- Remove dependency on `@mapbox/gazetteer` which caused some build warnings ([#1757](https://github.com/maplibre/maplibre-gl-js/pull/1757) [#1898](https://github.com/maplibre/maplibre-gl-js/pull/1898))
- Fix `getElevation()` causing uncaught error ([#1650](https://github.com/maplibre/maplibre-gl-js/issues/1650)).
- Add dev version for csp build ([#1730](https://github.com/maplibre/maplibre-gl-js/pull/1730))
- Fix headless benchmark execution especially on VM ([#1732](https://github.com/maplibre/maplibre-gl-js/pull/1732))
- fix issue [#860](https://github.com/maplibre/maplibre-gl-js/issues/860) fill-pattern with pixelRatio > 1 is now switched correctly at runtime. ([#1765](https://github.com/maplibre/maplibre-gl-js/pull/1765))
- Fix the exception that would be thrown on `map.setStyle` when it is passed with transformStyle option and map is initialized without an initial style. ([#1824](https://github.com/maplibre/maplibre-gl-js/pull/1824))
- fix issue [#1582](https://github.com/maplibre/maplibre-gl-js/issues/1582) source maps are now properly generated
- Fix the behavior of the compass button on touch devices.


## 3.0.0-pre.1

### ✨ Features and improvements
- Return a promise from `once` method to allow easier usage of async/await in this case ([#1690(https://github.com/maplibre/maplibre-gl-js/pull/1690))
- Add pseudo (CSS) fullscreen as a fallback for iphones ([#1678](https://github.com/maplibre/maplibre-gl-js/pull/1678))
- Add `updateData` to `GeoJSONSource` which allows for partial data updates ([#1605](https://github.com/maplibre/maplibre-gl-js/pull/1605))

### 🐞 Bug fixes
- Fix `GeoJSONSource` appearing to never finish loading when calling its `setData` method immediately after adding it to a `Map` due to it not firing a `metadata` `data` event ([#1693](https://github.com/maplibre/maplibre-gl-js/issues/1693))
- Fix the gap between terrain elevated tiles ([#1602](https://github.com/maplibre/maplibre-gl-js/issues/1602))

## 3.0.0-pre.0

### ✨ Features and improvements
- Add a RenderPool to render tiles onto textures for 3D ([#1671](https://github.com/maplibre/maplibre-gl-js/pull/1671))
- Add map.getCameraTargetElevation() ([#1558](https://github.com/maplibre/maplibre-gl-js/pull/1558))
- Add `freezeElevation` to `AnimationOptions` to allow smooth camera movement in 3D ([#1514](https://github.com/maplibre/maplibre-gl-js/pull/1514), [#1492](https://github.com/maplibre/maplibre-gl-js/issues/1492))
- [Breaking] Remove deprecated mapboxgl css classes ([#1575](https://github.com/maplibre/maplibre-gl-js/pull/1575))
- Add map.setStyle's transformStyle option ([#1632](https://github.com/maplibre/maplibre-gl-js/pull/1632))
- [Breaking] Improve rendering of areas below sea level, and remove elevationOffset workaround ([#1578](https://github.com/maplibre/maplibre-gl-js/pull/1578))
- [Breaking] Move terrain object from style.terrain to map.terrain ([#1628](https://github.com/maplibre/maplibre-gl-js/pull/1628))

### 🐞 Bug fixes
- [Breaking] Make geojson data source a required field to align with the docs ([#1396](https://github.com/maplibre/maplibre-gl-js/issue/1396))
- Fix showTileBoundaries to show the first vector source [#1395](https://github.com/maplibre/maplibre-gl-js/pull/1395)
- Fix `match` expression type ([#1631](https://github.com/maplibre/maplibre-gl-js/pull/1631))

## 2.4.0

### ✨ Features and improvements
- Added calculateCameraOptionsFromTo to camera ([#1427](https://github.com/maplibre/maplibre-gl-js/pull/1427))
- Improve expression types ([#1510](https://github.com/maplibre/maplibre-gl-js/pull/1510))
- Improve performance for primitive size selection ([#1508](https://github.com/maplibre/maplibre-gl-js/pull/1508))
- Upgrade target from ES2017 to ES2019 ([#1499](https://github.com/maplibre/maplibre-gl-js/pull/1499))
- Improve error handling ([#1485](https://github.com/maplibre/maplibre-gl-js/pull/1485))
- Removed `_interpolationType` unused field ([#264](https://github.com/maplibre/maplibre-gl-js/issues/264))

### 🐞 Bug fixes
- Fix query tests on windows ([#1506](https://github.com/maplibre/maplibre-gl-js/pull/1506))
- Fix attribution not being displayed for terrain ([#1516](https://github.com/maplibre/maplibre-gl-js/pull/1516))
- No triggering of contextmenu after rotate, pitch, etc. also on Windows ([#1537](https://github.com/maplibre/maplibre-gl-js/pull/1537))

## 2.3.1-pre.2

### ✨ Features and improvements
- Improve expression types ([#1510](https://github.com/maplibre/maplibre-gl-js/pull/1510))
- Improve performance for primitive size selection ([#1508](https://github.com/maplibre/maplibre-gl-js/pull/1508))
- Upgrade target from ES2017 to ES2019 ([#1499](https://github.com/maplibre/maplibre-gl-js/pull/1499))

### 🐞 Bug fixes
- Fix query tests on windows ([#1506](https://github.com/maplibre/maplibre-gl-js/pull/1506))

## 2.3.1-pre.1

### ✨ Features and improvements
- Improve error handling ([#1485](https://github.com/maplibre/maplibre-gl-js/pull/1485))

## 2.3.0

### ✨ Features and improvements

- Re-enable method to get library version. Either with `import {version} from 'maplibre-gl'`, or on a Map instance as `map.version`.

## 2.2.1

### 🐞 Bug fixes

- Fix types generation and make sure they run as part of the CI ([#1462](https://github.com/maplibre/maplibre-gl-js/issues/1462), [#1465](https://github.com/maplibre/maplibre-gl-js/pull/1465))

## 2.2.0

Everything from the four previous pre-releases:

### ✨ Features and improvements

- Update `icon-padding` symbol layout property to support asymmetric padding ([#1289](https://github.com/maplibre/maplibre-gl-js/pull/1289))
- Added `cooperativeGestures` option when instantiating map to prevent inadvertent scrolling/panning when navigating a page where map is embedded inline ([#234](https://github.com/maplibre/maplibre-gl-js/issues/234))
- Improve filter specification typings ([#1390](https://github.com/maplibre/maplibre-gl-js/pull/1390))
- Add internal support for Node 18 ([#1431](https://github.com/maplibre/maplibre-gl-js/pull/1431))
- Add 3D terrain capabilities  ([#165](https://github.com/maplibre/maplibre-gl-js/pull/165), [#1022](https://github.com/maplibre/maplibre-gl-js/pull/1022))
- Cancel pending GeoJSON requests when `GeoJSONSource.setData()` is called instead of waiting for any pending request to complete before issuing the request for the new URL ([#1102](https://github.com/maplibre/maplibre-gl-js/pull/1102))

### 🐞 Bug fixes

- Fix compact attribution style when using global CSS that sets `box-sizing: border-box;` ([#1250](https://github.com/maplibre/maplibre-gl-js/pull/1250))
- Handle maxBounds which cross the meridian at longitude ±180° ([#1298](https://github.com/maplibre/maplibre-gl-js/pull/1298), [#1299](https://github.com/maplibre/maplibre-gl-js/pull/1299))
- Hide arrow displayed in default `summary` styles on the attribution control ([#1258](https://github.com/maplibre/maplibre-gl-js/pull/1258))
- Fix memory usage in terrain 3D ([#1291](https://github.com/maplibre/maplibre-gl-js/issues/1291), [#1302](https://github.com/maplibre/maplibre-gl-js/pull/1302))
- Fix disappearence of closest tiles when 3D terrain is enabled ([#1241](https://github.com/maplibre/maplibre-gl-js/issues/1241), [#1300](https://github.com/maplibre/maplibre-gl-js/pull/1300))

## 2.2.0-pre.4

### ✨ Features and improvements

- Update `icon-padding` symbol layout property to support asymmetric padding ([#1289](https://github.com/maplibre/maplibre-gl-js/pull/1289))
- Added `cooperativeGestures` option when instantiating map to prevent inadvertent scrolling/panning when navigating a page where map is embedded inline ([#234](https://github.com/maplibre/maplibre-gl-js/issues/234))
- Improve filter specification typings ([#1390](https://github.com/maplibre/maplibre-gl-js/pull/1390))
- Add internal support for Node 18 ([#1431](https://github.com/maplibre/maplibre-gl-js/pull/1431))

### 🐞 Bug fixes

- Fix compact attribution style when using global CSS that sets `box-sizing: border-box;` ([#1250](https://github.com/maplibre/maplibre-gl-js/pull/1250))

## 2.2.0-pre.3

### 🐞 Bug fixes

- Handle maxBounds which cross the meridian at longitude ±180° ([#1298](https://github.com/maplibre/maplibre-gl-js/issues/1298), [#1299](https://github.com/maplibre/maplibre-gl-js/pull/1299))
- Hide arrow displayed in default `summary` styles on the attribution control ([#1258](https://github.com/maplibre/maplibre-gl-js/pull/1258))
- Fix memory usage in terrain 3D ([#1291](https://github.com/maplibre/maplibre-gl-js/issues/1291), [#1302](https://github.com/maplibre/maplibre-gl-js/pull/1302))
- Fix disappearence of closest tiles when 3D terrain is enabled ([#1241](https://github.com/maplibre/maplibre-gl-js/issues/1241), [#1300](https://github.com/maplibre/maplibre-gl-js/pull/1300))

## 2.2.0-pre.2

### ✨ Features and improvements

- Add 3D terrain capabilities  ([#165](https://github.com/maplibre/maplibre-gl-js/pull/165), [#1022](https://github.com/maplibre/maplibre-gl-js/pull/1022))

## 2.2.0-pre.1

### ✨ Features and improvements

- Cancel pending GeoJSON requests when `GeoJSONSource.setData()` is called instead of waiting for any pending request to complete before issuing the request for the new URL ([#1102](https://github.com/maplibre/maplibre-gl-js/pull/1102))

## 2.1.9

### 🐞 Bug fixes

- Add back typescript typings to dependencies instead of devDependencies ([#1178](https://github.com/maplibre/maplibre-gl-js/pull/1178))

## 2.1.8

### ✨ Features and improvements

- Changed logic for showing the Maplibre logo. The Maplibre logo is now shown by setting the map option 'maplibreLogo' to true or by adding it to a map with addControl. TileJSON no longer controls if the logo is shown. ([#786](https://github.com/maplibre/maplibre-gl-js/pull/786))

### 🐞 Bug fixes

- Fix missing `touchmove` in `MapTouchEvent["type"]` ([#1131](https://github.com/maplibre/maplibre-gl-js/pull/1131))
- Type CustomLayerInterface renderingMode, onRemove, onAdd, and prerender optional ([#1122](https://github.com/maplibre/maplibre-gl-js/pull/1122))

## 2.1.8-pre.3

### 🐞 Bug fixes

- Use correct location for mouse events of line layer with line-offset ([#1108](https://github.com/maplibre/maplibre-gl-js/issues/1108)).
- Change `GeoJSONFeature.properties` type from `{}` to `{ [name: string]: any; }` ([#1115](https://github.com/maplibre/maplibre-gl-js/pull/1115)).
- Fix `error TS2503: Cannot find namespace 'GeoJSON'` ([#1096](https://github.com/maplibre/maplibre-gl-js/issues/1096)).

## 2.1.8-pre.2

### ✨ Features and improvements
- Removal of the unminified production build target, so `npm run build-prod` will be the main build command going forward.
### 🐞 Bug fixes

- Dispose source resources on map style removal, it also fixes `cannot read properties of undefined (reading 'sourceCaches')` error ([#1099](https://github.com/maplibre/maplibre-gl-js/pull/1099)).
- Add MapGeoJSONFeature type as replacement for MapboxGeoJSONFeature. MapGeoJSONFeature type extends GeoJSONFeature type with layer, source, sourceLayer, and state properties ([#1104](https://github.com/maplibre/maplibre-gl-js/pull/1104)).
- Fix automatic refreshing of expired raster tiles ([#1106](https://github.com/maplibre/maplibre-gl-js/pull/1106))
- Fix precision loss in some matrix calculations ([#1105](https://github.com/maplibre/maplibre-gl-js/pull/1105))

## 2.1.8-pre.1

### ✨ Features and improvements

- Add option `viewport-glyph` to `text-rotation-alignment` which places glyphs along a linestring and rotates them to the x-axis of the viewport ([#716](https://github.com/maplibre/maplibre-gl-js/pull/716)).

### 🐞 Bug fixes

- Change `GeoJSONFeature.id` type from `number | string | void` to `number | string | undefined` ([#1093](https://github.com/maplibre/maplibre-gl-js/pull/1093))
- Add FeatureIdentifier type to define feature parameter in setFeatureState, removeFeatureState, and getFeatureState methods. Change FeatureIdentifier.id from `id: string | number;` to `id?: string | number | undefined;` ([#1095](https://github.com/maplibre/maplibre-gl-js/pull/1095))
- Change map.on, map.off, and map.once type parameter from "type: MapEvent" to "type: MapEvent | string" ([#1094](https://github.com/maplibre/maplibre-gl-js/pull/1094))

## 2.1.7

### 🐞 Bug fixes

- Add adjustment for glyph rendering, CJK fonts are mainly affected ([#1002](https://github.com/maplibre/maplibre-gl-js/issues/1002)).
- Improve typings to fix Angular strict mode failure ([#790](https://github.com/maplibre/maplibre-gl-js/issues/790), [#970](https://github.com/maplibre/maplibre-gl-js/issues/970), [#934](https://github.com/maplibre/maplibre-gl-js/issues/934))
- Fix `SourceCache.loaded()` always returning `true` following a load error ([#1025](https://github.com/maplibre/maplibre-gl-js/issues/1025))
- Added back csp and dev builds to npm package ([#1042](https://github.com/maplibre/maplibre-gl-js/issues/1042))

## 2.1.6

### 🐞 Bug fixes

- Publish `dist/package.json` ([#998](https://github.com/maplibre/maplibre-gl-js/pull/998)).

## 2.1.6-pre.1

### 🐞 Bug fixes

- Publish `dist/package.json` ([#998](https://github.com/maplibre/maplibre-gl-js/pull/998)).

## 2.1.5

### 🐞 Bug fixes

- Publish empty `postinstall.js` file. Follow-up on ([#990](https://github.com/maplibre/maplibre-gl-js/issues/990)), ([#991](https://github.com/maplibre/maplibre-gl-js/pull/991)), ([#992](https://github.com/maplibre/maplibre-gl-js/pull/992)).

## 2.1.5-pre.1

### 🐞 Bug fixes

- Publish empty `postinstall.js` file. Follow-up on ([#990](https://github.com/maplibre/maplibre-gl-js/pull/990)), ([#991](https://github.com/maplibre/maplibre-gl-js/pull/991)), ([#992](https://github.com/maplibre/maplibre-gl-js/pull/992)).

## 2.1.4

### 🐞 Bug fixes

- Fix missing `postinstall.js` file in npm publish. Follow-up on ([#990](https://github.com/maplibre/maplibre-gl-js/issues/990)), ([#991](https://github.com/maplibre/maplibre-gl-js/pull/991)).

## 2.1.3

### 🐞 Bug fixes

- Fix postinstall `ts-node` error on non-dev installs ([#900](https://github.com/maplibre/maplibre-gl-js/pull/900))

## 2.1.2

### Features and improvements

- Default compact attribution to be open by default to comply with OpenSteetMap Attribution Guidelines ([#795](https://github.com/maplibre/maplibre-gl-js/pull/795))
- Export `Source` classes (`GeoJSONSource` etc.) declarations. ([#801](https://github.com/maplibre/maplibre-gl-js/issues/801))
- Make `AJAXError` public so error HTTP responses can be handled differently from other errors.

### 🐞 Bug fixes

- Fix compact attribution button showing when attribution is blank ([#795](https://github.com/maplibre/maplibre-gl-js/pull/795))
- Fix error mismatched image size for CJK characters ([#718](https://github.com/maplibre/maplibre-gl-js/issues/718))
- Fire `dataabort` and `sourcedataabort` events when a tile request is aborted ([#794](https://github.com/maplibre/maplibre-gl-js/issues/794))
- Fix NextJs `performance` undefined ([#768](https://github.com/maplibre/maplibre-gl-js/issues/768))

## 2.1.1

### 🐞 Bug fixes

- Fix stale tiles being shown when calling VectorTileSource#setTiles while the map is moving.

## 2.1.0
### ✨ Features and improvements

* Add `icon-overlap` and `text-overlap` symbol layout properties [#347](https://github.com/maplibre/maplibre-gl-js/pull/347)
* Deprecate `icon-allow-overlap` and `text-allow-overlap` symbol layout properties. `icon-overlap` and `text-overlap` are their replacements.
* Remove node package chalk from devDependencies ([#789](https://github.com/maplibre/maplibre-gl-js/pull/789)).
* Allow setting a custom pixel ratio by adding a `MapOptions#pixelRatio` property and a `Map#setPixelRatio` method. Since a high `devicePixelRatio` value can lead to performance and display problems, it is done at your own risk.  ([#769](https://github.com/maplibre/maplibre-gl-js/issues/769))

## 2.0.5
### 🐞 Bug fixes
- Remove list of node versions allowed to install the package.

## 2.0.4
### 🐞 Bug fixes
- Missing package.json file in version 2.0.3 dist in npm ([#811](https://github.com/maplibre/maplibre-gl-js/issues/811)) - this causes webpack to fail

## 2.0.3
### Features and improvements

* Remove node package chalk from devDependencies ([#789](https://github.com/maplibre/maplibre-gl-js/pull/789)).
* Remove vector-tile module declaration and revert to using point from [@mapbox/point-geometry](https://github.com/mapbox/point-geometry] ([#788](https://github.com/maplibre/maplibre-gl-js/issues/788), [#800](https://github.com/maplibre/maplibre-gl-js/pull/800))
* Moved development environemnt to use NodeJs 16 ([#781](https://github.com/maplibre/maplibre-gl-js/pull/781), [#806](https://github.com/maplibre/maplibre-gl-js/pull/806))

### 🐞 Bug fixes

- Fix max cluster zoom in geojson source ([#61](https://github.com/maplibre/maplibre-gl-js/issues/61))

## 2.0.2

### 🐞 Bug fixes

- Fix typescript generated file ([#776](https://github.com/maplibre/maplibre-gl-js/issues/776)).

## 2.0.1

### 🐞 Bug fixes

- Fix documentation of `addProtocol` and `removeProtocol`.

## 2.0.0

### Features and improvements

- Migrated the production code to typescript
- ** Breaking Change ** removed `version` from the public API
- ** Breaking Change ** stopped supporting IE (internet explorer)
- ** Breaking Change ** stopped supporting Chrome 49-65. Chrome 66+ required. For Chrome 49-65 support use version 1.15.2.
- ** Breaking Change ** removed all code related to `accessToken` and Mapbox specific urls starting with `mapbox://`. Telemetry and tracking code was removed.
- ** Breaking Change ** removed `baseApiUrl` as it was used only for Mapbox related urls
- ** Breaking Change ** typescript typings have changed:
  - `Style` => `StyleSpecification`
  - `AnyLayer` => `LayerSpecification`
  - `AnySourceData` => `SourceSpecification`
  - `MapboxEvent` => `MapLibreEvent`
  - `MapboxOptions` => `MapOptions`
  - `MapBoxZoomEvent` => `MapLibreZoomEvent`
  - `*SourceRaw` + `*SourceOptions` => `*SourceSpecification`
  - `*Source` (source implementation definition) were removed
  - `*Layer` => `*LayerSpecification`
  - `*Paint` => `*LayerSpecification['paint']`
  - `*Layout` => `*LayerSpecification['layout']`
  - `MapboxGeoJSONFeature` => `GeoJSONFeature`
- Added `redraw` function to map ([#206](https://github.com/maplibre/maplibre-gl-js/issues/206))
- Improve attribution controls accessibility. See [#359](https://github.com/maplibre/maplibre-gl-js/issues/359)
- Allow maxPitch value up to 85, use values greater than 60 at your own risk ([#574](https://github.com/maplibre/maplibre-gl-js/pull/574))
- `getImage` uses createImageBitmap when supported ([#650](https://github.com/maplibre/maplibre-gl-js/pull/650))

### 🐞 Bug fixes

- Fix warning due to strict comparison of SDF property in image sprite ([#303](https://github.com/maplibre/maplibre-gl-js/issues/303))
- Fix tile placeholder replacement to allow for placeholders to be in a URL more than once. ([#348](https://github.com/maplibre/maplibre-gl-js/pull/348))
- Fix type check for non dom environment. ([#334](https://github.com/maplibre/maplibre-gl-js/issues/334))
- Fix precision problem in patterns when overzoomed in OpenGL ES devices.
- Fix padding-top of the popup to improve readability of popup text ([#354](https://github.com/maplibre/maplibre-gl-js/pull/354)).
- Fix GeoJSONSource#loaded sometimes returning true while there are still pending loads ([#669](https://github.com/maplibre/maplibre-gl-js/issues/669))
- Fix MapDataEvent#isSourceLoaded being true in GeoJSONSource "dataloading" event handlers ([#694](https://github.com/maplibre/maplibre-gl-js/issues/694))
- Fix events being fired after Map#remove has been called when the WebGL context is lost and restored ([#726](https://github.com/maplibre/maplibre-gl-js/issues/726))
- Fix nested expressions types definition [#757](https://github.com/maplibre/maplibre-gl-js/pull/757)

## 1.15.2

### 🐞 Bug fixes
- Fix breaking changes introduced in v1.15.0 by adoption dual naming scheme for CSS class names

## 1.15.1

### 🐞 Bug fixes

- Add void return for some method declaration to match TS strict mode ([#194](https://github.com/maplibre/maplibre-gl-js/pull/194))
- Fix css leftovers ([#83](https://github.com/maplibre/maplibre-gl-js/issues/83))

## 1.15.0

### Features and improvements

- ** Breaking Change: ** Rename css classes ([#83](https://github.com/maplibre/maplibre-gl-js/issues/83))
- Added custom protocol support to allow overriding ajax calls ([#29](https://github.com/maplibre/maplibre-gl-js/issues/29))
- Added setTransformRequest to map ([#159](https://github.com/maplibre/maplibre-gl-js/pull/159))
- Publish @maplibre/maplibre-gl-style-spec v14.0.0 on NPM ([#149](https://github.com/maplibre/maplibre-gl-js/pull/149))
- Replace link to mapbox on LogoControl by link to maplibre ([#151](https://github.com/maplibre/maplibre-gl-js/pull/151))
- Migrate style spec files from mapbox to maplibre ([#147](https://github.com/maplibre/maplibre-gl-js/pull/147))
- Publish the MapLibre style spec in NPM ([#140](https://github.com/maplibre/maplibre-gl-js/pull/140))
- Replace mapboxgl with maplibregl in JSDocs inline examples ([#134](https://github.com/maplibre/maplibre-gl-js/pull/134))
- Bring in typescript definitions file ([#24](https://github.com/maplibre/maplibre-gl-js/issues/24))
- Update example links to https://maplibre.org/maplibre-gl-js-docs/ ([#131](https://github.com/maplibre/maplibre-gl-js/pull/131))
- Improve performance of layers with constant `*-sort-key` ([#78](https://github.com/maplibre/maplibre-gl-js/pull/78))

### 🐞 Bug fixes

- Prevented attribution button from submiting form ([#178](https://github.com/maplibre/maplibre-gl-js/issues/178))

## 1.14.0

### Features and improvements

- Rebranded to MapLibre
- New logo

### 🐞 Bug fixes

- Rename SVGs mapboxgl-ctrl-*.svg to maplibregl ([#85](https://github.com/maplibre/maplibre-gl-js/pull/85))
- fix ImageSource not working in FF/Safari ([#87](https://github.com/maplibre/maplibre-gl-js/pull/87))
- Update HTML debug files to use MapLibre in titles ([#84](https://github.com/maplibre/maplibre-gl-js/pull/84))
- fix CI checksize job to use maplibre name ([#86](https://github.com/maplibre/maplibre-gl-js/pull/86))
- Move output files from mapbox.* to maplibre.* ([#75](https://github.com/maplibre/maplibre-gl-js/pull/75))
- Remove mapbox specifics and branding from .github ([#64](https://github.com/maplibre/maplibre-gl-js/pull/64))
- Fix a bug where mapbox-gl-js is no longer licensed as open source, but we owe immeasurable gratitude to Mapbox for releasing all their initial code to the community under BSD-3 license.

## 1.13.0

### ✨ Features and improvements

- Improve accessibility by fixing issues reported by WCAG 2.1. [#9991](https://github.com/mapbox/mapbox-gl-js/pull/9991)
- Improve accessibility when opening a popup by immediately focusing on the content. [#9774](https://github.com/mapbox/mapbox-gl-js/pull/9774) (h/t [@watofundefined](https://github.com/watofundefined)))
- Improve rendering performance of symbols with `symbol-sort-key`. [#9751](https://github.com/mapbox/mapbox-gl-js/pull/9751) (h/t [@osvodef](https://github.com/osvodef)))
- Add `Marker` `clickTolerance` option. [#9640](https://github.com/mapbox/mapbox-gl-js/pull/9640) (h/t [@ChristopherChudzicki](https://github.com/ChristopherChudzicki)))
- Add `Map` `hasControl` method. [#10035](https://github.com/mapbox/mapbox-gl-js/pull/10035)
- Add `Popup` `setOffset` method. [#9946](https://github.com/mapbox/mapbox-gl-js/pull/9946) (h/t [@jutaz](https://github.com/jutaz)))
- Add `KeyboardHandler` `disableRotation` and `enableRotation` methods. [#10072](https://github.com/mapbox/mapbox-gl-js/pull/10072) (h/t [@jmbott](https://github.com/jmbott)))

### 🐞 Bug fixes

- Fix a bug where `queryRenderedFeatures` didn't properly expose the paint values if they were data-driven. [#10074](https://github.com/mapbox/mapbox-gl-js/pull/10074) (h/t [@osvodef](https://github.com/osvodef)))
- Fix a bug where attribution didn't update when layer visibility changed during zooming. [#9943](https://github.com/mapbox/mapbox-gl-js/pull/9943)
- Fix a bug where hash control conflicted with external history manipulation (e.g. in single-page apps). [#9960](https://github.com/mapbox/mapbox-gl-js/pull/9960) (h/t [@raegen](https://github.com/raegen)))
- Fix a bug where `fitBounds` had an unexpected result with non-zero bearing and uneven padding. [#9821](https://github.com/mapbox/mapbox-gl-js/pull/9821) (h/t [@allison-strandberg](https://github.com/allison-strandberg)))
- Fix HTTP support when running GL JS against [Mapbox Atlas](https://www.mapbox.com/atlas). [#10090](https://github.com/mapbox/mapbox-gl-js/pull/10090)
- Fix a bug where the `within` expression didn't work in `querySourceFeatures`. [#9933](https://github.com/mapbox/mapbox-gl-js/pull/9933)
- Fix a bug where `Popup` content HTML element was removed on `setDOMContent`. [#10036](https://github.com/mapbox/mapbox-gl-js/pull/10036)
- Fix a compatibility bug when `icon-image` is used as a legacy categorical function. [#10060](https://github.com/mapbox/mapbox-gl-js/pull/10060)
- Reduce rapid memory growth in Safari by ensuring `Image` dataURI's are released. [#10118](https://github.com/mapbox/mapbox-gl-js/pull/10118)

### ⚠️ Note on IE11

We intend to remove support for Internet Explorer 11 in a future release of GL JS later this year.

## 1.12.0

### ✨ Features and improvements

* Add methods for changing a vector tile source dynamically (e.g. `setTiles`, `setUrl`). [#8048](https://github.com/mapbox/mapbox-gl-js/pull/8048) (h/t [@stepankuzmin](https://github.com/stepankuzmin))
* Add a `filter` option for GeoJSON sources to filter out features prior to processing (e.g. before clustering). [#9864](https://github.com/mapbox/mapbox-gl-js/pull/9864)
* Vastly increase precision of `line-gradient` for long lines. [#9694](https://github.com/mapbox/mapbox-gl-js/pull/9694)
* Improve `raster-dem` sources to properly support the `maxzoom` option and overzooming. [#9789](https://github.com/mapbox/mapbox-gl-js/pull/9789) (h/t [@brendan-ward](@brendanhttps://github.com/ward))

### 🐞 Bug fixes

* Fix a bug where bearing snap interfered with `easeTo` and `flyTo` animations, freezing the map. [#9884](https://github.com/mapbox/mapbox-gl-js/pull/9884) (h/t [@andycalder](https://github.com/andycalder))
* Fix a bug where a fallback image was not used if it was added via `addImage`. [#9911](https://github.com/mapbox/mapbox-gl-js/pull/9911) (h/t [@francois2metz](https://github.com/francois2metz))
* Fix a bug where `promoteId` option failed for fill extrusions with defined feature ids. [#9863](https://github.com/mapbox/mapbox-gl-js/pull/9863)

### 🛠️ Workflow

* Renamed the default development branch from `master` to `main`.

## 1.11.1

### 🐞 Bug fixes
* Fix a bug that caused  `map.loaded()` to incorrectly return `false` after a click event. ([#9825](https://github.com/mapbox/mapbox-gl-js/pull/9825))

## 1.11.0

### ✨ Features and improvements
* Add an option to scale the default `Marker` icon.([#9414](https://github.com/mapbox/mapbox-gl-js/pull/9414)) (h/t [@adrianababakanian](https://github.com/adrianababakanian))
* Improving the shader compilation speed by manually getting the run-time attributes and uniforms.([#9497](https://github.com/mapbox/mapbox-gl-js/pull/9497))
* Added `clusterMinPoints` option for clustered GeoJSON sources that defines the minimum number of points to form a cluster.([#9748](https://github.com/mapbox/mapbox-gl-js/pull/9748))

### 🐞 Bug fixes
* Fix a bug where map got stuck in a DragRotate interaction if it's mouseup occurred outside of the browser window or iframe.([#9512](https://github.com/mapbox/mapbox-gl-js/pull/9512))
* Fix potential visual regression for `*-pattern` properties on AMD graphics card vendor.([#9681](https://github.com/mapbox/mapbox-gl-js/pull/9681))
* Fix zooming with a double tap on iOS Safari 13.([#9757](https://github.com/mapbox/mapbox-gl-js/pull/9757))
* Removed a misleading `geometry exceeds allowed extent` warning when using Mapbox Streets vector tiles.([#9753](https://github.com/mapbox/mapbox-gl-js/pull/9753))
* Fix reference error when requiring the browser bundle in Node. ([#9749](https://github.com/mapbox/mapbox-gl-js/pull/9749))

## 1.10.2

### 🐞 Bug fixes
* Fix zooming with a double tap in iOS Safari 13.([#9757](https://github.com/mapbox/mapbox-gl-js/pull/9757))

## 1.10.1

### 🐞 Bug fixes
* Fix markers interrupting touch gestures ([#9675](https://github.com/mapbox/mapbox-gl-js/issues/9675), fixed by [#9683](https://github.com/mapbox/mapbox-gl-js/pull/9683))
* Fix bug where `map.isMoving()` returned true while map was not moving ([#9647](https://github.com/mapbox/mapbox-gl-js/issues/9647), fixed by [#9679](https://github.com/mapbox/mapbox-gl-js/pull/9679))
* Fix regression that prevented `touchmove` events from firing during gestures ([#9676](https://github.com/mapbox/mapbox-gl-js/issues/9676), fixed by [#9685](https://github.com/mapbox/mapbox-gl-js/pull/9685))
* Fix `image` expression evaluation which was broken under certain conditions ([#9630](https://github.com/mapbox/mapbox-gl-js/issues/9630), fixed by [#9685](https://github.com/mapbox/mapbox-gl-js/pull/9668))
* Fix nested `within` expressions in filters not evaluating correctly  ([#9605](https://github.com/mapbox/mapbox-gl-js/issues/9605), fixed by [#9611](https://github.com/mapbox/mapbox-gl-js/pull/9611))
* Fix potential `undefined` paint variable in `StyleLayer` ([#9688](https://github.com/mapbox/mapbox-gl-js/pull/9688)) (h/t [mannnick24](https://github.com/mannnick24))

## 1.10.0

### ✨ Features
* Add `mapboxgl.prewarm()` and `mapboxgl.clearPrewarmedResources()` methods to allow developers to optimize load times for their maps ([#9391](https://github.com/mapbox/mapbox-gl-js/pull/9391))
* Add `index-of` and `slice` expressions to search arrays and strings for the first occurrence of a specified value and return a section of the original array or string ([#9450](https://github.com/mapbox/mapbox-gl-js/pull/9450)) (h/t [lbutler](https://github.com/lbutler))
* Correctly set RTL text plugin status if the plugin URL could not be loaded. This allows developers to add retry logic on network errors when loading the plugin ([#9489](https://github.com/mapbox/mapbox-gl-js/pull/9489))

### 🍏 Gestures
This release significantly refactors and improves gesture handling on desktop and mobile. Three new touch gestures have been added: `two-finger swipe` to adjust pitch, `two-finger double tap` to zoom out, and `tap then drag` to adjust zoom with one finger ([#9365](https://github.com/mapbox/mapbox-gl-js/pull/9365)). In addition, this release brings the following changes and bug fixes:

- It's now possible to interact with multiple maps on the same page at the same time ([#9365](https://github.com/mapbox/mapbox-gl-js/pull/9365))
- Fix map jump when releasing one finger after pinch zoom ([#9136](https://github.com/mapbox/mapbox-gl-js/issues/9136))
- Stop mousedown and touchstart from interrupting `easeTo` animations when interaction handlers are disabled ([#8725](https://github.com/mapbox/mapbox-gl-js/issues/8725))
- Stop mouse wheel from interrupting animations when `map.scrollZoom` is disabled ([#9230](https://github.com/mapbox/mapbox-gl-js/issues/9230))
- A camera change can no longer be prevented by disabling the interaction handler within the camera change event. Selectively prevent camera changes by listening to the `mousedown` or `touchstart` map event and calling [.preventDefault()](https://docs.mapbox.com/mapbox-gl-js/api/#mapmouseevent#preventdefault) ([#9365](https://github.com/mapbox/mapbox-gl-js/pull/9365))
- Undocumented properties on the camera change events fired by the doubleClickZoom handler have been removed ([#9365](https://github.com/mapbox/mapbox-gl-js/pull/9365))

### 🐞 Improvements and bug fixes
* Line labels now have improved collision detection, with greater precision in placement, reduced memory footprint, better placement under pitched camera orientations ([#9219](https://github.com/mapbox/mapbox-gl-js/pull/9219))
* Fix `GlyphManager` continually re-requesting missing glyph ranges ([#8027](https://github.com/mapbox/mapbox-gl-js/issues/8027), fixed by [#9375](https://github.com/mapbox/mapbox-gl-js/pull/9375)) (h/t [oterral](https://github.com/oterral))
* Avoid throwing errors when calling certain popup methods before the popup element is created ([#9433](https://github.com/mapbox/mapbox-gl-js/pull/9433))
* Fix a bug where fill-extrusion features with colinear points were not returned by `map.queryRenderedFeatures(...)` ([#9454](https://github.com/mapbox/mapbox-gl-js/pull/9454))
* Fix a bug where using feature state on a large input could cause a stack overflow error ([#9463](https://github.com/mapbox/mapbox-gl-js/pull/9463))
* Fix exception when using `background-pattern` with data driven expressions ([#9518](https://github.com/mapbox/mapbox-gl-js/issues/9518), fixed by [#9520](https://github.com/mapbox/mapbox-gl-js/pull/9520))
* Fix a bug where UI popups were potentially leaking event listeners ([#9498](https://github.com/mapbox/mapbox-gl-js/pull/9498)) (h/t [mbell697](https://github.com/mbell697))
* Fix a bug where the `within` expression would return inconsistent values for points on tile boundaries ([#9411](https://github.com/mapbox/mapbox-gl-js/issues/9411), [#9428](https://github.com/mapbox/mapbox-gl-js/pull/9428))
* Fix a bug where the `within` expression would incorrectly evaluate geometries that cross the antimeridian ([#9440](https://github.com/mapbox/mapbox-gl-js/pull/9440))
* Fix possible undefined exception on paint variable of style layer ([#9437](https://github.com/mapbox/mapbox-gl-js/pull/9437)) (h/t [mannnick24](https://github.com/mannnick24))
* Upgrade minimist to ^1.2.5 to get fix for security issue [CVE-2020-7598](https://cve.mitre.org/cgi-bin/cvename.cgi?name=CVE-2020-7598) upstream ([#9425](https://github.com/mapbox/mapbox-gl-js/issues/9431), fixed by [#9425](https://github.com/mapbox/mapbox-gl-js/pull/9425)) (h/t [watson](https://github.com/watson))

## 1.9.1

### 🐞 Bug fixes
* Fix a bug [#9477](https://github.com/mapbox/mapbox-gl-js/issues/9477) in `Map#fitBounds(..)` wherein the `padding` passed to options would get applied twice.
* Fix rendering bug [#9479](https://github.com/mapbox/mapbox-gl-js/issues/9479) caused when data-driven `*-pattern` properties reference images added with `Map#addImage(..)`.
* Fix a bug [#9468](https://github.com/mapbox/mapbox-gl-js/issues/9468) in which an exception would get thrown when updating symbol layer paint property using `setPaintProperty`.

## 1.9.0
With this release, we're adding [a new changelog policy](./CONTRIBUTING.md#changelog-conventions) to our contribution guidelines.

This release also fixes several long-standing bugs and unintentional rendering behavior with `line-pattern`. The fixes come with a visual change to how patterns added with `line-pattern` scale. Previously, patterns that became larger than the line would be clipped, sometimes distorting the pattern, particularly on mobile and retina devices. Now the pattern will be scaled to fit under all circumstances. [#9266](https://github.com/mapbox/mapbox-gl-js/pull/9266) showcases examples of the visual differences. For more information and to provide feedback on this change, see [#9394](https://github.com/mapbox/mapbox-gl-js/pull/9394).

### ✨ Features
* Add `within` expression for testing whether an evaluated feature lies within a given GeoJSON object ([#9352](https://github.com/mapbox/mapbox-gl-js/pull/9352)).
    - We are aware of an edge case in which points with wrapped coordinates (e.g. longitude -185) are not evaluated properly. See ([#9442](https://github.com/mapbox/mapbox-gl-js/issues/9442)) for more information.
    - An example of the `within` expression:<br>
`"icon-opacity": ["case", ["==", ["within", "some-polygon"], true], 1,
["==", ["within", "some-polygon"], false], 0]`
* Map API functions such as `easeTo` and `flyTo` now support `padding: PaddingOptions` which lets developers shift a map's center of perspective when building floating sidebars ([#8638](https://github.com/mapbox/mapbox-gl-js/pull/8638))

### 🍏 Improvements
* Results from `queryRenderedFeatures` now have evaluated property values rather than raw expressions ([#9198](https://github.com/mapbox/mapbox-gl-js/pull/9198))
* Improve scaling of patterns used in `line-pattern` on all device resolutions and pixel ratios ([#9266](https://github.com/mapbox/mapbox-gl-js/pull/9266))
* Slightly improve GPU memory footprint ([#9377](https://github.com/mapbox/mapbox-gl-js/pull/9377))
* `LngLatBounds.extend` is more flexible because it now accepts objects with `lat` and `lon` properties as well as arrays of coordinates ([#9293](https://github.com/mapbox/mapbox-gl-js/pull/9293))
* Reduce bundle size and improve visual quality of `showTileBoundaries` debug text ([#9267](https://github.com/mapbox/mapbox-gl-js/pull/9267))

### 🐞 Bug fixes
* Correctly adjust patterns added with `addImage(id, image, pixelRatio)` by the asset pixel ratio, not the device pixel ratio ([#9372](https://github.com/mapbox/mapbox-gl-js/pull/9372))
* Allow needle argument to `in` expression to be false ([#9295](https://github.com/mapbox/mapbox-gl-js/pull/9295))
* Fix exception thrown when trying to set `feature-state` for a layer that has been removed, fixes [#8634](https://github.com/mapbox/mapbox-gl-js/issues/8634) ([#9305](https://github.com/mapbox/mapbox-gl-js/pull/9305))
* Fix a bug where maps were not displaying inside elements with `dir=rtl` ([#9332](https://github.com/mapbox/mapbox-gl-js/pull/9332))
* Fix a rendering error for very old versions of Chrome (ca. 2016) where text would appear much bigger than intended ([#9349](https://github.com/mapbox/mapbox-gl-js/pull/9349))
* Prevent exception resulting from `line-dash-array` of empty length ([#9385](https://github.com/mapbox/mapbox-gl-js/pull/9385))
* Fix a bug where `icon-image` expression that evaluates to an empty string (`''`) produced a warning ([#9380](https://github.com/mapbox/mapbox-gl-js/pull/9380))
* Fix a bug where certain `popup` methods threw errors when accessing the container element before it was created, fixes [#9429](https://github.com/mapbox/mapbox-gl-js/issues/9429)([#9433](https://github.com/mapbox/mapbox-gl-js/pull/9433))

## 1.8.1

* Fixed a bug where all labels showed up on a diagonal line on Windows when using an integrated Intel GPU from the Haswell generation ([#9327](https://github.com/mapbox/mapbox-gl-js/issues/9327), fixed by reverting [#9229](https://github.com/mapbox/mapbox-gl-js/pull/9229))

## 1.8.0

### ✨ Features and improvements
* Reduce size of line atlas by removing unused channels ([#9232](https://github.com/mapbox/mapbox-gl-js/pull/9232))
* Prevent empty buffers from being created for debug data when unused ([#9237](https://github.com/mapbox/mapbox-gl-js/pull/9237))
* Add space between distance and unit in scale control ([#9276](https://github.com/mapbox/mapbox-gl-js/pull/9276)) (h/t [gely](https://api.github.com/users/gely)) and ([#9284](https://github.com/mapbox/mapbox-gl-js/pull/9284)) (h/t [pakastin](https://api.github.com/users/pakastin))
* Add a `showAccuracyCircle` option to GeolocateControl that shows the accuracy of the user's location as a transparent circle. Mapbox GL JS will show this circle by default. ([#9253](https://github.com/mapbox/mapbox-gl-js/pull/9253)) (h/t [Meekohi](https://api.github.com/users/Meekohi))
* Implemented a new tile coverage algorithm to enable level-of-detail support in a future release ([#8975](https://github.com/mapbox/mapbox-gl-js/pull/8975))

### 🐞 Bug fixes
* `line-dasharray` is now ignored correctly when `line-pattern` is set ([#9189](https://github.com/mapbox/mapbox-gl-js/pull/9189))
* Fix line distances breaking gradient across tile boundaries ([#9220](https://github.com/mapbox/mapbox-gl-js/pull/9220))
* Fix a bug where lines with duplicate endpoints could disappear at zoom 18+ ([#9218](https://github.com/mapbox/mapbox-gl-js/pull/9218))
* Fix a bug where Ctrl-click to drag rotate the map was disabled if the Alt, Cmd or Windows key is also pressed ([#9203](https://github.com/mapbox/mapbox-gl-js/pull/9203))
* Pass errors to `getClusterExpansionZoom`, `getClusterChildren`, and `getClusterLeaves` callbacks ([#9251](https://github.com/mapbox/mapbox-gl-js/pull/9251))
* Fix a rendering performance regression ([#9261](https://github.com/mapbox/mapbox-gl-js/pull/9261))
* Fix visual artifact for `line-dasharray` ([#9246](https://github.com/mapbox/mapbox-gl-js/pull/9246))
* Fixed a bug in the GeolocateControl which resulted in an error when `trackUserLocation` was `false` and the control was removed before the Geolocation API had returned a location ([#9291](https://github.com/mapbox/mapbox-gl-js/pull/9291))
* Fix `promoteId` for line layers ([#9210](https://github.com/mapbox/mapbox-gl-js/pull/9210))
* Improve accuracy of distance calculations ([#9202](https://github.com/mapbox/mapbox-gl-js/pull/9202)) (h/t [Meekohi](https://api.github.com/users/Meekohi))


## 1.7.0

### ✨ Features
* Add `promoteId` option to use a feature property as ID for feature state ([#8987](https://github.com/mapbox/mapbox-gl-js/pull/8987))
* Add a new constructor option to `mapboxgl.Popup`, `closeOnMove`, that closes the popup when the map's position changes ([#9163](https://github.com/mapbox/mapbox-gl-js/pull/9163))
* Allow creating a map without a style (an empty one will be created automatically) (h/t [@stepankuzmin](https://github.com/stepankuzmin)) ([#8924](https://github.com/mapbox/mapbox-gl-js/pull/8924))
* `map.once()` now allows specifying a layer id as a third parameter making it consistent with `map.on()` ([#8875](https://github.com/mapbox/mapbox-gl-js/pull/8875))

### 🍏 Improvements
* Improve performance of raster layers on large screens ([#9050](https://github.com/mapbox/mapbox-gl-js/pull/9050))
* Improve performance for hillshade and raster layers by implementing a progressive enhancement that utilizes `ImageBitmap` and `OffscreenCanvas` ([#8845](https://github.com/mapbox/mapbox-gl-js/pull/8845))
* Improve performance for raster tile rendering by using the stencil buffer ([#9012](https://github.com/mapbox/mapbox-gl-js/pull/9012))
* Update `symbol-avoid-edges` documentation to acknowledge the existence of global collision detection ([#9157](https://github.com/mapbox/mapbox-gl-js/pull/9157))
* Remove reference to `in` function which has been replaced by the `in` expression ([#9102](https://github.com/mapbox/mapbox-gl-js/pull/9102))

### 🐞 Bug Fixes
* Change the type of tile id key to string to prevent hash collisions ([#8979](https://github.com/mapbox/mapbox-gl-js/pull/8979))
* Prevent changing bearing via URL hash when rotation is disabled ([#9156](https://github.com/mapbox/mapbox-gl-js/pull/9156))
* Fix URL hash with no bearing causing map to fail to load ([#9170](https://github.com/mapbox/mapbox-gl-js/pull/9170))
* Fix bug in `GeolocateControl` where multiple instances of the control on one page may result in the user location not being updated ([#9092](https://github.com/mapbox/mapbox-gl-js/pull/9092))
* Fix query `fill-extrusions` made from polygons with coincident points and polygons with less than four points ([#9138](https://github.com/mapbox/mapbox-gl-js/pull/9138))
* Fix bug where `symbol-sort-key` was not used for collisions that crossed tile boundaries ([#9054](https://github.com/mapbox/mapbox-gl-js/pull/9054))
* Fix bug in `DragRotateHandler._onMouseUp` getting stuck in drag/rotate ([#9137](https://github.com/mapbox/mapbox-gl-js/pull/9137))
* Fix "Click on Compass" on some mobile devices (add `clickTolerance` to `DragRotateHandler`) ([#9015](https://github.com/mapbox/mapbox-gl-js/pull/9015)) (h/t [Yanonix](https://github.com/Yanonix))

## 1.6.1

### 🐞 Bug Fixes
* Fix style validation error messages not being displayed ([#9073](https://github.com/mapbox/mapbox-gl-js/pull/9073))
* Fix deferred loading of rtl-text-plugin not working for labels created from GeoJSON sources ([#9091](https://github.com/mapbox/mapbox-gl-js/pull/9091))
* Fix RTL text not being rendered with the rtl-text-plugin on pages that don't allow `script-src: blob:` in their CSP.([#9122](https://github.com/mapbox/mapbox-gl-js/pull/9122))

## 1.6.0

### ✨ Features
* Add ability to insert images into text labels using an `image` expression within a `format` expression: `"text-field": ["format", "Some text", ["image", "my-image"], "some more text"]` ([#8904](https://github.com/mapbox/mapbox-gl-js/pull/8904))
* Add support for stretchable images (aka nine-part or nine-patch images). Stretchable images can be used with `icon-text-fit` to draw resized images with unstretched corners and borders. ([#8997](https://github.com/mapbox/mapbox-gl-js/pull/8997))
* Add `in` expression. It can check if a value is in an array (`["in", value, array]`) or a substring is in a string (`["in", substring, string]`) ([#8876](https://github.com/mapbox/mapbox-gl-js/pull/8876))
* Add `minPitch` and `maxPitch` map options ([#8834](https://github.com/mapbox/mapbox-gl-js/pull/8834))
* Add `rotation`, `rotationAlignment` and `pitchAlignment` options to markers ([#8836](https://github.com/mapbox/mapbox-gl-js/pull/8836)) (h/t [@dburnsii](https://github.com/dburnsii))
* Add methods to Popup to manipulate container class names ([#8759](https://github.com/mapbox/mapbox-gl-js/pull/8759)) (h/t [Ashot-KR](https://github.com/Ashot-KR))
* Add configurable inertia settings for panning (h/t [@aMoniker](https://github.com/aMoniker))) ([#8887](https://github.com/mapbox/mapbox-gl-js/pull/8887))
* Add ability to localize UI controls ([#8095](https://github.com/mapbox/mapbox-gl-js/pull/8095)) (h/t [@dmytro-gokun](https://github.com/dmytro-gokun))
* Add LatLngBounds.contains() method ([#7512](https://github.com/mapbox/mapbox-gl-js/issues/7512), fixed by [#8200](https://github.com/mapbox/mapbox-gl-js/pull/8200))
* Add option to load rtl-text-plugin lazily ([#8865](https://github.com/mapbox/mapbox-gl-js/pull/8865))
* Add `essential` parameter to AnimationOptions that can override `prefers-reduced-motion: reduce` ([#8743](https://github.com/mapbox/mapbox-gl-js/issues/8743), fixed by [#8883](https://github.com/mapbox/mapbox-gl-js/pull/8883))

### 🍏 Improvements
* Allow rendering full world smaller than 512px. To restore the previous limit call `map.setMinZoom(0)` ([#9028](https://github.com/mapbox/mapbox-gl-js/pull/9028))
* Add an es modules build for mapbox-gl-style-spec in dist/ ([#8247](https://github.com/mapbox/mapbox-gl-js/pull/8247)) (h/t [@ahocevar](https://github.com/ahocevar))
* Add 'image/webp,*/*' accept header to fetch/ajax image requests when webp supported ([#8262](https://github.com/mapbox/mapbox-gl-js/pull/8262))
* Improve documentation for setStyle, getStyle, and isStyleLoaded ([#8807](https://github.com/mapbox/mapbox-gl-js/pull/8807))

### 🐞 Bug Fixes
* Fix map rendering after addImage and removeImage are used to change a used image ([#9016](https://github.com/mapbox/mapbox-gl-js/pull/9016))
* Fix visibility of controls in High Contrast mode in IE ([#8874](https://github.com/mapbox/mapbox-gl-js/pull/8874))
* Fix customizable url hash string in IE 11 ([#8990](https://github.com/mapbox/mapbox-gl-js/pull/8990)) (h/t [pakastin](https://github.com/pakastin))
* Allow expression stops up to zoom 24 instead of 22 ([#8908](https://github.com/mapbox/mapbox-gl-js/pull/8908)) (h/t [nicholas-l](https://github.com/nicholas-l))
* Fix alignment of lines in really overscaled tiles ([#9024](https://github.com/mapbox/mapbox-gl-js/pull/9024))
* Fix `Failed to execute 'shaderSource' on 'WebGLRenderingContext'` errors ([#9017](https://github.com/mapbox/mapbox-gl-js/pull/9017))
* Make expression validation fail on NaN ([#8615](https://github.com/mapbox/mapbox-gl-js/pull/8615))
* Fix setLayerZoomRange bug that caused tiles to be re-requested ([#7865](https://github.com/mapbox/mapbox-gl-js/issues/7865), fixed by [#8854](https://github.com/mapbox/mapbox-gl-js/pull/8854))
* Fix `map.showTileBoundaries` rendering ([#7314](https://github.com/mapbox/mapbox-gl-js/pull/7314))
* Fix using `generateId` in conjunction with `cluster` in a GeoJSONSource ([#8223](https://github.com/mapbox/mapbox-gl-js/issues/8223), fixed by [#8945](https://github.com/mapbox/mapbox-gl-js/pull/8945))
* Fix opening popup on a marker from keyboard ([#6835](https://github.com/mapbox/mapbox-gl-js/pull/6835))
* Fix error thrown when request aborted ([#7614](https://github.com/mapbox/mapbox-gl-js/issues/7614), fixed by [#9021](https://github.com/mapbox/mapbox-gl-js/pull/9021))
* Fix attribution control when repeatedly removing and adding it ([#9052](https://github.com/mapbox/mapbox-gl-js/pull/9052))

## 1.5.1
This patch introduces two workarounds that address longstanding issues related to unbounded memory growth in Safari, including [#8771](https://github.com/mapbox/mapbox-gl-js/issues/8771) and [#4695](https://github.com/mapbox/mapbox-gl-js/issues/4695). We’ve identified two memory leaks in Safari: one in the [CacheStorage](https://developer.mozilla.org/en-US/docs/Web/API/CacheStorage) API, addressed by [#8956](https://github.com/mapbox/mapbox-gl-js/pull/8956), and one in transferring data between web workers through [Transferables](https://developer.mozilla.org/en-US/docs/Web/API/Transferable), addressed by [#9003](https://github.com/mapbox/mapbox-gl-js/pull/9003).

### 🍏 Improvements
* Implement workaround for memory leak in Safari when using the `CacheStorage` API. ([#8856](https://github.com/mapbox/mapbox-gl-js/pull/8956))
* Implement workaround for memory leak in Safari when using `Transferable` objects to transfer `ArrayBuffers` to WebWorkers. If GL-JS detetcts that it is running in Safari, the use of `Transferables` to transfer data to WebWorkers is disabled. ([#9003](https://github.com/mapbox/mapbox-gl-js/pull/9003))
* Improve animation performance when using `map.setData`. ([#8913](https://github.com/mapbox/mapbox-gl-js/pull/8913)) (h/t [msbarry](https://github.com/msbarry))

## 1.5.0

### ✨ Features
* Add disabled icon to GeolocateControl if user denies geolocation permission. [#8871](https://github.com/mapbox/mapbox-gl-js/pull/8871))
* Add `outofmaxbounds` event to GeolocateControl, which is emitted when the user is outside of `map.maxBounds` ([#8756](https://github.com/mapbox/mapbox-gl-js/pull/8756)) (h/t [MoradiDavijani](https://github.com/MoradiDavijani))
* Add `mapboxgl.getRTLTextPluginStatus()` to query the current status of the `rtl-text-plugin` to make it easier to allow clearing the plugin when necessary. (ref. [#7869](https://github.com/mapbox/mapbox-gl-js/issues/7869)) ([#8864](https://github.com/mapbox/mapbox-gl-js/pull/8864))
* Allow `hash` Map option to be set as a string, which sets the map hash in the url to a custom query parameter. ([#8603](https://github.com/mapbox/mapbox-gl-js/pull/8603)) (h/t [SebCorbin](https://github.com/SebCorbin))

### 🍏 Improvements
* Fade symbols faster when zooming out quickly, reducing overlap. ([#8628](https://github.com/mapbox/mapbox-gl-js/pull/8628))
* Reduce memory usage for vector tiles that contain long strings in feature properties. ([#8863](https://github.com/mapbox/mapbox-gl-js/pull/8863))

### 🐞 Bug Fixes
* Fix `text-variable-anchor` not trying multiple placements during collision with icons when `icon-text-fit` is enabled. ([#8803](https://github.com/mapbox/mapbox-gl-js/pull/8803))
* Fix `icon-text-fit` not properly respecting vertical labels. ([#8835](https://github.com/mapbox/mapbox-gl-js/pull/8835))
* Fix opacity interpolation for composition expressions. ([#8818](https://github.com/mapbox/mapbox-gl-js/pull/8818))
* Fix rotate and pitch events being fired at the same time. ([#8872](https://github.com/mapbox/mapbox-gl-js/pull/8872))
* Fix memory leaks that occured during tile loading and map removal.([#8813](https://github.com/mapbox/mapbox-gl-js/pull/8813) and [#8850](https://github.com/mapbox/mapbox-gl-js/pull/8850))
* Fix web-worker transfer of `ArrayBuffers` in environments where `instanceof ArrayBuffer` fails.(e.g `cypress`) ([#8868](https://github.com/mapbox/mapbox-gl-js/pull/8868))

## 1.4.1

### 🐞 Bug Fixes
* Fix the way that `coalesce` handles the `image` operator so available images are rendered properly ([#8839](https://github.com/mapbox/mapbox-gl-js/pull/8839))
* Do not emit the `styleimagemissing` event for an empty string value ([#8840](https://github.com/mapbox/mapbox-gl-js/pull/8840))
* Fix serialization of `ResolvedImage` type so `*-pattern` properties work properly ([#8833](https://github.com/mapbox/mapbox-gl-js/pull/8833))

## 1.4.0

### ✨ Features
* Add `image` expression operator to determine image availability ([#8684](https://github.com/mapbox/mapbox-gl-js/pull/8684))
* Enable `text-offset` with variable label placement ([#8642](https://github.com/mapbox/mapbox-gl-js/pull/8642))

### 🍏 Improvements
* Faster loading and better look of raster terrain ([#8694](https://github.com/mapbox/mapbox-gl-js/pull/8694))
* Improved code documentation around resizing and {get/set}RenderedWorldCopies and more ([#8748](https://github.com/mapbox/mapbox-gl-js/pull/8748), [#8754](https://github.com/mapbox/mapbox-gl-js/pull/8754))
* Improve single vs. multi-touch zoom & pan interaction ([#7196](https://github.com/mapbox/mapbox-gl-js/issues/7196)) ([#8100](https://github.com/mapbox/mapbox-gl-js/pull/8100))

### 🐞 Bug fixes
* Fix rendering of `collisionBox` when `text-translate` or `icon-translate` is enabled ([#8659](https://github.com/mapbox/mapbox-gl-js/pull/8659))
* Fix `TypeError` when reloading a source and immediately removing the map ([#8711](https://github.com/mapbox/mapbox-gl-js/pull/8711))
* Adding tooltip to the geolocation control button ([#8735](https://github.com/mapbox/mapbox-gl-js/pull/8735)) (h/t [BAByrne](https://github.com/BAByrne))
* Add `originalEvent` property to NavigationControl events ([#8693](https://github.com/mapbox/mapbox-gl-js/pull/8693)) (h/t [stepankuzmin](https://github.com/stepankuzmin))
* Don't cancel follow mode in the GeolocateControl when resizing the map or rotating the screen ([#8736](https://github.com/mapbox/mapbox-gl-js/pull/8736))
* Fix error when calling `Popup#trackPointer` before setting its content or location ([#8757](https://github.com/mapbox/mapbox-gl-js/pull/8757)) (h/t [zxwandrew](https://github.com/zxwandrew))
* Respect newline characters when text-max-width is set to zero ([#8706](https://github.com/mapbox/mapbox-gl-js/pull/8706))
* Update earcut to v2.2.0 to fix polygon tesselation errors ([#8772](https://github.com/mapbox/mapbox-gl-js/pull/8772))
* Fix icon-fit with variable label placement ([#8755](https://github.com/mapbox/mapbox-gl-js/pull/8755))
* Icons stretched with `icon-text-fit` are now sized correctly ([#8741](https://github.com/mapbox/mapbox-gl-js/pull/8741))
* Collision detection for icons with `icon-text-fit` now works correctly ([#8741](https://github.com/mapbox/mapbox-gl-js/pull/8741))

## 1.3.2

- Fix a SecurityError in Firefox >= 69 when accessing the cache [#8780](https://github.com/mapbox/mapbox-gl-js/pull/8780)

## 1.3.1

### 🐞 Bug Fixes

- Fix a race condition that produced an error when a map was removed while reloading a source. [#8711](https://github.com/mapbox/mapbox-gl-js/pull/8711)
- Fix a race condition were `render` event was sometimes not fired after `load` event in IE11. [#8708](https://github.com/mapbox/mapbox-gl-js/pull/8708)

## 1.3.0

### 🍏 Features

- Introduce `text-writing-mode` symbol layer property to allow placing point labels vertically. [#8399](https://github.com/mapbox/mapbox-gl-js/pull/8399)
- Extend variable text placement to work when `text/icon-allow-overlap` is set to `true`. [#8620](https://github.com/mapbox/mapbox-gl-js/pull/8620)
- Allow `text-color` to be used in formatted expressions to be able to draw different parts of a label in different colors. [#8068](https://github.com/mapbox/mapbox-gl-js/pull/8068)

### ✨ Improvements

- Improve tile loading logic to cancel requests more aggressively, improving performance when zooming or panning quickly. [#8633](https://github.com/mapbox/mapbox-gl-js/pull/8633)
- Display outline on control buttons when focused (e.g. with a tab key) for better accessibility. [#8520](https://github.com/mapbox/mapbox-gl-js/pull/8520)
- Improve the shape of line round joins. [#8275](https://github.com/mapbox/mapbox-gl-js/pull/8275)
- Improve performance of processing line layers. [#8303](https://github.com/mapbox/mapbox-gl-js/pull/8303)
- Improve legibility of info displayed with `map.showTileBoundaries = true`. [#8380](https://github.com/mapbox/mapbox-gl-js/pull/8380) (h/t [@andrewharvey](https://github.com/andrewharvey))
- Add `MercatorCoordinate.meterInMercatorCoordinateUnits` method to make it easier to convert from meter units to coordinate values used in custom layers. [#8524](https://github.com/mapbox/mapbox-gl-js/pull/8524) (h/t [@andrewharvey](https://github.com/andrewharvey))
- Improve conversion of legacy filters with duplicate values. [#8542](https://github.com/mapbox/mapbox-gl-js/pull/8542)
- Move out documentation & examples website source to a separate `mapbox-gl-js-docs` repo. [#8582](https://github.com/mapbox/mapbox-gl-js/pull/8582)

### 🐞 Bug Fixes

- Fix a bug where local CJK fonts would switch to server-generated ones in overzoomed tiles. [#8657](https://github.com/mapbox/mapbox-gl-js/pull/8657)
- Fix precision issues in [deck.gl](https://deck.gl)-powered custom layers. [#8502](https://github.com/mapbox/mapbox-gl-js/pull/8502)
- Fix a bug where fill and line layers wouldn't render correctly over fill extrusions when coming from the same source. [#8661](https://github.com/mapbox/mapbox-gl-js/pull/8661)
- Fix map loading for documents loaded from Blob URLs. [#8612](https://github.com/mapbox/mapbox-gl-js/pull/8612)
- Fix classification of relative file:// URLs when in documents loaded from a file URL. [#8612](https://github.com/mapbox/mapbox-gl-js/pull/8612)
- Remove `esm` from package `dependencies` (so that it's not installed on `npm install mapbox-gl`). [#8586](https://github.com/mapbox/mapbox-gl-js/pull/8586) (h/t [@DatGreekChick](https://github.com/DatGreekChick))

## 1.2.1

### 🐞 Bug fixes

* Fix bug in `NavigationControl` compass button that prevented it from rotating with the map ([#8605](https://github.com/mapbox/mapbox-gl-js/pull/8605))

## 1.2.0

### Features and improvements
* Add `*-sort-key` layout property for circle, fill, and line layers, to dictate which features appear above others within a single layer([#8467](https://github.com/mapbox/mapbox-gl-js/pull/8467))
* Add ability to instantiate maps with specific access tokens ([#8364](https://github.com/mapbox/mapbox-gl-js/pull/8364))
* Accommodate `prefers-reduced-motion` settings in browser ([#8494](https://github.com/mapbox/mapbox-gl-js/pull/8494))
* Add Map `visualizePitch` option that tilts the compass as the map pitches ([#8208](https://github.com/mapbox/mapbox-gl-js/issues/8208), fixed by [#8296](https://github.com/mapbox/mapbox-gl-js/pull/8296)) (h/t [pakastin](https://github.com/pakastin))
* Make source options take precedence over TileJSON ([#8232](https://github.com/mapbox/mapbox-gl-js/pull/8232)) (h/t [jingsam](https://github.com/jingsam))
* Make requirements for text offset properties more precise ([#8418](https://github.com/mapbox/mapbox-gl-js/pull/8418))
* Expose `convertFilter` API in the style specification ([#8493](https://github.com/mapbox/mapbox-gl-js/pull/8493)

### Bug fixes
* Fix changes to `text-variable-anchor`, such that previous anchor positions would take precedence only if they are present in the updated array (considered a bug fix, but is technically a breaking change from previous behavior) ([#8473](https://github.com/mapbox/mapbox-gl-js/pull/8473))
* Fix rendering of opaque pass layers over heatmap and fill-extrusion layers ([#8440](https://github.com/mapbox/mapbox-gl-js/pull/8440))
* Fix rendering of extraneous vertical line in vector tiles ([#8477](https://github.com/mapbox/mapbox-gl-js/issues/8477), fixed by [#8479](https://github.com/mapbox/mapbox-gl-js/pull/8479))
* Turn off 'move' event listeners when removing a marker ([#8465](https://github.com/mapbox/mapbox-gl-js/pull/8465))
* Fix class toggling on navigation control for IE ([#8495](https://github.com/mapbox/mapbox-gl-js/pull/8495)) (h/t [@cs09g](https://github.com/cs09g))
* Fix background rotation hovering on geolocate control ([#8367](https://github.com/mapbox/mapbox-gl-js/pull/8367)) (h/t [GuillaumeGomez](https://github.com/GuillaumeGomez))
* Fix error in click events on markers where `startPos` is not defined ([#8462](https://github.com/mapbox/mapbox-gl-js/pull/8462)) (h/t [@msbarry](https://github.com/msbarry))
* Fix malformed urls when using custom `baseAPIURL` of a certain form ([#8466](https://github.com/mapbox/mapbox-gl-js/pull/8466))

## 1.1.1

### 🐞 Bug fixes

* Fix unbounded memory growth caused by failure to cancel requests to the cache ([#8472](https://github.com/mapbox/mapbox-gl-js/pull/8472))
* Fix unbounded memory growth caused by failure to cancel requests in IE ([#8481](https://github.com/mapbox/mapbox-gl-js/issues/8481))
* Fix performance of getting tiles from the cache ([#8489](https://github.com/mapbox/mapbox-gl-js/pull/8449))

## 1.1.0

### ✨ Minor features and improvements
* Improve line rendering performance by using a more compact line attributes layout ([#8306](https://github.com/mapbox/mapbox-gl-js/pull/8306))
* Improve data-driven symbol layers rendering performance ([#8295](https://github.com/mapbox/mapbox-gl-js/pull/8295))
* Add the ability to disable validation during `queryRenderedFeatures` and `querySourceFeatures` calls, as a performance optimization ([#8211](https://github.com/mapbox/mapbox-gl-js/pull/8211)) (h/t [gorshkov-leonid](https://github.com/gorshkov-leonid))
* Improve `setFilter` performance by caching keys in `groupByLayout` routine ([#8122](https://github.com/mapbox/mapbox-gl-js/pull/8122)) (h/t [vallendm](https://github.com/vallendm))
* Improve rendering of symbol layers with `symbol-z-order: viewport-y`, when icons are allowed to overlap but not text ([#8180](https://github.com/mapbox/mapbox-gl-js/pull/8180))
* Prefer breaking lines at a zero width space to allow better break point suggestions for Japanese labels ([#8255](https://github.com/mapbox/mapbox-gl-js/pull/8255))
* Add a `WebGLRenderingContext` argument to `onRemove` function of `CustomLayerInterface`, to allow direct cleanup of related context ([#8156](https://github.com/mapbox/mapbox-gl-js/pull/8156)) (h/t [ogiermaitre](https://github.com/ogiermaitre))
* Allow zoom speed customization by adding `setZoomRate` and `setWheelZoomRate` methods to `ScrollZoomHandler` ([#7863](https://github.com/mapbox/mapbox-gl-js/pull/7863)) (h/t [sf31](https://github.com/sf31))
* Add `trackPointer` method to `Popup` API that continuously repositions the popup to the mouse cursor when the cursor is within the map ([#7786](https://github.com/mapbox/mapbox-gl-js/pull/7786))
* Add `getElement` method to `Popup` to retrieve the popup's HTML element ([#8123](https://github.com/mapbox/mapbox-gl-js/pull/8123)) (h/t [@bravecow](https://github.com/bravecow))
* Add `fill-pattern` example to the documentation ([#8022](https://github.com/mapbox/mapbox-gl-js/pull/8022)) (h/t [@flawyte](https://github.com/flawyte))
* Update script detection for Unicode 12.1 ([#8158](https://github.com/mapbox/mapbox-gl-js/pull/8158))
* Add `nofollow` to Mapbox logo & "Improve this map" links ([#8106](https://github.com/mapbox/mapbox-gl-js/pull/8106)) (h/t [viniciuskneves](https://github.com/viniciuskneves))
* Include source name in invalid GeoJSON error ([#8113](https://github.com/mapbox/mapbox-gl-js/pull/8113)) (h/t [Zirak](https://github.com/Zirak))

### 🐞 Bug fixes
* Fix `updateImage` not working as expected in Chrome ([#8199](https://github.com/mapbox/mapbox-gl-js/pull/8199))
* Fix issues with double-tap zoom on touch devices ([#8086](https://github.com/mapbox/mapbox-gl-js/pull/8086))
* Fix duplication of `movestart` events when zooming ([#8259](https://github.com/mapbox/mapbox-gl-js/pull/8259)) (h/t [@bambielli-flex](https://github.com/bambielli-flex))
* Fix validation of ``"format"`` expression failing when options are provided ([#8339](https://github.com/mapbox/mapbox-gl-js/pull/8339))
* Fix `setPaintProperty` not working on `line-pattern` property ([#8289](https://github.com/mapbox/mapbox-gl-js/pull/8289))
* Fix the GL context being left in unpredictable states when using custom layers ([#8132](https://github.com/mapbox/mapbox-gl-js/pull/8132))
* Fix unnecessary updates to attribution control string ([#8082](https://github.com/mapbox/mapbox-gl-js/pull/8082)) (h/t [poletani](https://github.com/poletani))
* Fix bugs in `findStopLessThanOrEqualTo` algorithm ([#8134](https://github.com/mapbox/mapbox-gl-js/pull/8134)) (h/t [Mike96Angelo](https://github.com/Mike96Angelo))
* Fix map not displaying properly when inside an element with `text-align: center` ([#8227](https://github.com/mapbox/mapbox-gl-js/pull/8227)) (h/t [mc100s](https://github.com/mc100s))
* Clarify in documentation that `Popup#maxWidth` accepts all `max-width` CSS values ([#8312](https://github.com/mapbox/mapbox-gl-js/pull/8312)) (h/t [viniciuskneves](https://github.com/viniciuskneves))
* Fix location dot shadow not displaying ([#8119](https://github.com/mapbox/mapbox-gl-js/pull/8119)) (h/t [@bravecow](https://github.com/bravecow))
* Fix docs dev dependencies being mistakenly installed as package dependencies ([#8121](https://github.com/mapbox/mapbox-gl-js/pull/8121)) (h/t [@bravecow](https://github.com/bravecow))
* Various typo fixes ([#8230](https://github.com/mapbox/mapbox-gl-js/pull/8230), h/t [@erictheise](https://github.com/erictheise)) ([#8236](https://github.com/mapbox/mapbox-gl-js/pull/8236), h/t [@fredj](https://github.com/fredj))
* Fix geolocate button CSS ([#8367](https://github.com/mapbox/mapbox-gl-js/pull/8367), h/t [GuillaumeGomez](https://github.com/GuillaumeGomez))
* Fix caching for Mapbox tiles ([#8389](https://github.com/mapbox/mapbox-gl-js/pull/8389))

## 1.0.0

### ⚠️ Breaking changes

This release replaces the existing “map views” pricing model in favor of a “map load” model. Learn more in [a recent blog post about these changes](https://blog.mapbox.com/new-pricing-46b7c26166e7).

**By upgrading to this release, you are opting in to the new map loads pricing.**

**Why is this change being made?**

This change allows us to implement a more standardized and predictable method of billing GL JS map usage. You’ll be charged whenever your website or web application loads, not by when users pan and zoom around the map, incentivizing developers to create highly interactive map experiences. The new pricing structure also creates a significantly larger free tier to help developers get started building their applications with Mapbox tools while pay-as-you-go pricing and automatic volume discounts help your application scale with Mapbox. Session billing also aligns invoices with metrics web developers already track and makes it easier to compare usage with other mapping providers.

**What is changing?**
- Add SKU token to Mapbox API requests [#8276](https://github.com/mapbox/mapbox-gl-js/pull/8276)

When (and only when) loading tiles from a Mapbox API with a Mapbox access token set (`mapboxgl.accessToken`), a query parameter named `sku` will be added to all requests for vector, raster and raster-dem tiles. Every map instance uses a unique `sku` value, which is refreshed every 12 hours. The token itself is comprised of a token version (always “1”), a sku ID (always “01”) and a random 10-digit base-62 number. The purpose of the token is to allow for metering of map sessions on the server-side. A session lasts from a new map instantiation until the map is destroyed or 12 hours passes, whichever comes first.

For further information on the pricing changes, you can read our [blog post](https://blog.mapbox.com/new-pricing-46b7c26166e7) and check out our new [pricing page](https://www.mapbox.com/pricing), which has a price calculator. As always, you can also contact our team at [https://support.mapbox.com](https://support.mapbox.com).

## 0.54.1

### Bug fixes

- Fix unbounded memory growth caused by failure to cancel requests in IE ([#8481](https://github.com/mapbox/mapbox-gl-js/issues/8481))

## 0.54.0

### Breaking changes

- Turned `localIdeographFontFamily` map option on by default. This may change how CJK labels are rendered, but dramatically improves performance of CJK maps (because the browser no longer needs to download heavy amounts of font data from the server). Add `localIdeographFontFamily: false` to turn this off. [#8008](https://github.com/mapbox/mapbox-gl-js/pull/8008)
- Added `Popup` `maxWidth` option, set to `"240px"` by default. [#7906](https://github.com/mapbox/mapbox-gl-js/pull/7906)

### Major features

- Added support for updating and animating style images. [#7999](https://github.com/mapbox/mapbox-gl-js/pull/7999)
- Added support for generating style images dynamically (e.g. for drawing icons based on feature properties). [#7987](https://github.com/mapbox/mapbox-gl-js/pull/7987)
- Added antialiasing support for custom layers. [#7821](https://github.com/mapbox/mapbox-gl-js/pull/7821)
- Added a new `mapbox-gl-csp.js` bundle for strict CSP environments where `worker-src: blob` is disallowed. [#8044](https://github.com/mapbox/mapbox-gl-js/pull/8044)

### Minor features and improvements

- Improved performance of fill extrusions. [#7821](https://github.com/mapbox/mapbox-gl-js/pull/7821)
- Improved performance of symbol layers. [#7967](https://github.com/mapbox/mapbox-gl-js/pull/7967)
- Slightly improved rendering performance in general. [#7969](https://github.com/mapbox/mapbox-gl-js/pull/7969)
- Slightly improved performance of HTML markers. [#8018](https://github.com/mapbox/mapbox-gl-js/pull/8018)
- Improved diffing of styles with `"visibility": "visible"`. [#8005](https://github.com/mapbox/mapbox-gl-js/pull/8005)
- Improved zoom buttons to grey out when reaching min/max zoom. [#8023](https://github.com/mapbox/mapbox-gl-js/pull/8023)
- Added a title to fullscreen control button. [#8012](https://github.com/mapbox/mapbox-gl-js/pull/8012)
- Added `rel="noopener"` attributes to links that lead to external websites (such as Mapbox logo and OpenStreetMap edit link) for improved security. [#7914](https://github.com/mapbox/mapbox-gl-js/pull/7914)
- Added tile size info when `map.showTileBoundaries` is turned on. [#7963](https://github.com/mapbox/mapbox-gl-js/pull/7963)
- Significantly improved load times of the benchmark suite. [#8066](https://github.com/mapbox/mapbox-gl-js/pull/8066)
- Improved behavior of `canvasSource.pause` to be more reliable and able to render a single frame. [#8130](https://github.com/mapbox/mapbox-gl-js/pull/8130)

### Bug fixes

- Fixed a bug in Mac Safari 12+ where controls would disappear until you interact with the map. [#8193](https://github.com/mapbox/mapbox-gl-js/pull/8193)
- Fixed a memory leak when calling `source.setData(url)` many times. [#8035](https://github.com/mapbox/mapbox-gl-js/pull/8035)
- Fixed a bug where marker lost focus when dragging. [#7799](https://github.com/mapbox/mapbox-gl-js/pull/7799)
- Fixed a bug where `map.getCenter()` returned a reference to an internal `LngLat` object instead of cloning it, leading to potential mutability bugs. [#7922](https://github.com/mapbox/mapbox-gl-js/pull/7922)
- Fixed a bug where default HTML marker positioning was slightly off. [#8074](https://github.com/mapbox/mapbox-gl-js/pull/8074)
- Fixed a bug where adding a fill extrusion layer for non-polygon layers would lead to visual artifacts. [#7685](https://github.com/mapbox/mapbox-gl-js/pull/7685)
- Fixed intermittent Flow failures on CI. [#8061](https://github.com/mapbox/mapbox-gl-js/pull/8061)
- Fixed a bug where calling `Map#removeFeatureState` does not remove the state from some tile zooms [#8087](https://github.com/mapbox/mapbox-gl-js/pull/8087)
- Fixed a bug where `removeFeatureState` didn't work on features with `id` equal to `0`. [#8150](https://github.com/mapbox/mapbox-gl-js/pull/8150) (h/t [jutaz](https://github.com/jutaz))

## 0.53.1

### Bug fixes
* Turn off telemetry for Mapbox Atlas ([#7945](https://github.com/mapbox/mapbox-gl-js/pull/7945))
* Fix order of 3D features in query results (fix [#7883](https://github.com/mapbox/mapbox-gl-js/issues/7883)) ([#7953](https://github.com/mapbox/mapbox-gl-js/pull/7953))
* Fix RemovePaintState benchmarks ([#7930](https://github.com/mapbox/mapbox-gl-js/pull/7930))

## 0.53.0

### Features and improvements
* Enable `fill-extrusion` querying with ray picking ([#7499](https://github.com/mapbox/mapbox-gl-js/pull/7499))
* Add `clusterProperties` option for aggregated cluster properties ([#2412](https://github.com/mapbox/mapbox-gl-js/issues/2412), fixed by [#7584](https://github.com/mapbox/mapbox-gl-js/pull/7584))
* Allow initial map bounds to be adjusted with `fitBounds` options. ([#7681](https://github.com/mapbox/mapbox-gl-js/pull/7681)) (h/t [@elyobo](https://github.com/elyobo))
* Remove popups on `Map#remove` ([#7749](https://github.com/mapbox/mapbox-gl-js/pull/7749)) (h/t [@andycalder](https://github.com/andycalder))
* Add `Map#removeFeatureState` ([#7761](https://github.com/mapbox/mapbox-gl-js/pull/7761))
* Add `number-format` expression ([#7626](https://github.com/mapbox/mapbox-gl-js/pull/7626))
* Add `symbol-sort-key` style property ([#7678](https://github.com/mapbox/mapbox-gl-js/pull/7678))

### Bug fixes
* Upgrades Earcut to fix a rare bug in rendering polygons that contain a coincident chain of holes ([#7806](https://github.com/mapbox/mapbox-gl-js/issues/7806), fixed by [#7878](https://github.com/mapbox/mapbox-gl-js/pull/7878))
* Allow `file://` protocol in XHR requests for Cordova/Ionic/etc ([#7818](https://github.com/mapbox/mapbox-gl-js/pull/7818))
* Correctly handle WebP images in Edge 18 ([#7687](https://github.com/mapbox/mapbox-gl-js/pull/7687))
* Fix bug which mistakenly requested WebP images in browsers that do not support WebP ([#7817](https://github.com/mapbox/mapbox-gl-js/pull/7817)) ([#7819](https://github.com/mapbox/mapbox-gl-js/pull/7819))
* Fix images not being aborted when dequeued ([#7655](https://github.com/mapbox/mapbox-gl-js/pull/7655))
* Fix DEM layer memory leak ([#7690](https://github.com/mapbox/mapbox-gl-js/issues/7690), fixed by [#7691](https://github.com/mapbox/mapbox-gl-js/pull/7691))
* Set correct color state before rendering custom layer ([#7711](https://github.com/mapbox/mapbox-gl-js/pull/7711))
* Set `LngLat.toBounds()` default radius to 0 ([#7722](https://github.com/mapbox/mapbox-gl-js/issues/7722), fixed by [#7723](https://github.com/mapbox/mapbox-gl-js/pull/7723)) (h/t [@cherniavskii](https://github.com/cherniavskii))
* Fix race condition in `feature-state` dependent layers ([#7523](https://github.com/mapbox/mapbox-gl-js/issues/7523), fixed by [#7790](https://github.com/mapbox/mapbox-gl-js/pull/7790))
* Prevent `map.repaint` from mistakenly enabling continuous repaints ([#7667](https://github.com/mapbox/mapbox-gl-js/pull/7667))
* Prevent map shaking while zooming in on raster tiles ([#7426](https://github.com/mapbox/mapbox-gl-js/pull/7426))
* Fix query point translation for multi-point geometry ([#6833](https://github.com/mapbox/mapbox-gl-js/issues/6833), fixed by [#7581](https://github.com/mapbox/mapbox-gl-js/pull/7581))

## 0.52.0

### Breaking changes
* Canonicalize tile urls to `mapbox://` urls so they can be transformed with `config.API_URL` ([#7594](https://github.com/mapbox/mapbox-gl-js/pull/7594))

### Features and improvements
* Add getter and setter for `config.API_URL` ([#7594](https://github.com/mapbox/mapbox-gl-js/pull/7594))
* Allow user to define element other than map container for full screen control ([#7548](https://github.com/mapbox/mapbox-gl-js/pull/7548))
* Add validation option to style setters ([#7604](https://github.com/mapbox/mapbox-gl-js/pull/7604))
* Add 'idle' event: fires when no further rendering is expected without further interaction. ([#7625](https://github.com/mapbox/mapbox-gl-js/pull/7625))

### Bug fixes
* Fire error when map.getLayoutProperty references missing layer ([#7537](https://github.com/mapbox/mapbox-gl-js/issues/7537), fixed by [#7539](https://github.com/mapbox/mapbox-gl-js/pull/7539))
* Fix shaky sprites when zooming with scrolling ([#7558](https://github.com/mapbox/mapbox-gl-js/pull/7558))
* Fix layout problems in attribution control ([#7608](https://github.com/mapbox/mapbox-gl-js/pull/7608)) (h/t [lucaswoj](https://github.com/lucaswoj))
* Fixes resetting map's pitch to 0 if initial bounds is set ([#7617](https://github.com/mapbox/mapbox-gl-js/pull/7617)) (h/t [stepankuzmin](https://github.com/stepankuzmin))
* Fix occasional failure to load images after multiple image request abortions [#7641](https://github.com/mapbox/mapbox-gl-js/pull/7641)
* Update repo url to correct one ([#7486](https://github.com/mapbox/mapbox-gl-js/pull/7486)) (h/t [nicholas-l](https://github.com/nicholas-l))
* Fix bug where symbols where sometimes not rendered immediately ([#7610](https://github.com/mapbox/mapbox-gl-js/pull/7610))
* Fix bug where cameraForBounds returns incorrect CameraOptions with asymmetrical padding/offset ([#7517](https://github.com/mapbox/mapbox-gl-js/issues/7517), fixed by [#7518](https://github.com/mapbox/mapbox-gl-js/pull/7518)) (h/t [mike-marcacci](https://github.com/mike-marcacci))
* Use diff+patch approach to map.setStyle when the parameter is a URL ([#4025](https://github.com/mapbox/mapbox-gl-js/issues/4025), fixed by [#7562](https://github.com/mapbox/mapbox-gl-js/pull/7562))
* Begin touch zoom immediately when rotation disabled ([#7582](https://github.com/mapbox/mapbox-gl-js/pull/7582)) (h/t [msbarry](https://github.com/msbarry))
* Fix symbol rendering under opaque fill layers ([#7612](https://github.com/mapbox/mapbox-gl-js/pull/7612))
* Fix shaking by aligning raster sources to pixel grid only when map is idle ([#7426](https://github.com/mapbox/mapbox-gl-js/pull/7426))
* Fix raster layers in Edge 18 by disabling it's incomplete WebP support ([#7687](https://github.com/mapbox/mapbox-gl-js/pull/7687))
* Fix memory leak in hillshade layer ([#7691](https://github.com/mapbox/mapbox-gl-js/pull/7691))
* Fix disappearing custom layers ([#7711](https://github.com/mapbox/mapbox-gl-js/pull/7711))

## 0.51.0
November 7, 2018

### ✨ Features and improvements
* Add initial bounds as map constructor option ([#5518](https://github.com/mapbox/mapbox-gl-js/pull/5518)) (h/t [stepankuzmin](https://github.com/stepankuzmin))
* Improve performance on machines with > 8 cores ([#7407](https://github.com/mapbox/mapbox-gl-js/issues/7407), fixed by [#7430](https://github.com/mapbox/mapbox-gl-js/pull/7430))
* Add `MercatorCoordinate` type ([#7488](https://github.com/mapbox/mapbox-gl-js/pull/7488))
* Allow browser-native `contextmenu` to be enabled ([#2301](https://github.com/mapbox/mapbox-gl-js/issues/2301), fixed by [#7369](https://github.com/mapbox/mapbox-gl-js/pull/7369))
* Add an unminified production build to the NPM package ([#7403](https://github.com/mapbox/mapbox-gl-js/pull/7403))
* Add support for `LngLat` conversion from `{lat, lon}` ([#7507](https://github.com/mapbox/mapbox-gl-js/pull/7507)) (h/t [@bfrengley](https://github.com/bfrengley))
* Add tooltips for navigation controls ([#7373](https://github.com/mapbox/mapbox-gl-js/pull/7373))
* Show attribution only for used sources ([#7384](https://github.com/mapbox/mapbox-gl-js/pull/7384))
* Add telemetry event to log map loads ([#7431](https://github.com/mapbox/mapbox-gl-js/pull/7431))
* **Tighten style validation**
    * Disallow expressions as stop values ([#7396](https://github.com/mapbox/mapbox-gl-js/pull/7396))
    * Disallow `feature-state` expressions in filters ([#7366](https://github.com/mapbox/mapbox-gl-js/pull/7366))

### 🐛 Bug fixes
* Fix for GeoJSON geometries not working when coincident with tile boundaries([#7436](https://github.com/mapbox/mapbox-gl-js/issues/7436), fixed by [#7448](https://github.com/mapbox/mapbox-gl-js/pull/7448))
* Fix depth buffer-related rendering issues on some Android devices. ([#7471](https://github.com/mapbox/mapbox-gl-js/pull/7471))
* Fix positioning of compact attribution strings ([#7444](https://github.com/mapbox/mapbox-gl-js/pull/7444), [#7445](https://github.com/mapbox/mapbox-gl-js/pull/7445), and [#7391](https://github.com/mapbox/mapbox-gl-js/pull/7391))
* Fix an issue with removing markers in mouse event callbacks ([#7442](https://github.com/mapbox/mapbox-gl-js/pull/7442)) (h/t [vbud](https://github.com/vbud))
* Remove controls before destroying a map ([#7479](https://github.com/mapbox/mapbox-gl-js/pull/7479))
* Fix display of Scale control values < 1 ([#7469](https://github.com/mapbox/mapbox-gl-js/pull/7469)) (h/t [MichaelHedman](https://github.com/MichaelHedman))
* Fix an error when using location `hash` within iframes in IE11 ([#7411](https://github.com/mapbox/mapbox-gl-js/pull/7411))
* Fix depth mode usage in custom layers ([#7432](https://github.com/mapbox/mapbox-gl-js/pull/7432)) (h/t [markusjohnsson](https://github.com/markusjohnsson))
* Fix an issue with shaky sprite images during scroll zooms ([#7558](https://github.com/mapbox/mapbox-gl-js/pull/7558))


## 0.50.0
October 10, 2018

### ✨ Features and improvements
* 🎉 Add Custom Layers that can be rendered into with user-provided WebGL code ([#7039](https://github.com/mapbox/mapbox-gl-js/pull/7039))
* Add WebGL face culling for increased performance ([#7178](https://github.com/mapbox/mapbox-gl-js/pull/7178))
* Improve speed of expression evaluation ([#7334](https://github.com/mapbox/mapbox-gl-js/pull/7334))
* Automatically coerce to string for `concat` expression and `text-field` property ([#6190](https://github.com/mapbox/mapbox-gl-js/issues/6190), fixed by [#7280](https://github.com/mapbox/mapbox-gl-js/pull/7280))
* Add `fill-extrusion-vertical-gradient` property for controlling shading of fill extrusions ([#5768](https://github.com/mapbox/mapbox-gl-js/issues/5768), fixed by [#6841](https://github.com/mapbox/mapbox-gl-js/pull/6841))
* Add update functionality for images provided via `ImageSource` ([#4050](https://github.com/mapbox/mapbox-gl-js/issues/4050), fixed by [#7342](https://github.com/mapbox/mapbox-gl-js/pull/7342)) (h/t [@dcervelli](https://github.com/dcervelli))



### 🐛 Bug fixes
* **Expressions**
	* Fix expressions that use `log2` and `log10` in IE11 ([#7318](https://github.com/mapbox/mapbox-gl-js/issues/7318), fixed by [#7320](https://github.com/mapbox/mapbox-gl-js/pull/7320))
	* Fix `let` expression stripping expected type during parsing ([#7300](https://github.com/mapbox/mapbox-gl-js/issues/7300), fixed by [#7301](https://github.com/mapbox/mapbox-gl-js/pull/7301))
	* Fix superfluous wrapping of literals in `literal` expression ([#7336](https://github.com/mapbox/mapbox-gl-js/issues/7336), fixed by [#7337](https://github.com/mapbox/mapbox-gl-js/pull/7337))
	* Allow calling `to-color` on values that are already of type `Color` ([#7260](https://github.com/mapbox/mapbox-gl-js/pull/7260))
	* Fix `to-array` for empty arrays (([#7261](https://github.com/mapbox/mapbox-gl-js/pull/7261)))
	* Fix identity functions for `text-field` when using formatted text ([#7351](https://github.com/mapbox/mapbox-gl-js/pull/7351))
	* Fix coercion of `null` to `0` in `to-number` expression ([#7083](https://github.com/mapbox/mapbox-gl-js/issues/7083), fixed by [#7274](https://github.com/mapbox/mapbox-gl-js/pull/7274))
* **Canvas source**
	* Fix missing repeats of `CanvasSource` when it crosses the antimeridian ([#7273](https://github.com/mapbox/mapbox-gl-js/pull/7273))
	* Fix `CanvasSource` not respecting alpha values set on `canvas` element ([#7302](https://github.com/mapbox/mapbox-gl-js/issues/7302), fixed by [#7309](https://github.com/mapbox/mapbox-gl-js/pull/7309))
* **Rendering**
	* Fix rendering of fill extrusions with really high heights ([#7292](https://github.com/mapbox/mapbox-gl-js/pull/7292))
	* Fix an error where the map state wouldn't return to `loaded` after certain runtime styling changes when there were errored tiles in the viewport ([#7355](https://github.com/mapbox/mapbox-gl-js/pull/7355))
	* Fix errors when rendering symbol layers without symbols ([#7241](https://github.com/mapbox/mapbox-gl-js/issues/7241), fixed by [#7253](https://github.com/mapbox/mapbox-gl-js/pull/7253))
	* Don't fade in symbols with `*-allow-overlap: true` when panning into the viewport ([#7172](https://github.com/mapbox/mapbox-gl-js/issues/7172), fixed by[#7244](https://github.com/mapbox/mapbox-gl-js/pull/7244))
* **Library**
	* Fix disambiguation for `mouseover` event ([#7295](https://github.com/mapbox/mapbox-gl-js/issues/7295), fixed by [#7299](https://github.com/mapbox/mapbox-gl-js/pull/7299))
	* Fix silent failure of `getImage` if an SVG is requested ([#7312](https://github.com/mapbox/mapbox-gl-js/issues/7312), fixed by [#7313](https://github.com/mapbox/mapbox-gl-js/pull/7313))
	* Fix empty control group box shadow ([#7303](https://github.com/mapbox/mapbox-gl-js/issues/7303), fixed by [#7304](https://github.com/mapbox/mapbox-gl-js/pull/7304)) (h/t [Duder-onomy](https://github.com/Duder-onomy))
	* Fixed an issue where a wrong timestamp was sent for Mapbox turnstile events ([#7381](https://github.com/mapbox/mapbox-gl-js/pull/7381))
	* Fixed a bug that lead to attribution not showing up correctly in Internet Explorer ([#3945](https://github.com/mapbox/mapbox-gl-js/issues/3945), fixed by [#7391](https://github.com/mapbox/mapbox-gl-js/pull/7391))


## 0.49.0
September 6, 2018

### ⚠️ Breaking changes
* Use `client{Height/Width}` instead of `offset{Height/Width}` for map canvas sizing ([#6848](https://github.com/mapbox/mapbox-gl-js/issues/6848), fixed by [#7128](https://github.com/mapbox/mapbox-gl-js/pull/7128))

### 🐛 Bug fixes
* Fix [Top Issues list](https://mapbox.github.io/top-issues/#!mapbox/mapbox-gl-js) for mapbox-gl-js ([#7108](https://github.com/mapbox/mapbox-gl-js/issues/7108), fixed by [#7112](https://github.com/mapbox/mapbox-gl-js/pull/7112))
* Fix bug in which symbols with `icon-allow-overlap: true, text-allow-overlap: true, text-optional: false` would show icons when they shouldn't ([#7041](https://github.com/mapbox/mapbox-gl-js/pull/7041))
* Fix bug where the map would not stop at the exact zoom level requested by Map#FlyTo ([#7222](https://github.com/mapbox/mapbox-gl-js/issues/7222)) ([#7223](https://github.com/mapbox/mapbox-gl-js/pull/7223)) (h/t [@benoitbzl](https://github.com/benoitbzl))
* Keep map centered on the center point of a multi-touch gesture when zooming ([#6722](https://github.com/mapbox/mapbox-gl-js/issues/6722)) ([#7191](https://github.com/mapbox/mapbox-gl-js/pull/7191)) (h/t [pakastin](https://github.com/pakastin))
* Update the style-spec's old `gl-style-migrate` script to include conversion of legacy functions and filters to their expression equivalents ([#6927](https://github.com/mapbox/mapbox-gl-js/issues/6927), fixed by [#7095](https://github.com/mapbox/mapbox-gl-js/pull/7095))
* Fix `icon-size` for small data-driven values ([#7125](https://github.com/mapbox/mapbox-gl-js/pull/7125))
* Fix bug in the way AJAX requests load local files on iOS web view ([#6610](https://github.com/mapbox/mapbox-gl-js/pull/6610)) (h/t [oscarfonts](https://github.com/oscarfonts))
* Fix bug in which canvas sources would not render in world wrapped tiles at the edge of the viewport ([#7271]https://github.com/mapbox/mapbox-gl-js/issues/7271), fixed by [#7273](https://github.com/mapbox/mapbox-gl-js/pull/7273))

### ✨ Features and improvements
* Performance updates:
  * Improve time to first render by updating how feature ID maps are transferred to the main thread ([#7110](https://github.com/mapbox/mapbox-gl-js/issues/7110), fixed by [#7132](https://github.com/mapbox/mapbox-gl-js/pull/7132))
  * Reduce size of JSON transmitted from worker thread to main thread ([#7124](https://github.com/mapbox/mapbox-gl-js/pull/7124))
  * Improve image/glyph atlas packing algorithm ([#7171](https://github.com/mapbox/mapbox-gl-js/pull/7171))
  * Use murmur hash on symbol instance keys to reduce worker transfer costs ([#7127](https://github.com/mapbox/mapbox-gl-js/pull/7127))
* Add GL state management for uniforms ([#6018](https://github.com/mapbox/mapbox-gl-js/pull/6018))
* Add `symbol-z-order` symbol layout property to style spec ([#7219](https://github.com/mapbox/mapbox-gl-js/pull/7219))
* Implement data-driven styling support for `*-pattern properties` ([#6289](https://github.com/mapbox/mapbox-gl-js/pull/6289))
* Add `Map#fitScreenCoordinates` which fits viewport to two points, similar to `Map#fitBounds` but uses screen coordinates and supports non-zero map bearings ([#6894](https://github.com/mapbox/mapbox-gl-js/pull/6894))
* Re-implement LAB/HSL color space interpolation for expressions ([#5326](https://github.com/mapbox/mapbox-gl-js/issues/5326), fixed by [#7123](https://github.com/mapbox/mapbox-gl-js/pull/7123))
* Enable benchmark testing for Mapbox styles ([#7047](https://github.com/mapbox/mapbox-gl-js/pull/7047))
* Allow `Map#setFeatureState` and `Map#getFeatureState` to accept numeric IDs ([#7106](https://github.com/mapbox/mapbox-gl-js/pull/7106)) (h/t [@bfrengley](https://github.com/bfrengley))

## 0.48.0
August 16, 2018

### ⚠️ Breaking changes
* Treat tiles that error with status 404 as empty renderable tiles to prevent rendering duplicate features in some sparse tilesets ([#6803](https://github.com/mapbox/mapbox-gl-js/pull/6803))

### 🐛 Bug fixes
* Fix issue where `text-max-angle` property was being calculated incorrectly internally, causing potential rendering errors when `"symbol-placement": line`
* Require `feature.id` when using `Map#setFeatureState` ([#6974](https://github.com/mapbox/mapbox-gl-js/pull/6974))
* Fix issue with removing the `GeolocateControl` when user location is being used ([#6977](https://github.com/mapbox/mapbox-gl-js/pull/6977)) (h/t [sergei-zelinsky](https://github.com/sergei-zelinsky))
* Fix memory leak caused by a failure to remove all controls added to the map ([#7042](https://github.com/mapbox/mapbox-gl-js/pull/7042))
* Fix bug where the build would fail when using mapbox-gl webpack 2 and UglifyJSPlugin ([#4359](https://github.com/mapbox/mapbox-gl-js/issues/4359), fixed by [#6956](https://api.github.com/repos/mapbox/mapbox-gl-js/pulls/6956))
* Fix bug where fitBounds called with coordinates outside the bounds of Web Mercator resulted in uncaught error ([#6906](https://github.com/mapbox/mapbox-gl-js/issues/6906), fixed by [#6918](https://api.github.com/repos/mapbox/mapbox-gl-js/pulls/6918))
* Fix bug wherein `Map#querySourceFeatures` was returning bad results on zooms > maxZoom ([#7061](https://github.com/mapbox/mapbox-gl-js/pull/7061))
* Relax typing for equality and order expressions ([#6459](https://github.com/mapbox/mapbox-gl-js/issues/6459), fixed by [#6961](https://api.github.com/repos/mapbox/mapbox-gl-js/pulls/6961))
* Fix bug where `queryPadding` for all layers in a source was set by the first layer, causing incorrect querying on other layers and, in some cases, incorrect firing of events associated with individual layers ([#6909](https://github.com/mapbox/mapbox-gl-js/pull/6909))

### ✨ Features and improvements

* Performance Improvements:
  * Stop unnecessary serialization of symbol source features. ([#7013](https://github.com/mapbox/mapbox-gl-js/pull/7013))
  * Optimize calculation for getting visible tile coordinates ([#6998](https://github.com/mapbox/mapbox-gl-js/pull/6998))
  * Improve performance of creating `{Glyph/Image}Atlas`es ([#7091](https://github.com/mapbox/mapbox-gl-js/pull/7091))
  * Optimize and simplify tile retention logic ([#6995](https://github.com/mapbox/mapbox-gl-js/pull/6995))
* Add a user turnstile event for users accessing Mapbox APIs ([#6980](https://github.com/mapbox/mapbox-gl-js/pull/6980))
* Add support for autogenerating feature ids for GeoJSON sources so they can be used more easily with the `Map#setFeatureState` API ([#7043](https://www.github.com/mapbox/mapbox-gl-js/pull/7043))) ([#7091](https://github.com/mapbox/mapbox-gl-js/pull/7091))
* Add ability to style symbol layers labels with multiple fonts and text sizes via `"format"` expression ([#6994](https://www.github.com/mapbox/mapbox-gl-js/pull/6994))
* Add customAttribution option to AttributionControl ([#7033](https://github.com/mapbox/mapbox-gl-js/pull/7033)) (h/t [mklopets](https://github.com/mklopets))
* Publish Flow type definitions alongside compiled bundle ([#7079](https://api.github.com/repos/mapbox/mapbox-gl-js/pulls/7079))
* Introduce symbol cross fading when crossing integer zoom levels to prevent labels from disappearing before newly loaded tiles' labels can be rendered ([#6951](https://github.com/mapbox/mapbox-gl-js/pull/6951))
* Improvements in label collision detection ([#6925](https://api.github.com/repos/mapbox/mapbox-gl-js/pulls/6925)))

## 0.47.0

### ✨ Features and improvements
* Add configurable drag pan threshold ([#6809](https://github.com/mapbox/mapbox-gl-js/pull/6809)) (h/t [msbarry](https://github.com/msbarry))
* Add `raster-resampling` raster paint property ([#6411](https://github.com/mapbox/mapbox-gl-js/pull/6411)) (h/t [@andrewharvey](https://github.com/andrewharvey))
* Add `symbol-placement: line-center` ([#6821](https://github.com/mapbox/mapbox-gl-js/pull/6821))
* Add methods for inspecting GeoJSON clusters ([#3318](https://github.com/mapbox/mapbox-gl-js/issues/3318), fixed by [#6829](https://github.com/mapbox/mapbox-gl-js/pull/6829))
* Add warning to geolocate control when unsupported ([#6923](https://github.com/mapbox/mapbox-gl-js/pull/6923)) (h/t [@aendrew](https://github.com/aendrew))
* Upgrade geojson-vt to 3.1.4 ([#6942](https://github.com/mapbox/mapbox-gl-js/pull/6942))
* Include link to license in compiled bundle ([#6975](https://github.com/mapbox/mapbox-gl-js/pull/6975))

### 🐛 Bug fixes
* Use updateData instead of re-creating buffers for repopulated paint arrays ([#6853](https://github.com/mapbox/mapbox-gl-js/pull/6853))
* Fix ScrollZoom handler setting tr.zoom = NaN ([#6924](https://github.com/mapbox/mapbox-gl-js/pull/6924))
  - Failed to invert matrix error ([#6486](https://github.com/mapbox/mapbox-gl-js/issues/6486), fixed by [#6924](https://github.com/mapbox/mapbox-gl-js/pull/6924))
  - Fixing matrix errors ([#6782](https://github.com/mapbox/mapbox-gl-js/issues/6782), fixed by [#6924](https://github.com/mapbox/mapbox-gl-js/pull/6924))
* Fix heatmap tile clipping when layers are ordered above it ([#6806](https://github.com/mapbox/mapbox-gl-js/issues/6806), fixed by [#6807](https://github.com/mapbox/mapbox-gl-js/pull/6807))
* Fix video source in safari (macOS and iOS) ([#6443](https://github.com/mapbox/mapbox-gl-js/issues/6443), fixed by [#6811](https://github.com/mapbox/mapbox-gl-js/pull/6811))
* Do not reload errored tiles ([#6813](https://github.com/mapbox/mapbox-gl-js/pull/6813))
* Fix send / remove timing bug in Dispatcher ([#6756](https://github.com/mapbox/mapbox-gl-js/pull/6756), fixed by [#6826](https://github.com/mapbox/mapbox-gl-js/pull/6826))
* Fix flyTo not zooming to exact given zoom ([#6828](https://github.com/mapbox/mapbox-gl-js/pull/6828))
* Don't stop animation on map resize ([#6636](https://github.com/mapbox/mapbox-gl-js/pull/6636))
* Fix map.getBounds() with rotated map ([#6875](https://github.com/mapbox/mapbox-gl-js/pull/6875)) (h/t [zoltan-mihalyi](https://github.com/zoltan-mihalyi))
* Support collators in feature filter expressions. ([#6929](https://github.com/mapbox/mapbox-gl-js/pull/6929))
* Fix Webpack production mode compatibility ([#6981](https://github.com/mapbox/mapbox-gl-js/pull/6981))

## 0.46.0

### ⚠️ Breaking changes

* Align implicit type casting behavior of `match` expressions with with `case/==` ([#6684](https://github.com/mapbox/mapbox-gl-js/pull/6684))

### ✨ Features and improvements

* :tada: Add `Map#setFeatureState` and `feature-state` expression to support interactive styling ([#6263](https://github.com/mapbox/mapbox-gl-js/pull/6263))
* Create draggable `Marker` with `setDraggable` ([#6687](https://github.com/mapbox/mapbox-gl-js/pull/6687))
* Add `Map#listImages` for listing all currently active sprites/images ([#6381](https://github.com/mapbox/mapbox-gl-js/issues/6381))
* Add "crossSourceCollisions" option to disable cross-source collision detection ([#6566](https://github.com/mapbox/mapbox-gl-js/pull/6566))
* Handle `text/icon-rotate` for symbols with `symbol-placement: point` ([#6075](https://github.com/mapbox/mapbox-gl-js/issues/6075))
* Automatically compact Mapbox wordmark on narrow maps. ([#4282](https://github.com/mapbox/mapbox-gl-js/issues/4282)) (h/t [@andrewharvey](https://github.com/andrewharvey))
* Only show compacted AttributionControl on interactive displays ([#6506](https://github.com/mapbox/mapbox-gl-js/pull/6506)) (h/t [@andrewharvey](https://github.com/andrewharvey))
* Use postcss to inline svg files into css, reduce size of mapbox-gl.css ([#6513](https://github.com/mapbox/mapbox-gl-js/pull/6513)) (h/t [@andrewharvey](https://github.com/andrewharvey))
* Add support for GeoJSON attribution ([#6364](https://github.com/mapbox/mapbox-gl-js/pull/6364)) (h/t [@andrewharvey](https://github.com/andrewharvey))
* Add instructions for running individual unit and render tests ([#6686](https://github.com/mapbox/mapbox-gl-js/pull/6686))
* Make Map constructor fail if WebGL init fails. ([#6744](https://github.com/mapbox/mapbox-gl-js/pull/6744)) (h/t [uforic](https://github.com/uforic))
* Add browser fallback code for `collectResourceTiming: true` in web workers ([#6721](https://github.com/mapbox/mapbox-gl-js/pull/6721))
* Remove ignored usage of gl.lineWidth ([#5541](https://github.com/mapbox/mapbox-gl-js/pull/5541))
* Split new bounds calculation out of fitBounds into new method ([#6683](https://github.com/mapbox/mapbox-gl-js/pull/6683))
* Allow integration tests to be organized in an arbitrarily deep directory structure ([#3920](https://github.com/mapbox/mapbox-gl-js/issues/3920))
* Make "Missing Mapbox GL JS CSS" a console warning ([#5786](https://github.com/mapbox/mapbox-gl-js/issues/5786))
* Add rel="noopener" to Mapbox attribution link. ([#6729](https://github.com/mapbox/mapbox-gl-js/pull/6729)) (h/t [gorbypark](https://github.com/gorbypark))
* Update to deep equality check in example code ([#6599](https://github.com/mapbox/mapbox-gl-js/pull/6599)) (h/t [jonsadka](https://github.com/jonsadka))
* Upgrades!
  - Upgrade ESM dependency to ^3.0.39 ([#6750](https://github.com/mapbox/mapbox-gl-js/pull/6750))
  - Ditch gl-matrix fork in favor of the original package ([#6751](https://github.com/mapbox/mapbox-gl-js/pull/6751))
  - Update to latest sinon ([#6771](https://github.com/mapbox/mapbox-gl-js/pull/6771))
  - Upgrade to Flow 0.69 ([#6594](https://github.com/mapbox/mapbox-gl-js/pull/6594))
  - Update to mapbox-gl-supported 1.4.0 ([#6773](https://github.com/mapbox/mapbox-gl-js/pull/6773))

### 🐛 Bug fixes

* `collectResourceTiming: true` generates error on iOS9 Safari, IE 11 ([#6690](https://github.com/mapbox/mapbox-gl-js/issues/6690))
* Fix PopupOptions flow type declarations ([#6670](https://github.com/mapbox/mapbox-gl-js/pull/6670)) (h/t [TimPetricola](https://github.com/TimPetricola))
* Add className option to Popup constructor ([#6502](https://github.com/mapbox/mapbox-gl-js/pull/6502)) (h/t [Ashot-KR](https://github.com/Ashot-KR))
* GeoJSON MultiLineStrings with `lineMetrics=true` only rendered first line ([#6649](https://github.com/mapbox/mapbox-gl-js/issues/6649))
* Provide target property for mouseenter/over/leave/out events ([#6623](https://github.com/mapbox/mapbox-gl-js/issues/6623))
* Don't break on sources whose name contains "." ([#6660](https://github.com/mapbox/mapbox-gl-js/issues/6660))
* Rotate and pitch with navigationControl broke in v0.45 ([#6650](https://github.com/mapbox/mapbox-gl-js/issues/6650))
* Zero-width lines remained visible ([#6769](https://github.com/mapbox/mapbox-gl-js/pull/6769))
* Heatmaps inappropriately clipped at tile boundaries ([#6806](https://github.com/mapbox/mapbox-gl-js/issues/6806))
* Use named exports for style-spec entrypoint module ([#6601](https://github.com/mapbox/mapbox-gl-js/issues/6601)
* Don't fire click event if default is prevented on mousedown for a drag event ([#6697](https://github.com/mapbox/mapbox-gl-js/pull/6697), fixes [#6642](https://github.com/mapbox/mapbox-gl-js/issues/6642))
* Double clicking to zoom in breaks map dragging/panning in Edge ([#6740](https://github.com/mapbox/mapbox-gl-js/issues/6740)) (h/t [GUI](https://github.com/GUI))
* \*-transition properties cannot be set with setPaintProperty() ([#6706](https://github.com/mapbox/mapbox-gl-js/issues/6706))
* Marker with `a` element does not open the url when clicked ([#6730](https://github.com/mapbox/mapbox-gl-js/issues/6730))
* `setRTLTextPlugin` fails with relative URLs ([#6719](https://github.com/mapbox/mapbox-gl-js/issues/6719))
* Collision detection incorrect for symbol layers that share the same layout properties ([#6548](https://github.com/mapbox/mapbox-gl-js/pull/6548))
* Fix a possible crash when calling queryRenderedFeatures after querySourceFeatures
 ([#6559](https://github.com/mapbox/mapbox-gl-js/pull/6559))
* Fix a collision detection issue that could cause labels to temporarily be placed too densely during rapid panning ([#5654](https://github.com/mapbox/mapbox-gl-js/issues/5654))

## 0.45.0

### ⚠️ Breaking changes

* `Evented#fire` and `Evented#listens` are now marked as private. Though `Evented` is still exported, and `fire` and `listens` are still functional, we encourage you to seek alternatives; a future version may remove their API accessibility or change its behavior. If you are writing a class that needs event emitting functionality, consider using [`EventEmitter`](https://nodejs.org/api/events.html#events_class_eventemitter) or similar libraries instead.
* The `"to-string"` expression operator now converts `null` to an empty string rather than to `"null"`. [#6534](https://github.com/mapbox/mapbox-gl-js/pull/6534)

### ✨ Features and improvements

* :rainbow: Add `line-gradient` property [#6303](https://github.com/mapbox/mapbox-gl-js/pull/6303)
* Add `abs`, `round`, `floor`, and `ceil` expression operators [#6496](https://github.com/mapbox/mapbox-gl-js/pull/6496)
* Add `collator` expression for controlling case and diacritic sensitivity in string comparisons [#6270](https://github.com/mapbox/mapbox-gl-js/pull/6270)
  - Rename `caseSensitive` and `diacriticSensitive` expressions to `case-sensitive` and `diacritic-sensitive` for consistency [#6598](https://github.com/mapbox/mapbox-gl-js/pull/6598)
  - Prevent `collator` expressions for evaluating as constant to account for potential environment-specific differences in expression evaluation [#6596](https://github.com/mapbox/mapbox-gl-js/pull/6596)
* Add CSS linting to test suite (h/t [@jasonbarry](https://github.com/jasonbarry))) [#6071](https://github.com/mapbox/mapbox-gl-js/pull/6071)
* Add support for configurable maxzoom in `raster-dem` tilesets [#6103](https://github.com/mapbox/mapbox-gl-js/pull/6103)
* Add `Map#isZooming` and `Map#isRotating` methods [#6128](https://github.com/mapbox/mapbox-gl-js/pull/6128), [#6183](https://github.com/mapbox/mapbox-gl-js/pull/6183)
* Add support for Mapzen Terrarium tiles in `raster-dem` sources [#6110](https://github.com/mapbox/mapbox-gl-js/pull/6110)
* Add `preventDefault` method on `mousedown`, `touchstart`, and `dblclick` events [#6218](https://github.com/mapbox/mapbox-gl-js/pull/6218)
* Add `originalEvent` property on `zoomend` and `moveend` for user-initiated scroll events (h/t [@stepankuzmin](https://github.com/stepankuzmin))) [#6175](https://github.com/mapbox/mapbox-gl-js/pull/6175)
* Accept arguments of type `value` in [`"length"` expressions](https://www.mapbox.com/mapbox-gl-js/style-spec/#expressions-length) [#6244](https://github.com/mapbox/mapbox-gl-js/pull/6244)
* Introduce `MapWheelEvent`[#6237](https://github.com/mapbox/mapbox-gl-js/pull/6237)
* Add setter for `ScaleControl` units (h/t [@ryanhamley](https://github.com/ryanhamley))) [#6138](https://github.com/mapbox/mapbox-gl-js/pull/6138), [#6274](https://github.com/mapbox/mapbox-gl-js/pull/6274)
* Add `open` event for `Popup` [#6311](https://github.com/mapbox/mapbox-gl-js/pull/6311)
* Explicit `"object"` type assertions are no longer required when using expressions [#6235](https://github.com/mapbox/mapbox-gl-js/pull/6235)
* Add `anchor` option to `Marker` [#6350](https://github.com/mapbox/mapbox-gl-js/pull/6350)
* `HTMLElement` is now passed to `Marker` as part of the `options` object, but the old function signature is still supported for backwards compatibility [#6356](https://github.com/mapbox/mapbox-gl-js/pull/6356)
* Add support for custom colors when using the default `Marker` SVG element (h/t [@andrewharvey](https://github.com/andrewharvey))) [#6416](https://github.com/mapbox/mapbox-gl-js/pull/6416)
* Allow `CanvasSource` initialization from `HTMLElement` [#6424](https://github.com/mapbox/mapbox-gl-js/pull/6424)
* Add `is-supported-script` expression [#6260](https://github.com/mapbox/mapbox-gl-js/pull/6260)

### 🐛 Bug fixes

* Align `raster-dem` tiles to pixel grid to eliminate blurry rendering on some devices [#6059](https://github.com/mapbox/mapbox-gl-js/pull/6059)
* Fix label collision circle debug drawing on overzoomed tiles [#6073](https://github.com/mapbox/mapbox-gl-js/pull/6073)
* Improve error reporting for some failed requests [#6126](https://github.com/mapbox/mapbox-gl-js/pull/6126), [#6032](https://github.com/mapbox/mapbox-gl-js/pull/6032)
* Fix several `Map#queryRenderedFeatures` bugs:
  - account for `{text, icon}-offset` when querying[#6135](https://github.com/mapbox/mapbox-gl-js/pull/6135)
  - correctly query features that extend across tile boundaries [#5756](https://github.com/mapbox/mapbox-gl-js/pull/6283)
  - fix querying of `circle` layer features with `-pitch-scaling: 'viewport'` or `-pitch-alignment: 'map'` [#6036](https://github.com/mapbox/mapbox-gl-js/pull/6036)
  - eliminate flicker effects when using query results to set a hover effect by switching from tile-based to viewport-based symbol querying [#6497](https://github.com/mapbox/mapbox-gl-js/pull/6497)
* Preserve browser history state when updating the `Map` hash [#6140](https://github.com/mapbox/mapbox-gl-js/pull/6140)
* Fix undefined behavior when `Map#addLayer` is invoked with an `id` of a preexisting layer [#6147](https://github.com/mapbox/mapbox-gl-js/pull/6147)
* Fix bug where `icon-image` would not be rendered if `text-field` is an empty string [#6164](https://github.com/mapbox/mapbox-gl-js/pull/6164)
* Ensure all camera methods fire `rotatestart` and `rotateend` events [#6187](https://github.com/mapbox/mapbox-gl-js/pull/6187)
* Always hide duplicate labels [#6166](https://github.com/mapbox/mapbox-gl-js/pull/6166)
* Fix `DragHandler` bugs where a left-button mouse click would end a right-button drag rotate and a drag gesture would not end if the control key is down on `mouseup` [#6193](https://github.com/mapbox/mapbox-gl-js/pull/6193)
* Add support for calling `{DragPanHandler, DragRotateHandler}#disable` while a gesture is in progress [#6232](https://github.com/mapbox/mapbox-gl-js/pull/6232)
* Fix `GeolocateControl` user location dot sizing when `Map`'s `<div>` inherits `box-sizing: border-box;` (h/t [@andrewharvey](https://github.com/andrewharvey))) [#6227](https://github.com/mapbox/mapbox-gl-js/pull/6232)
* Fix bug causing an off-by-one error in `array` expression error messages (h/t [@drewbo](https://github.com/drewbo))) [#6269](https://github.com/mapbox/mapbox-gl-js/pull/6269)
* Improve error message when an invalid access token triggers a 401 error [#6283](https://github.com/mapbox/mapbox-gl-js/pull/6283)
* Fix bug where lines with `line-width` larger than the sprite height of the `line-pattern` property would render other sprite images [#6246](https://github.com/mapbox/mapbox-gl-js/pull/6246)
* Fix broken touch events for `DragPanHandler` on mobile using Edge (note that zoom/rotate/pitch handlers still do not support Edge touch events [#1928](https://github.com/mapbox/mapbox-gl-js/pull/1928)) [#6325](https://github.com/mapbox/mapbox-gl-js/pull/6325)
* Fix race condition in `VectorTileWorkerSource#reloadTile` causing a rendering timeout [#6308](https://github.com/mapbox/mapbox-gl-js/issues/6308)
* Fix bug causing redundant `gl.stencilFunc` calls due to incorrect state checking (h/t [@yangdonglai](https://github.com/yangdonglai))) [#6330](https://github.com/mapbox/mapbox-gl-js/pull/6330)
* Fix bug where `mousedown` or `touchstart` would cancel camera animations in non-interactive maps [#6338](https://github.com/mapbox/mapbox-gl-js/pull/6338)
* Fix bug causing a full-screen flicker when the map is pitched and a symbol layer uses non-zero `text-translate` [#6365](https://github.com/mapbox/mapbox-gl-js/issues/6365)
* Fix bug in `to-rgba` expression causing division by zero [#6388](https://github.com/mapbox/mapbox-gl-js/pull/6388)
* Fix bug in cross-fading for `*-pattern` properties with non-integer zoom stops [#6430](https://github.com/mapbox/mapbox-gl-js/pull/6430)
* Fix bug where calling `Map#remove` on a map with constructor option `hash: true` throws an error (h/t [@allthesignals](https://github.com/allthesignals))) [#6490](https://github.com/mapbox/mapbox-gl-js/pull/6497)
* Fix bug causing flickering when panning across the anti-meridian [#6438](https://github.com/mapbox/mapbox-gl-js/pull/6438)
* Fix error when using tiles of non-power-of-two size [#6444](https://github.com/mapbox/mapbox-gl-js/pull/6444)
* Fix bug causing `Map#moveLayer(layerId, beforeId)` to remove the layer when `layerId === beforeId` [#6542](https://github.com/mapbox/mapbox-gl-js/pull/6542)
- Fix Rollup build for style-spec module [#6575](https://github.com/mapbox/mapbox-gl-js/pull/6575)
- Fix bug causing `Map#querySourceFeatures` to throw an `Uncaught TypeError`(https://github.com/mapbox/mapbox-gl-js/pull/6555)
- Fix issue where label collision detection was inaccurate for some symbol layers that shared layout properties with another layer [#6558](https://github.com/mapbox/mapbox-gl-js/pull/6558)
- Restore `target` property for `mouse{enter,over,leave,out}` events [#6623](https://github.com/mapbox/mapbox-gl-js/pull/6623)

## 0.44.2

### 🐛 Bug fixes

* Workaround a breaking change in Safari causing page to scroll/zoom in response to user actions intended to pan/zoom the map [#6095](https://github.com/mapbox/mapbox-gl-js/issues/6095). (N.B., not to be confused with the workaround from April 2017 dealing with the same breaking change in Chrome [#4259](https://github.com/mapbox/mapbox-gl-js/issues/6095). See also https://github.com/WICG/interventions/issues/18, https://bugs.webkit.org/show_bug.cgi?id=182521, https://bugs.chromium.org/p/chromium/issues/detail?id=639227 .)

## 0.44.1

### 🐛 Bug fixes

* Fix bug causing features from symbol layers to be omitted from `map.queryRenderedFeatures()` [#6074](https://github.com/mapbox/mapbox-gl-js/issues/6074)
* Fix error triggered by simultaneous scroll-zooming and drag-panning. [#6106](https://github.com/mapbox/mapbox-gl-js/issues/6106)
* Fix bug wherein drag-panning failed to resume after a brief pause [#6063](https://github.com/mapbox/mapbox-gl-js/issues/6063)

## 0.44.0

### ✨ Features and improvements

* The CSP policy of a page using mapbox-gl-js no longer needs to include `script-src 'unsafe-eval'` [#559](https://github.com/mapbox/mapbox-gl-js/issues/559)
* Add `LngLatBounds#isEmpty()` method [#5917](https://github.com/mapbox/mapbox-gl-js/pull/5917)
* Updated to flow 0.62.0 [#5923](https://github.com/mapbox/mapbox-gl-js/issues/5923)
* Make compass and zoom controls optional ([#5348](https://github.com/mapbox/mapbox-gl-js/pull/5348)) (h/t [@matijs](https://github.com/matijs)))
* Add `collectResourceTiming` option to the enable collection of [Resource Timing](https://developer.mozilla.org/en-US/docs/Web/API/Resource_Timing_API/Using_the_Resource_Timing_API) data for requests that are made from Web Workers. ([#5948](https://github.com/mapbox/mapbox-gl-js/issues/5948))
* Improve user location dot appearance across browsers ([#5498](https://github.com/mapbox/mapbox-gl-js/pull/5498)) (h/t [@jasonbarry](https://github.com/jasonbarry)))

### 🐛 Bug fixes

* Fix error triggered by `==` and `!=` expressions [#5947](https://github.com/mapbox/mapbox-gl-js/issues/5947)
* Image sources honor `renderWorldCopies` [#5932](https://github.com/mapbox/mapbox-gl-js/pull/5932)
* Fix transitions to default fill-outline-color [#5953](https://github.com/mapbox/mapbox-gl-js/issues/5953)
* Fix transitions for light properties [#5982](https://github.com/mapbox/mapbox-gl-js/issues/5982)
* Fix minor symbol collisions on pitched maps [#5913](https://github.com/mapbox/mapbox-gl-js/pull/5913)
* Fix memory leaks after `Map#remove()` [#5943](https://github.com/mapbox/mapbox-gl-js/pull/5943), [#5951](https://github.com/mapbox/mapbox-gl-js/pull/5951)
* Fix bug wherein `GeoJSONSource#setData()` caused labels to fade out and back in ([#6002](https://github.com/mapbox/mapbox-gl-js/issues/6002))
* Fix bug that could cause incorrect collisions for labels placed very near to each other at low zoom levels ([#5993](https://github.com/mapbox/mapbox-gl-js/issues/5993))
* Fix bug causing `move` events to be fired out of sync with actual map movements ([#6005](https://github.com/mapbox/mapbox-gl-js/pull/6005))
* Fix bug wherein `Map` did not fire `mouseover` events ([#6000](https://github.com/mapbox/mapbox-gl-js/pull/6000)] (h/t [@jay-manday](https://github.com/jay-manday)))
* Fix bug causing blurry rendering of raster tiles ([#4552](https://github.com/mapbox/mapbox-gl-js/issues/4552))
* Fix potential memory leak caused by removing layers ([#5995](https://github.com/mapbox/mapbox-gl-js/issues/5995))
* Fix bug causing attribution icon to appear incorrectly in compact maps not using Mapbox data ([#6042](https://github.com/mapbox/mapbox-gl-js/pull/6042))
* Fix positioning of default marker element ([#6012](https://github.com/mapbox/mapbox-gl-js/pull/6012)) (h/t [@andrewharvey](https://github.com/andrewharvey)))

## 0.43.0 (December 21, 2017)

### ⚠️ Breaking changes

* It is now an error to attempt to remove a source that is in use [#5562](https://github.com/mapbox/mapbox-gl-js/pull/5562)
* It is now an error if the layer specified by the `before` parameter to `moveLayer` does not exist [#5679](https://github.com/mapbox/mapbox-gl-js/pull/5679)
* `"colorSpace": "hcl"` now uses shortest-path interpolation for hue [#5811](https://github.com/mapbox/mapbox-gl-js/issues/5811)

### ✨ Features and improvements

* Introduce client-side hillshading with `raster-dem` source type and `hillshade` layer type [#5286](https://github.com/mapbox/mapbox-gl-js/pull/5286)
* GeoJSON sources take 2x less memory and generate tiles 20%–100% faster [#5799](https://github.com/mapbox/mapbox-gl-js/pull/5799)
* Enable data-driven values for text-font [#5698](https://github.com/mapbox/mapbox-gl-js/pull/5698)
* Enable data-driven values for heatmap-radius [#5898](https://github.com/mapbox/mapbox-gl-js/pull/5898)
* Add getter and setter for offset on marker [#5759](https://github.com/mapbox/mapbox-gl-js/pull/5759)
* Add `Map#hasImage` [#5775](https://github.com/mapbox/mapbox-gl-js/pull/5775)
* Improve typing for `==` and `!=` expressions [#5840](https://github.com/mapbox/mapbox-gl-js/pull/5840)
* Made `coalesce` expressions more useful [#5755](https://github.com/mapbox/mapbox-gl-js/issues/5755)
* Enable implicit type assertions for array types [#5738](https://github.com/mapbox/mapbox-gl-js/pull/5738)
* Improve hash control precision [#5767](https://github.com/mapbox/mapbox-gl-js/pull/5767)
* `supported()` now returns false on old IE 11 versions that don't support Web Worker blob URLs [#5801](https://github.com/mapbox/mapbox-gl-js/pull/5801)
* Remove flow globals TileJSON and Transferable [#5668](https://github.com/mapbox/mapbox-gl-js/pull/5668)
* Improve performance of image, video, and canvas sources [#5845](https://github.com/mapbox/mapbox-gl-js/pull/5845)

### 🐛 Bug fixes

* Fix popups and markers lag during pan animation [#4670](https://github.com/mapbox/mapbox-gl-js/issues/4670)
* Fix fading of symbol layers caused by setData [#5716](https://github.com/mapbox/mapbox-gl-js/issues/5716)
* Fix behavior of `to-rgba` and `rgba` expressions [#5778](https://github.com/mapbox/mapbox-gl-js/pull/5778), [#5866](https://github.com/mapbox/mapbox-gl-js/pull/5866)
* Fix cross-fading of `*-pattern` and `line-dasharray` [#5791](https://github.com/mapbox/mapbox-gl-js/pull/5791)
* Fix `colorSpace` function property [#5843](https://github.com/mapbox/mapbox-gl-js/pull/5843)
* Fix style diffing when changing GeoJSON source properties [#5731](https://github.com/mapbox/mapbox-gl-js/issues/5731)
* Fix missing labels when zooming out from overzoomed tile [#5827](https://github.com/mapbox/mapbox-gl-js/issues/5827)
* Fix missing labels when zooming out and quickly using setData [#5837](https://github.com/mapbox/mapbox-gl-js/issues/5837)
* Handle NaN as input to step and interpolate expressions [#5757](https://github.com/mapbox/mapbox-gl-js/pull/5757)
* Clone property values on input and output [#5806](https://github.com/mapbox/mapbox-gl-js/pull/5806)
* Bump geojson-rewind dependency [#5769](https://github.com/mapbox/mapbox-gl-js/pull/5769)
* Allow setting Marker's popup before LngLat [#5893](https://github.com/mapbox/mapbox-gl-js/pull/5893)

## 0.42.2 (November 21, 2017)

### 🐛 Bug fixes

- Add box-sizing to the "mapboxgl-ctrl-scale"-class [#5715](https://github.com/mapbox/mapbox-gl-js/pull/5715)
- Fix rendering in Safari [#5712](https://github.com/mapbox/mapbox-gl-js/issues/5712)
- Fix "Cannot read property 'hasTransition' of undefined" error [#5714](https://github.com/mapbox/mapbox-gl-js/issues/5714)
- Fix misplaced raster tiles [#5713](https://github.com/mapbox/mapbox-gl-js/issues/5713)
- Fix raster tile fading [#5722](https://github.com/mapbox/mapbox-gl-js/issues/5722)
- Ensure that an unset filter is undefined rather than null [#5727](https://github.com/mapbox/mapbox-gl-js/pull/5727)
- Restore pitch-with-rotate to nav control [#5725](https://github.com/mapbox/mapbox-gl-js/pull/5725)
- Validate container option in map constructor [#5695](https://github.com/mapbox/mapbox-gl-js/pull/5695)
- Fix queryRenderedFeatures behavior for features displayed in multiple layers [#5172](https://github.com/mapbox/mapbox-gl-js/issues/5172)

## 0.42.1 (November 17, 2017)

### 🐛 Bug fixes

- Workaround for map flashing bug on Chrome 62+ with Intel Iris Graphics 6100 cards [#5704](https://github.com/mapbox/mapbox-gl-js/pull/5704)
- Rerender map when `map.showCollisionBoxes` is set to `false` [#5673](https://github.com/mapbox/mapbox-gl-js/pull/5673)
- Fix transitions from property default values [#5682](https://github.com/mapbox/mapbox-gl-js/pull/5682)
- Fix runtime updating of `heatmap-color` [#5682](https://github.com/mapbox/mapbox-gl-js/pull/5682)
- Fix mobile Safari `history.replaceState` error [#5613](https://github.com/mapbox/mapbox-gl-js/pull/5613)

### ✨ Features and improvements

- Provide default element for Marker class [#5661](https://github.com/mapbox/mapbox-gl-js/pull/5661)

## 0.42.0 (November 10, 2017)

### ⚠️ Breaking changes

- Require that `heatmap-color` use expressions instead of stop functions [#5624](https://github.com/mapbox/mapbox-gl-js/issues/5624)
- Remove support for validating and migrating v6 styles
- Remove support for validating v7 styles [#5604](https://github.com/mapbox/mapbox-gl-js/pull/5604)
- Remove support for including `{tokens}` in expressions for `text-field` and `icon-image` [#5599](https://github.com/mapbox/mapbox-gl-js/issues/5599)
- Split `curve` expression into `step` and `interpolate` expressions [#5542](https://github.com/mapbox/mapbox-gl-js/pull/5542)
- Disallow interpolation in expressions for `line-dasharray` [#5519](https://github.com/mapbox/mapbox-gl-js/pull/5519)

### ✨ Features and improvements

- Improve label collision detection [#5150](https://github.com/mapbox/mapbox-gl-js/pull/5150)
  - Labels from different sources will now collide with each other
  - Collisions caused by rotation and pitch are now smoothly transitioned with a fade
  - Improved algorithm for fewer erroneous collisions, denser label placement, and greater label stability during rotation
- Add `sqrt` expression [#5493](https://github.com/mapbox/mapbox-gl-js/pull/5493)

### 🐛 Bug fixes and error reporting improvements

- Fix viewport calculations for `fitBounds` when both zooming and padding change [#4846](https://github.com/mapbox/mapbox-gl-js/issues/4846)
- Fix WebGL "range out of bounds for buffer" error caused by sorted symbol layers [#5620](https://github.com/mapbox/mapbox-gl-js/issues/5620)
- Fix symbol fading across tile reloads [#5491](https://github.com/mapbox/mapbox-gl-js/issues/5491)
- Change tile rendering order to better match GL Native [#5601](https://github.com/mapbox/mapbox-gl-js/pull/5601)
- Ensure no errors are triggered when calling `queryRenderedFeatures` on a heatmap layer [#5594](https://github.com/mapbox/mapbox-gl-js/pull/5594)
- Fix bug causing `queryRenderedSymbols` to return results from different sources [#5554](https://github.com/mapbox/mapbox-gl-js/issues/5554)
- Fix CJK rendering issues [#5544](https://github.com/mapbox/mapbox-gl-js/issues/5544), [#5546](https://github.com/mapbox/mapbox-gl-js/issues/5546)
- Account for `circle-stroke-width` in `queryRenderedFeatures` [#5514](https://github.com/mapbox/mapbox-gl-js/pull/5514)
- Fix rendering of fill layers atop raster layers [#5513](https://github.com/mapbox/mapbox-gl-js/pull/5513)
- Fix rendering of circle layers with a `circle-stroke-opacity` of 0 [#5496](https://github.com/mapbox/mapbox-gl-js/issues/5496)
- Fix memory leak caused by actor callbacks [#5443](https://github.com/mapbox/mapbox-gl-js/issues/5443)
- Fix source cache size for raster sources with tile sizes other than 512px [#4313](https://github.com/mapbox/mapbox-gl-js/issues/4313)
- Validate that zoom expressions only appear at the top level of an expression [#5609](https://github.com/mapbox/mapbox-gl-js/issues/5609)
- Validate that step and interpolate expressions don't have any duplicate stops [#5605](https://github.com/mapbox/mapbox-gl-js/issues/5605)
- Fix rendering for `icon-text-fit` with a data-driven `text-size` [#5632](https://github.com/mapbox/mapbox-gl-js/pull/5632)
- Improve validation to catch uses of deprecated function syntax [#5667](https://github.com/mapbox/mapbox-gl-js/pull/5667)
- Permit altitude coordinates in `position` field in GeoJSON [#5608](https://github.com/mapbox/mapbox-gl-js/pull/5608)

## 0.41.0 (October 11, 2017)

### :warning: Breaking changes
- Removed support for paint classes [#3643](https://github.com/mapbox/mapbox-gl-js/pull/3643). Instead, use runtime styling APIs or `Map#setStyle`.
- Reverted the `canvas` source `contextType` option added in 0.40.0 [#5449](https://github.com/mapbox/mapbox-gl-js/pull/5449)

### :bug: Bug fixes
- Clip raster tiles to avoid tile overlap [#5105](https://github.com/mapbox/mapbox-gl-js/pull/5105)
- Guard for offset edgecase in flyTo [#5331](https://github.com/mapbox/mapbox-gl-js/pull/5331)
- Ensure the map is updated after the sprite loads [#5367](https://github.com/mapbox/mapbox-gl-js/pull/5367)
- Limit animation duration on flyTo with maxDuration option [#5349](https://github.com/mapbox/mapbox-gl-js/pull/5349)
- Make double-tapping on make zoom in by a factor of 2 on iOS [#5274](https://github.com/mapbox/mapbox-gl-js/pull/5274)
- Fix rendering error with translucent raster tiles [#5380](https://github.com/mapbox/mapbox-gl-js/pull/5380)
- Error if invalid 'before' argument is passed to Map#addLayer [#5401](https://github.com/mapbox/mapbox-gl-js/pull/5401)
- Revert CanvasSource intermediary image buffer fix [#5449](https://github.com/mapbox/mapbox-gl-js/pull/5449)

### :sparkles: Features and improvements
- Use setData operation when diffing geojson sources [#5332](https://github.com/mapbox/mapbox-gl-js/pull/5332)
- Return early from draw calls on layers where opacity=0 [#5429](https://github.com/mapbox/mapbox-gl-js/pull/5429)
- A [heatmap](https://www.mapbox.com/mapbox-gl-js/example/heatmap-layer/) layer type is now available. This layer type allows you to visualize and explore massive datasets of points, reflecting the shape and density of data well while also looking beautiful. See [the blog post](https://blog.mapbox.com/sneak-peek-at-heatmaps-in-mapbox-gl-73b41d4b16ae) for further details.
  ![](https://cdn-images-1.medium.com/max/1600/1*Dme5MAgdA3pYdTRHUQzvLw.png)
- The value of a style property or filter can now be an [expression](http://www.mapbox.com/mapbox-gl-js/style-spec/#expressions). Expressions are a way of doing data-driven and zoom-driven styling that provides more flexibility and control, and unifies property and filter syntax.

  Previously, data-driven and zoom-driven styling relied on stop functions: you specify a feature property and a set of input-output pairs that essentially define a “scale” for how the style should be calculated based on the feature property. For example, the following would set circle colors on a green-to-red scale based on the value of `feature.properties.population`:

  ```
  "circle-color": {
    "property": "population",
    "stops": [
      [0, "green"],
      [1000000, "red"]
    ]
  }
  ```

  This approach is powerful, but we’ve seen a number of use cases that stop functions don't satisfy. Expressions provide the flexibility to address use cases like these:

  **Multiple feature properties**
  Using more than one feature property to calculate a given style property. E.g., styling land polygon colors based on both `feature.properties.land_use_category` and `feature.properties.elevation`.

  **Arithmetic**
  For some use cases it’s necessary to do some arithmetic on the input data. One example is sizing circles to represent quantitative data. Since a circle’s visual size on the screen is really its area (and A=πr^2), the right way to scale `circle-radius` is `square_root(feature.properties.input_data_value)`. Another example is unit conversions: feature data may include properties that are in some particular unit. Displaying such data in units appropriate to, say, a user’s preference or location, requires being able to do simple arithmetic (multiplication, division) on whatever value is in the data.

  **Conditional logic**
  This is a big one: basic if-then logic, for example to decide exactly what text to display for a label based on which properties are available in the feature or even the length of the name. A key example of this is properly supporting bilingual labels, where we have to decide whether to show local + English, local-only, or English-only, based on the data that’s available for each feature.

  **String manipulation**
  More dynamic control over label text with things like uppercase/lowercase/title case transforms, localized number formatting, etc. Without this functionality, crafting and iterating on label content entails a large data-prep burden.

  **Filters**
  Style layer filters had similar limitations. Moreover, they use a different syntax, even though their job is very similar to that of data-driven styling functions: filters say, “here’s how to look at a feature and decide whether to draw it,” and data-driven style functions say, “here’s how to look at a feature and decide how to size/color/place it.” Expressions provide a unified syntax for defining parts of a style that need to be calculated dynamically from feature data.

  For information on the syntax and behavior of expressions, please see [the documentation](http://www.mapbox.com/mapbox-gl-js/style-spec/#expressions).

### :wrench: Development workflow improvements
- Made the performance benchmarking runner more informative and statistically robust

## 0.40.1 (September 18, 2017)

### :bug: Bug fixes
- Fix bug causing flicker when zooming in on overzoomed tiles [#5295](https://github.com/mapbox/mapbox-gl-js/pull/5295)
- Remove erroneous call to Tile#redoPlacement for zoom-only or low pitch camera changes [#5284](https://github.com/mapbox/mapbox-gl-js/pull/5284)
- Fix bug where `CanvasSource` coordinates were flipped and improve performance for non-animated `CanvasSource`s [#5303](https://github.com/mapbox/mapbox-gl-js/pull/5303)
- Fix bug causing map not to render on some cases on Internet Explorer 11 [#5321](https://github.com/mapbox/mapbox-gl-js/pull/5321)
- Remove upper limit on `fill-extrusion-height` property [#5320](https://github.com/mapbox/mapbox-gl-js/pull/5320)

## 0.40.0 (September 13, 2017)

### :warning: Breaking changes
- `Map#addImage` now requires the image as an `HTMLImageElement`, `ImageData`, or object with `width`, `height`, and
  `data` properties with the same format as `ImageData`. It no longer accepts a raw `ArrayBufferView` in the second
  argument and `width` and `height` options in the third argument.
- `canvas` sources now require a `contextType` option specifying the drawing context associated with the source canvas. [#5155](https://github.com/mapbox/mapbox-gl-js/pull/5155)


### :sparkles: Features and improvements
- Correct rendering for multiple `fill-extrusion` layers on the same map [#5101](https://github.com/mapbox/mapbox-gl-js/pull/5101)
- Add an `icon-anchor` property to symbol layers [#5183](https://github.com/mapbox/mapbox-gl-js/pull/5183)
- Add a per-map `transformRequest` option, allowing users to provide a callback that transforms resource request URLs [#5021](https://github.com/mapbox/mapbox-gl-js/pull/5021)
- Add data-driven styling support for
  - `text-max-width` [#5067](https://github.com/mapbox/mapbox-gl-js/pull/5067)
  - `text-letter-spacing` [#5071](https://github.com/mapbox/mapbox-gl-js/pull/5071)
  - `line-join` [#5020](https://github.com/mapbox/mapbox-gl-js/pull/5020)
- Add support for SDF icons in `Map#addImage()` [#5181](https://github.com/mapbox/mapbox-gl-js/pull/5181)
- Added nautical miles unit to ScaleControl [#5238](https://github.com/mapbox/mapbox-gl-js/pull/5238) (h/t [@fmairesse](https://github.com/fmairesse)))
- Eliminate the map-wide limit on the number of glyphs and sprites that may be used in a style [#141](https://github.com/mapbox/mapbox-gl-js/issues/141). (Fixed by [#5190](https://github.com/mapbox/mapbox-gl-js/pull/5190), see also [mapbox-gl-native[#9213](https://github.com/mapbox/mapbox-gl-js/issues/9213)](https://github.com/mapbox/mapbox-gl-native/pull/9213)
- Numerous performance optimizations (including [#5108](https://github.com/mapbox/mapbox-gl-js/pull/5108) h/t [@pirxpilot](https://github.com/pirxpilot)))


### :bug: Bug fixes
- Add missing documentation for mouseenter, mouseover, mouseleave events [#4772](https://github.com/mapbox/mapbox-gl-js/issues/4772)
- Add missing documentation for `Marker#getElement()` method [#5242](https://github.com/mapbox/mapbox-gl-js/pull/5242)
- Fix bug wherein removing canvas source with animate=true leaves map in render loop [#5097](https://github.com/mapbox/mapbox-gl-js/issues/5097)
- Fix fullscreen detection on Firefox [#5272](https://github.com/mapbox/mapbox-gl-js/pull/5272)
- Fix z-fighting on overlapping fills within the same layer [#3320](https://github.com/mapbox/mapbox-gl-js/issues/3320)
- Fix handling of fractional values for `layer.minzoom` [#2929](https://github.com/mapbox/mapbox-gl-js/issues/2929)
- Clarify coordinate ordering in documentation for `center` option [#5042](https://github.com/mapbox/mapbox-gl-js/pull/5042) (h/t [@karthikb351](https://github.com/karthikb351)))
- Fix output of stop functions where two stops have the same input value [#5020](https://github.com/mapbox/mapbox-gl-js/pull/5020) (h/t [@edpop](https://github.com/edpop))
- Fix bug wherein using `Map#addLayer()`  with an inline source would mutate its input [#4040](https://github.com/mapbox/mapbox-gl-js/issues/4040)
- Fix invalid css keyframes selector [#5075](https://github.com/mapbox/mapbox-gl-js/pull/5075) (h/t [@aar0nr](https://github.com/aar0nr)))
- Fix GPU-specific bug wherein canvas sources caused an error [#4262](https://github.com/mapbox/mapbox-gl-js/issues/4262)
- Fix a race condition in symbol layer handling that caused sporadic uncaught errors [#5185](https://github.com/mapbox/mapbox-gl-js/pull/5185)
- Fix bug causing line labels to render incorrectly on overzoomed tiles [#5120](https://github.com/mapbox/mapbox-gl-js/pull/5120)
- Fix bug wherein `NavigationControl` triggered mouse events unexpectedly [#5148](https://github.com/mapbox/mapbox-gl-js/issues/5148)
- Fix bug wherein clicking on the `NavigationControl` compass caused an error in IE 11 [#4784](https://github.com/mapbox/mapbox-gl-js/issues/4784)
- Remove dependency on GPL-3-licensed `fast-stable-stringify` module [#5152](https://github.com/mapbox/mapbox-gl-js/issues/5152)
- Fix bug wherein layer-specific an event listener produced an error after its target layer was removed from the map [#5145](https://github.com/mapbox/mapbox-gl-js/issues/5145)
- Fix `Marker#togglePopup()` failing to return the marker instance [#5116](https://github.com/mapbox/mapbox-gl-js/issues/5116)
- Fix bug wherein a marker's position failed to adapt to the marker element's size changing [#5133](https://github.com/mapbox/mapbox-gl-js/issues/5133)
- Fix rendering bug affecting Broadcom GPUs [#5073](https://github.com/mapbox/mapbox-gl-js/pull/5073)

### :wrench: Development workflow improvements
- Add (and now require) Flow type annotations throughout the majority of the codebase.
- Migrate to CircleCI 2.0 [#4939](https://github.com/mapbox/mapbox-gl-js/pull/4939)


## 0.39.1 (July 24, 2017)

### :bug: Bug fixes
- Fix packaging issue in 0.39.0 [#5025](https://github.com/mapbox/mapbox-gl-js/issues/5025)
- Correctly evaluate enum-based identity functions [#5023](https://github.com/mapbox/mapbox-gl-js/issues/5023)

## 0.39.0 (July 21, 2017)

### :warning: Breaking changes

- `GeolocateControl` breaking changes [#4479](https://github.com/mapbox/mapbox-gl-js/pull/4479)
  * The option `watchPosition` has been replaced with `trackUserLocation`
  * The camera operation has changed from `jumpTo` (not animated) to `fitBounds` (animated). An effect of this is the map pitch is no longer reset, although the bearing is still reset to 0.
  * The accuracy of the geolocation provided by the device is used to set the view (previously it was fixed at zoom level 17). The `maxZoom` can be controlled via the new `fitBoundsOptions` option (defaults to 15).
- Anchor `Marker`s at their center by default [#5019](https://github.com/mapbox/mapbox-gl-js/issues/5019) [@andrewharvey](https://github.com/andrewharvey)
- Increase `significantRotateThreshold` for the `TouchZoomRotateHandler` [#4971](https://github.com/mapbox/mapbox-gl-js/pull/4971), [@dagjomar](https://github.com/dagjomar)

### :sparkles: Features and improvements
- Improve performance of updating GeoJSON sources [#4069](https://github.com/mapbox/mapbox-gl-js/pull/4069), [@ezheidtmann](https://github.com/ezheidtmann)
- Improve rendering speed of extrusion layers [#4818](https://github.com/mapbox/mapbox-gl-js/pull/4818)
- Improve line label legibility in pitched views [#4781](https://github.com/mapbox/mapbox-gl-js/pull/4781)
- Improve line label legibility on curved lines [#4853](https://github.com/mapbox/mapbox-gl-js/pull/4853)
- Add user location tracking capability to `GeolocateControl` [#4479](https://github.com/mapbox/mapbox-gl-js/pull/4479), [@andrewharvey](https://github.com/andrewharvey)
  * New option `showUserLocation` to draw a "dot" as a `Marker` on the map at the user's location
  * An active lock and background state are introduced with `trackUserLocation`. When in active lock the camera will update to follow the user location, however if the camera is changed by the API or UI then the control will enter the background state where it won't update the camera to follow the user location.
  * New option `fitBoundsOptions` to control the camera operation
  * New `trackuserlocationstart` and `trackuserlocationend` events
  * New `LngLat.toBounds` method to extend a point location by a given radius to a `LngLatBounds` object
- Include main CSS file in `package.json` [#4809](https://github.com/mapbox/mapbox-gl-js/pull/4809), [@tomscholz](https://github.com/tomscholz)
- Add property function (data-driven styling) support for `line-width` [#4773](https://github.com/mapbox/mapbox-gl-js/pull/4773)
- Add property function (data-driven styling) support for `text-anchor` [#4997](https://github.com/mapbox/mapbox-gl-js/pull/4997)
- Add property function (data-driven styling) support for `text-justify` [#5000](https://github.com/mapbox/mapbox-gl-js/pull/5000)
- Add `maxTileCacheSize` option [#4778](https://github.com/mapbox/mapbox-gl-js/pull/4778), [@jczaplew](https://github.com/jczaplew)
- Add new `icon-pitch-alignment` and `circle-pitch-alignment` properties [#4869](https://github.com/mapbox/mapbox-gl-js/pull/4869) [#4871](https://github.com/mapbox/mapbox-gl-js/pull/4871)
- Add `Map#getMaxBounds` method [#4890](https://github.com/mapbox/mapbox-gl-js/pull/4890), [@andrewharvey](https://github.com/andrewharvey ) [@lamuertepeluda](https://github.com/lamuertepeluda)
- Add option (`localIdeographFontFamily`) to use TinySDF to avoid loading expensive CJK glyphs [#4895](https://github.com/mapbox/mapbox-gl-js/pull/4895)
- If `config.API_URL` includes a path prepend it to the request URL [#4995](https://github.com/mapbox/mapbox-gl-js/pull/4995)
- Bump `supercluster` version to expose `cluster_id` property on clustered sources [#5002](https://github.com/mapbox/mapbox-gl-js/pull/5002)

### :bug: Bug fixes
- Do not display `FullscreenControl` on unsupported devices [#4838](https://github.com/mapbox/mapbox-gl-js/pull/4838), [@stepankuzmin](https://github.com/stepankuzmin)
- Fix yarn build on Windows machines [#4887](https://github.com/mapbox/mapbox-gl-js/pull/4887)
- Prevent potential memory leaks by dispatching `loadData` to the same worker every time [#4877](https://github.com/mapbox/mapbox-gl-js/pull/4877)
- Fix bug preventing the rtlTextPlugin from loading before the initial style `load` [#4870](https://github.com/mapbox/mapbox-gl-js/pull/4870)
- Fix bug causing runtime-stying to not take effect in some situations [#4893](https://github.com/mapbox/mapbox-gl-js/pull/4893)
- Prevent requests of vertical glyphs for labels that can't be verticalized [#4720](https://github.com/mapbox/mapbox-gl-js/issues/4720)
- Fix character detection for Zanabazar Square [#4940](https://github.com/mapbox/mapbox-gl-js/pull/4940)
- Fix `LogoControl` logic to update correctly, and hide the `<div>` instead of removing it from the DOM when it is not needed [#4842](https://github.com/mapbox/mapbox-gl-js/pull/4842)
- Fix `GeoJSONSource#serialize` to include all options
- Fix error handling in `GlyphSource#getSimpleGlyphs`[#4992](https://github.com/mapbox/mapbox-gl-js/pull/4992)
- Fix bug causing `setStyle` to reload raster tiles [#4852](https://github.com/mapbox/mapbox-gl-js/pull/4852)
- Fix bug causing symbol layers not to render on devices with non-integer device pixel ratios [#4989](https://github.com/mapbox/mapbox-gl-js/pull/4989)
- Fix bug where `Map#queryRenderedFeatures` would error when returning no results [#4993](https://github.com/mapbox/mapbox-gl-js/pull/4993)
- Fix bug where `Map#areTilesLoaded` would always be false on `sourcedata` events for reloading tiles [#4987](https://github.com/mapbox/mapbox-gl-js/pull/4987)
- Fix bug causing categorical property functions to error on non-ascending order stops [#4996](https://github.com/mapbox/mapbox-gl-js/pull/4996)

### :hammer_and_wrench: Development workflow changes
- Use flow to type much of the code base [#4629](https://github.com/mapbox/mapbox-gl-js/pull/4629) [#4903](https://github.com/mapbox/mapbox-gl-js/pull/4903) [#4909](https://github.com/mapbox/mapbox-gl-js/pull/4909) [#4910](https://github.com/mapbox/mapbox-gl-js/pull/4910) [#4911](https://github.com/mapbox/mapbox-gl-js/pull/4911) [#4913](https://github.com/mapbox/mapbox-gl-js/pull/4913) [#4915](https://github.com/mapbox/mapbox-gl-js/pull/4915) [#4918](https://github.com/mapbox/mapbox-gl-js/pull/4918) [#4932](https://github.com/mapbox/mapbox-gl-js/pull/4932) [#4933](https://github.com/mapbox/mapbox-gl-js/pull/4933) [#4948](https://github.com/mapbox/mapbox-gl-js/pull/4948) [#4949](https://github.com/mapbox/mapbox-gl-js/pull/4949) [#4955](https://github.com/mapbox/mapbox-gl-js/pull/4955) [#4966](https://github.com/mapbox/mapbox-gl-js/pull/4966) [#4967](https://github.com/mapbox/mapbox-gl-js/pull/4967) [#4973](https://github.com/mapbox/mapbox-gl-js/pull/4973) :muscle: [@jfirebaugh](https://github.com/jfirebaugh ) [@vicapow](https://github.com/vicapow)
- Use style specification to generate flow type [#4958](https://github.com/mapbox/mapbox-gl-js/pull/4958)
- Explicitly list which files to publish in `package.json` [#4819](https://github.com/mapbox/mapbox-gl-js/pull/4819)  [@tomscholz](https://github.com/tomscholz)
- Move render test ignores to a separate file [#4977](https://github.com/mapbox/mapbox-gl-js/pull/4977)
- Add code of conduct [#5015](https://github.com/mapbox/mapbox-gl-js/pull/5015) :sparkling_heart:

## 0.38.0 (June 9, 2017)

#### New features :sparkles:

- Attenuate label size scaling with distance, improving readability of pitched maps [#4547](https://github.com/mapbox/mapbox-gl-js/pull/4547)

#### Bug fixes :beetle:

- Skip rendering for patterned layers when pattern is missing [#4687](https://github.com/mapbox/mapbox-gl-js/pull/4687)
- Fix bug with map failing to rerender after `webglcontextlost` event [#4725](https://github.com/mapbox/mapbox-gl-js/pull/4725) [@cdawi](https://github.com/cdawi)
- Clamp zoom level in `flyTo` to within the map's specified min- and maxzoom to prevent undefined behavior [#4726](https://github.com/mapbox/mapbox-gl-js/pull/4726) [@](https://github.com/ ) IvanSanchez
- Fix wordmark rendering in IE [#4741](https://github.com/mapbox/mapbox-gl-js/pull/4741)
- Fix slight pixelwise symbol rendering bugs caused by incorrect sprite calculations [#4737](https://github.com/mapbox/mapbox-gl-js/pull/4737)
- Prevent exceptions thrown by certain `flyTo` calls [#4761](https://github.com/mapbox/mapbox-gl-js/pull/4761)
- Fix "Improve this map" link [#4685](https://github.com/mapbox/mapbox-gl-js/pull/4685)
- Tweak `queryRenderedSymbols` logic to better account for pitch scaling [#4792](https://github.com/mapbox/mapbox-gl-js/pull/4792)
- Fix for symbol layers sometimes failing to render, most frequently in Safari [#4795](https://github.com/mapbox/mapbox-gl-js/pull/4795)
- Apply `text-keep-upright` after `text-offset` to keep labels upright when intended [#4779](https://github.com/mapbox/mapbox-gl-js/pull/4779) **[Potentially breaking :warning: but considered a bugfix]**
- Prevent exceptions thrown by empty GeoJSON tiles [#4803](https://github.com/mapbox/mapbox-gl-js/pull/4803)

#### Accessibility improvements :sound:

- Add `aria-label` to popup close button [#4799](https://github.com/mapbox/mapbox-gl-js/pull/4799) [@andrewharvey](https://github.com/andrewharvey)

#### Development workflow + testing improvements :wrench:

- Fix equality assertion bug in tests [#4731](https://github.com/mapbox/mapbox-gl-js/pull/4731) [@IvanSanchez](https://github.com/IvanSanchez)
- Benchmark results page improvements [#4746](https://github.com/mapbox/mapbox-gl-js/pull/4746)
- Require node version >=6.4.0, enabling the use of more ES6 features [#4752](https://github.com/mapbox/mapbox-gl-js/pull/4752)
- Document missing `pitchWithRotate` option [#4800](https://github.com/mapbox/mapbox-gl-js/pull/4800) [@simast](https://github.com/simast)
- Move Github-specific Markdown files into subdirectory [#4806](https://github.com/mapbox/mapbox-gl-js/pull/4806) [@tomscholz](https://github.com/tomscholz)

## 0.37.0 (May 2nd, 2017)

#### :warning: Breaking changes

- Removed `LngLat#wrapToBestWorld`

#### New features :rocket:

- Improve popup/marker positioning [#4577](https://github.com/mapbox/mapbox-gl-js/pull/4577)
- Add `Map#isStyleLoaded` and `Map#areTilesLoaded` events [#4321](https://github.com/mapbox/mapbox-gl-js/pull/4321)
- Support offline sprites using `file:` protocol [#4649](https://github.com/mapbox/mapbox-gl-js/pull/4649) [@oscarfonts](https://github.com/oscarfonts)

#### Bug fixes :bug:

- Fix fullscreen control in Firefox [#4666](https://github.com/mapbox/mapbox-gl-js/pull/4666)
- Fix rendering artifacts that caused tile boundaries to be visible in some cases [#4636](https://github.com/mapbox/mapbox-gl-js/pull/4636)
- Fix default calculation for categorical zoom-and-property functions [#4657](https://github.com/mapbox/mapbox-gl-js/pull/4657)
- Fix scaling of images on retina screens [#4645](https://github.com/mapbox/mapbox-gl-js/pull/4645)
- Rendering error when a transparent image is added via `Map#addImage` [#4644](https://github.com/mapbox/mapbox-gl-js/pull/4644)
- Fix an issue with rendering lines with duplicate points [#4634](https://github.com/mapbox/mapbox-gl-js/pull/4634)
- Fix error when switching from data-driven styles to a constant paint value [#4611](https://github.com/mapbox/mapbox-gl-js/pull/4611)
- Add check to make sure invalid bounds on tilejson don't error out [#4641](https://github.com/mapbox/mapbox-gl-js/pull/4641)

#### Development workflow improvements :computer:

- Add flowtype interfaces and definitions [@vicapow](https://github.com/vicapow)
- Add stylelinting to ensure `mapboxgl-` prefix on all classes [#4584](https://github.com/mapbox/mapbox-gl-js/pull/4584) [@asantos3026](https://github.com/asantos3026)

## 0.36.0 (April 19, 2017)

#### New features :sparkles:

- Replace LogoControl logo with the new Mapbox logo [#4598](https://github.com/mapbox/mapbox-gl-js/pull/4598)

#### Bug fixes :bug:

- Fix bug with the BoxZoomHandler that made it glitchy if it is enabled after the DragPanHandler [#4528](https://github.com/mapbox/mapbox-gl-js/pull/4528)
- Fix undefined behavior in `fill_outline` shaders [#4600](https://github.com/mapbox/mapbox-gl-js/pull/4600)
- Fix `Camera#easeTo` interpolation on pitched maps [#4540](https://github.com/mapbox/mapbox-gl-js/pull/4540)
- Choose property function interpolation method by the `property`'s type [#4614](https://github.com/mapbox/mapbox-gl-js/pull/4614)

#### Development workflow improvements :nerd_face:

- Fix crash on missing `style.json` in integration tests
- `gl-style-composite` is now executable in line with the other tools [@andrewharvey](https://github.com/andrewharvey ) [#4595](https://github.com/mapbox/mapbox-gl-js/pull/4595)
- `gl-style-composite` utility now throws an error if a name conflict would occur between layers [@andrewharvey](https://github.com/andrewharvey ) [#4595](https://github.com/mapbox/mapbox-gl-js/pull/4595)

## 0.35.1 (April 12, 2017)

#### Bug fixes :bug:

- Add `.json` extension to style-spec `require` statements for webpack compatibility [#4563](https://github.com/mapbox/mapbox-gl-js/pull/4563) [@orangemug](https://github.com/orangemug)
- Fix documentation type for `Map#fitBounde` [#4569](https://github.com/mapbox/mapbox-gl-js/pull/4569) [@andrewharvey](https://github.com/andrewharvey)
- Fix bug causing {Image,Video,Canvas}Source to throw exception if latitude is outside of +/-85.05113 [#4574](https://github.com/mapbox/mapbox-gl-js/pull/4574)
- Fix bug causing overzoomed raster tiles to disappear from map [#4567](https://github.com/mapbox/mapbox-gl-js/pull/4567)
- Fix bug causing queryRenderedFeatures to crash on polygon features that have an `id` field. [#4581](https://github.com/mapbox/mapbox-gl-js/pull/4581)

## 0.35.0 (April 7, 2017)

#### New features :rocket:
- Use anisotropic filtering to improve rendering of raster tiles on pitched maps [#1064](https://github.com/mapbox/mapbox-gl-js/issues/1064)
- Add `pitchstart` and `pitchend` events [#2449](https://github.com/mapbox/mapbox-gl-js/issues/2449)
- Add an optional `layers` parameter to `Map#on` [#1002](https://github.com/mapbox/mapbox-gl-js/issues/1002)
- Add data-driven styling support for `text-offset` [#4495](https://github.com/mapbox/mapbox-gl-js/pull/4495)
- Add data-driven styling support for `text-rotate` [#3516](https://github.com/mapbox/mapbox-gl-js/issues/3516)
- Add data-driven styling support for `icon-image` [#4304](https://github.com/mapbox/mapbox-gl-js/issues/4304)
- Add data-driven styling support for `{text,icon}-size` [#4455](https://github.com/mapbox/mapbox-gl-js/pull/4455)

#### Bug fixes :bug:
- Suppress error messages in JS console due to missing tiles [#1800](https://github.com/mapbox/mapbox-gl-js/issues/1800)
- Fix bug wherein `GeoJSONSource#setData()` could cause unnecessary DOM updates [#4447](https://github.com/mapbox/mapbox-gl-js/issues/4447)
- Fix bug wherein `Map#flyTo` did not respect the `renderWorldCopies` setting [#4449](https://github.com/mapbox/mapbox-gl-js/issues/4449)
- Fix regression in browserify support # 4453
- Fix bug causing poor touch event behavior on mobile devices [#4259](https://github.com/mapbox/mapbox-gl-js/issues/4259)
- Fix bug wherein duplicate stops in property functions could cause an infinite loop [#4498](https://github.com/mapbox/mapbox-gl-js/issues/4498)
- Respect image height/width in `addImage` api [#4531](https://github.com/mapbox/mapbox-gl-js/pull/4531)
- Fix bug preventing correct behavior of `shift+zoom` [#3334](https://github.com/mapbox/mapbox-gl-js/issues/3334)
- Fix bug preventing image source from rendering when coordinate area is too large [#4550](https://github.com/mapbox/mapbox-gl-js/issues/4550)
- Show image source on horizontally wrapped worlds [#4555](https://github.com/mapbox/mapbox-gl-js/pull/4555)
- Fix bug in the handling of `refreshedExpiredTiles` option [#4549](https://github.com/mapbox/mapbox-gl-js/pull/4549)
- Support the TileJSON `bounds` property [#1775](https://github.com/mapbox/mapbox-gl-js/issues/1775)

#### Development workflow improvements :computer:
- Upgrade flow to 0.42.0 ([#4500](https://github.com/mapbox/mapbox-gl-js/pull/4500))


## 0.34.0 (March 17, 2017)

#### New features :rocket:
- Add `Map#addImage` and `Map#removeImage` API to allow adding icon images at runtime [#4404](https://github.com/mapbox/mapbox-gl-js/pull/4404)
- Simplify non-browserify bundler usage by making the distribution build the main entrypoint [#4423](https://github.com/mapbox/mapbox-gl-js/pull/4423)

#### Bug fixes :bug:
- Fix issue where coincident start/end points of LineStrings were incorrectly rendered as joined [#4413](https://github.com/mapbox/mapbox-gl-js/pull/4413)
- Fix bug causing `queryRenderedFeatures` to fail in cases where both multiple sources and data-driven paint properties were present [#4417](https://github.com/mapbox/mapbox-gl-js/issues/4417)
- Fix bug where tile request errors caused `map.loaded()` to incorrectly return `false` [#4425](https://github.com/mapbox/mapbox-gl-js/issues/4425)

#### Testing improvements :white_check_mark:
- Improve test coverage across several core modules [#4432](https://github.com/mapbox/mapbox-gl-js/pull/4432) [#4431](https://github.com/mapbox/mapbox-gl-js/pull/4431) [#4422](https://github.com/mapbox/mapbox-gl-js/pull/4422) [#4244](https://github.com/mapbox/mapbox-gl-js/pull/4244) :bowing_man:

## 0.33.1 (March 10, 2017)

#### Bug fixes :bug:
- Prevent Mapbox logo from being added to the map more than once [#4386](https://github.com/mapbox/mapbox-gl-js/pull/4386)
- Add `type='button'` to `FullscreenControl` to prevent button from acting as a form submit [#4397](https://github.com/mapbox/mapbox-gl-js/pull/4397)
- Fix issue where map would continue to rotate if `Ctrl` key is released before the click during a `DragRotate` event [#4389](https://github.com/mapbox/mapbox-gl-js/pull/4389)
- Remove double `options.easing` description from the `Map#fitBounds` documentation [#4402](https://github.com/mapbox/mapbox-gl-js/pull/4402)


## 0.33.0 (March 8, 2017)

#### :warning: Breaking changes
- Automatically add Mapbox wordmark when required by Mapbox TOS [#3933](https://github.com/mapbox/mapbox-gl-js/pull/3933)
- Increase default `maxZoom` from 20 to 22 [#4333](https://github.com/mapbox/mapbox-gl-js/pull/4333)
- Deprecate `tiledata` and `tiledataloading` events in favor of `sourcedata` and `sourcedataloading`. [#4347](https://github.com/mapbox/mapbox-gl-js/pull/4347)
- `mapboxgl.util` is no longer exported [#1408](https://github.com/mapbox/mapbox-gl-js/issues/1408)
- `"type": "categorical"` is now required for all categorical functions. Previously, some forms of "implicitly" categorical functions worked, and others did not. [#3717](https://github.com/mapbox/mapbox-gl-js/issues/3717)

#### :white_check_mark: New features
- Add property functions support for most symbol paint properties [#4074](https://github.com/mapbox/mapbox-gl-js/pull/4074), [#4186](https://github.com/mapbox/mapbox-gl-js/pull/4186), [#4226](https://github.com/mapbox/mapbox-gl-js/pull/4226)
- Add ability to specify default property value for undefined or invalid property values used in property functions. [#4175](https://github.com/mapbox/mapbox-gl-js/pull/4175)
- Improve `Map#fitBounds` to accept different values for top, bottom, left, and right `padding` [#3890](https://github.com/mapbox/mapbox-gl-js/pull/3890)
- Add a `FullscreenControl` for displaying a fullscreen map [#3977](https://github.com/mapbox/mapbox-gl-js/pull/3977)

#### :beetle: Bug fixes
- Fix validation error on categorical zoom-and-property functions [#4220](https://github.com/mapbox/mapbox-gl-js/pull/4220)
- Fix bug causing expired resources to be re-requested causing an infinite loop [#4255](https://github.com/mapbox/mapbox-gl-js/pull/4255)
- Fix problem where `MapDataEvent#isSourceLoaded` always returned false [#4254](https://github.com/mapbox/mapbox-gl-js/pull/4254)
- Resolve an issue where tiles in the source cache were prematurely deleted, resulting in tiles flickering when zooming in and out and  [#4311](https://github.com/mapbox/mapbox-gl-js/pull/4311)
- Make sure `MapEventData` is passed through on calls `Map#flyTo` [#4342](https://github.com/mapbox/mapbox-gl-js/pull/4342)
- Fix incorrect returned values for `Map#isMoving` [#4350](https://github.com/mapbox/mapbox-gl-js/pull/4350)
- Fix categorical functions not allowing boolean stop domain values [#4195](https://github.com/mapbox/mapbox-gl-js/pull/4195)
- Fix piecewise-constant functions to allow non-integer zoom levels. [#4196](https://github.com/mapbox/mapbox-gl-js/pull/4196)
- Fix issues with `$id` in filters [#4236](https://github.com/mapbox/mapbox-gl-js/pull/4236) [#4237](https://github.com/mapbox/mapbox-gl-js/pull/4237)
- Fix a race condition with polygon centroid algorithm causing tiles not to load in some cases. [#4273](https://github.com/mapbox/mapbox-gl-js/pull/4273)
- Throw a meaningful error when giving non-array `layers` parameter to `queryRenderedFeatures` [#4331](https://github.com/mapbox/mapbox-gl-js/pull/4331)
- Throw a meaningful error when supplying invalid `minZoom` and `maxZoom` values [#4324](https://github.com/mapbox/mapbox-gl-js/pull/4324)
- Fix a memory leak when using the RTL Text plugin [#4248](https://github.com/mapbox/mapbox-gl-js/pull/4248)

#### Dev workflow changes
- Merged the [Mapbox GL style specification](https://github.com/mapbox/mapbox-gl-style-spec) repo to this one (now under `src/style-spec` and `test/unit/style-spec`).

## 0.32.1 (Jan 26, 2017)

#### Bug Fixes

 - Fix bug causing [`mapbox-gl-rtl-text` plugin](https://github.com/mapbox/mapbox-gl-rtl-text) to not work [#4055](https://github.com/mapbox/mapbox-gl-js/pull/4055)

## 0.32.0 (Jan 26, 2017)

#### Deprecation Notices

- [Style classes](https://www.mapbox.com/mapbox-gl-style-spec/#layer-paint.*) are deprecated and will be removed in an upcoming release of Mapbox GL JS.

#### New Features

 - Add `Map#isSourceLoaded` method [#4033](https://github.com/mapbox/mapbox-gl-js/pull/4033)
 - Automatically reload tiles based on their `Expires` and `Cache-Control` HTTP headers [#3944](https://github.com/mapbox/mapbox-gl-js/pull/3944)
 - Add `around=center` option to `scrollZoom` and `touchZoomRotate` interaction handlers [#3876](https://github.com/mapbox/mapbox-gl-js/pull/3876)
 - Add support for [`mapbox-gl-rtl-text` plugin](https://github.com/mapbox/mapbox-gl-rtl-text) to support right-to-left scripts [#3758](https://github.com/mapbox/mapbox-gl-js/pull/3758)
 - Add `canvas` source type [#3765](https://github.com/mapbox/mapbox-gl-js/pull/3765)
 - Add `Map#isMoving` method [#2792](https://github.com/mapbox/mapbox-gl-js/issues/2792)

#### Bug Fixes

 - Fix bug causing garbled text on zoom [#3962](https://github.com/mapbox/mapbox-gl-js/pull/3962)
 - Fix bug causing crash in Firefox and Mobile Safari when rendering a large map [#4037](https://github.com/mapbox/mapbox-gl-js/pull/4037)
 - Fix bug causing raster tiles to flicker during zoom [#2467](https://github.com/mapbox/mapbox-gl-js/issues/2467)
 - Fix bug causing exception when unsetting and resetting fill-outline-color [#3657](https://github.com/mapbox/mapbox-gl-js/issues/3657)
 - Fix memory leak when removing raster sources [#3951](https://github.com/mapbox/mapbox-gl-js/issues/3951)
 - Fix bug causing exception when when zooming in / out on empty GeoJSON tile [#3985](https://github.com/mapbox/mapbox-gl-js/pull/3985)
 - Fix line join artifacts at very sharp angles [#4008](https://github.com/mapbox/mapbox-gl-js/pull/4008)

## 0.31.0 (Jan 10 2017)

#### New Features

- Add `renderWorldCopies` option to the `Map` constructor to give users control over whether multiple worlds are rendered in a map [#3885](https://github.com/mapbox/mapbox-gl-js/pull/3885)

#### Bug Fixes

- Fix performance regression triggered when `Map` pitch or bearing is changed [#3938](https://github.com/mapbox/mapbox-gl-js/pull/3938)
- Fix null pointer exception caused by trying to clear an `undefined` source [#3903](https://github.com/mapbox/mapbox-gl-js/pull/3903)

#### Miscellaneous

- Incorporate integration tests formerly at [`mapbox-gl-test-suite`](https://github.com/mapbox/mapbox-gl-test-suite) into this repository [#3834](https://github.com/mapbox/mapbox-gl-js/pull/3834)

## 0.30.0 (Jan 5 2017)

#### New Features

 - Fire an error when map canvas is larger than allowed by `gl.MAX_RENDERBUFFER_SIZE` [#2893](https://github.com/mapbox/mapbox-gl-js/issues/2893)
 - Improve error messages when referencing a nonexistent layer id [#2597](https://github.com/mapbox/mapbox-gl-js/issues/2597)
 - Fire an error when layer uses a `geojson` source and specifies a `source-layer` [#3896](https://github.com/mapbox/mapbox-gl-js/pull/3896)
 - Add inline source declaration syntax [#3857](https://github.com/mapbox/mapbox-gl-js/issues/3857)
 - Improve line breaking behavior [#3887](https://github.com/mapbox/mapbox-gl-js/issues/3887)

#### Performance Improvements

 - Improve `Map#setStyle` performance in some cases [#3853](https://github.com/mapbox/mapbox-gl-js/pull/3853)

#### Bug Fixes

 - Fix unexpected popup positioning when some offsets are unspecified [#3367](https://github.com/mapbox/mapbox-gl-js/issues/3367)
 - Fix incorrect interpolation in functions [#3838](https://github.com/mapbox/mapbox-gl-js/issues/3838)
 - Fix incorrect opacity when multiple backgrounds are rendered [#3819](https://github.com/mapbox/mapbox-gl-js/issues/3819)
 - Fix exception thrown when instantiating geolocation control in Safari [#3844](https://github.com/mapbox/mapbox-gl-js/issues/3844)
 - Fix exception thrown when setting `showTileBoundaries` with no sources [#3849](https://github.com/mapbox/mapbox-gl-js/issues/3849)
 - Fix incorrect rendering of transparent parts of raster layers in some cases [#3723](https://github.com/mapbox/mapbox-gl-js/issues/3723)
 - Fix non-terminating render loop when zooming in in some cases [#3399](https://github.com/mapbox/mapbox-gl-js/pull/3399)

## 0.29.0 (December 20 2016)

#### New Features

 - Add support for property functions for many style properties on line layers [#3033](https://github.com/mapbox/mapbox-gl-js/pull/3033)
 - Make `Map#setStyle` smoothly transition to the new style [#3621](https://github.com/mapbox/mapbox-gl-js/pull/3621)
 - Add `styledata`, `sourcedata`, `styledataloading`, and `sourcedataloading` events
 - Add `isSourceLoaded` and `source` properties to `MapDataEvent` [#3590](https://github.com/mapbox/mapbox-gl-js/pull/3590)
 - Remove "max zoom" cap of 20 [#3683](https://github.com/mapbox/mapbox-gl-js/pull/3683)
 - Add `circle-stroke-*` style properties [#3672](https://github.com/mapbox/mapbox-gl-js/pull/3672)
 - Add a more helpful error message when the specified `container` element doesn't exist [#3719](https://github.com/mapbox/mapbox-gl-js/pull/3719)
 - Add `watchPosition` option to `GeolocateControl` [#3739](https://github.com/mapbox/mapbox-gl-js/pull/3739)
 - Add `positionOptions` option to `GeolocateControl` [#3739](https://github.com/mapbox/mapbox-gl-js/pull/3739)
 - Add `aria-label` to map canvas [#3782](https://github.com/mapbox/mapbox-gl-js/pull/3782)
 - Adjust multipoint symbol rendering behavior [#3763](https://github.com/mapbox/mapbox-gl-js/pull/3763)
 - Add support for property functions for `icon-offset` [#3791](https://github.com/mapbox/mapbox-gl-js/pull/3791)
 - Improved antialiasing on pitched lines [#3790](https://github.com/mapbox/mapbox-gl-js/pull/3790)
 - Allow attribution control to collapse to an ⓘ button on smaller screens [#3783](https://github.com/mapbox/mapbox-gl-js/pull/3783)
 - Improve line breaking algorithm [#3743](https://github.com/mapbox/mapbox-gl-js/pull/3743)

#### Performance Improvements

 - Fix memory leak when calling `Map#removeSource` [#3602](https://github.com/mapbox/mapbox-gl-js/pull/3602)
 - Reduce bundle size by adding custom build of `gl-matrix` [#3734](https://github.com/mapbox/mapbox-gl-js/pull/3734)
 - Improve performance of projection code [#3721](https://github.com/mapbox/mapbox-gl-js/pull/3721)
 - Improve performance of style function evaluation [#3816](https://github.com/mapbox/mapbox-gl-js/pull/3816)

#### Bug fixes

 - Fix exception thrown when using `line-color` property functions [#3639](https://github.com/mapbox/mapbox-gl-js/issues/3639)
 - Fix exception thrown when removing a layer and then adding another layer with the same id but different type [#3655](https://github.com/mapbox/mapbox-gl-js/pull/3655)
 - Fix exception thrown when passing a single point to `Map#fitBounds` [#3655](https://github.com/mapbox/mapbox-gl-js/pull/3655)
 - Fix exception thrown occasionally during rapid map mutations [#3681](https://github.com/mapbox/mapbox-gl-js/pull/3681)
 - Fix rendering defects on pitch=0 on some systems [#3740](https://github.com/mapbox/mapbox-gl-js/pull/3740)
 - Fix unnecessary CPU usage when displaying a raster layer [#3764](https://github.com/mapbox/mapbox-gl-js/pull/3764)
 - Fix bug causing sprite after `Map#setStyle` [#3829](https://github.com/mapbox/mapbox-gl-js/pull/3829)
 - Fix bug preventing `Map` from emitting a `contextmenu` event on Windows browsers [#3822](https://github.com/mapbox/mapbox-gl-js/pull/3822)

## 0.28.0 (November 17 2016)

#### New features and improvements

- Performance improvements for `Map#addLayer` and `Map#removeLayer` [#3584](https://github.com/mapbox/mapbox-gl-js/pull/3584)
- Add method for changing layer order at runtime - `Map#moveLayer` [#3584](https://github.com/mapbox/mapbox-gl-js/pull/3584)
- Update vertical punctuation logic to Unicode 9.0 standard [#3608](https://github.com/mapbox/mapbox-gl-js/pull/3608)

#### Bug fixes

- Fix data-driven `fill-opacity` rendering when using a `fill-pattern` [#3598](https://github.com/mapbox/mapbox-gl-js/pull/3598)
- Fix line rendering artifacts [#3627](https://github.com/mapbox/mapbox-gl-js/pull/3627)
- Fix incorrect rendering of opaque fills on top of transparent fills [#2628](https://github.com/mapbox/mapbox-gl-js/pull/2628)
- Prevent `AssertionErrors` from pitching raster layers by only calling `Worker#redoPlacement` on vector and GeoJSON sources [#3624](https://github.com/mapbox/mapbox-gl-js/pull/3624)
- Restore IE11 compatability [#3635](https://github.com/mapbox/mapbox-gl-js/pull/3635)
- Fix symbol placement for cached tiles [#3637](https://github.com/mapbox/mapbox-gl-js/pull/3637)


## 0.27.0 (November 11 2016)

#### ⚠️ Breaking changes ⚠️

- Replace `fill-extrude-height` and `fill-extrude-base` properties of `fill` render type with a separate `fill-extrusion` type (with corresponding `fill-extrusion-height` and `fill-extrusion-base` properties), solving problems with render parity and runtime switching between flat and extruded fills. https://github.com/mapbox/mapbox-gl-style-spec/issues/554
- Change the units for extrusion height properties (`fill-extrusion-height`, `fill-extrusion-base`) from "magic numbers" to meters. [#3509](https://github.com/mapbox/mapbox-gl-js/pull/3509)
- Remove `mapboxgl.Control` class and change the way custom controls should be implemented. [#3497](https://github.com/mapbox/mapbox-gl-js/pull/3497)
- Remove `mapboxgl.util` functions: `inherit`, `extendAll`, `debounce`, `coalesce`, `startsWith`, `supportsGeolocation`. [#3441](https://github.com/mapbox/mapbox-gl-js/pull/3441) [#3571](https://github.com/mapbox/mapbox-gl-js/pull/3571)
- **`mapboxgl.util` is deprecated** and will be removed in the next release. [#1408](https://github.com/mapbox/mapbox-gl-js/issues/1408)

#### New features and improvements

- Tons of **performance improvements** that combined make rendering **up to 3 times faster**, especially for complex styles. [#3485](https://github.com/mapbox/mapbox-gl-js/pull/3485) [#3489](https://github.com/mapbox/mapbox-gl-js/pull/3489) [#3490](https://github.com/mapbox/mapbox-gl-js/pull/3490) [#3491](https://github.com/mapbox/mapbox-gl-js/pull/3491) [#3498](https://github.com/mapbox/mapbox-gl-js/pull/3498) [#3499](https://github.com/mapbox/mapbox-gl-js/pull/3499) [#3501](https://github.com/mapbox/mapbox-gl-js/pull/3501) [#3510](https://github.com/mapbox/mapbox-gl-js/pull/3510) [#3514](https://github.com/mapbox/mapbox-gl-js/pull/3514) [#3515](https://github.com/mapbox/mapbox-gl-js/pull/3515) [#3486](https://github.com/mapbox/mapbox-gl-js/pull/3486) [#3527](https://github.com/mapbox/mapbox-gl-js/pull/3527) [#3574](https://github.com/mapbox/mapbox-gl-js/pull/3574) ⚡️⚡️⚡️
- 🈯 Added **vertical text writing mode** for languages that support it. [#3438](https://github.com/mapbox/mapbox-gl-js/pull/3438)
- 🈯 Improved **line breaking of Chinese and Japanese text** in point-placed labels. [#3420](https://github.com/mapbox/mapbox-gl-js/pull/3420)
- Reduce the default number of worker threads (`mapboxgl.workerCount`) for better performance. [#3565](https://github.com/mapbox/mapbox-gl-js/pull/3565)
- Automatically use `categorical` style function type when input values are strings. [#3384](https://github.com/mapbox/mapbox-gl-js/pull/3384)
- Improve control buttons accessibility. [#3492](https://github.com/mapbox/mapbox-gl-js/pull/3492)
- Remove geolocation button if geolocation is disabled (e.g. the page is not served through `https`). [#3571](https://github.com/mapbox/mapbox-gl-js/pull/3571)
- Added `Map#getMaxZoom` and `Map#getMinZoom` methods [#3592](https://github.com/mapbox/mapbox-gl-js/pull/3592)

#### Bugfixes

- Fix several line dash rendering bugs. [#3451](https://github.com/mapbox/mapbox-gl-js/pull/3451)
- Fix intermittent map flicker when using image sources. [#3522](https://github.com/mapbox/mapbox-gl-js/pull/3522)
- Fix incorrect rendering of semitransparent `background` layers. [#3521](https://github.com/mapbox/mapbox-gl-js/pull/3521)
- Fix broken `raster-fade-duration` property. [#3532](https://github.com/mapbox/mapbox-gl-js/pull/3532)
- Fix handling of extrusion heights with negative values (by clamping to `0`). [#3463](https://github.com/mapbox/mapbox-gl-js/pull/3463)
- Fix GeoJSON sources not placing labels/icons correctly after map rotation. [#3366](https://github.com/mapbox/mapbox-gl-js/pull/3366)
- Fix icon/label placement not respecting order for layers with numeric names. [#3404](https://github.com/mapbox/mapbox-gl-js/pull/3404)
- Fix `queryRenderedFeatures` working incorrectly on colliding labels. [#3459](https://github.com/mapbox/mapbox-gl-js/pull/3459)
- Fix a bug where changing extrusion properties at runtime sometimes threw an error. [#3487](https://github.com/mapbox/mapbox-gl-js/pull/3487) [#3468](https://github.com/mapbox/mapbox-gl-js/pull/3468)
- Fix a bug where `map.loaded()` always returned `true` when using raster tile sources. [#3302](https://github.com/mapbox/mapbox-gl-js/pull/3302)
- Fix a bug where moving the map out of bounds sometimes threw `failed to invert matrix` error. [#3518](https://github.com/mapbox/mapbox-gl-js/pull/3518)
- Fixed `queryRenderedFeatures` throwing an error if no parameters provided. [#3542](https://github.com/mapbox/mapbox-gl-js/pull/3542)
- Fixed a bug where using multiple `\n` in a text field resulted in an error. [#3570](https://github.com/mapbox/mapbox-gl-js/pull/3570)

#### Misc

- 🐞 Fix `npm install mapbox-gl` pulling in all `devDependencies`, leading to an extremely slow install. [#3377](https://github.com/mapbox/mapbox-gl-js/pull/3377)
- Switch the codebase to ES6. [#c](https://github.com/mapbox/mapbox-gl-js/pull/3388) [#3408](https://github.com/mapbox/mapbox-gl-js/pull/3408) [#3415](https://github.com/mapbox/mapbox-gl-js/pull/3415) [#3421](https://github.com/mapbox/mapbox-gl-js/pull/3421)
- A lot of internal refactoring to make the codebase simpler and more maintainable.
- Various documentation fixes. [#3440](https://github.com/mapbox/mapbox-gl-js/pull/3440)

## 0.26.0 (October 13 2016)

#### New Features & Improvements

 * Add `fill-extrude-height` and `fill-extrude-base` style properties (3d buildings) :cityscape: [#3223](https://github.com/mapbox/mapbox-gl-js/pull/3223)
 * Add customizable `colorSpace` interpolation to functions [#3245](https://github.com/mapbox/mapbox-gl-js/pull/3245)
 * Add `identity` function type [#3274](https://github.com/mapbox/mapbox-gl-js/pull/3274)
 * Add depth testing for symbols with `'pitch-alignment': 'map'` [#3243](https://github.com/mapbox/mapbox-gl-js/pull/3243)
 * Add `dataloading` events for styles and sources [#3306](https://github.com/mapbox/mapbox-gl-js/pull/3306)
 * Add `Control` suffix to all controls :warning: BREAKING CHANGE :warning: [#3355](https://github.com/mapbox/mapbox-gl-js/pull/3355)
 * Calculate style layer `ref`s automatically and get rid of user-specified `ref`s :warning: BREAKING CHANGE :warning: [#3486](https://github.com/mapbox/mapbox-gl-js/pull/3486)

#### Performance Improvements

 * Ensure removing style or source releases all tile resources [#3359](https://github.com/mapbox/mapbox-gl-js/pull/3359)

#### Bugfixes

 * Fix bug causing an error when `Marker#setLngLat` is called [#3294](https://github.com/mapbox/mapbox-gl-js/pull/3294)
 * Fix bug causing incorrect coordinates in `touchend` on Android Chrome [#3319](https://github.com/mapbox/mapbox-gl-js/pull/3319)
 * Fix bug causing incorrect popup positioning at top of screen [#3333](https://github.com/mapbox/mapbox-gl-js/pull/3333)
 * Restore `tile` property to `data` events fired when a tile is removed [#3328](https://github.com/mapbox/mapbox-gl-js/pull/3328)
 * Fix bug causing "Improve this map" link to not preload map location [#3356](https://github.com/mapbox/mapbox-gl-js/pull/3356)

## 0.25.1 (September 30 2016)

#### Bugfixes

  * Fix bug causing attribution to not be shown [#3278](https://github.com/mapbox/mapbox-gl-js/pull/3278)
  * Fix bug causing exceptions when symbol text has a trailing newline [#3281](https://github.com/mapbox/mapbox-gl-js/pull/3281)

## 0.25.0 (September 29 2016)

#### Breaking Changes

  * `Evented#off` now require two arguments; omitting the second argument in order to unbind all listeners for an event
     type is no longer supported, as it could cause unintended unbinding of internal listeners.

#### New Features & Improvements

  * Consolidate undocumented data lifecycle events into `data` and `dataloading` events ([#3255](https://github.com/mapbox/mapbox-gl-js/pull/3255))
  * Add `auto` value for style spec properties ([#3203](https://github.com/mapbox/mapbox-gl-js/pull/3203))

#### Bugfixes

  * Fix bug causing "Map#queryRenderedFeatures" to return no features after map rotation or filter change ([#3233](https://github.com/mapbox/mapbox-gl-js/pull/3233))
  * Change webpack build process ([#3235](https://github.com/mapbox/mapbox-gl-js/pull/3235)) :warning: BREAKING CHANGE :warning:
  * Improved error messages for `LngLat#convert` ([#3232](https://github.com/mapbox/mapbox-gl-js/pull/3232))
  * Fix bug where the `tiles` field is omitted from the `RasterTileSource#serialize` method ([#3259](https://github.com/mapbox/mapbox-gl-js/pull/3259))
  * Comply with HTML spec by replacing the `div` within the `Navigation` control `<button>` with a `span` element ([#3268](https://github.com/mapbox/mapbox-gl-js/pull/3268))
  * Fix bug causing `Marker` instances to be translated to non-whole pixel coordinates that caused blurriness ([#3270](https://github.com/mapbox/mapbox-gl-js/pull/3270))

#### Performance Improvements

  * Avoid unnecessary style validation ([#3224](https://github.com/mapbox/mapbox-gl-js/pull/3224))
  * Share a single blob URL between all workers ([#3239](https://github.com/mapbox/mapbox-gl-js/pull/3239))

## 0.24.0 (September 19 2016)

#### New Features & Improvements

 * Allow querystrings in `mapbox://` URLs [#3113](https://github.com/mapbox/mapbox-gl-js/issues/3113)
 * Allow "drag rotate" interaction to control pitch [#3105](https://github.com/mapbox/mapbox-gl-js/pull/3105)
 * Improve performance by decreasing `Worker` script `Blob` size [#3158](https://github.com/mapbox/mapbox-gl-js/pull/3158)
 * Improve vector tile performance [#3067](https://github.com/mapbox/mapbox-gl-js/pull/3067)
 * Decrease size of distributed library by removing `package.json` [#3174](https://github.com/mapbox/mapbox-gl-js/pull/3174)
 * Add support for new lines in `text-field` [#3179](https://github.com/mapbox/mapbox-gl-js/pull/3179)
 * Make keyboard navigation smoother [#3190](https://github.com/mapbox/mapbox-gl-js/pull/3190)
 * Make mouse wheel zooming smoother [#3189](https://github.com/mapbox/mapbox-gl-js/pull/3189)
 * Add better error message when calling `Map#queryRenderedFeatures` on nonexistent layer [#3196](https://github.com/mapbox/mapbox-gl-js/pull/3196)
 * Add support for imperial units on `Scale` control [#3160](https://github.com/mapbox/mapbox-gl-js/pull/3160)
 * Add map's pitch to URL hash [#3218](https://github.com/mapbox/mapbox-gl-js/pull/3218)

#### Bugfixes

 * Fix exception thrown when using box zoom handler [#3078](https://github.com/mapbox/mapbox-gl-js/pull/3078)
 * Ensure style filters cannot be mutated by reference [#3093](https://github.com/mapbox/mapbox-gl-js/pull/3093)
 * Fix exceptions thrown when opening marker-bound popup by click [#3104](https://github.com/mapbox/mapbox-gl-js/pull/3104)
 * Fix bug causing fills with transparent colors and patterns to not render [#3107](https://github.com/mapbox/mapbox-gl-js/issues/3107)
 * Fix order of latitudes in `Map#getBounds` [#3081](https://github.com/mapbox/mapbox-gl-js/issues/3081)
 * Fix incorrect evaluation of zoom-and-property functions [#2827](https://github.com/mapbox/mapbox-gl-js/issues/2827) [#3155](https://github.com/mapbox/mapbox-gl-js/pull/3155)
 * Fix incorrect evaluation of property functions [#2828](https://github.com/mapbox/mapbox-gl-js/issues/2828) [#3155](https://github.com/mapbox/mapbox-gl-js/pull/3155)
 * Fix bug causing garbled text rendering when multiple maps are rendered on the page [#3086](https://github.com/mapbox/mapbox-gl-js/issues/3086)
 * Fix rendering defects caused by `Map#setFilter` and map rotation on iOS 10 [#3207](https://github.com/mapbox/mapbox-gl-js/pull/3207)
 * Fix bug causing image and video sources to disappear when zooming in [#3010](https://github.com/mapbox/mapbox-gl-js/issues/3010)


## 0.23.0 (August 25 2016)

#### New Features & Improvements

* Add support for `line-color` property functions [#2938](https://github.com/mapbox/mapbox-gl-js/pull/2938)
* Add `Scale` control [#2940](https://github.com/mapbox/mapbox-gl-js/pull/2940) [#3042](https://github.com/mapbox/mapbox-gl-js/pull/3042)
* Improve polygon label placement by rendering labels at the pole of inaccessability [#3038](https://github.com/mapbox/mapbox-gl-js/pull/3038)
* Add `Popup` `offset` option [#1962](https://github.com/mapbox/mapbox-gl-js/issues/1962)
* Add `Marker#bindPopup` method [#3056](https://github.com/mapbox/mapbox-gl-js/pull/3056)

#### Performance Improvements

* Improve performance of pages with multiple maps using a shared `WebWorker` pool [#2952](https://github.com/mapbox/mapbox-gl-js/pull/2952)

#### Bugfixes

* Make `LatLngBounds` obey its documented argument order (`southwest`, `northeast`), allowing bounds across the dateline [#2414](https://github.com/mapbox/mapbox-gl-js/pull/2414) :warning: **BREAKING CHANGE** :warning:
* Fix bug causing `fill-opacity` property functions to not render as expected [#3061](https://github.com/mapbox/mapbox-gl-js/pull/3061)

## 0.22.1 (August 18 2016)

#### New Features & Improvements

 * Reduce library size by using minified version of style specification [#2998](https://github.com/mapbox/mapbox-gl-js/pull/2998)
 * Add a warning when rendering artifacts occur due to too many symbols or glyphs being rendered in a tile [#2966](https://github.com/mapbox/mapbox-gl-js/pull/2966)

#### Bugfixes

 * Fix bug causing exception to be thrown by `Map#querySourceFeatures` [#3022](https://github.com/mapbox/mapbox-gl-js/pull/3022)
 * Fix bug causing `Map#loaded` to return true while there are outstanding tile updates [#2847](https://github.com/mapbox/mapbox-gl-js/pull/2847)

## 0.22.0 (August 11 2016)

#### Breaking Changes

 * The `GeoJSONSource`, `VideoSource`, `ImageSource` constructors are now private. Please use `map.addSource({...})` to create sources and `map.getSource(...).setData(...)` to update GeoJSON sources. [#2667](https://github.com/mapbox/mapbox-gl-js/pull/2667)
 * `Map#onError` has been removed. You may catch errors by listening for the `error` event. If no listeners are bound to `error`, error messages will be printed to the console. [#2852](https://github.com/mapbox/mapbox-gl-js/pull/2852)

#### New Features & Improvements

 * Increase max glyph atlas size to accomodate alphabets with large numbers of characters [#2930](https://github.com/mapbox/mapbox-gl-js/pull/2930)
 * Add support for filtering features on GeoJSON / vector tile `$id` [#2888](https://github.com/mapbox/mapbox-gl-js/pull/2888)
 * Update geolocate icon [#2973](https://github.com/mapbox/mapbox-gl-js/pull/2973)
 * Add a `close` event to `Popup`s [#2953](https://github.com/mapbox/mapbox-gl-js/pull/2953)
 * Add a `offset` option to `Marker` [#2885](https://github.com/mapbox/mapbox-gl-js/pull/2885)
 * Print `error` events without any listeners to the console [#2852](https://github.com/mapbox/mapbox-gl-js/pull/2852)
 * Refactored `Source` interface to prepare for custom source types [#2667](https://github.com/mapbox/mapbox-gl-js/pull/2667)

#### Bugfixes

 * Fix opacity property-functions for fill layers [#2971](https://github.com/mapbox/mapbox-gl-js/pull/2971)
 * Fix `DataCloneError` in Firefox and IE11 [#2559](https://github.com/mapbox/mapbox-gl-js/pull/2559)
 * Fix bug preventing camera animations from being triggered in `moveend` listeners [#2944](https://github.com/mapbox/mapbox-gl-js/pull/2944)
 * Fix bug preventing `fill-outline-color` from being unset [#2964](https://github.com/mapbox/mapbox-gl-js/pull/2964)
 * Fix webpack support [#2887](https://github.com/mapbox/mapbox-gl-js/pull/2887)
 * Prevent buttons in controls from acting like form submit buttons [#2935](https://github.com/mapbox/mapbox-gl-js/pull/2935)
 * Fix bug preventing map interactions near two controls in the same corner [#2932](https://github.com/mapbox/mapbox-gl-js/pull/2932)
 * Fix crash resulting for large style batch queue [#2926](https://github.com/mapbox/mapbox-gl-js/issues/2926)

## 0.21.0 (July 13 2016)

#### Breaking Changes

 * GeoJSON polygon inner rings are now rewound for compliance with the [v2 vector tile](https://github.com/mapbox/vector-tile-spec/blob/master/2.1/README.md#4344-polygon-geometry-type). This may affect some uses of `line-offset`, reversing the direction of the offset. [#2889](https://github.com/mapbox/mapbox-gl-js/issues/2889)

#### New Features & Improvements

 * Add `text-pitch-alignment` style property [#2668](https://github.com/mapbox/mapbox-gl-js/pull/2668)
 * Allow query parameters on `mapbox://` URLs [#2702](https://github.com/mapbox/mapbox-gl-js/pull/2702)
 * Add `icon-text-fit` and `icon-text-fit-padding` style properties [#2720](https://github.com/mapbox/mapbox-gl-js/pull/2720)
 * Enable property functions for `icon-rotate` [#2738](https://github.com/mapbox/mapbox-gl-js/pull/2738)
 * Enable property functions for `fill-opacity` [#2733](https://github.com/mapbox/mapbox-gl-js/pull/2733)
 * Fire `Map#mouseout` events [#2777](https://github.com/mapbox/mapbox-gl-js/pull/2777)
 * Allow query parameters on all sprite URLs [#2772](https://github.com/mapbox/mapbox-gl-js/pull/2772)
 * Increase sprite atlas size to 1024px square, allowing more and larger sprites [#2802](https://github.com/mapbox/mapbox-gl-js/pull/2802)
 * Add `Marker` class [#2725](https://github.com/mapbox/mapbox-gl-js/pull/2725) [#2810](https://github.com/mapbox/mapbox-gl-js/pull/2810)
 * Add `{quadkey}` URL parameter [#2805](https://github.com/mapbox/mapbox-gl-js/pull/2805)
 * Add `circle-pitch-scale` style property [#2821](https://github.com/mapbox/mapbox-gl-js/pull/2821)

#### Bugfixes

 * Fix rendering of layers with large numbers of features [#2794](https://github.com/mapbox/mapbox-gl-js/pull/2794)
 * Fix exceptions thrown during drag-rotate interactions [#2840](https://github.com/mapbox/mapbox-gl-js/pull/2840)
 * Fix error when adding and removing a layer within the same update cycle [#2845](https://github.com/mapbox/mapbox-gl-js/pull/2845)
 * Fix false "Geometry exceeds allowed extent" warnings [#2568](https://github.com/mapbox/mapbox-gl-js/issues/2568)
 * Fix `Map#loaded` returning true while there are outstanding tile updates [#2847](https://github.com/mapbox/mapbox-gl-js/pull/2847)
 * Fix style validation error thrown while removing a filter [#2847](https://github.com/mapbox/mapbox-gl-js/pull/2847)
 * Fix event data object not being passed for double click events [#2814](https://github.com/mapbox/mapbox-gl-js/pull/2814)
 * Fix multipolygons disappearing from map at certain zoom levels [#2704](https://github.com/mapbox/mapbox-gl-js/issues/2704)
 * Fix exceptions caused by `queryRenderedFeatures` in Safari and Firefox [#2822](https://github.com/mapbox/mapbox-gl-js/pull/2822)
 * Fix `mapboxgl#supported()` returning `true` in old versions of IE11 [mapbox/mapbox-gl-supported#1](https://github.com/mapbox/mapbox-gl-supported/issues/1)

## 0.20.1 (June 21 2016)

#### Bugfixes

* Fixed exception thrown when changing `*-translate` properties via `setPaintProperty` ([#2762](https://github.com/mapbox/mapbox-gl-js/issues/2762))

## 0.20.0 (June 10 2016)

#### New Features & Improvements

 * Add limited WMS support [#2612](https://github.com/mapbox/mapbox-gl-js/pull/2612)
 * Add `workerCount` constructor option [#2666](https://github.com/mapbox/mapbox-gl-js/pull/2666)
 * Improve performance of `locationPoint` and `pointLocation` [#2690](https://github.com/mapbox/mapbox-gl-js/pull/2690)
 * Remove "Not using VertexArrayObject extension" warning messages [#2707](https://github.com/mapbox/mapbox-gl-js/pull/2707)
 * Add `version` property to mapboxgl [#2660](https://github.com/mapbox/mapbox-gl-js/pull/2660)
 * Support property functions in `circle-opacity` and `circle-blur` [#2693](https://github.com/mapbox/mapbox-gl-js/pull/2693)

#### Bugfixes

* Fix exception thrown by "drag rotate" handler [#2680](https://github.com/mapbox/mapbox-gl-js/issues/2680)
* Return an empty array instead of an empty object from `queryRenderedFeatures` [#2694](https://github.com/mapbox/mapbox-gl-js/pull/2694)
* Fix bug causing map to not render in IE

## 0.19.1 (June 2 2016)

#### Bugfixes

* Fix rendering of polygons with more than 35k vertices [#2657](https://github.com/mapbox/mapbox-gl-js/issues/2657)

## 0.19.0 (May 31 2016)

#### New Features & Improvements

* Allow use of special characters in property field names [#2547](https://github.com/mapbox/mapbox-gl-js/pull/2547)
* Improve rendering speeds on fill layers [#1606](https://github.com/mapbox/mapbox-gl-js/pull/1606)
* Add data driven styling support for `fill-color` and `fill-outline-color` [#2629](https://github.com/mapbox/mapbox-gl-js/pull/2629)
* Add `has` and `!has` filter operators [mapbox/feature-filter#15](https://github.com/mapbox/feature-filter/pull/15)
* Improve keyboard handlers with held-down keys [#2530](https://github.com/mapbox/mapbox-gl-js/pull/2530)
* Support 'tms' tile scheme [#2565](https://github.com/mapbox/mapbox-gl-js/pull/2565)
* Add `trackResize` option to `Map` [#2591](https://github.com/mapbox/mapbox-gl-js/pull/2591)

#### Bugfixes

* Scale circles when map is displayed at a pitch [#2541](https://github.com/mapbox/mapbox-gl-js/issues/2541)
* Fix background pattern rendering bug [#2557](https://github.com/mapbox/mapbox-gl-js/pull/2557)
* Fix bug that prevented removal of a `fill-pattern` from a fill layer [#2534](https://github.com/mapbox/mapbox-gl-js/issues/2534)
* Fix `line-pattern` and `fill-pattern`rendering [#2596](https://github.com/mapbox/mapbox-gl-js/pull/2596)
* Fix some platform specific rendering bugs [#2553](https://github.com/mapbox/mapbox-gl-js/pull/2553)
* Return empty object from `queryRenderedFeatures` before the map is loaded [#2621](https://github.com/mapbox/mapbox-gl-js/pull/2621)
* Fix "there is no texture bound to the unit 1" warnings [#2509](https://github.com/mapbox/mapbox-gl-js/pull/2509)
* Allow transitioned values to be unset [#2561](https://github.com/mapbox/mapbox-gl-js/pull/2561)

## 0.18.0 (April 13 2016)

#### New Features & Improvements

* Implement zoom-and-property functions for `circle-color` and `circle-size` [#2454](https://github.com/mapbox/mapbox-gl-js/pull/2454)
* Dedupe attributions that are substrings of others [#2453](https://github.com/mapbox/mapbox-gl-js/pull/2453)
* Misc performance improvements [#2483](https://github.com/mapbox/mapbox-gl-js/pull/2483) [#2488](https://github.com/mapbox/mapbox-gl-js/pull/2488)

#### Bugfixes

* Fix errors when unsetting and resetting a style property [#2464](https://github.com/mapbox/mapbox-gl-js/pull/2464)
* Fix errors when updating paint properties while using classes [#2496](https://github.com/mapbox/mapbox-gl-js/pull/2496)
* Fix errors caused by race condition in unserializeBuckets [#2497](https://github.com/mapbox/mapbox-gl-js/pull/2497)
* Fix overzoomed tiles in wrapped worlds [#2482](https://github.com/mapbox/mapbox-gl-js/issues/2482)
* Fix errors caused by mutating a filter object after calling `Map#setFilter` [#2495](https://github.com/mapbox/mapbox-gl-js/pull/2495)

## 0.17.0 (April 13 2016)

#### Breaking Changes

* Remove `map.batch` in favor of automatically batching style mutations (i.e. calls to `Map#setLayoutProperty`, `Map#setPaintProperty`, `Map#setFilter`, `Map#setClasses`, etc.) and applying them once per frame, significantly improving performance when updating the style frequently [#2355](https://github.com/mapbox/mapbox-gl-js/pull/2355) [#2380](https://github.com/mapbox/mapbox-gl-js/pull/2380)
* Remove `util.throttle` [#2345](https://github.com/mapbox/mapbox-gl-js/issues/2345)

#### New Features & Improvements

* Improve performance of all style mutation methods by only recalculating affected properties [#2339](https://github.com/mapbox/mapbox-gl-js/issues/2339)
* Improve fading of labels and icons [#2376](https://github.com/mapbox/mapbox-gl-js/pull/2376)
* Improve rendering performance by reducing work done on the main thread [#2394](https://github.com/mapbox/mapbox-gl-js/pull/2394)
* Validate filters passed to `Map#queryRenderedFeatures` and `Map#querySourceFeatures` [#2349](https://github.com/mapbox/mapbox-gl-js/issues/2349)
* Display a warning if a vector tile's geometry extent is larger than supported  [#2383](https://github.com/mapbox/mapbox-gl-js/pull/2383)
* Implement property functions (i.e. data-driven styling) for `circle-color` and `circle-size` [#1932](https://github.com/mapbox/mapbox-gl-js/pull/1932)
* Add `Popup#setDOMContent` method [#2436](https://github.com/mapbox/mapbox-gl-js/pull/2436)

#### Bugfixes

* Fix a performance regression caused by using 1 `WebWorker` instead of `# cpus - 1` `WebWorker`s, slowing down tile loading times [#2408](https://github.com/mapbox/mapbox-gl-js/pull/2408)
* Fix a bug in which `Map#queryRenderedFeatures` would sometimes return features that had been removed [#2353](https://github.com/mapbox/mapbox-gl-js/issues/2353)
* Fix `clusterMaxZoom` option on `GeoJSONSource` not working as expected [#2374](https://github.com/mapbox/mapbox-gl-js/issues/2374)
* Fix anti-aliased rendering for pattern fills [#2372](https://github.com/mapbox/mapbox-gl-js/issues/2372)
* Fix exception caused by calling `Map#queryRenderedFeatures` or `Map#querySourceFeatures` with no arguments
* Fix exception caused by calling `Map#setLayoutProperty` for `text-field` or `icon-image` [#2407](https://github.com/mapbox/mapbox-gl-js/issues/2407)

## 0.16.0 (March 24 2016)

#### Breaking Changes

* Replace `Map#featuresAt` and `Map#featuresIn` with `Map#queryRenderedFeatures` and `map.querySourceFeatures` ([#2224](https://github.com/mapbox/mapbox-gl-js/pull/2224))
    * Replace `featuresAt` and `featuresIn` with `queryRenderedFeatures`
    * Make `queryRenderedFeatures` synchronous, remove the callback and use the return value.
    * Rename `layer` parameter to `layers` and make it an array of layer names.
    * Remove the `radius` parameter. `radius` was used with `featuresAt` to account for style properties like `line-width` and `circle-radius`. `queryRenderedFeatures` accounts for these style properties. If you need to query a larger area, use a bounding box query instead of a point query.
    * Remove the `includeGeometry` parameter because `queryRenderedFeatures` always includes geometries.
* `Map#debug` is renamed to `Map#showTileBoundaries` ([#2284](https://github.com/mapbox/mapbox-gl-js/pull/2284))
* `Map#collisionDebug` is renamed to `Map#showCollisionBoxes` ([#2284](https://github.com/mapbox/mapbox-gl-js/pull/2284))

#### New Features & Improvements

* Improve overall rendering performance. ([#2221](https://github.com/mapbox/mapbox-gl-js/pull/2221))
* Improve performance of `GeoJSONSource#setData`. ([#2222](https://github.com/mapbox/mapbox-gl-js/pull/2222))
* Add `Map#setMaxBounds` method ([#2234](https://github.com/mapbox/mapbox-gl-js/pull/2234))
* Add `isActive` and `isEnabled` methods to interaction handlers ([#2238](https://github.com/mapbox/mapbox-gl-js/pull/2238))
* Add `Map#setZoomBounds` method ([#2243](https://github.com/mapbox/mapbox-gl-js/pull/2243))
* Add touch events ([#2195](https://github.com/mapbox/mapbox-gl-js/issues/2195))
* Add `map.queryRenderedFeatures` to query the styled and rendered representations of features ([#2224](https://github.com/mapbox/mapbox-gl-js/pull/2224))
* Add `map.querySourceFeatures` to get features directly from vector tiles, independent of the style ([#2224](https://github.com/mapbox/mapbox-gl-js/pull/2224))
* Add `mapboxgl.Geolocate` control ([#1939](https://github.com/mapbox/mapbox-gl-js/issues/1939))
* Make background patterns render seamlessly across tile boundaries ([#2305](https://github.com/mapbox/mapbox-gl-js/pull/2305))

#### Bugfixes

* Fix calls to `setFilter`, `setLayoutProperty`, and `setLayerZoomRange` on ref children ([#2228](https://github.com/mapbox/mapbox-gl-js/issues/2228))
* Fix `undefined` bucket errors after `setFilter` calls ([#2244](https://github.com/mapbox/mapbox-gl-js/issues/2244))
* Fix bugs causing hidden symbols to be rendered ([#2246](https://github.com/mapbox/mapbox-gl-js/pull/2246), [#2276](https://github.com/mapbox/mapbox-gl-js/pull/2276))
* Fix raster flickering ([#2236](https://github.com/mapbox/mapbox-gl-js/issues/2236))
* Fix `queryRenderedFeatures` precision at high zoom levels ([#2292](https://github.com/mapbox/mapbox-gl-js/pull/2292))
* Fix holes in GeoJSON data caused by unexpected winding order ([#2285](https://github.com/mapbox/mapbox-gl-js/pull/2285))
* Fix bug causing deleted features to be returned by `queryRenderedFeatures` ([#2306](https://github.com/mapbox/mapbox-gl-js/pull/2306))
* Fix bug causing unexpected fill patterns to be rendered ([#2307](https://github.com/mapbox/mapbox-gl-js/pull/2307))
* Fix popup location with preceding sibling elements ([#2311](https://github.com/mapbox/mapbox-gl-js/pull/2311))
* Fix polygon anti-aliasing ([#2319](https://github.com/mapbox/mapbox-gl-js/pull/2319))
* Fix slivers between non-adjacent polygons ([#2319](https://github.com/mapbox/mapbox-gl-js/pull/2319))
* Fix keyboard shortcuts causing page to scroll ([#2312](https://github.com/mapbox/mapbox-gl-js/pull/2312))

## 0.15.0 (March 1 2016)

#### New Features & Improvements

* Add `ImageSource#setCoordinates` and `VideoSource#setCoordinates` ([#2184](https://github.com/mapbox/mapbox-gl-js/pull/2184))

#### Bugfixes

* Fix flickering on raster layers ([#2211](https://github.com/mapbox/mapbox-gl-js/pull/2211))
* Fix browser hang when zooming quickly on raster layers ([#2211](https://github.com/mapbox/mapbox-gl-js/pull/2211))

## 0.14.3 (Feb 25 2016)

#### New Features & Improvements

* Improve responsiveness of zooming out by using cached parent tiles ([#2168](https://github.com/mapbox/mapbox-gl-js/pull/2168))
* Improve contextual clues on style API validation ([#2170](https://github.com/mapbox/mapbox-gl-js/issues/2170))
* Improve performance of methods including `setData` ([#2174](https://github.com/mapbox/mapbox-gl-js/pull/2174))

#### Bugfixes

* Fix incorrectly sized line dashes ([#2099](https://github.com/mapbox/mapbox-gl-js/issues/2099))
* Fix bug in which `in` feature filter drops features ([#2166](https://github.com/mapbox/mapbox-gl-js/pull/2166))
* Fix bug preventing `Map#load` from firing when tile "Not Found" errors occured ([#2176](https://github.com/mapbox/mapbox-gl-js/pull/2176))
* Fix rendering artifacts on mobile GPUs ([#2117](https://github.com/mapbox/mapbox-gl-js/pull/2117))

## 0.14.2 (Feb 19 2016)

#### Bugfixes

* Look for loaded parent tiles in cache
* Set tile cache size based on viewport size ([#2137](https://github.com/mapbox/mapbox-gl-js/issues/2137))
* Fix tile render order for layer-by-layer
* Remove source update throttling ([#2139](https://github.com/mapbox/mapbox-gl-js/issues/2139))
* Make panning while zooming more linear ([#2070](https://github.com/mapbox/mapbox-gl-js/issues/2070))
* Round points created during bucket creation ([#2067](https://github.com/mapbox/mapbox-gl-js/issues/2067))
* Correct bounds for a rotated or tilted map ([#1842](https://github.com/mapbox/mapbox-gl-js/issues/1842))
* Fix overscaled featuresAt ([#2103](https://github.com/mapbox/mapbox-gl-js/issues/2103))
* Allow using `tileSize: 512` as a switch to trade retina support for 512px raster tiles
* Fix the serialization of paint classes ([#2107](https://github.com/mapbox/mapbox-gl-js/issues/2107))
* Fixed bug where unsetting style properties could mutate the value of other style properties ([#2105](https://github.com/mapbox/mapbox-gl-js/pull/2105))
* Less slanted dashed lines near sharp corners ([#967](https://github.com/mapbox/mapbox-gl-js/issues/967))
* Fire map#load if no initial style is set ([#2042](https://github.com/mapbox/mapbox-gl-js/issues/2042))

## 0.14.1 (Feb 10 2016)

#### Bugfixes

* Fix incorrectly rotated symbols along lines near tile boundries ([#2062](https://github.com/mapbox/mapbox-gl-js/issues/2062))
* Fix broken rendering when a fill layer follows certain symbol layers ([#2092](https://github.com/mapbox/mapbox-gl-js/issues/2092))

## 0.14.0 (Feb 8 2016)

#### Breaking Changes

* Switch `GeoJSONSource` clustering options from being measured in extent-units to pixels ([#2026](https://github.com/mapbox/mapbox-gl-js/pull/2026))

#### New Features & Improvements

* Improved error message for invalid colors ([#2006](https://github.com/mapbox/mapbox-gl-js/pull/2006))
* Added support for tiles with variable extents ([#2010](https://github.com/mapbox/mapbox-gl-js/pull/2010))
* Improved `filter` performance and maximum size ([#2024](https://github.com/mapbox/mapbox-gl-js/issues/2024))
* Changed circle rendering such that all geometry nodes are drawn, not just the geometry's outer ring ([#2027](https://github.com/mapbox/mapbox-gl-js/pull/2027))
* Added `Map#getStyle` method ([#1982](https://github.com/mapbox/mapbox-gl-js/issues/1982))

#### Bugfixes

* Fixed bug causing WebGL contexts to be "used up" by calling `mapboxgl.supported()` ([#2018](https://github.com/mapbox/mapbox-gl-js/issues/2018))
* Fixed non-deterministic symbol z-order sorting ([#2023](https://github.com/mapbox/mapbox-gl-js/pull/2023))
* Fixed garbled labels while zooming ([#2012](https://github.com/mapbox/mapbox-gl-js/issues/2012))
* Fixed icon jumping when touching trackpad with two fingers ([#1990](https://github.com/mapbox/mapbox-gl-js/pull/1990))
* Fixed overzoomed collision debug labels ([#2033](https://github.com/mapbox/mapbox-gl-js/issues/2033))
* Fixed dashes sliding along their line during zooming ([#2039](https://github.com/mapbox/mapbox-gl-js/issues/2039))
* Fixed overscaled `minzoom` setting for GeoJSON sources ([#1651](https://github.com/mapbox/mapbox-gl-js/issues/1651))
* Fixed overly-strict function validation for duplicate stops ([#2075](https://github.com/mapbox/mapbox-gl-js/pull/2075))
* Fixed crash due to `performance.now` not being present on some browsers ([#2056](https://github.com/mapbox/mapbox-gl-js/issues/2056))
* Fixed the unsetting of paint properties ([#2037](https://github.com/mapbox/mapbox-gl-js/issues/2037))
* Fixed bug causing multiple interaction handler event listeners to be attached ([#2069](https://github.com/mapbox/mapbox-gl-js/issues/2069))
* Fixed bug causing only a single debug box to be drawn ([#2034](https://github.com/mapbox/mapbox-gl-js/issues/2034))

## 0.13.1 (Jan 27 2016)

#### Bugfixes

* Fixed broken npm package due to outdated bundled modules

## 0.13.0 (Jan 27 2016)

#### Bugfixes

* Fixed easeTo pan, zoom, and rotate when initial rotation != 0 ([#1950](https://github.com/mapbox/mapbox-gl-js/pull/1950))
* Fixed rendering of tiles with an extent != 4096 ([#1952](https://github.com/mapbox/mapbox-gl-js/issues/1952))
* Fixed missing icon collision boxes ([#1978](https://github.com/mapbox/mapbox-gl-js/issues/1978))
* Fixed null `Tile#buffers` errors ([#1987](https://github.com/mapbox/mapbox-gl-js/pull/1987))

#### New Features & Improvements

* Added `symbol-avoid-edges` style property ([#1951](https://github.com/mapbox/mapbox-gl-js/pull/1951))
* Improved `symbol-max-angle` check algorithm ([#1959](https://github.com/mapbox/mapbox-gl-js/pull/1959))
* Added marker clustering! ([#1931](https://github.com/mapbox/mapbox-gl-js/pull/1931))
* Added zoomstart, zoom, and zoomend events ([#1958](https://github.com/mapbox/mapbox-gl-js/issues/1958))
* Disabled drag on mousedown when using boxzoom ([#1907](https://github.com/mapbox/mapbox-gl-js/issues/1907))

## 0.12.4 (Jan 19 2016)

#### Bugfixes

* Fix elementGroups null value errors ([#1933](https://github.com/mapbox/mapbox-gl-js/issues/1933))
* Fix some glyph atlas overflow cases ([#1923](https://github.com/mapbox/mapbox-gl-js/pull/1923))

## 0.12.3 (Jan 14 2016)

#### API Improvements
* Support inline attribution options in map options ([#1865](https://github.com/mapbox/mapbox-gl-js/issues/1865))
* Improve flyTo options ([#1854](https://github.com/mapbox/mapbox-gl-js/issues/1854), [#1429](https://github.com/mapbox/mapbox-gl-js/issues/1429))

#### Bugfixes
* Fix flickering with overscaled tiles ([#1921](https://github.com/mapbox/mapbox-gl-js/issues/1921))
* Remove Node.remove calls for IE browser compatibility ([#1900](https://github.com/mapbox/mapbox-gl-js/issues/1900))
* Match patterns at tile boundaries ([#1908](https://github.com/mapbox/mapbox-gl-js/pull/1908))
* Fix Tile#positionAt, fix query tests ([#1899](https://github.com/mapbox/mapbox-gl-js/issues/1899))
* Fix flickering on streets ([#1875](https://github.com/mapbox/mapbox-gl-js/issues/1875))
* Fix text-max-angle property ([#1870](https://github.com/mapbox/mapbox-gl-js/issues/1870))
* Fix overscaled line patterns ([#1856](https://github.com/mapbox/mapbox-gl-js/issues/1856))
* Fix patterns and icons for mismatched pixelRatios ([#1851](https://github.com/mapbox/mapbox-gl-js/issues/1851))
* Fix missing labels when text size 0 at max zoom ([#1809](https://github.com/mapbox/mapbox-gl-js/issues/1809))
* Use linear interp when pixel ratios don't match ([#1601](https://github.com/mapbox/mapbox-gl-js/issues/1601))
* Fix blank areas, flickering in raster layers ([#1876](https://github.com/mapbox/mapbox-gl-js/issues/1876), [#675](https://github.com/mapbox/mapbox-gl-js/issues/675))
* Fix labels slipping/cropping at tile bounds ([#757](https://github.com/mapbox/mapbox-gl-js/issues/757))

#### UX Improvements
* Improve touch handler perceived performance ([#1844](https://github.com/mapbox/mapbox-gl-js/issues/1844))

## 0.12.2 (Dec 22 2015)

#### API Improvements

* Support LngLat.convert([w, s, e, n]) ([#1812](https://github.com/mapbox/mapbox-gl-js/issues/1812))
* Invalid GeoJSON is now handled better

#### Bugfixes

* Fixed `Popup#addTo` when the popup is already open ([#1811](https://github.com/mapbox/mapbox-gl-js/issues/1811))
* Fixed warping when rotating / zooming really fast
* `Map#flyTo` now flies across the antimeridan if shorter ([#1853](https://github.com/mapbox/mapbox-gl-js/issues/1853))

## 0.12.1 (Dec 8 2015)

#### Breaking changes

* Reversed the direction of `line-offset` ([#1808](https://github.com/mapbox/mapbox-gl-js/pull/1808))
* Renamed `Pinch` interaction handler to `TouchZoomRotate` ([#1777](https://github.com/mapbox/mapbox-gl-js/pull/1777))
* Made `Map#update` and `Map#render` private methods ([#1798](https://github.com/mapbox/mapbox-gl-js/pull/1798))
* Made `Map#remove` remove created DOM elements ([#1789](https://github.com/mapbox/mapbox-gl-js/issues/1789))

#### API Improvements

* Added an method to disable touch rotation ([#1777](https://github.com/mapbox/mapbox-gl-js/pull/1777))
* Added a `position` option for `Attribution` ([#1689](https://github.com/mapbox/mapbox-gl-js/issues/1689))

#### Bugfixes

* Ensure tile loading errors are properly reported ([#1799](https://github.com/mapbox/mapbox-gl-js/pull/1799))
* Ensure re-adding a previously removed pop-up works ([#1477](https://github.com/mapbox/mapbox-gl-js/issues/1477))

#### UX Improvements

* Don't round zoom level during double-click interaction ([#1640](https://github.com/mapbox/mapbox-gl-js/issues/1640))

## 0.12.0 (Dec 2 2015)

#### API Improvements

* Added `line-offset` style property ([#1778](https://github.com/mapbox/mapbox-gl-js/issues/1778))

## 0.11.5 (Dec 1 2015)

#### Bugfixes

* Fixed unstable symbol layer render order when adding / removing layers ([#1558](https://github.com/mapbox/mapbox-gl-js/issues/1558))
* Fire map loaded event even if raster tiles have errors
* Fix panning animation during easeTo with zoom change
* Fix pitching animation during flyTo
* Fix pitching animation during easeTo
* Prevent rotation from firing `mouseend` events ([#1104](https://github.com/mapbox/mapbox-gl-js/issues/1104))

#### API Improvements

* Fire `mousedown` and `mouseup` events ([#1411](https://github.com/mapbox/mapbox-gl-js/issues/1411))
* Fire `movestart` and `moveend` when panning ([#1658](https://github.com/mapbox/mapbox-gl-js/issues/1658))
* Added drag events ([#1442](https://github.com/mapbox/mapbox-gl-js/issues/1442))
* Request webp images for mapbox:// raster tiles in chrome ([#1725](https://github.com/mapbox/mapbox-gl-js/issues/1725))

#### UX Improvements

* Added inertia to map rotation ([#620](https://github.com/mapbox/mapbox-gl-js/issues/620))

## 0.11.4 (Nov 16 2015)

#### Bugfixes

* Fix alpha blending of alpha layers ([#1684](https://github.com/mapbox/mapbox-gl-js/issues/1684))

## 0.11.3 (Nov 10 2015)

#### Bugfixes

* Fix GeoJSON rendering and performance ([#1685](https://github.com/mapbox/mapbox-gl-js/pull/1685))

#### UX Improvements

* Use SVG assets for UI controls ([#1657](https://github.com/mapbox/mapbox-gl-js/pull/1657))
* Zoom out with shift + dblclick ([#1666](https://github.com/mapbox/mapbox-gl-js/issues/1666))

## 0.11.2 (Oct 29 2015)

* Misc performance improvements

#### Bugfixes

* Fix sprites on systems with non-integer `devicePixelRatio`s ([#1029](https://github.com/mapbox/mapbox-gl-js/issues/1029) [#1475](https://github.com/mapbox/mapbox-gl-js/issues/1475) [#1476](https://github.com/mapbox/mapbox-gl-js/issues/1476))
* Fix layer minZoom being ignored if not less than source maxZoom
* Fix symbol placement at the start of a line ([#1461](https://github.com/mapbox/mapbox-gl-js/issues/1461))
* Fix `raster-opacity` on non-tile sources ([#1270](https://github.com/mapbox/mapbox-gl-js/issues/1270))
* Ignore boxzoom on shift-click ([#1655](https://github.com/mapbox/mapbox-gl-js/issues/1655))

#### UX Improvements

* Enable line breaks on common punctuation ([#1115](https://github.com/mapbox/mapbox-gl-js/issues/1115))

#### API Improvements

* Add toString and toArray methods to LngLat, LngLatBounds ([#1571](https://github.com/mapbox/mapbox-gl-js/issues/1571))
* Add `Transform#resize` method
* Add `Map#getLayer` method ([#1183](https://github.com/mapbox/mapbox-gl-js/issues/1183))
* Add `Transform#unmodified` property ([#1452](https://github.com/mapbox/mapbox-gl-js/issues/1452))
* Propagate WebGL context events ([#1612](https://github.com/mapbox/mapbox-gl-js/pull/1612))

## 0.11.1 (Sep 30 2015)

#### Bugfixes

* Add statistics and checkboxes to debug page
* Fix `Map#featuresAt` for non-4096 vector sources ([#1529](https://github.com/mapbox/mapbox-gl-js/issues/1529))
* Don't fire `mousemove` on drag-pan
* Fix maxBounds constrains ([#1539](https://github.com/mapbox/mapbox-gl-js/issues/1539))
* Fix maxBounds infinite loop ([#1538](https://github.com/mapbox/mapbox-gl-js/issues/1538))
* Fix memory leak in worker
* Assert valid `TileCoord`, fix wrap calculation in `TileCoord#cover` ([#1483](https://github.com/mapbox/mapbox-gl-js/issues/1483))
* Abort raster tile load if not in viewport ([#1490](https://github.com/mapbox/mapbox-gl-js/issues/1490))

#### API Improvements

* Add `Map` event listeners for `mouseup`, `contextmenu` (right click) ([#1532](https://github.com/mapbox/mapbox-gl-js/issues/1532))


## 0.11.0 (Sep 11 2015)

#### API Improvements

* Add `Map#featuresIn`: a bounding-box feature query
* Emit stylesheet validation errors ([#1436](https://github.com/mapbox/mapbox-gl-js/issues/1436))

#### UX Improvements

* Handle v8 style `center`, `zoom`, `bearing`, `pitch` ([#1452](https://github.com/mapbox/mapbox-gl-js/issues/1452))
* Improve circle type styling ([#1446](https://github.com/mapbox/mapbox-gl-js/issues/1446))
* Improve dashed and patterned line antialiasing

#### Bugfixes

* Load images in a way that respects Cache-Control headers
* Filter for rtree matches to those crossing bbox
* Log errors by default ([#1463](https://github.com/mapbox/mapbox-gl-js/issues/1463))
* Fixed modification of `text-size` via `setLayoutProperty` ([#1451](https://github.com/mapbox/mapbox-gl-js/issues/1451))
* Throw on lat > 90 || < -90. ([#1443](https://github.com/mapbox/mapbox-gl-js/issues/1443))
* Fix circle clipping bug ([#1457](https://github.com/mapbox/mapbox-gl-js/issues/1457))


## 0.10.0 (Aug 21 2015)

#### Breaking changes

* Switched to [longitude, latitude] coordinate order, matching GeoJSON. We anticipate that mapbox-gl-js will be widely used
  with GeoJSON, and in the long term having a coordinate order that is consistent with GeoJSON will lead to less confusion
  and impedance mismatch than will a [latitude, longitude] order.

  The following APIs were renamed:

    * `LatLng` was renamed to `LngLat`
    * `LatLngBounds` was renamed to `LngLatBounds`
    * `Popup#setLatLng` was renamed to `Popup#setLngLat`
    * `Popup#getLatLng` was renamed to `Popup#getLngLat`
    * The `latLng` property of Map events was renamed `lngLat`

  The following APIs now expect array coordinates in [longitude, latitude] order:

    * `LngLat.convert`
    * `LngLatBounds.convert`
    * `Popup#setLngLat`
    * The `center` and `maxBounds` options of the `Map` constructor
    * The arguments to `Map#setCenter`, `Map#fitBounds`, `Map#panTo`, and `Map#project`
    * The `center` option of `Map#jumpTo`, `Map#easeTo`, and `Map#flyTo`
    * The `around` option of `Map#zoomTo`, `Map#rotateTo`, and `Map#easeTo`
    * The `coordinates` properties of video and image sources

* Updated to mapbox-gl-style-spec v8.0.0 ([Changelog](https://github.com/mapbox/mapbox-gl-style-spec/blob/v8.0.0/CHANGELOG.md)). Styles are
  now expected to be version 8. You can use the [gl-style-migrate](https://github.com/mapbox/mapbox-gl-style-lint#migrations)
  utility to update existing styles.

* The format for `mapbox://` style and glyphs URLs has changed. For style URLs, you should now use the format
  `mapbox://styles/:username/:style`. The `:style` portion of the URL no longer contains a username. For font URLs, you
  should now use the format `mapbox://fonts/:username/{fontstack}/{range}.pbf`.
* Mapbox default styles are now hosted via the Styles API rather than www.mapbox.com. You can make use of the Styles API
  with a `mapbox://` style URL pointing to a v8 style, e.g. `mapbox://styles/mapbox/streets-v8`.
* The v8 satellite style (`mapbox://styles/mapbox/satellite-v8`) is now a plain satellite style, and not longer supports labels
  or contour lines via classes. For a labeled satellite style, use `mapbox://styles/mapbox/satellite-hybrid`.

* Removed `mbgl.config.HTTP_URL` and `mbgl.config.FORCE_HTTPS`; https is always used when connecting to the Mapbox API.
* Renamed `mbgl.config.HTTPS_URL` to `mbgl.config.API_URL`.

#### Bugfixes

* Don't draw halo when halo-width is 0 ([#1381](https://github.com/mapbox/mapbox-gl-js/issues/1381))
* Reverted shader changes that degraded performance on IE

#### API Improvements

* You can now unset layout and paint properties via the `setLayoutProperty` and `setPaintProperty` APIs
  by passing `undefined` as a property value.
* The `layer` option of `featuresAt` now supports an array of layers.

## 0.9.0 (Jul 29 2015)

* `glyphs` URL now normalizes without the `/v4/` prefix for `mapbox://` urls. Legacy behavior for `mapbox://fontstacks` is still maintained ([#1385](https://github.com/mapbox/mapbox-gl-js/issues/1385))
* Expose `geojson-vt` options for GeoJSON sources ([#1271](https://github.com/mapbox/mapbox-gl-js/issues/1271))
* bearing snaps to "North" within a tolerance of 7 degrees ([#1059](https://github.com/mapbox/mapbox-gl-js/issues/1059))
* Now you can directly mutate the minzoom and maxzoom layer properties with `map.setLayerZoomRange(layerId, minzoom, maxzoom)`
* Exposed `mapboxgl.Control`, a base class used by all UI controls
* Refactored handlers to be individually included in Map options, or enable/disable them individually at runtime, e.g. `map.scrollZoom.disable()`.
* New feature: Batch operations can now be done at once, improving performance for calling multiple style functions: ([#1352](https://github.com/mapbox/mapbox-gl-js/pull/1352))

  ```js
  style.batch(function(s) {
      s.addLayer({ id: 'first', type: 'symbol', source: 'streets' });
      s.addLayer({ id: 'second', type: 'symbol', source: 'streets' });
      s.addLayer({ id: 'third', type: 'symbol', source: 'terrain' });
      s.setPaintProperty('first', 'text-color', 'black');
      s.setPaintProperty('first', 'text-halo-color', 'white');
  });
  ```
* Improved documentation
* `featuresAt` performance improvements by exposing `includeGeometry` option
* Better label placement along lines ([#1283](https://github.com/mapbox/mapbox-gl-js/pull/1283))
* Improvements to round linejoins on semi-transparent lines (mapbox/mapbox-gl-native[#1771](https://github.com/mapbox/mapbox-gl-js/pull/1771))
* Round zoom levels for raster tile loading ([@2a2aec](https://github.com/mapbox/mapbox-gl-js/commit/2a2aec44a39e11e73bdf663258bd6d52b83775f5))
* Source#reload cannot be called if source is not loaded ([#1198](https://github.com/mapbox/mapbox-gl-js/issues/1198))
* Events bubble to the canvas container for custom overlays ([#1301](https://github.com/mapbox/mapbox-gl-js/pull/1301))
* Move handlers are now bound on mousedown and touchstart events
* map.featuresAt() now works across the dateline

## 0.8.1 (Jun 16 2015)

* No code changes; released only to correct a build issue in 0.8.0.

## 0.8.0 (Jun 15 2015)

#### Breaking changes

* `map.setView(latlng, zoom, bearing)` has been removed. Use
  [`map.jumpTo(options)`](https://www.mapbox.com/mapbox-gl-js/api/#map/jumpto) instead:

  ```js
  map.setView([40, -74.50], 9) // 0.7.0 or earlier
  map.jumpTo({center: [40, -74.50], zoom: 9}); // now
  ```
* [`map.easeTo`](https://www.mapbox.com/mapbox-gl-js/api/#map/easeto) and
  [`map.flyTo`](https://www.mapbox.com/mapbox-gl-js/api/#map/flyto) now accept a single
  options object rather than positional parameters:

  ```js
  map.easeTo([40, -74.50], 9, null, {duration: 400}); // 0.7.0 or earlier
  map.easeTo({center: [40, -74.50], zoom: 9, duration: 400}); // now
  ```
* `mapboxgl.Source` is no longer exported. Use `map.addSource()` instead. See the
  [GeoJSON line](https://www.mapbox.com/mapbox-gl-js/example/geojson-line/) or
  [GeoJSON markers](https://www.mapbox.com/mapbox-gl-js/example/geojson-markers/)
  examples.
* `mapboxgl.util.supported()` moved to [`mapboxgl.supported()`](https://www.mapbox.com/mapbox-gl-js/api/#mapboxgl/supported).

#### UX improvements

* Add perspective rendering ([#1049](https://github.com/mapbox/mapbox-gl-js/pull/1049))
* Better and faster labelling ([#1079](https://github.com/mapbox/mapbox-gl-js/pull/1079))
* Add touch interactions support on mobile devices ([#949](https://github.com/mapbox/mapbox-gl-js/pull/949))
* Viewport-relative popup arrows ([#1065](https://github.com/mapbox/mapbox-gl-js/pull/1065))
* Normalize mousewheel zooming speed ([#1060](https://github.com/mapbox/mapbox-gl-js/pull/1060))
* Add proper handling of GeoJSON features that cross the date line ([#1275](https://github.com/mapbox/mapbox-gl-js/issues/1275))
* Sort overlapping symbols in the y direction ([#470](https://github.com/mapbox/mapbox-gl-js/issues/470))
* Control buttons are now on a 30 pixel grid ([#1143](https://github.com/mapbox/mapbox-gl-js/issues/1143))
* Improve GeoJSON processing performance

#### API Improvements

* Switch to JSDoc for documentation
* Bundling with browserify is now supported
* Validate incoming map styles ([#1054](https://github.com/mapbox/mapbox-gl-js/pull/1054))
* Add `Map` `setPitch` `getPitch`
* Add `Map` `dblclick` event. ([#1168](https://github.com/mapbox/mapbox-gl-js/issues/1168))
* Add `Map` `getSource` ([@660a8c1](https://github.com/mapbox/mapbox-gl-js/commit/660a8c1e087f63282d24a30684d686523bce36cb))
* Add `Map` `setFilter` and `getFilter` ([#985](https://github.com/mapbox/mapbox-gl-js/issues/985))
* Add `Map` `failIfMajorPerformanceCaveat` option ([#1082](https://github.com/mapbox/mapbox-gl-js/pull/1082))
* Add `Map` `preserveDrawingBuffer` option ([#1232](https://github.com/mapbox/mapbox-gl-js/pull/1232))
* Add `VideoSource` `getVideo()` ([#1162](https://github.com/mapbox/mapbox-gl-js/issues/1162))
* Support vector tiles with extents other than 4096 ([#1227](https://github.com/mapbox/mapbox-gl-js/pull/1227))
* Use a DOM hierarchy that supports evented overlays ([#1217](https://github.com/mapbox/mapbox-gl-js/issues/1217))
* Pass `latLng` to the event object ([#1068](https://github.com/mapbox/mapbox-gl-js/pull/1068))

#### UX Bugfixes

* Fix rendering glitch on iOS 8 ([#750](https://github.com/mapbox/mapbox-gl-js/issues/750))
* Fix line triangulation errors ([#1120](https://github.com/mapbox/mapbox-gl-js/issues/1120), [#992](https://github.com/mapbox/mapbox-gl-js/issues/992))
* Support unicode range 65280-65535 ([#1108](https://github.com/mapbox/mapbox-gl-js/pull/1108))
* Fix cracks between fill patterns ([#972](https://github.com/mapbox/mapbox-gl-js/issues/972))
* Fix angle of icons aligned with lines ([@37a498a](https://github.com/mapbox/mapbox-gl-js/commit/37a498a7aa2c37d6b94611b614b4efe134e6dd59))
* Fix dashed line bug for overscaled tiles ([#1132](https://github.com/mapbox/mapbox-gl-js/issues/1132))
* Fix icon artifacts caused by sprite neighbors ([#1195](https://github.com/mapbox/mapbox-gl-js/pull/1195))

#### API Bugfixes

* Don't fire spurious `moveend` events on mouseup ([#1107](https://github.com/mapbox/mapbox-gl-js/issues/1107))
* Fix a race condition in `featuresAt` ([#1220](https://github.com/mapbox/mapbox-gl-js/pull/1220))
* Fix for brittle fontstack name convention ([#1070](https://github.com/mapbox/mapbox-gl-js/pull/1070))
* Fix broken `Popup` `setHTML` ([#1272](https://github.com/mapbox/mapbox-gl-js/issues/1272))
* Fix an issue with cross-origin image requests ([#1269](https://github.com/mapbox/mapbox-gl-js/pull/1269))


## 0.7.0 (Mar 3 2015)

#### Breaking

* Rename `Map` `hover` event to `mousemove`.
* Change `featuresAt` to return GeoJSON objects, including geometry ([#1010](https://github.com/mapbox/mapbox-gl-js/issues/1010))
* Remove `Map` `canvas` and `container` properties, add `getCanvas` and `getContainer` methods instead

#### UX Improvements

* Improve line label density
* Add boxzoom interaction ([#1038](https://github.com/mapbox/mapbox-gl-js/issues/1038))
* Add keyboard interaction ([#1034](https://github.com/mapbox/mapbox-gl-js/pull/1034))
* Faster `GeoJSONSource` `setData` without flickering ([#973](https://github.com/mapbox/mapbox-gl-js/issues/973))

#### API Improvements

* Add Popup component ([#325](https://github.com/mapbox/mapbox-gl-js/issues/325))
* Add layer API ([#1022](https://github.com/mapbox/mapbox-gl-js/issues/1022))
* Add filter API ([#985](https://github.com/mapbox/mapbox-gl-js/issues/985))
* More efficient filter API ([#1018](https://github.com/mapbox/mapbox-gl-js/issues/1018))
* Accept plain old JS object for `addSource` ([#1021](https://github.com/mapbox/mapbox-gl-js/issues/1021))
* Reparse overscaled tiles

#### Bugfixes

* Fix `featuresAt` for LineStrings ([#1006](https://github.com/mapbox/mapbox-gl-js/issues/1006))
* Fix `tileSize` argument to `GeoJSON` worker ([#987](https://github.com/mapbox/mapbox-gl-js/issues/987))
* Remove extraneous files from the npm package ([#1024](https://github.com/mapbox/mapbox-gl-js/issues/1024))
* Hide "improve map" link in print ([#988](https://github.com/mapbox/mapbox-gl-js/issues/988))


## 0.6.0 (Feb 9 2015)

#### Bugfixes

* Add wrapped padding to sprite for repeating images ([#972](https://github.com/mapbox/mapbox-gl-js/issues/972))
* Clear color buffers before rendering ([#966](https://github.com/mapbox/mapbox-gl-js/issues/966))
* Make line-opacity work with line-image ([#970](https://github.com/mapbox/mapbox-gl-js/issues/970))
* event.toElement fallback for Firefox ([#932](https://github.com/mapbox/mapbox-gl-js/issues/932))
* skip duplicate vertices at ends of lines ([#776](https://github.com/mapbox/mapbox-gl-js/issues/776))
* allow characters outside \w to be used in token
* Clear old tiles when new GeoJSON is loaded ([#905](https://github.com/mapbox/mapbox-gl-js/issues/905))

#### Improvements

* Added `map.setPaintProperty()`, `map.getPaintProperty()`, `map.setLayoutProperty()`, and `map.getLayoutProperty()`.
* Switch to ESLint and more strict code rules ([#957](https://github.com/mapbox/mapbox-gl-js/pull/957))
* Grab 2x raster tiles if retina ([#754](https://github.com/mapbox/mapbox-gl-js/issues/754))
* Support for mapbox:// style URLs ([#875](https://github.com/mapbox/mapbox-gl-js/issues/875))

#### Breaking

* Updated to mapbox-gl-style-spec v7.0.0 ([Changelog](https://github.com/mapbox/mapbox-gl-style-spec/blob/a2b0b561ce16015a1ef400dc870326b1b5255091/CHANGELOG.md)). Styles are
  now expected to be version 7. You can use the [gl-style-migrate](https://github.com/mapbox/mapbox-gl-style-lint#migrations)
  utility to update existing styles.
* HTTP_URL and HTTPS_URL config options must no longer include a `/v4` path prefix.
* `addClass`, `removeClass`, `setClasses`, `hasClass`, and `getClasses` are now methods
  on Map.
* `Style#cascade` is now private, pending a public style mutation API ([#755](https://github.com/mapbox/mapbox-gl-js/pull/755)).
* The format for `featuresAt` results changed. Instead of result-per-geometry-cross-layer,
  each result has a `layers` array with all layers that contain the feature. This avoids
  duplication of geometry and properties in the result set.


## 0.5.2 (Jan 07 2015)

#### Bugfixes

* Remove tiles for unused sources ([#863](https://github.com/mapbox/mapbox-gl-js/issues/863))
* Fix fill pattern alignment

#### Improvements

* Add GeoJSONSource maxzoom option ([#760](https://github.com/mapbox/mapbox-gl-js/issues/760))
* Return ref layers in featuresAt ([#847](https://github.com/mapbox/mapbox-gl-js/issues/847))
* Return any extra layer keys provided in the stylesheet in featuresAt
* Faster protobuf parsing

## 0.5.1 (Dec 19 2014)

#### Bugfixes

* Fix race conditions with style loading/rendering
* Fix race conditions with setStyle
* Fix map.remove()
* Fix featuresAt properties

## 0.5.0 (Dec 17 2014)

#### Bugfixes

* Fix multiple calls to setStyle

#### Improvements

* `featuresAt` now returns additional information
* Complete style/source/tile event suite:
  style.load, style.error, style.change,
  source.add, source.remove, source.load, source.error, source.change,
  tile.add, tile.remove, tile.load, tile.error
* Vastly improved performance and correctness for GeoJSON sources
* Map#setStyle accepts a style URL
* Support {prefix} in tile URL templates
* Provide a source map with minified source

#### Breaking

* Results format for `featuresAt` changed

## 0.4.2 (Nov 14 2014)

#### Bugfixes

- Ensure only one easing is active at a time ([#807](https://github.com/mapbox/mapbox-gl-js/issues/807))
- Don't require style to perform easings ([#817](https://github.com/mapbox/mapbox-gl-js/issues/817))
- Fix raster tiles sometimes not showing up ([#761](https://github.com/mapbox/mapbox-gl-js/issues/761))

#### Improvements

- Internet Explorer 11 support (experimental)

## 0.4.1 (Nov 10 2014)

#### Bugfixes

- Interpolate to the closest bearing when doing rotation animations ([#818](https://github.com/mapbox/mapbox-gl-js/issues/818))

## 0.4.0 (Nov 4 2014)

#### Breaking

- Updated to mapbox-gl-style-spec v6.0.0 ([Changelog](https://github.com/mapbox/mapbox-gl-style-spec/blob/v6.0.0/CHANGELOG.md)). Styles are
  now expected to be version 6. You can use the [gl-style-migrate](https://github.com/mapbox/mapbox-gl-style-lint#migrations)
  utility to update existing styles.

## 0.3.2 (Oct 23 2014)

#### Bugfixes

- Fix worker initialization with deferred or async scripts

#### Improvements

- Added map.remove()
- CDN assets are now served with gzip compression

## 0.3.1 (Oct 06 2014)

#### Bugfixes

- Fixed iteration over arrays with for/in
- Made browserify deps non-dev ([#752](https://github.com/mapbox/mapbox-gl-js/issues/752))

## 0.3.0 (Sep 23 2014)

#### Breaking

- Updated to mapbox-gl-style-spec v0.0.5 ([Changelog](https://github.com/mapbox/mapbox-gl-style-spec/blob/v0.0.5/CHANGELOG.md)). Styles are
  now expected to be version 5. You can use the [gl-style-migrate](https://github.com/mapbox/mapbox-gl-style-lint#migrations)
  utility to update existing styles.
- Removed support for composite layers for performance reasons. [#523](https://github.com/mapbox/mapbox-gl-js/issues/523#issuecomment-51731405)
- `raster-hue-rotate` units are now degrees.

### Improvements

- Added LatLng#wrap
- Added support for Mapbox fontstack API.
- Added support for remote, non-Mapbox TileJSON sources and inline TileJSON sources ([#535](https://github.com/mapbox/mapbox-gl-js/issues/535), [#698](https://github.com/mapbox/mapbox-gl-js/issues/698)).
- Added support for `symbol-avoid-edges` property to allow labels to be placed across tile edges.
- Fixed mkdir issue on Windows ([#674](https://github.com/mapbox/mapbox-gl-js/issues/674)).
- Fixed drawing beveled line joins without overlap.

#### Bugfixes

- Fixed performance when underzooming a layer's minzoom.
- Fixed `raster-opacity` for regular raster layers.
- Fixed various corner cases of easing functions.
- Do not modify original stylesheet ([#728](https://github.com/mapbox/mapbox-gl-js/issues/728)).
- Inherit video source from source ([#699](https://github.com/mapbox/mapbox-gl-js/issues/699)).
- Fixed interactivity for geojson layers.
- Stop dblclick on navigation so the map does not pan ([#715](https://github.com/mapbox/mapbox-gl-js/issues/715)).

## 0.2.2 (Aug 12 2014)

#### Breaking

- `map.setBearing()` no longer supports a second argument. Use `map.rotateTo` with an `offset` option and duration 0
if you need to rotate around a point other than the map center.

#### Improvements

- Improved `GeoJSONSource` to also accept URL as `data` option, eliminating a huge performance bottleneck in case of large GeoJSON files.
[#669](https://github.com/mapbox/mapbox-gl-js/issues/669) [#671](https://github.com/mapbox/mapbox-gl-js/issues/671)
- Switched to a different fill outlines rendering approach. [#668](https://github.com/mapbox/mapbox-gl-js/issues/668)
- Made the minified build 12% smaller gzipped (66 KB now).
- Added `around` option to `Map` `zoomTo`/`rotateTo`.
- Made the permalink hash more compact.
- Bevel linejoins no longer overlap and look much better when drawn with transparency.

#### Bugfixes

- Fixed the **broken minified build**. [#679](https://github.com/mapbox/mapbox-gl-js/issues/679)
- Fixed **blurry icons** rendering. [#666](https://github.com/mapbox/mapbox-gl-js/issues/666)
- Fixed `util.supports` WebGL detection producing false positives in some cases. [#677](https://github.com/mapbox/mapbox-gl-js/issues/677)
- Fixed invalid font configuration completely blocking tile rendering.  [#662](https://github.com/mapbox/mapbox-gl-js/issues/662)
- Fixed `Map` `project`/`unproject` to properly accept array-form values.
- Fixed sprite loading race condition. [#593](https://github.com/mapbox/mapbox-gl-js/issues/593)
- Fixed `GeoJSONSource` `setData` not updating the map until zoomed or panned. [#676](https://github.com/mapbox/mapbox-gl-js/issues/676)

## 0.2.1 (Aug 8 2014)

#### Breaking

- Changed `Navigation` control signature: now it doesn't need `map` in constructor
and gets added with `map.addControl(nav)` or `nav.addTo(map)`.
- Updated CSS classes to have consistent naming prefixed with `mapboxgl-`.

#### Improvements

- Added attribution control (present by default, disable by passing `attributionControl: false` in options).
- Added rotation by dragging the compass control.
- Added grabbing cursors for the map by default.
- Added `util.inherit` and `util.debounce` functions.
- Changed the default debug page style to OSM Bright.
- Token replacements now support dashes.
- Improved navigation control design.

#### Bugfixes

- Fixed compass control to rotate its icon with the map.
- Fixed navigation control cursors.
- Fixed inertia going to the wrong direction in a rotated map.
- Fixed inertia race condition where error was sometimes thrown after erratic panning/zooming.


## 0.2.0 (Aug 6 2014)

- First public release.<|MERGE_RESOLUTION|>--- conflicted
+++ resolved
@@ -3,11 +3,8 @@
 ### ✨ Features and improvements
 - Improve performance by sending style layers to worker thread before processing it on main thread to allow parallel processing ([#2131](https://github.com/maplibre/maplibre-gl-js/pull/2131))
 - [Breaking] Resize map when container element is resized. the resize related events now has different data associated with it ([#2157](https://github.com/maplibre/maplibre-gl-js/pull/2157))
-<<<<<<< HEAD
+- Add Map.getImage() to retrieve previously-loaded images. ([#2168](https://github.com/maplibre/maplibre-gl-js/pull/2168))
 - Add method to enable/disable cooperative gestures
-=======
-- Add Map.getImage() to retrieve previously-loaded images. ([#2168](https://github.com/maplibre/maplibre-gl-js/pull/2168))
->>>>>>> 4a8832ac
 - *...Add new stuff here...*
 
 ### 🐞 Bug fixes
