--- conflicted
+++ resolved
@@ -2,12 +2,9 @@
 
 ### ✨ Features and improvements
 
-<<<<<<< HEAD
-- ⚠️ Change attribution to be on by default, change `MapOptions.attributionControl` to be the type that the control handles, removed `MapOptions.customAttribution` ([#3618](https://github.com/maplibre/maplibre-gl-js/issues/3618)). Note: showing the logo of MapLibre is not required for using MapLibre.
-=======
 - ⚠️ Change attribution to be on by default, change `MapOptions.attributionControl` to be the type that the control handles, removed `MapOptions.customAttribution` ([#3618](https://github.com/maplibre/maplibre-gl-js/issues/3618))
+Note: showing the logo of MapLibre is not required for using MapLibre.
 - Add "opacity" option and "setOpacity" method to Marker ([#3620](https://github.com/maplibre/maplibre-gl-js/pull/3620))
->>>>>>> 081eab67
 - _...Add new stuff here..._
 
 ### 🐞 Bug fixes
