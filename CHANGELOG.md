## main

### ✨ Features and improvements
- _...Add new stuff here..._

### 🐞 Bug fixes
<<<<<<< HEAD
- ⚠️ Fix level of detail at high pitch angle by changing which tiles to load ([#3983](https://github.com/maplibre/maplibre-gl-js/issues/3983))
=======
- Fix line-placed map-pitch-aligned texts being too large when viewed from some latitudes on a globe ([#4786](https://github.com/maplibre/maplibre-gl-js/issues/4786))
>>>>>>> 9d9a600b
- _...Add new stuff here..._

## 5.0.0-pre.4

### ✨ Features and improvements

- ⚠️ Changed `geometry-type` to identify "Multi-" features ([#4877](https://github.com/maplibre/maplibre-gl-js/pull/4877))
- Add support for pitch > 90 degrees ([#4717](https://github.com/maplibre/maplibre-gl-js/issues/4717))

### 🐞 Bug fixes

- ⚠️ Fix order of normalizeSpriteURL and transformRequest in loadSprite ([#3897](https://github.com/maplibre/maplibre-gl-js/issues/3897))
- ⚠️ Remove unminified prod build ([#4906](https://github.com/maplibre/maplibre-gl-js/pull/4906))
- Fix issue where raster tile source won't fetch updates following request error ([#4890](https://github.com/maplibre/maplibre-gl-js/pull/4890))
- Fix 3D models in custom layers not being properly occluded by the globe ([#4817](https://github.com/maplibre/maplibre-gl-js/issues/4817))
- Fix issue where raster tiles were not rendered correctly when using globe and terrain ([#4912](https://github.com/maplibre/maplibre-gl-js/pull/4912))

## v5.0.0-pre.3

### ✨ Features and improvements

- Add support for camera roll angle ([#4717](https://github.com/maplibre/maplibre-gl-js/issues/4717))

### 🐞 Bug fixes

- Fix text not being hidden behind the globe when overlap mode was set to `always` ([#4802](https://github.com/maplibre/maplibre-gl-js/issues/4802))
- Fix a single white frame being displayed when the map internally transitions from mercator to globe projection ([#4816](https://github.com/maplibre/maplibre-gl-js/issues/4816))
- Fix loading of RTL plugin version 0.3.0 ([#4860](https://github.com/maplibre/maplibre-gl-js/pull/4860))

## 5.0.0-pre.2

### ✨ Features and improvements

- Improve performance of `queryRenderedFeatures` by using JavaScript `Set`s to assess layer membership internally ([#4777](https://github.com/maplibre/maplibre-gl-js/pull/4777))

### 🐞 Bug fixes

- Fix a memory leak due to missing removal of event listener registration ([#4824](https://github.com/maplibre/maplibre-gl-js/pull/4824))
- Improve symbol collision performance for both mercator and globe projections ([#4778](https://github.com/maplibre/maplibre-gl-js/pull/4778))
- Fix bad line scaling near the poles under globe projection ([#4778](https://github.com/maplibre/maplibre-gl-js/pull/4778))
- Fix globe loading many tiles at an unnecessarily high zoom level when the camera is pitched ([#4778](https://github.com/maplibre/maplibre-gl-js/pull/4778))

## 5.0.0-pre.1

### ✨ Features and improvements

- Support globe mode ([#3963](https://github.com/maplibre/maplibre-gl-js/issues/3963))
- Merge atmosphere an sky implementation ([#3888](https://github.com/maplibre/maplibre-gl-js/issues/3888))
- Add option to display a realistic atmosphere when using a Globe projection ([#3888](https://github.com/maplibre/maplibre-gl-js/issues/3888))

## 4.7.1

### 🐞 Bug fixes

- Fix circle won't render on mesa 24.1 with AMD GPU ([#4062](https://github.com/maplibre/maplibre-gl-js/issues/4062))
- Fix hash router for urls ending with a hashtag ([#4730](https://github.com/maplibre/maplibre-gl-js/pull/4730))
- Replace rollup-plugin-sourcemaps with rollup-plugin-sourcemaps2 ([#4740](https://github.com/maplibre/maplibre-gl-js/pull/4740))

## 4.7.0

### ✨ Features and improvements

- Support multiple layers in `map.on`, `map.once` and `map.off` methods ([#4570](https://github.com/maplibre/maplibre-gl-js/pull/4570))
- Ensure GeoJSON cluster sources emit a console warning if `maxzoom` is less than or equal to `clusterMaxZoom` since in this case you may see unexpected results. ([#4604](https://github.com/maplibre/maplibre-gl-js/pull/4604))

### 🐞 Bug fixes

- Heatmap Fix for 3D terrain ([#4571](https://github.com/maplibre/maplibre-gl-js/pull/4571))
- Fix Map#off to not remove listener with layer(s) registered with Map#once ([#4592](https://github.com/maplibre/maplibre-gl-js/pull/4592))
- Improve types a bit for `addSource` and `getSource` ([#4616](https://github.com/maplibre/maplibre-gl-js/pull/4616))
- Fix the color near the horizon when terrain is enabled without any sky ([#4607](https://github.com/maplibre/maplibre-gl-js/pull/4607))
- Fix bug where `fitBounds` and `cameraForBounds` would not display across the 180th meridian (antimeridian)
- Fix white flickering on map resize ([#4158](https://github.com/maplibre/maplibre-gl-js/pull/4158))
- Fixed a performance regression related to symbol placement ([#4599](https://github.com/maplibre/maplibre-gl-js/pull/4599))
- Fix a bug where cloning a Transform instance didn't include the `lngRange`. This caused a bug where
using `transformCameraUpdate` caused the `maxBounds` to stop working just for east/west bounds. ([#4625](https://github.com/maplibre/maplibre-gl-js/pull/4625))

## 4.6.0

### ✨ Features and improvements

- Prefer local glyph rendering for all CJKV characters, not just those in the CJK Unified Ideographs, Hiragana, Katakana, and Hangul Syllables blocks. ([#4560](https://github.com/maplibre/maplibre-gl-js/pull/4560)))

### 🐞 Bug fixes

- Fix right-to-left layout of labels that contain characters in the Arabic Extended-B code block. ([#4536](https://github.com/maplibre/maplibre-gl-js/pull/4536))
- Fix 3D map freezing when camera is adjusted against map bounds. ([#4537](https://github.com/maplibre/maplibre-gl-js/issues/4537))
- Fix `getStyle()` to return a clone so the object cannot be internally changed ([#4488](https://github.com/maplibre/maplibre-gl-js/issues/4488))
- Fix issues with setting sky to `undefined` ([#4587](https://github.com/maplibre/maplibre-gl-js/pull/4587)))

## 4.5.2

### ✨ Features and improvements

- Emit events when the cooperative gestures option has prevented a gesture. ([#4470](https://github.com/maplibre/maplibre-gl-js/pull/4470))
- Enable anisotropic filtering only when the pitch is greater than 20 degrees to preserve image sharpness on flat or slightly tilted maps.

### 🐞 Bug fixes

- Fix camera being able to move into 3D terrain ([#1542](https://github.com/maplibre/maplibre-gl-js/issues/1542))

## 4.5.1

### ✨ Features and improvements

- Allow trackpad pinch gestures to break through the `cooperativeGestures` setting, bringing it in line with other embedded map behaviours, such as Google Maps and Mapbox. ([#4465](https://github.com/maplibre/maplibre-gl-js/pull/4465))
- Expose projection matrix parameters ([#3136](https://github.com/maplibre/maplibre-gl-js/pull/3136))
- Add option to position markers at subpixel coordinates to prevent markers jumping on `moveend` ([#4458](https://github.com/maplibre/maplibre-gl-js/pull/4458))

### 🐞 Bug fixes

- Fix lag on fast map zoom ([#4366](https://github.com/maplibre/maplibre-gl-js/pull/4366))
- Fix unguarded read access to possibly undefined object ([#4431](https://github.com/maplibre/maplibre-gl-js/pull/4431))
- Fix remove hash string when map is removed ([#4427](https://github.com/maplibre/maplibre-gl-js/pull/4427))
- Fix GeolocateControl may be added twice when calling addControl/removeControl/addControl rapidly ([#4454](https://github.com/maplibre/maplibre-gl-js/pull/4454))
- Fix `style.loadURL` abort error being logged when removing style ([#4425](https://github.com/maplibre/maplibre-gl-js/pull/4425))
- Fix vector tiles not loading when html is opened via "resource://android" (i.e., the assets folder) in GeckoView on Android ([#4451](https://github.com/maplibre/maplibre-gl-js/pull/4451))

## 4.5.0

### ✨ Features and improvements

- Add sky implementation according to spec ([#3645](https://github.com/maplibre/maplibre-gl-js/pull/3645))

### 🐞 Bug fixes

- Fix (de)serialization of extends of built-ins (currently only AjaxError) not working correctly in web_worker_transfer. Also refactored related web_worker_transfer code and added more tests ([#4024](https://github.com/maplibre/maplibre-gl-js/pull/4211))

## 4.4.1

### 🐞 Bug fixes

- Fix `terrain` listener memory leak when adding and removing Marker ([#4284](https://github.com/maplibre/maplibre-gl-js/pull/4284))

## 4.4.0

### ✨ Features and improvements

- Improve animation curve when easeTo and flyTo with constraints ([#3793](https://github.com/maplibre/maplibre-gl-js/pull/3793))
- For filled extrusions, calculate the elevation per polygon ([#3313](https://github.com/maplibre/maplibre-gl-js/issues/3313))
- Add events to `GeolocateControl` to allow a more granular interaction ([#3847](https://github.com/maplibre/maplibre-gl-js/pull/3847))
- Make `MapOptions.style` optional to be consistent with `Map.setStyle(null)` ([#4151](https://github.com/maplibre/maplibre-gl-js/pull/4151))
- Use Autoprefixer to handle vendor prefixes in CSS ([#4165](https://github.com/maplibre/maplibre-gl-js/pull/4165))
- Make `aria-label` configurable for Map, Marker and Popup ([#4147](https://github.com/maplibre/maplibre-gl-js/pull/4147))
- Map `<canvas>` is focusable only when interactive ([#4147](https://github.com/maplibre/maplibre-gl-js/pull/4147))
- "Accept" headers set in Request Transformers are not overwritten ([#4210](https://github.com/maplibre/maplibre-gl-js/pull/4210))
- ⚠️ Rename projMatrix to modelViewProjectionMatrix. Also rename invProjMatrix, alignedProjMatrix accordingly ([#4215](https://github.com/maplibre/maplibre-gl-js/pull/4215))
- Publish an unminified prod build ([#4265](https://github.com/maplibre/maplibre-gl-js/pull/4265))

### 🐞 Bug fixes

- ⚠️ Allow breaking lines in labels before a left parenthesis ([#4138](https://github.com/maplibre/maplibre-gl-js/pull/4138))
- ⚠️ Fix ignoring embedded line breaks when `symbol-placement` is `line` or `line-center` ([#4124](https://github.com/maplibre/maplibre-gl-js/pull/4124))
- Ensure loseContext exists before calling it ([#4245](https://github.com/maplibre/maplibre-gl-js/pull/4245))
- Update deprecated `-ms-high-contrast` vendor prefix to `(forced-colors: active)` and `(prefers-color-scheme: light)` as appropriate ([#4250](https://github.com/maplibre/maplibre-gl-js/pull/4250))

## 4.3.2

### 🐞 Bug fixes

- Fix an issue with `moveend` zoom being different than the actual current zoom ([#4132](https://github.com/maplibre/maplibre-gl-js/pull/4132))

## 4.3.1

### 🐞 Bug fixes

- Fix drift in zoom that may happen during flyTo and easeTo due to freezeElevation logic. ([#3878](https://github.com/maplibre/maplibre-gl-js/issues/3878))

## 4.3.0

### ✨ Features and improvements

- Add `getData` method for GeoJSON Sources to provide the possibility to obtain all the source's features ([#4082](https://github.com/maplibre/maplibre-gl-js/pull/4082))
- Allow cross-fading between raster tile source updates at the same zoom level ([#4072](https://github.com/maplibre/maplibre-gl-js/pull/4072))

### 🐞 Bug fixes

- Fix normalizeSpriteURL before transformRequest throwing an Error with relative URLs ([#3897](https://github.com/maplibre/maplibre-gl-js/issues/3897))
- Fix return type of map.cameraForBounds ([#3760](https://github.com/maplibre/maplibre-gl-js/issues/3760))
- Fix to run benchmark with MAPLIBRE_STYLES environment variable ([#2122](https://github.com/maplibre/maplibre-gl-js/issues/2122))
- Fix symbol collisions using inaccurate and sometimes entirely wrong collision boxes when the map is pitched or rotated ([#210](https://github.com/maplibre/maplibre-gl-js/issues/210))
- Fix `text-translate` and `icon-translate` behaving weirdly and inconsistently with other `-translate` properties ([#3456](https://github.com/maplibre/maplibre-gl-js/issues/3456))
- Fix symbol collision debug view (`showCollisionBoxes`) not showing the actual bounding boxes used for collision and click areas. The displayed boxes now match actual collision boxes exactly ([#4071](https://github.com/maplibre/maplibre-gl-js/pull/4071))
- Fix symbol collision boxes not being accurate for variable-anchor symbols ([#4071](https://github.com/maplibre/maplibre-gl-js/pull/4071))
- Fix icon collision boxes using `text-translate` property for translation instead of the correct `icon-translate` ([#4071](https://github.com/maplibre/maplibre-gl-js/pull/4071))

## 4.2.0

### ✨ Features and improvements

- Update `Popup`'s methods `addClass` and `removeClass` to return an instance of Popup ([#3975](https://github.com/maplibre/maplibre-gl-js/pull/3975))
- New map option to decide whether to cancel previous pending tiles while zooming in ([#4051](https://github.com/maplibre/maplibre-gl-js/pull/4051))
- Sprites include optional textFitHeight and textFitWidth values ([#4019](https://github.com/maplibre/maplibre-gl-js/pull/4019))
- Add support for `distance` expression ([#4076](https://github.com/maplibre/maplibre-gl-js/pull/4076))

## 4.1.3

### ✨ Features and improvements

- Added const enum for actor messages to improve readability and maintainability. In tsconfig.json, `isolatedModules` flag is set to false in favor of generated JS size. ([#3879](https://github.com/maplibre/maplibre-gl-js/issues/3879))

### 🐞 Bug fixes

- Fix different unwanted panning changes at the end of a panning motion, that happen on a large screen ([#3935](https://github.com/maplibre/maplibre-gl-js/issues/3935))
- Fix image sources not being marked as loaded on error ([#3981](https://github.com/maplibre/maplibre-gl-js/pull/3981))
- Fix ScaleControl options should be optional. ([#4002](https://github.com/maplibre/maplibre-gl-js/pull/4002))
- Fix race condition in `SourceCache` that makes unit tests unstable. Eliminate a redundant 'visibility' event fired from Style class. ([#3992](https://github.com/maplibre/maplibre-gl-js/issues/3992))
- Fix paint property not being updated by setPaintProperty ([#2651](https://github.com/maplibre/maplibre-gl-js/issues/2651))

## 4.1.2

### ✨ Features and improvements

- Hide Popup when its parent Marker is behind terrain ([#3865](https://github.com/maplibre/maplibre-gl-js/pull/3865))

### 🐞 Bug fixes

- Fix type definition on `localIdeographFontFamily` ([#3896](https://github.com/maplibre/maplibre-gl-js/pull/3896))
- Fix unwanted panning changes at the end of a panning motion ([#3872](https://github.com/maplibre/maplibre-gl-js/issues/3872))
- Fix `close` events being fired for popups that aren't open ([#3901](https://github.com/maplibre/maplibre-gl-js/pull/3901))

## 4.1.1

### ✨ Features and improvements

- Improve animation curve when easeTo and flyTo with constraints ([#3793](https://github.com/maplibre/maplibre-gl-js/pull/3793))

### 🐞 Bug fixes

- Fix unwanted zoom changes at the end of a panning motion ([#2094](https://github.com/maplibre/maplibre-gl-js/issues/2094))

## 4.1.0

### ✨ Features and improvements

- Add option to position popup at subpixel coordinates to allow for smooth animations ([#3710](https://github.com/maplibre/maplibre-gl-js/pull/3710))
- Constrain horizontal panning when renderWorldCopies is set to false ([3738](https://github.com/maplibre/maplibre-gl-js/pull/3738))

### 🐞 Bug fixes

- Fix popup appearing far from marker that was moved to a side globe ([3712](https://github.com/maplibre/maplibre-gl-js/pull/3712))
- Set text color to ensure contrast in the attribution pill ([3737](https://github.com/maplibre/maplibre-gl-js/pull/3737))
- Fix memory leak in Worker when map is removed ([3734](https://github.com/maplibre/maplibre-gl-js/pull/3734))
- Fix issue with `FullscreenControl` when MapLibre is within a [ShadowRoot](https://developer.mozilla.org/en-US/docs/Web/API/ShadowRoot) ([#3573](https://github.com/maplibre/maplibre-gl-js/pull/3573))
- Fix performance regression with `setRTLTextPlugin` which can cause 1 or 2 extra frames to render. ([#3728](https://github.com/maplibre/maplibre-gl-js/pull/3728))

## 4.0.2

### 🐞 Bug fixes

- Fix `Style.setState` ignoring validate flag ([#3709](https://github.com/maplibre/maplibre-gl-js/pull/3709))
- Fix marker flying off near horizon ([3704](https://github.com/maplibre/maplibre-gl-js/pull/3704))

## 4.0.1

### ✨ Features and improvements

- Add `setUrl` method to RasterTileSource to dynamically update existing TileJSON resource. ([3700](https://github.com/maplibre/maplibre-gl-js/pull/3700))

### 🐞 Bug fixes

- Fix Marker losing opacity after window resize ([#3656](https://github.com/maplibre/maplibre-gl-js/pull/3656))
- Fix vector tiles not loading when html is opened via "file://" ([#3681](https://github.com/maplibre/maplibre-gl-js/pull/3681))

## 4.0.0

### ✨ Features and improvements

- ⚠️ Remove all global getters and setters from `maplibregl`, this means the the following methods have changed:

  - `maplibregl.version` => `getVersion()`
  - `maplibregl.workerCount` => `getWorkerCount()`, `setWorkerCount(...)`
  - `maplibregl.maxParallelImageRequests` => `getMaxParallelImageRequests()`, `setMaxParallelImageRequests(...)`
  - `maplibregl.workerUrl` => `getWorkerUrl()`, `setWorkerUrl(...)`

  This is to avoid the need to use a global object and allow named exports/imports ([#3601](https://github.com/maplibre/maplibre-gl-js/issues/3601))

- ⚠️ Change attribution to be on by default, change `MapOptions.attributionControl` to be the type that the control handles, removed `MapOptions.customAttribution` ([#3618](https://github.com/maplibre/maplibre-gl-js/issues/3618))
  Note: showing the logo of MapLibre is not required for using MapLibre.
- ⚠️ Changed cooperative gesture config and removed the strings from it in favor of the locale variable ([#3621](https://github.com/maplibre/maplibre-gl-js/issues/3621))
- ⚠️ Changed the terrain enable disable locale key to match the other keys' styles, updated the typings to allow using locale with more ease ([#3621](https://github.com/maplibre/maplibre-gl-js/issues/3621))
- ⚠️ Add the ability to import a script in the worker thread and call `addProtocol` and `removeProtocol` there ([#3459](https://github.com/maplibre/maplibre-gl-js/pull/3459)) - this also changed how `addSourceType` works since now you'll need to load the script with `maplibregl.importScriptInWorkers`.
- ⚠️ Changes `addProtocol` to be promise-based without the usage of callbacks and cancelable ([#3433](https://github.com/maplibre/maplibre-gl-js/pull/3433))
- ⚠️ Moved the `addSourceType` to be a part of the global maplibregl object instead of being per map object ([#3420](https://github.com/maplibre/maplibre-gl-js/pull/3420))
- ⚠️ Removed callback usage from `map.loadImage` in continue to below change ([#3422](https://github.com/maplibre/maplibre-gl-js/pull/3422))
- ⚠️ Changed the `GeoJSONSource`'s `getClusterExpansionZoom`, `getClusterChildren`, `getClusterLeaves` methods to return a `Promise` instead of a callback usage ([#3421](https://github.com/maplibre/maplibre-gl-js/pull/3421))
- ⚠️ Changed the `setRTLTextPlugin` function to return a promise instead of using callback ([#3418](https://github.com/maplibre/maplibre-gl-js/pull/3418)) this also changed how the RTL plugin code is handled internally by splitting the main thread and worker thread code.
- ⚠️ Remove `setCooperativeGestures` and `getCooperativeGestures` functions in favor of `cooperativeGestures` handler which now has an `enabled()` or `disabled()` methods ([#3430](https://github.com/maplibre/maplibre-gl-js/pull/3430))
- ⚠️ Changed the underlying worker communication from callbacks to promises. This has a breaking effect on the implementation of custom `WorkerSource` and how it behaves ([#3233](https://github.com/maplibre/maplibre-gl-js/pull/3233))
- ⚠️ Changed the `Source` interface to return promises instead of callbacks ([#3233](https://github.com/maplibre/maplibre-gl-js/pull/3233))
- ⚠️ Changed all the sources to be promises based. ([#3233](https://github.com/maplibre/maplibre-gl-js/pull/3233))
- ⚠️ Changed the `map.loadImage` method to return a `Promise` instead of a callback usage ([#3233](https://github.com/maplibre/maplibre-gl-js/pull/3233))
- Add "opacity" option and `setOpacity` method to Marker ([#3620](https://github.com/maplibre/maplibre-gl-js/pull/3620))
- Created a new example showing how to place a threejs scene as a `CustomLayer` over maplibre 3d-terrain ([#3429](https://github.com/maplibre/maplibre-gl-js/pull/3429))
- Changed `ImageRequest` to be `Promise` based ([#3233](https://github.com/maplibre/maplibre-gl-js/pull/3233))
- Improved precision and added a subtle fade transition to marker opacity changes ([#3431](https://github.com/maplibre/maplibre-gl-js/pull/3431))
- Adds support for terrain in `setStyle` with diff method ([#3515](https://github.com/maplibre/maplibre-gl-js/pull/3515), [#3463](https://github.com/maplibre/maplibre-gl-js/pull/3463))
- Upgraded to use Node JS 20 and removed the dependency of `gl` package from the tests to allow easier development setup. ([#3452](https://github.com/maplibre/maplibre-gl-js/pull/3452))

### 🐞 Bug fixes

- Fix wheel zoom to be into the same direction above or under the horizon ([#3398](https://github.com/maplibre/maplibre-gl-js/issues/3398))
- Fix \_cameraForBoxAndBearing not fitting bounds properly when using asymmetrical camera viewport and bearing.([#3591](https://github.com/maplibre/maplibre-gl-js/pull/3591))
- Fix missing export `Map` type in the `d.ts` file ([#3564](https://github.com/maplibre/maplibre-gl-js/pull/3564))
- Fix the shifted mouse events after a css transform scale on the map container ([#3437](https://github.com/maplibre/maplibre-gl-js/pull/3437))
- Fix markers remaining transparent when disabling terrain ([#3431](https://github.com/maplibre/maplibre-gl-js/pull/3431))
- Fix labels disappearing when enabling terrain at high zoom ([#3545](https://github.com/maplibre/maplibre-gl-js/pull/3545))
- Fix zooming outside the central globe when terrain 3D is enabled ([#3425](https://github.com/maplibre/maplibre-gl-js/pull/3425))
- Fix cursor being shown indefinitely as a pointer when removing a popup with its `trackPointer` method active ([#3434](https://github.com/maplibre/maplibre-gl-js/pull/3434))
- Fix a bug in showing cooperative gestures when scroll zoom is disabled ([#2498](https://github.com/maplibre/maplibre-gl-js/pull/2498))
- Handle loading of empty raster tiles (204 No Content) ([#3428](https://github.com/maplibre/maplibre-gl-js/pull/3428))
- Fixes a security issue in `Actor` against XSS attacks in postMessage / onmessage ([#3239](https://github.com/maplibre/maplibre-gl-js/pull/3239))

## 4.0.0-pre.6

### ✨ Features and improvements

- ⚠️ Change attribution to be on by default, change `MapOptions.attributionControl` to be the type that the control handles, removed `MapOptions.customAttribution` ([#3618](https://github.com/maplibre/maplibre-gl-js/issues/3618))
  Note: showing the logo of MapLibre is not required for using MapLibre.
- ⚠️ Changed cooperative gesture config and removed the strings from it in favor of the locale variable ([#3621](https://github.com/maplibre/maplibre-gl-js/issues/3621))
- ⚠️ Changed the terrain enable disable locale key to match the other keys' styles, updated the typings to allow using locale with more ease ([#3621](https://github.com/maplibre/maplibre-gl-js/issues/3621))
- Add "opacity" option and "setOpacity" method to Marker ([#3620](https://github.com/maplibre/maplibre-gl-js/pull/3620))

## 4.0.0-pre.5

### ✨ Features and improvements

- ⚠️ Remove all global getters and setters from `maplibregl`, this means the the following methods have changed:
  `maplibregl.version` => `getVersion()`
  `maplibregl.workerCount` => `getWorkerCount()`, `setWorkerCount(...)`
  `maplibregl.maxParallelImageRequests` => `getMaxParallelImageRequests()`, `setMaxParallelImageRequests(...)`
  `maplibregl.workerUrl` => `getWorkerUrl()`, `setWorkerUrl(...)`
  This is to avoid the need to use a global object and allow named exports/imports ([#3601](https://github.com/maplibre/maplibre-gl-js/issues/3601))

### 🐞 Bug fixes

- Fix wheel zoom to be into the same direction above or under the horizon ([#3398](https://github.com/maplibre/maplibre-gl-js/issues/3398))
- Fix \_cameraForBoxAndBearing not fitting bounds properly when using asymmetrical camera viewport and bearing ([#3591](https://github.com/maplibre/maplibre-gl-js/pull/3591))

## 4.0.0-pre.4

### 🐞 Bug fixes

- Fix missing export `Map` type in the `d.ts` file ([#3564](https://github.com/maplibre/maplibre-gl-js/pull/3564))

## 4.0.0-pre.3

### ✨ Features and improvements

- ⚠️ Add the ability to import a script in the worker thread and call `addProtocol` and `removeProtocol` there ([#3459](https://github.com/maplibre/maplibre-gl-js/pull/3459)) - this also changed how `addSourceType` works since now you'll need to load the script with `maplibregl.importScriptInWorkers`.
- Upgraded to use Node JS 20 and removed the dependency of `gl` package from the tests to allow easier development setup. ([#3452](https://github.com/maplibre/maplibre-gl-js/pull/3452))
- Improved precision and added a subtle fade transition to marker opacity changes ([#3431](https://github.com/maplibre/maplibre-gl-js/pull/3431))
- Adds support for terrain in `setStyle` with diff method ([#3515](https://github.com/maplibre/maplibre-gl-js/pull/3515), [#3463](https://github.com/maplibre/maplibre-gl-js/pull/3463))

### 🐞 Bug fixes

- Fix the shifted mouse events after a css transform scale on the map container ([#3437](https://github.com/maplibre/maplibre-gl-js/pull/3437))
- Fix markers remaining transparent when disabling terrain ([#3431](https://github.com/maplibre/maplibre-gl-js/pull/3431))
- Fix labels disappearing when enabling terrain at high zoom ([#3545](https://github.com/maplibre/maplibre-gl-js/pull/3545))

## 4.0.0-pre.2

### ✨ Features and improvements

- ⚠️ Changes `addProtocol` to be promise-based without the usage of callbacks and cancelable ([#3433](https://github.com/maplibre/maplibre-gl-js/pull/3433))
- ⚠️ Moved the `addSourceType` to be a part of the global maplibregl object instead of being per map object ([#3420](https://github.com/maplibre/maplibre-gl-js/pull/3420))
- ⚠️ Removed callback usage from `map.loadImage` in continue to below change ([#3422](https://github.com/maplibre/maplibre-gl-js/pull/3422))
- ⚠️ Changed the `GeoJSONSource`'s `getClusterExpansionZoom`, `getClusterChildren`, `getClusterLeaves` methods to return a `Promise` instead of a callback usage ([#3421](https://github.com/maplibre/maplibre-gl-js/pull/3421))
- ⚠️ Changed the `setRTLTextPlugin` function to return a promise instead of using callback ([#3418](https://github.com/maplibre/maplibre-gl-js/pull/3418)) this also changed how the RTL plugin code is handled internally by splitting the main thread and worker thread code.
- ⚠️ Remove `setCooperativeGestures` and `getCooperativeGestures` functions in favor of `cooperativeGestures` handler which now has an `enabled()` or `disabled()` methods ([#3430](https://github.com/maplibre/maplibre-gl-js/pull/3430))
- Created a new example showing how to place a threejs scene as a `CustomLayer` over maplibre 3d-terrain ([#3429](https://github.com/maplibre/maplibre-gl-js/pull/3429))

### 🐞 Bug fixes

- Fix zooming outside the central globe when terrain 3D is enabled ([#3425](https://github.com/maplibre/maplibre-gl-js/pull/3425))
- Fix cursor being shown indefinitely as a pointer when removing a popup with its `trackPointer` method active ([#3434](https://github.com/maplibre/maplibre-gl-js/pull/3434))
- Fix a bug in showing cooperative gestures when scroll zoom is disabled ([#2498](https://github.com/maplibre/maplibre-gl-js/pull/2498))
- Handle loading of empty raster tiles (204 No Content) ([#3428](https://github.com/maplibre/maplibre-gl-js/pull/3428))

## 4.0.0-pre.1

### ✨ Features and improvements

- Changed `ImageRequest` to be `Promise` based ([#3233](https://github.com/maplibre/maplibre-gl-js/pull/3233))
- ⚠️ Changed the underlying worker communication from callbacks to promises. This has a breaking effect on the implementation of custom `WorkerSource` and how it behaves ([#3233](https://github.com/maplibre/maplibre-gl-js/pull/3233))
- ⚠️ Changed the `Source` interface to return promises instead of callbacks ([#3233](https://github.com/maplibre/maplibre-gl-js/pull/3233))
- ⚠️ Changed all the sources to be promises based. ([#3233](https://github.com/maplibre/maplibre-gl-js/pull/3233))
- ⚠️ Changed the `map.loadImage` method to return a `Promise` instead of a callback usage ([#3233](https://github.com/maplibre/maplibre-gl-js/pull/3233))

### 🐞 Bug fixes

- Fixes a security issue in `Actor` against XSS attacks in postMessage / onmessage ([#3239](https://github.com/maplibre/maplibre-gl-js/pull/3239))

## 3.6.2

### 🐞 Bug fixes

- Fix mapbox-gl-draw example ([#2601](https://github.com/maplibre/maplibre-gl-js/issues/2601), [#3394](https://github.com/maplibre/maplibre-gl-js/pull/3394))
- Fix fill patterns sometimes not rendering at all ([#3339](https://github.com/maplibre/maplibre-gl-js/pull/3339))

## 3.6.1

### 🐞 Bug fixes

- Fix `undefined` `_onEaseFrame` call in `Camera._renderFrameCallback()` while doing `Camera.jumpTo` during a `Camera.easeTo` ([#3332](https://github.com/maplibre/maplibre-gl-js/pull/3332))

## 3.6.0

### ✨ Features and improvements

- Add getLayersOrder() to Map and Style ([#3279](https://github.com/maplibre/maplibre-gl-js/pull/3279))
- Updated description of `fullscreen` example ([#3311](https://github.com/maplibre/maplibre-gl-js/pull/3311))

### 🐞 Bug fixes

- Fix null feature properties in resolve_tokens ([#3272](https://github.com/maplibre/maplibre-gl-js/pull/3272))

## 3.5.2

### ✨ Features and improvements

- Convert plantuml diagrams to mermaid ([#3217](https://github.com/maplibre/maplibre-gl-js/pull/3217))
- Improve buffer transfer in Safari after Safari fixed a memory leak bug ([#3225](https://github.com/maplibre/maplibre-gl-js/pull/3225))
- Minify internal exports to reduce bundle size ([#3216](https://github.com/maplibre/maplibre-gl-js/pull/3216))

### 🐞 Bug fixes

- Add terrain property to map style object ([#3234](https://github.com/maplibre/maplibre-gl-js/pull/3234))
- Fix exception thrown from `isWebGL2` check ([#3238](https://github.com/maplibre/maplibre-gl-js/pull/3238))
- Fix rollup watch mode ([#3270](https://github.com/maplibre/maplibre-gl-js/pull/3270))

## 3.5.1

### 🐞 Bug fixes

- Fix regression introduced in 3.5.0, related to async/await ([#3228](https://github.com/maplibre/maplibre-gl-js/pull/3228))

## 3.5.0

### ✨ Features and improvements

- Add setTiles method to RasterTileSource to dynamically update existing tile sources. ([#3208](https://github.com/maplibre/maplibre-gl-js/pull/3208))

## 3.4.1

### ✨ Features and improvements

- Locally rendered glyphs are double resolution (48px), greatly improving sharpness of CJK text. ([#2990](https://github.com/maplibre/maplibre-gl-js/issues/2990), [#3006](https://github.com/maplibre/maplibre-gl-js/pull/3006))

### 🐞 Bug fixes

- Fix setStyle->style.setState didn't reset \_serializedLayers ([#3133](https://github.com/maplibre/maplibre-gl-js/pull/3133)).
- Fix Raster DEM decoding in safari private browsing mode ([#3185](https://github.com/maplibre/maplibre-gl-js/pull/3185))

## 3.4.0

### ✨ Features and improvements

- Improve error message when a tile can't be loaded ([#3130](https://github.com/maplibre/maplibre-gl-js/pull/3130))
- Support custom raster-dem encodings ([#3087](https://github.com/maplibre/maplibre-gl-js/pull/3087))

### 🐞 Bug fixes

- Fixed Interrupting a scroll zoom causes the next scroll zoom to return to the prior zoom level by reseting scroll handler state properly ([#2709](https://github.com/maplibre/maplibre-gl-js/issues/2709), [#3051](https://github.com/maplibre/maplibre-gl-js/pull/305))
- Fix unit test warning about duplicate module names ([#3049](https://github.com/maplibre/maplibre-gl-js/pull/3049))
- Correct marker position when switching between 2D and 3D view ([#2996](https://github.com/maplibre/maplibre-gl-js/pull/2996))
- Fix error thrown when unsetting line-gradient [#2683]
- Update raster tile end points in documentation
- Avoiding inertia animation on Mac when reduced motion is on ([#3068](https://github.com/maplibre/maplibre-gl-js/pull/3068))
- 3d buildings example doesn't work as expected ([#3165](https://github.com/maplibre/maplibre-gl-js/pull/3165))

## 3.3.1

### ✨ Features and improvements

- Copy LICENSE.txt to dist folder so it's included in 3rdpartylicenses.txt by webpack ([#3021](https://github.com/maplibre/maplibre-gl-js/pull/3021))

### 🐞 Bug fixes

- Correct declared return type of `Map.getLayer()` and `Style.getLayer()` to be `StyleLayer | undefined` to match the documentation ([#2969](https://github.com/maplibre/maplibre-gl-js/pull/2969))
- Correct type of `Map.addLayer()` and `Style.addLayer()` to allow adding a layer with an embedded source, matching the documentation ([#2966](https://github.com/maplibre/maplibre-gl-js/pull/2966))
- Throttle map resizes from ResizeObserver to reduce flicker ([#2986](https://github.com/maplibre/maplibre-gl-js/pull/2986))
- Correct function `Map.setTerrain(options: TerrainSpecification): Map` to be `Map.setTerrain(options: TerrainSpecification | null): Map` per the API spec ([#2993](https://github.com/maplibre/maplibre-gl-js/pull/2993))
- Correct function `Map.getTerrain(): TerrainSpecification` to be `Map.getTerrain(): TerrainSpecification | null` for consistency with the setTerrain function ([#3020](https://github.com/maplibre/maplibre-gl-js/pull/3020))

## 3.3.0

### ✨ Features and improvements

- Add support for [`text-variable-anchor-offset`](https://maplibre.org/maplibre-style-spec/layers/#layout-symbol-text-variable-anchor-offset) symbol style layer property ([#2914](https://github.com/maplibre/maplibre-gl-js/pull/2914))

## 3.2.2

### ✨ Features and improvements

- Add `cache` parameter to [`RequestParameters`](https://maplibre.org/maplibre-gl-js/docs/API/types/maplibregl.RequestParameters/) ([#2910](https://github.com/maplibre/maplibre-gl-js/pull/2910))
- Removed some classed from the docs to better define the public API ([#2945](https://github.com/maplibre/maplibre-gl-js/pull/2945))

### 🐞 Bug fixes

- Properly check ImageBitmap ([#2942](https://github.com/maplibre/maplibre-gl-js/pull/2942), [#2940](https://github.com/maplibre/maplibre-gl-js/issues/2940))
- VectorTileWorkerSource: fix reload for original's load parse would not pass the rawTileData and meta. ([#2941](https://github.com/maplibre/maplibre-gl-js/pull/2941))

## 3.2.1

### ✨ Features and improvements

- Remove cooperative gesture screen from the accessibility tree since screenreaders cannot interact with the map using gestures
- Add `cooperated gestures` example to the doc.([#2860](https://github.com/maplibre/maplibre-gl-js/pull/2860))

### 🐞 Bug fixes

- Incorrect distance field of view calculation for negative elevation, fixed by storing min elevation for the tile in view ([#1655](https://github.com/maplibre/maplibre-gl-js/issues/1655), [#2858](https://github.com/maplibre/maplibre-gl-js/pull/2858))
- Fix reloadCallback not firing on VectorTileWorkerSource.reloadTile ([#1874](https://github.com/maplibre/maplibre-gl-js/pull/1874))
- Don't draw halo pixels underneath text pixels ([#2897](https://github.com/maplibre/maplibre-gl-js/pull/2897))
- Fix RasterDEMTileSource not serializing its options correctly ([#2895](https://github.com/maplibre/maplibre-gl-js/pull/2895))
- Remove node and jest from dist type checking, fix map event and other typing problems ([#2898](https://github.com/maplibre/maplibre-gl-js/pull/2898))

## 3.2.0

### ✨ Features and improvements

- Change all internal exports to named exports([#2711](https://github.com/maplibre/maplibre-gl-js/pull/2711))
- Docs generation is now part of this repo([#2733](https://github.com/maplibre/maplibre-gl-js/pull/2733))
- Add `className` option to Marker constructor ([#2729](https://github.com/maplibre/maplibre-gl-js/pull/2729))
- Immediately redraw the map after setting pixel ratio ([#2674](https://github.com/maplibre/maplibre-gl-js/pull/2673))
- Add maxCanvasSize option to limit canvas size. It can prevent reaching the GL limits and reduce the load on the devices. Default value is [4096, 4096].
- Reduce maxCanvasSize when hitting GL limits to avoid distortions ([#2674](https://github.com/maplibre/maplibre-gl-js/pull/2673))
- Rewrite all the code comments in TSDocs, introduced a new documentation system and moved examples into this repository for better debug options ([#2756](https://github.com/maplibre/maplibre-gl-js/pull/2756))
- ⚠️ Removed non documented `Marker` constructor parameter ([#2756](https://github.com/maplibre/maplibre-gl-js/pull/2756))
- Updated `check-for-support` example ([#2859](https://github.com/maplibre/maplibre-gl-js/pull/2859))

### 🐞 Bug fixes

- Return undefined instead of throwing from `Style.serialize()` when the style hasn't loaded yet ([#2712](https://github.com/maplibre/maplibre-gl-js/pull/2712))
- Don't throw an exception from `checkMaxAngle` when a label with length 0 is on the last segment of a line ([#2710](https://github.com/maplibre/maplibre-gl-js/pull/2710))
- Fix the `tap then drag` zoom gesture detection to abort when the two taps are far away ([#2673](https://github.com/maplibre/maplibre-gl-js/pull/2673))
- Fix regression - update pixel ratio when devicePixelRatio changes, restoring the v1.x behaviour ([#2706](https://github.com/maplibre/maplibre-gl-js/issues/2706))
- Fix incorrect elevation calculation [#2772]

## 3.1.0

### ✨ Features and improvements

- Expose map options.maxTileCacheZoomLevels to allow better control of tile cache ([#2581](https://github.com/maplibre/maplibre-gl-js/pull/2581))

### 🐞 Bug fixes

- Fix regression - Add webgl1 fallback to accommodate users without webgl2 support ([#2653](https://github.com/maplibre/maplibre-gl-js/issues/2653))

## 3.0.1

### ✨ Features and improvements

- Update shaders to GLSL ES 3.0 ([#2599](https://github.com/maplibre/maplibre-gl-js/pull/2599))

### 🐞 Bug fixes

- Fix `RequestTransformFunction` type to return RequestParameters or undefined ([#2586](https://github.com/maplibre/maplibre-gl-js/pull/2586))
- Load `EXT_color_buffer_float` WebGL2 extension to fix heatmap in firefox ([#2595](https://github.com/maplibre/maplibre-gl-js/pull/2595))

## 3.0.0

## New features and improvements

- Add `transformCameraUpdate` callback to `Map` options ([#2535](https://github.com/maplibre/maplibre-gl-js/pull/2535))
- Bump KDBush and supercluster for better memory efficiency ([#2522](https://github.com/maplibre/maplibre-gl-js/pull/2522))
- Improve performance by using HTMLImageElement to download raster source images when refreshExpiredTiles tiles is false ([#2126](https://github.com/maplibre/maplibre-gl-js/pull/2126))
- Set fetchPriority for HTMLImageElement to help improve raster-heavy scenarios ([#2459](https://github.com/maplibre/maplibre-gl-js/pull/2459))
- Reduce rendering calls on initial load. No reason to try rendering before the style is loaded. ([#2464](https://github.com/maplibre/maplibre-gl-js/pull/2464))
- Lazy load default style properties on demand to improve loading performance and reduce memory usage. ([#2476](https://github.com/maplibre/maplibre-gl-js/pull/2476))
- Add queryTerrainElevation allows getting terrain elevation in meters at a specific point ([#2264](https://github.com/maplibre/maplibre-gl-js/pull/2264))
- Improve performance by sending style layers to the worker thread before processing it on the main thread to allow parallel processing ([#2131](https://github.com/maplibre/maplibre-gl-js/pull/2131))
- Add Map.getImage() to retrieve previously-loaded images. ([#2168](https://github.com/maplibre/maplibre-gl-js/pull/2168))
- Add a method to enable/disable cooperative gestures
- Update CONTRIBUTING.md with details on setting up on M1 mac ([#2196](https://github.com/maplibre/maplibre-gl-js/pull/2196))
- Update default type of originalEvent in MapLibreEvent to be `unknown` ([#2243](https://github.com/maplibre/maplibre-gl-js/pull/2243))
- Improve performance when forcing full symbol placement by short-circuiting pause checks ([#2241](https://github.com/maplibre/maplibre-gl-js/pull/2241))
- Adding a `warnonce` when terrain and hillshade source are the same ([#2298](https://github.com/maplibre/maplibre-gl-js/pull/2298))
- Remove a deprecation warning by removing an empty texture that is no longer being used in the codebase ([#2299](https://github.com/maplibre/maplibre-gl-js/pull/2299))
- Improve initial loading performance by lazy serializing layers only when needed. ([#2306](https://github.com/maplibre/maplibre-gl-js/pull/2306))
- Add validateStyle MapOption to allow disabling style validation for faster performance in production environment. ([#2390](https://github.com/maplibre/maplibre-gl-js/pull/2390))
- Add `setiClusterOptions` to update cluster properties of the added sources: fixing these issues ([#429](https://github.com/maplibre/maplibre-gl-js/issues/429)) and ([#1384](https://github.com/maplibre/maplibre-gl-js/issues/1384))
- Add types for `workerOptions` and `_options` in `geojson_source.ts`
- Add fullscreenstart, fullscreenend events to FullscreenControl ([#2128](https://github.com/maplibre/maplibre-gl-js/issues/2128)
- Throttle the image request queue while the map is moving to improve performance ([#2097](https://github.com/maplibre/maplibre-gl-js/issues/2097)
- Add support for multiple `sprite` declarations in one style file ([#1805](https://github.com/maplibre/maplibre-gl-js/pull/1805))
- Extract sprite image on demand to reduce memory usage and improve performance by reducing the number of getImageData calls ([#1809](https://github.com/maplibre/maplibre-gl-js/pull/1809))
- `QueryRenderedFeaturesOptions` type added to both of the params in queryRenderedFeatures in map.ts ([#1900](https://github.com/maplibre/maplibre-gl-js/issues/1900))
- NavigationControlOptions is now optional when creating an instance of NavigationControl ([#1754](https://github.com/maplibre/maplibre-gl-js/issues/1754))
- Listen to webglcontextcreationerror event and give detailed debug info when it fails ([#1715](https://github.com/maplibre/maplibre-gl-js/pull/1715))
- Make sure `cooperativeGestures` overlay is always "on top" (z-index) of map features ([#1753](https://github.com/maplibre/maplibre-gl-js/pull/1753))
- Use `willReadFrequently` hint to optimize 2D canvas usage and remove warnings ([#1808](https://github.com/maplibre/maplibre-gl-js/pull/1808))
- Speed up the cross tile symbol index in certain circumstances ([#1755](https://github.com/maplibre/maplibre-gl-js/pull/1755))
- Improve rendering speed in scenes with many colliding symbolic icons and labels ([#1757](https://github.com/maplibre/maplibre-gl-js/pull/1757))
- Make request for ImageSource cancelable ([#1802](https://github.com/maplibre/maplibre-gl-js/pull/1802))
- Throttle the image request queue while the map is moving to improve performance ([#2097](https://github.com/maplibre/maplibre-gl-js/pull/2097))
- Return a promise from `once` method to allow easier usage of async/await in this case ([#1690](https://github.com/maplibre/maplibre-gl-js/pull/1690))
- Add pseudo (CSS) fullscreen as a fallback for iPhones ([#1678](https://github.com/maplibre/maplibre-gl-js/pull/1678))
- Add `updateData` to `GeoJSONSource` which allows for partial data updates ([#1605](https://github.com/maplibre/maplibre-gl-js/pull/1605))
- Add a RenderPool to render tiles onto textures for 3D ([#1671](https://github.com/maplibre/maplibre-gl-js/pull/1671))
- Add map.getCameraTargetElevation() ([#1558](https://github.com/maplibre/maplibre-gl-js/pull/1558))
- Add `freezeElevation` to `AnimationOptions` to allow smooth camera movement in 3D ([#1514](https://github.com/maplibre/maplibre-gl-js/pull/1514), [#1492](https://github.com/maplibre/maplibre-gl-js/issues/1492))
- Add map.setStyle's transformStyle option ([#1632](https://github.com/maplibre/maplibre-gl-js/pull/1632))

## Potentially breaking changes

Most of these changes will not affect your code but read carefully through the list to asses if a migration is needed.

- ⚠️ Cancel unloaded tile request on zooming in across multiple zooms. Previously these requests were not cancelled. ([#2377](https://github.com/maplibre/maplibre-gl-js/pull/2377))
- ⚠️ Resize map when container element is resized. The "resize"-related events now has different data associated with it ([#2157](https://github.com/maplibre/maplibre-gl-js/pull/2157), [#2551](https://github.com/maplibre/maplibre-gl-js/issues/2551)). Previously the originalEvent field was the reason of this change, for example it could be a `resize` event from the browser. Now it is `ResizeObserverEntry`, see more [here](https://developer.mozilla.org/en-US/docs/web/api/resizeobserverentry).
- ⚠️ Improve rendering of areas below sea level, and remove elevationOffset workaround ([#1578](https://github.com/maplibre/maplibre-gl-js/pull/1578))
- ⚠️ Remove support for `hsl` css color in a format that does not comply with the CSS Color specification. Colors defined in `hsl(110, 0.7, 0.055)` format will no longer work, instead it is recommended to use the format with percentages `hsl(110, 70%, 5.5%)`. ([#2376](https://github.com/maplibre/maplibre-gl-js/pull/2376))
- ⚠️ Move terrain object from style.terrain to map.terrain ([#1628](https://github.com/maplibre/maplibre-gl-js/pull/1628))
- ⚠️ Remove deprecated `mapboxgl-` css classes (use `maplibregl-` instead) ([#1575](https://github.com/maplibre/maplibre-gl-js/pull/1575))
- ⚠️ Full transition from WebGL1 to WebGL2 ([browser support](https://caniuse.com/?search=webgl2)) ([#2512](https://github.com/maplibre/maplibre-gl-js/pull/2512), [#1891](https://github.com/maplibre/maplibre-gl-js/pull/1891))
- ⚠️ `LngLat.toBounds()` is replaced by a static method `LngLatBounds.fromLngLat()` ([#2188](https://github.com/maplibre/maplibre-gl-js/pull/2188))
- ⚠️ Make geojson data source a required field to align with the docs ([#1396](https://github.com/maplibre/maplibre-gl-js/issue/1396))
- ⚠️ Improve control initial loading performance by forcing fadeDuration to 0 till first idle event ([#2447](https://github.com/maplibre/maplibre-gl-js/pull/2447))
- ⚠️ Remove "mapbox-gl-supported" package from API. If needed, please reference it directly instead of going through MapLibre. ([#2451](https://github.com/maplibre/maplibre-gl-js/pull/2451))
- ⚠️ Improve control performance by restricting worker count to a max of 1 except for Safari browser. ([#2354](https://github.com/maplibre/maplibre-gl-js/pull/2354))

## Bug fixes

- Fix of incorrect dash in diagonal lines with a vector source at some zoom levels. ([#2479](https://github.com/maplibre/maplibre-gl-js/pull/2479))
- Fix event.isSourceLoaded to reflect the state of source loading for sourcedata event ([#2543](https://github.com/maplibre/maplibre-gl-js/pull/2543))
- Fix overlapping of 3D building parts when 3D Terrain is activated ([#2513](https://github.com/maplibre/maplibre-gl-js/issues/2513))
- Show 3D buildings located below sea level when 3D Terrain is activated ([#2544](https://github.com/maplibre/maplibre-gl-js/issues/2544))
- Fix `LngLatBounds.extend()` to correctly handle `{ lng: number, lat: number }` coordinates. ([#2425](https://github.com/maplibre/maplibre-gl-js/pull/2425))
- Fix the accuracy-circle in the geolocate control from randomly resizing. ([#2450](https://github.com/maplibre/maplibre-gl-js/pull/2450))
- Fix the type of the `features` property on `MapLayerMouseEvent` and `MapLayerTouchEvent` to be `MapGeoJSONFeature[]` in lieu of `GeoJSON.Feature[]` ([#2244](https://github.com/maplibre/maplibre-gl-js/pull/2244))
- Fix GeolocateControl error if removed quickly ([#2391](https://github.com/maplibre/maplibre-gl-js/pull/2391))
- Fix issue unloading sprite sheet when using `setStyle(style, {diff:true})` ([#2146](https://github.com/maplibre/maplibre-gl-js/pull/2146))
- Fix wrap coords in `getTerrain` when `fitBounds` across the AM ([#2155](https://github.com/maplibre/maplibre-gl-js/pull/2155))
- Fix LngLat `toArray` method return type to [number,number] ([#2233](https://github.com/maplibre/maplibre-gl-js/issues/2233))
- Fix handling of text-offset with symbol-placement: line ([#2170](https://github.com/maplibre/maplibre-gl-js/issues/2170) and [#2171](https://github.com/maplibre/maplibre-gl-js/issues/2171))
- Fix geolocate control permissions failure on IOS16 web view with fallback to `window.navigator.geolocation` ([#2359](https://github.com/maplibre/maplibre-gl-js/pull/2359))
- Prevent unnecessary reload of raster sources when RTL Text Plugin loads ([#2380](https://github.com/maplibre/maplibre-gl-js/issues/2380))
- Fix Handle AddProtocol callback function returning an HTMLImageElement ([#](https://github.com/maplibre/maplibre-gl-js/pull/2393)2393](https://github.com/maplibre/maplibre-gl-js/pull/2393))
- Fix raster tiles being retained when raster-fade-duration is 0 ([#2445](https://github.com/maplibre/maplibre-gl-js/issues/2445), [#2501](https://github.com/maplibre/maplibre-gl-js/issues/2501))
- Fix the worker been terminated on setting new style ([#2123](https://github.com/maplibre/maplibre-gl-js/pull/2123))
- Change how meta key is detected for cooperative gestures
- Fix the worker been terminated on setting new style ([#2123](https://github.com/maplibre/maplibre-gl-js/pull/2123))
- Fix issue [#1024](https://github.com/maplibre/maplibre-gl-js/pull/1024) - Zoom center not under cursor when terrain is on
- Fix errors when running style-spec bin scripts and added missing help. Removed unnecessary script 'gl-style-composite'. ([#1971](https://github.com/maplibre/maplibre-gl-js/pull/1971))
- Fix the `slice` expression type ([#1886](https://github.com/maplibre/maplibre-gl-js/issues/1886))
- Remove dependency on `@rollup/plugin-json`, which was in conflict with `rollup-plugin-import-assert`
- Remove dependency on `@mapbox/gazetteer` which caused some build warnings ([#1757](https://github.com/maplibre/maplibre-gl-js/pull/1757) [#1898](https://github.com/maplibre/maplibre-gl-js/pull/1898))
- Fix `getElevation()` causing uncaught error ([#1650](https://github.com/maplibre/maplibre-gl-js/issues/1650)).
- Fix headless benchmark execution especially on VM ([#1732](https://github.com/maplibre/maplibre-gl-js/pull/1732))
- fix issue [#860](https://github.com/maplibre/maplibre-gl-js/issues/860) fill-pattern with pixelRatio > 1 is now switched correctly at runtime. ([#1765](https://github.com/maplibre/maplibre-gl-js/pull/1765))
- Fix the exception that would be thrown on `map.setStyle` when it is passed with transformStyle option and map is initialized without an initial style. ([#1824](https://github.com/maplibre/maplibre-gl-js/pull/1824))
- Fix the behavior of the compass button on touch devices. ([#1852](https://github.com/maplibre/maplibre-gl-js/pull/1852))
- Fix `GeoJSONSource` appearing to never finish loading when calling its `setData` method immediately after adding it to a `Map` due to it not firing a `metadata` `data` event ([#1693](https://github.com/maplibre/maplibre-gl-js/issues/1693))
- Fix the gap between terrain elevated tiles ([#1602](https://github.com/maplibre/maplibre-gl-js/issues/1602))
- Fix showTileBoundaries to show the first vector source [#1395](https://github.com/maplibre/maplibre-gl-js/pull/1395)
- Fix `match` expression type ([#1631](https://github.com/maplibre/maplibre-gl-js/pull/1631))
- Fix for blurry raster tiles due to raster tiles requests stuck in image queue. ([#2511](https://github.com/maplibre/maplibre-gl-js/pull/2511))

## 3.0.0-pre.9

### 🐞 Bug fixes

- Fixes issue with ResizeObserver firing an initial 'resize' event (since 3.0.0-pre.5) ([#2551](https://github.com/maplibre/maplibre-gl-js/issues/2551))

## 3.0.0-pre.8

### ✨ Features and improvements

- Add `transformCameraUpdate` callback to `Map` options ([#2535](https://github.com/maplibre/maplibre-gl-js/pull/2535))

### 🐞 Bug fixes

- Revise previous fix ([#2445](https://github.com/maplibre/maplibre-gl-js/issues/2445)) for raster tiles being retained when raster-fade-duration is 0 ([#2501](https://github.com/maplibre/maplibre-gl-js/issues/2501))

## 3.0.0-pre.7

### ✨ Features and improvements

- ⚠️ Breaking - Remove WebGL1 support. Move to WebGL2 ([#2512](https://github.com/maplibre/maplibre-gl-js/pull/2512))
- Bump KDBush and supercluster ([#2522](https://github.com/maplibre/maplibre-gl-js/pull/2522))

## 3.0.0-pre.6

### ✨ Features and improvements

- ⚠️ Breaking - Improve control performance by restricting worker count to a max of 1 except safari browser. ([#2354](https://github.com/maplibre/maplibre-gl-js/pull/2354))
- Improve performance by using HTMLImageElement to download raster source images when refreshExpiredTiles tiles is false ([#2126](https://github.com/maplibre/maplibre-gl-js/pull/2126))
- ⚠️ Breaking - Improve control initial loading performance by forcing fadeDuration to 0 till first idle event ([#2447](https://github.com/maplibre/maplibre-gl-js/pull/2447))
- ⚠️ Breaking - Remove "mapbox-gl-supported" package from API. If needed, please reference it directly instead of going through MapLibre. ([#2451](https://github.com/maplibre/maplibre-gl-js/pull/2451))
- Set fetchPriority for HTMLImageElement to help improve raster heavy scenarios ([#2459](https://github.com/maplibre/maplibre-gl-js/pull/2459))
- Reduce rendering calls on initial load. No reason to try rendering before style is loaded. ([#2464](https://github.com/maplibre/maplibre-gl-js/pull/2464))
- Lazy load default style properties on demand to improve loading performance and reduce memory usage. ([#2476](https://github.com/maplibre/maplibre-gl-js/pull/2476))
- Conditional WebGL2 support ([#1891](https://github.com/maplibre/maplibre-gl-js/pull/1891)

### 🐞 Bug fixes

- Fix `LngLatBounds.extend()` to correctly handle `{ lng: number, lat: number }` coordinates. ([#2425](https://github.com/maplibre/maplibre-gl-js/pull/2425))
- Fix the accuracy-circle in the geolocate control from randomly resizing. ([#2450](https://github.com/maplibre/maplibre-gl-js/pull/2450))

## 3.0.0-pre.5

### ✨ Features and improvements

- Add queryTerrainElevation allows getting terrain elevation in meters at specific point ([#2264](https://github.com/maplibre/maplibre-gl-js/pull/2264))
- Improve performance by sending style layers to worker thread before processing it on main thread to allow parallel processing ([#2131](https://github.com/maplibre/maplibre-gl-js/pull/2131))
- ⚠️ Breaking - Resize map when container element is resized. The resize related events now has different data associated with it ([#2157](https://github.com/maplibre/maplibre-gl-js/pull/2157)). Previously the originalEvent field was the reason of this change, for example it could be a `resize` event from the browser. Now it is `ResizeObserverEntry`, see more [here](https://developer.mozilla.org/en-US/docs/web/api/resizeobserverentry).
- Add Map.getImage() to retrieve previously-loaded images. ([#2168](https://github.com/maplibre/maplibre-gl-js/pull/2168))
- Add method to enable/disable cooperative gestures
- ⚠️ Breaking - `LngLat.toBounds()` is replaced by a static method `LngLatBounds.fromLngLat()` ([#2188](https://github.com/maplibre/maplibre-gl-js/pull/2188))
- Update CONTRIBUTING.md with details on setting up on M1 mac ([#2196](https://github.com/maplibre/maplibre-gl-js/pull/2196))
- Update default type of originalEvent in MapLibreEvent to be `unknown` ([#2243](https://github.com/maplibre/maplibre-gl-js/pull/2243))
- Improve performance when forcing full symbol placement by short circuiting pause checks ([#2241](https://github.com/maplibre/maplibre-gl-js/pull/2241))
- Adding a `warnonce` when terrain and hillshade source are the same ([#2298](https://github.com/maplibre/maplibre-gl-js/pull/2298))
- Remove a deprecation warning by removing an empty texture that is no longer being used in the codebase ([#2299](https://github.com/maplibre/maplibre-gl-js/pull/2299))
- Improve initial loading performance by lazy serializing layers only when needed. ([#2306](https://github.com/maplibre/maplibre-gl-js/pull/2306))
- ⚠️ Breaking - Cancel unloaded tile request on zooming in across multiple zoom. Previously these requests were not cancelled. ([#2377](https://github.com/maplibre/maplibre-gl-js/pull/2377))
- Add validateStyle MapOption to allow disabling style validation for faster performance in production environment. ([#2390](https://github.com/maplibre/maplibre-gl-js/pull/2390))
- ⚠️ Breaking - Remove support for `hsl` css color in a format that does not comply with the CSS Color specification. Colors defined in `hsl(110, 0.7, 0.055)` format will no longer work, instead it is recommended to use the format with percentages `hsl(110, 70%, 5.5%)`. ([#2376](https://github.com/maplibre/maplibre-gl-js/pull/2376))

### 🐞 Bug fixes

- Fix the type of the `features` property on `MapLayerMouseEvent` and `MapLayerTouchEvent` to be `MapGeoJSONFeature[]` in lieu of `GeoJSON.Feature[]` ([#2244](https://github.com/maplibre/maplibre-gl-js/pull/2244))
- Fix GeolocateControl error if removed quickly ([#2391](https://github.com/maplibre/maplibre-gl-js/pull/2391))
- Fix issue unloading sprite sheet when using `setStyle(style, {diff:true})` ([#2146](https://github.com/maplibre/maplibre-gl-js/pull/2146))
- Fix wrap coords in `getTerrain` when `fitBounds` across the AM ([#2155](https://github.com/maplibre/maplibre-gl-js/pull/2155))
- Fix LngLat `toArray` method return type to [number,number] ([#2233](https://github.com/maplibre/maplibre-gl-js/issues/2233))
- Fix handling of text-offset with symbol-placement: line ([#2170](https://github.com/maplibre/maplibre-gl-js/issues/2170) and [#2171](https://github.com/maplibre/maplibre-gl-js/issues/2171))
- Fix geolocate control permissions failure on IOS16 web view with fallback to `window.navigator.geolocation` ([#2359](https://github.com/maplibre/maplibre-gl-js/pull/2359))
- Prevent unnecessary reload of raster sources when RTL Text Plugin loads ([#2380](https://github.com/maplibre/maplibre-gl-js/issues/2380))
- Fix Handle AddProtocol callback function returning an HTMLImageElement ([#](https://github.com/maplibre/maplibre-gl-js/pull/2393)2393](https://github.com/maplibre/maplibre-gl-js/pull/2393))
- Fix raster tiles being retained when raster-fade-duration is 0 ([#2445](https://github.com/maplibre/maplibre-gl-js/issues/2445))

## 3.0.0-pre.4

### ✨ Features and improvements

- Add `setiClusterOptions` to update cluster properties of the added sources: fixing these issues ([#429](https://github.com/maplibre/maplibre-gl-js/issues/429)) and ([#1384](https://github.com/maplibre/maplibre-gl-js/issues/1384))
- Add types for `workerOptions` and `_options` in `geojson_source.ts`
- Add fullscreenstart, fullscreenend events to FullscreenControl ([#2128](https://github.com/maplibre/maplibre-gl-js/issues/2128)
- Throttle the image request queue while the map is moving to improve performance ([#2097](https://github.com/maplibre/maplibre-gl-js/issues/2097)

### 🐞 Bug fixes

- Fix the worker been terminated on setting new style ([#2123](https://github.com/maplibre/maplibre-gl-js/pull/2123))
- Change how meta key is detected for cooperative gestures
- Fix the worker been terminated on setting new style ([#2123](https://github.com/maplibre/maplibre-gl-js/pull/2123))

## 3.0.0-pre.3

### ✨ Features and improvements

- Add support for multiple `sprite` declarations in one style file ([#1805](https://github.com/maplibre/maplibre-gl-js/pull/1805))
- Extract sprite image on demand to reduce memory usage and improve performance by reducing number of getImageData calls ([#1809](https://github.com/maplibre/maplibre-gl-js/pull/1809))

### 🐞 Bug fixes

- Fix issue [#1024](https://github.com/maplibre/maplibre-gl-js/pull/1024) - Zoom center not under cursor when terrain is on
- Fix errors when running style-spec bin scripts and added missing help. Removed unnecessary script 'gl-style-composite'. ([#1971](https://github.com/maplibre/maplibre-gl-js/pull/1971))
- Fix the `slice` expression type ([#1886](https://github.com/maplibre/maplibre-gl-js/issues/1886))

## 3.0.0-pre.2

### ✨ Features and improvements

- `QueryRenderedFeaturesOptions` type added to both of the params in queryRenderedFeatures in map.ts ([#1900](https://github.com/maplibre/maplibre-gl-js/issues/1900))
- NavigationControlOptions is now optional when creating an instance of NavigationControl ([#1754](https://github.com/maplibre/maplibre-gl-js/issues/1754))
- Listen to webglcontextcreationerror event and give detailed debug info when it fails ([#1715](https://github.com/maplibre/maplibre-gl-js/pull/1715))
- Make sure `cooperativeGestures` overlay is always "on top" (z-index) of map features ([#1753](https://github.com/maplibre/maplibre-gl-js/pull/1753))
- Use `willReadFrequently` hint to optimize 2D canvas usage and remove warnings ([#1808](https://github.com/maplibre/maplibre-gl-js/pull/1808))
- Speed up the cross tile symbol index in certain circumstances ([#1755](https://github.com/maplibre/maplibre-gl-js/pull/1755))
- Improve rendering speed in scenes with many colliding symbolic icons and labels ([#1757](https://github.com/maplibre/maplibre-gl-js/pull/1757))
- Make request for ImageSource cancelable ([#1802](https://github.com/maplibre/maplibre-gl-js/pull/1802))
- Throttle the image request queue while the map is moving to improve performance ([#2097](https://github.com/maplibre/maplibre-gl-js/pull/2097))

### 🐞 Bug fixes

- Remove dependency on `@rollup/plugin-json`, which was in conflict with `rollup-plugin-import-assert`
- Remove dependency on `@mapbox/gazetteer` which caused some build warnings ([#1757](https://github.com/maplibre/maplibre-gl-js/pull/1757) [#1898](https://github.com/maplibre/maplibre-gl-js/pull/1898))
- Fix `getElevation()` causing uncaught error ([#1650](https://github.com/maplibre/maplibre-gl-js/issues/1650)).
- Fix headless benchmark execution especially on VM ([#1732](https://github.com/maplibre/maplibre-gl-js/pull/1732))
- fix issue [#860](https://github.com/maplibre/maplibre-gl-js/issues/860) fill-pattern with pixelRatio > 1 is now switched correctly at runtime. ([#1765](https://github.com/maplibre/maplibre-gl-js/pull/1765))
- Fix the exception that would be thrown on `map.setStyle` when it is passed with transformStyle option and map is initialized without an initial style. ([#1824](https://github.com/maplibre/maplibre-gl-js/pull/1824))
- Fix the behavior of the compass button on touch devices.

## 3.0.0-pre.1

### ✨ Features and improvements

- Return a promise from `once` method to allow easier usage of async/await in this case ([#1690](https://github.com/maplibre/maplibre-gl-js/pull/1690))
- Add pseudo (CSS) fullscreen as a fallback for iPhones ([#1678](https://github.com/maplibre/maplibre-gl-js/pull/1678))
- Add `updateData` to `GeoJSONSource` which allows for partial data updates ([#1605](https://github.com/maplibre/maplibre-gl-js/pull/1605))

### 🐞 Bug fixes

- Fix `GeoJSONSource` appearing to never finish loading when calling its `setData` method immediately after adding it to a `Map` due to it not firing a `metadata` `data` event ([#1693](https://github.com/maplibre/maplibre-gl-js/issues/1693))
- Fix the gap between terrain elevated tiles ([#1602](https://github.com/maplibre/maplibre-gl-js/issues/1602))

## 3.0.0-pre.0

### ✨ Features and improvements

- Add a RenderPool to render tiles onto textures for 3D ([#1671](https://github.com/maplibre/maplibre-gl-js/pull/1671))
- Add map.getCameraTargetElevation() ([#1558](https://github.com/maplibre/maplibre-gl-js/pull/1558))
- Add `freezeElevation` to `AnimationOptions` to allow smooth camera movement in 3D ([#1514](https://github.com/maplibre/maplibre-gl-js/pull/1514), [#1492](https://github.com/maplibre/maplibre-gl-js/issues/1492))
- ⚠️ Breaking - Remove deprecated `mapboxgl-` css classes ([#1575](https://github.com/maplibre/maplibre-gl-js/pull/1575))
- Add map.setStyle's transformStyle option ([#1632](https://github.com/maplibre/maplibre-gl-js/pull/1632))
- ⚠️ Breaking - Improve rendering of areas below sea level, and remove elevationOffset workaround ([#1578](https://github.com/maplibre/maplibre-gl-js/pull/1578))
- ⚠️ Breaking - Move terrain object from style.terrain to map.terrain ([#1628](https://github.com/maplibre/maplibre-gl-js/pull/1628))

### 🐞 Bug fixes

- ⚠️ Breaking - Make geojson data source a required field to align with the docs ([#1396](https://github.com/maplibre/maplibre-gl-js/issue/1396))
- Fix showTileBoundaries to show the first vector source [#1395](https://github.com/maplibre/maplibre-gl-js/pull/1395)
- Fix `match` expression type ([#1631](https://github.com/maplibre/maplibre-gl-js/pull/1631))

## 2.4.0

### ✨ Features and improvements

- Added calculateCameraOptionsFromTo to camera ([#1427](https://github.com/maplibre/maplibre-gl-js/pull/1427))
- Improve expression types ([#1510](https://github.com/maplibre/maplibre-gl-js/pull/1510))
- Improve performance for primitive size selection ([#1508](https://github.com/maplibre/maplibre-gl-js/pull/1508))
- Upgrade target from ES2017 to ES2019 ([#1499](https://github.com/maplibre/maplibre-gl-js/pull/1499))
- Improve error handling ([#1485](https://github.com/maplibre/maplibre-gl-js/pull/1485))
- Removed `_interpolationType` unused field ([#264](https://github.com/maplibre/maplibre-gl-js/issues/264))

### 🐞 Bug fixes

- Fix attribution not being displayed for terrain ([#1516](https://github.com/maplibre/maplibre-gl-js/pull/1516))
- No triggering of contextmenu after rotate, pitch, etc. also on Windows ([#1537](https://github.com/maplibre/maplibre-gl-js/pull/1537))

## 2.3.1-pre.2

### ✨ Features and improvements

- Improve expression types ([#1510](https://github.com/maplibre/maplibre-gl-js/pull/1510))
- Improve performance for primitive size selection ([#1508](https://github.com/maplibre/maplibre-gl-js/pull/1508))
- Upgrade target from ES2017 to ES2019 ([#1499](https://github.com/maplibre/maplibre-gl-js/pull/1499))

## 2.3.1-pre.1

### ✨ Features and improvements

- Improve error handling ([#1485](https://github.com/maplibre/maplibre-gl-js/pull/1485))

## 2.3.0

### ✨ Features and improvements

- Re-enable method to get library version. Either with `import {version} from 'maplibre-gl'`, or on a Map instance as `map.version`.

## 2.2.1

### 🐞 Bug fixes

- Fix types generation and make sure they run as part of the CI ([#1462](https://github.com/maplibre/maplibre-gl-js/issues/1462), [#1465](https://github.com/maplibre/maplibre-gl-js/pull/1465))

## 2.2.0

Everything from the four previous pre-releases:

### ✨ Features and improvements

- Update `icon-padding` symbol layout property to support asymmetric padding ([#1289](https://github.com/maplibre/maplibre-gl-js/pull/1289))
- Added `cooperativeGestures` option when instantiating map to prevent inadvertent scrolling/panning when navigating a page where map is embedded inline ([#234](https://github.com/maplibre/maplibre-gl-js/issues/234))
- Improve filter specification typings ([#1390](https://github.com/maplibre/maplibre-gl-js/pull/1390))
- Add 3D terrain capabilities ([#165](https://github.com/maplibre/maplibre-gl-js/pull/165), [#1022](https://github.com/maplibre/maplibre-gl-js/pull/1022))
- Cancel pending GeoJSON requests when `GeoJSONSource.setData()` is called instead of waiting for any pending request to complete before issuing the request for the new URL ([#1102](https://github.com/maplibre/maplibre-gl-js/pull/1102))

### 🐞 Bug fixes

- Fix compact attribution style when using global CSS that sets `box-sizing: border-box;` ([#1250](https://github.com/maplibre/maplibre-gl-js/pull/1250))
- Handle maxBounds which cross the meridian at longitude ±180° ([#1298](https://github.com/maplibre/maplibre-gl-js/pull/1298), [#1299](https://github.com/maplibre/maplibre-gl-js/pull/1299))
- Hide arrow displayed in default `summary` styles on the attribution control ([#1258](https://github.com/maplibre/maplibre-gl-js/pull/1258))
- Fix memory usage in terrain 3D ([#1291](https://github.com/maplibre/maplibre-gl-js/issues/1291), [#1302](https://github.com/maplibre/maplibre-gl-js/pull/1302))
- Fix disappearance of closest tiles when 3D terrain is enabled ([#1241](https://github.com/maplibre/maplibre-gl-js/issues/1241), [#1300](https://github.com/maplibre/maplibre-gl-js/pull/1300))

## 2.2.0-pre.4

### ✨ Features and improvements

- Update `icon-padding` symbol layout property to support asymmetric padding ([#1289](https://github.com/maplibre/maplibre-gl-js/pull/1289))
- Added `cooperativeGestures` option when instantiating map to prevent inadvertent scrolling/panning when navigating a page where map is embedded inline ([#234](https://github.com/maplibre/maplibre-gl-js/issues/234))
- Improve filter specification typings ([#1390](https://github.com/maplibre/maplibre-gl-js/pull/1390))

### 🐞 Bug fixes

- Fix compact attribution style when using global CSS that sets `box-sizing: border-box;` ([#1250](https://github.com/maplibre/maplibre-gl-js/pull/1250))

## 2.2.0-pre.3

### 🐞 Bug fixes

- Handle maxBounds which cross the meridian at longitude ±180° ([#1298](https://github.com/maplibre/maplibre-gl-js/issues/1298), [#1299](https://github.com/maplibre/maplibre-gl-js/pull/1299))
- Hide arrow displayed in default `summary` styles on the attribution control ([#1258](https://github.com/maplibre/maplibre-gl-js/pull/1258))
- Fix memory usage in terrain 3D ([#1291](https://github.com/maplibre/maplibre-gl-js/issues/1291), [#1302](https://github.com/maplibre/maplibre-gl-js/pull/1302))
- Fix disappearance of closest tiles when 3D terrain is enabled ([#1241](https://github.com/maplibre/maplibre-gl-js/issues/1241), [#1300](https://github.com/maplibre/maplibre-gl-js/pull/1300))

## 2.2.0-pre.2

### ✨ Features and improvements

- Add 3D terrain capabilities ([#165](https://github.com/maplibre/maplibre-gl-js/pull/165), [#1022](https://github.com/maplibre/maplibre-gl-js/pull/1022))

## 2.2.0-pre.1

### ✨ Features and improvements

- Cancel pending GeoJSON requests when `GeoJSONSource.setData()` is called instead of waiting for any pending request to complete before issuing the request for the new URL ([#1102](https://github.com/maplibre/maplibre-gl-js/pull/1102))

## 2.1.9

### 🐞 Bug fixes

- Add back typescript typings to dependencies instead of devDependencies ([#1178](https://github.com/maplibre/maplibre-gl-js/pull/1178))

## 2.1.8

### ✨ Features and improvements

- Changed logic for showing the MapLibre logo. The MapLibre logo is now shown by setting the map option 'maplibreLogo' to true or by adding it to a map with addControl. TileJSON no longer controls if the logo is shown. ([#786](https://github.com/maplibre/maplibre-gl-js/pull/786))

### 🐞 Bug fixes

- Fix missing `touchmove` in `MapTouchEvent["type"]` ([#1131](https://github.com/maplibre/maplibre-gl-js/pull/1131))
- Type CustomLayerInterface renderingMode, onRemove, onAdd, and prerender optional ([#1122](https://github.com/maplibre/maplibre-gl-js/pull/1122))

## 2.1.8-pre.3

### 🐞 Bug fixes

- Use correct location for mouse events of line layer with line-offset ([#1108](https://github.com/maplibre/maplibre-gl-js/issues/1108)).
- Change `GeoJSONFeature.properties` type from `{}` to `{ [name: string]: any; }` ([#1115](https://github.com/maplibre/maplibre-gl-js/pull/1115)).
- Fix `error TS2503: Cannot find namespace 'GeoJSON'` ([#1096](https://github.com/maplibre/maplibre-gl-js/issues/1096)).

## 2.1.8-pre.2

### ✨ Features and improvements

- Removal of the unminified production build target, so `npm run build-prod` will be the main build command going forward.

### 🐞 Bug fixes

- Dispose source resources on map style removal, it also fixes `cannot read properties of undefined (reading 'sourceCaches')` error ([#1099](https://github.com/maplibre/maplibre-gl-js/pull/1099)).
- Add MapGeoJSONFeature type as replacement for MapboxGeoJSONFeature. MapGeoJSONFeature type extends GeoJSONFeature type with layer, source, sourceLayer, and state properties ([#1104](https://github.com/maplibre/maplibre-gl-js/pull/1104)).
- Fix automatic refreshing of expired raster tiles ([#1106](https://github.com/maplibre/maplibre-gl-js/pull/1106))
- Fix precision loss in some matrix calculations ([#1105](https://github.com/maplibre/maplibre-gl-js/pull/1105))

## 2.1.8-pre.1

### ✨ Features and improvements

- Add option `viewport-glyph` to `text-rotation-alignment` which places glyphs along a linestring and rotates them to the x-axis of the viewport ([#716](https://github.com/maplibre/maplibre-gl-js/pull/716)).

### 🐞 Bug fixes

- Change `GeoJSONFeature.id` type from `number | string | void` to `number | string | undefined` ([#1093](https://github.com/maplibre/maplibre-gl-js/pull/1093))
- Add FeatureIdentifier type to define feature parameter in setFeatureState, removeFeatureState, and getFeatureState methods. Change FeatureIdentifier.id from `id: string | number;` to `id?: string | number | undefined;` ([#1095](https://github.com/maplibre/maplibre-gl-js/pull/1095))
- Change map.on, map.off, and map.once type parameter from "type: MapEvent" to "type: MapEvent | string" ([#1094](https://github.com/maplibre/maplibre-gl-js/pull/1094))

## 2.1.7

### 🐞 Bug fixes

- Add adjustment for glyph rendering, CJK fonts are mainly affected ([#1002](https://github.com/maplibre/maplibre-gl-js/issues/1002)).
- Improve typings to fix Angular strict mode failure ([#790](https://github.com/maplibre/maplibre-gl-js/issues/790), [#970](https://github.com/maplibre/maplibre-gl-js/issues/970), [#934](https://github.com/maplibre/maplibre-gl-js/issues/934))
- Fix `SourceCache.loaded()` always returning `true` following a load error ([#1025](https://github.com/maplibre/maplibre-gl-js/issues/1025))
- Added back csp and dev builds to npm package ([#1042](https://github.com/maplibre/maplibre-gl-js/issues/1042))

## 2.1.6

### 🐞 Bug fixes

- Publish `dist/package.json` ([#998](https://github.com/maplibre/maplibre-gl-js/pull/998)).

## 2.1.6-pre.1

### 🐞 Bug fixes

- Publish `dist/package.json` ([#998](https://github.com/maplibre/maplibre-gl-js/pull/998)).

## 2.1.5

### 🐞 Bug fixes

- Publish empty `postinstall.js` file. Follow-up on ([#990](https://github.com/maplibre/maplibre-gl-js/issues/990)), ([#991](https://github.com/maplibre/maplibre-gl-js/pull/991)), ([#992](https://github.com/maplibre/maplibre-gl-js/pull/992)).

## 2.1.5-pre.1

### 🐞 Bug fixes

- Publish empty `postinstall.js` file. Follow-up on ([#990](https://github.com/maplibre/maplibre-gl-js/pull/990)), ([#991](https://github.com/maplibre/maplibre-gl-js/pull/991)), ([#992](https://github.com/maplibre/maplibre-gl-js/pull/992)).

## 2.1.4

### 🐞 Bug fixes

- Fix missing `postinstall.js` file in npm publish. Follow-up on ([#990](https://github.com/maplibre/maplibre-gl-js/issues/990)), ([#991](https://github.com/maplibre/maplibre-gl-js/pull/991)).

## 2.1.3

### 🐞 Bug fixes

- Fix postinstall `ts-node` error on non-dev installs ([#900](https://github.com/maplibre/maplibre-gl-js/pull/900))

## 2.1.2

### Features and improvements

- Default compact attribution to be open by default to comply with OpenStreetMap Attribution Guidelines ([#795](https://github.com/maplibre/maplibre-gl-js/pull/795))
- Export `Source` classes (`GeoJSONSource` etc.) declarations. ([#801](https://github.com/maplibre/maplibre-gl-js/issues/801))
- Make `AJAXError` public so error HTTP responses can be handled differently from other errors.

### 🐞 Bug fixes

- Fix compact attribution button showing when attribution is blank ([#795](https://github.com/maplibre/maplibre-gl-js/pull/795))
- Fix error mismatched image size for CJK characters ([#718](https://github.com/maplibre/maplibre-gl-js/issues/718))
- Fire `dataabort` and `sourcedataabort` events when a tile request is aborted ([#794](https://github.com/maplibre/maplibre-gl-js/issues/794))
- Fix NextJs `performance` undefined ([#768](https://github.com/maplibre/maplibre-gl-js/issues/768))

## 2.1.1

### 🐞 Bug fixes

- Fix stale tiles being shown when calling VectorTileSource#setTiles while the map is moving.

## 2.1.0

### ✨ Features and improvements

- Add `icon-overlap` and `text-overlap` symbol layout properties [#347](https://github.com/maplibre/maplibre-gl-js/pull/347)
- Deprecate `icon-allow-overlap` and `text-allow-overlap` symbol layout properties. `icon-overlap` and `text-overlap` are their replacements.
- Remove node package chalk from devDependencies ([#789](https://github.com/maplibre/maplibre-gl-js/pull/789)).
- Allow setting a custom pixel ratio by adding a `MapOptions#pixelRatio` property and a `Map#setPixelRatio` method. Since a high `devicePixelRatio` value can lead to performance and display problems, it is done at your own risk. ([#769](https://github.com/maplibre/maplibre-gl-js/issues/769))

## 2.0.5

### 🐞 Bug fixes

- Remove list of node versions allowed to install the package.

## 2.0.4

### 🐞 Bug fixes

- Missing package.json file in version 2.0.3 dist in npm ([#811](https://github.com/maplibre/maplibre-gl-js/issues/811)) - this causes webpack to fail

## 2.0.3

### Features and improvements

- Remove node package chalk from devDependencies ([#789](https://github.com/maplibre/maplibre-gl-js/pull/789)).
- Remove vector-tile module declaration and revert to using point from [@mapbox/point-geometry](https://github.com/mapbox/point-geometry] ([#788](https://github.com/maplibre/maplibre-gl-js/issues/788), [#800](https://github.com/maplibre/maplibre-gl-js/pull/800))
- Moved development environment to use NodeJs 16 ([#781](https://github.com/maplibre/maplibre-gl-js/pull/781), [#806](https://github.com/maplibre/maplibre-gl-js/pull/806))

### 🐞 Bug fixes

- Fix max cluster zoom in geojson source ([#61](https://github.com/maplibre/maplibre-gl-js/issues/61))

## 2.0.2

### 🐞 Bug fixes

- Fix typescript generated file ([#776](https://github.com/maplibre/maplibre-gl-js/issues/776)).

## 2.0.1

### 🐞 Bug fixes

- Fix documentation of `addProtocol` and `removeProtocol`.

## 2.0.0

### Features and improvements

- Migrated the production code to typescript
- ** Breaking Change ** removed `version` from the public API
- ** Breaking Change ** stopped supporting IE (internet explorer)
- ** Breaking Change ** stopped supporting Chrome 49-65. Chrome 66+ required. For Chrome 49-65 support use version 1.15.2.
- ** Breaking Change ** removed all code related to `accessToken` and Mapbox specific urls starting with `mapbox://`. Telemetry and tracking code was removed.
- ** Breaking Change ** removed `baseApiUrl` as it was used only for Mapbox related urls
- ** Breaking Change ** typescript typings have changed:
  - `Style` => `StyleSpecification`
  - `AnyLayer` => `LayerSpecification`
  - `AnySourceData` => `SourceSpecification`
  - `MapboxEvent` => `MapLibreEvent`
  - `MapboxOptions` => `MapOptions`
  - `MapBoxZoomEvent` => `MapLibreZoomEvent`
  - `*SourceRaw` + `*SourceOptions` => `*SourceSpecification`
  - `*Source` (source implementation definition) were removed
  - `*Layer` => `*LayerSpecification`
  - `*Paint` => `*LayerSpecification['paint']`
  - `*Layout` => `*LayerSpecification['layout']`
  - `MapboxGeoJSONFeature` => `GeoJSONFeature`
- Added `redraw` function to map ([#206](https://github.com/maplibre/maplibre-gl-js/issues/206))
- Improve attribution controls accessibility. See [#359](https://github.com/maplibre/maplibre-gl-js/issues/359)
- Allow maxPitch value up to 85, use values greater than 60 at your own risk ([#574](https://github.com/maplibre/maplibre-gl-js/pull/574))
- `getImage` uses createImageBitmap when supported ([#650](https://github.com/maplibre/maplibre-gl-js/pull/650))

### 🐞 Bug fixes

- Fix warning due to strict comparison of SDF property in image sprite ([#303](https://github.com/maplibre/maplibre-gl-js/issues/303))
- Fix tile placeholder replacement to allow for placeholders to be in a URL more than once. ([#348](https://github.com/maplibre/maplibre-gl-js/pull/348))
- Fix type check for non dom environment. ([#334](https://github.com/maplibre/maplibre-gl-js/issues/334))
- Fix precision problem in patterns when overzoomed in OpenGL ES devices.
- Fix padding-top of the popup to improve readability of popup text ([#354](https://github.com/maplibre/maplibre-gl-js/pull/354)).
- Fix GeoJSONSource#loaded sometimes returning true while there are still pending loads ([#669](https://github.com/maplibre/maplibre-gl-js/issues/669))
- Fix MapDataEvent#isSourceLoaded being true in GeoJSONSource "dataloading" event handlers ([#694](https://github.com/maplibre/maplibre-gl-js/issues/694))
- Fix events being fired after Map#remove has been called when the WebGL context is lost and restored ([#726](https://github.com/maplibre/maplibre-gl-js/issues/726))
- Fix nested expressions types definition [#757](https://github.com/maplibre/maplibre-gl-js/pull/757)

## 1.15.2

### 🐞 Bug fixes

- Fix breaking changes introduced in v1.15.0 by adoption dual naming scheme for CSS class names

## 1.15.1

### 🐞 Bug fixes

- Add void return for some method declaration to match TS strict mode ([#194](https://github.com/maplibre/maplibre-gl-js/pull/194))
- Fix css leftovers ([#83](https://github.com/maplibre/maplibre-gl-js/issues/83))

## 1.15.0

### Features and improvements

- ** Breaking Change: ** Rename css classes ([#83](https://github.com/maplibre/maplibre-gl-js/issues/83))
- Added custom protocol support to allow overriding ajax calls ([#29](https://github.com/maplibre/maplibre-gl-js/issues/29))
- Added setTransformRequest to map ([#159](https://github.com/maplibre/maplibre-gl-js/pull/159))
- Publish @maplibre/maplibre-gl-style-spec v14.0.0 on NPM ([#149](https://github.com/maplibre/maplibre-gl-js/pull/149))
- Replace link to mapbox on LogoControl by link to maplibre ([#151](https://github.com/maplibre/maplibre-gl-js/pull/151))
- Migrate style spec files from mapbox to maplibre ([#147](https://github.com/maplibre/maplibre-gl-js/pull/147))
- Publish the MapLibre style spec in NPM ([#140](https://github.com/maplibre/maplibre-gl-js/pull/140))
- Replace mapboxgl with maplibregl in JSDocs inline examples ([#134](https://github.com/maplibre/maplibre-gl-js/pull/134))
- Bring in typescript definitions file ([#24](https://github.com/maplibre/maplibre-gl-js/issues/24))
- Update example links to https://maplibre.org/maplibre-gl-js-docs/ ([#131](https://github.com/maplibre/maplibre-gl-js/pull/131))
- Improve performance of layers with constant `*-sort-key` ([#78](https://github.com/maplibre/maplibre-gl-js/pull/78))

### 🐞 Bug fixes

- Prevented attribution button from submitting form ([#178](https://github.com/maplibre/maplibre-gl-js/issues/178))

## 1.14.0

### Features and improvements

- Rebranded to MapLibre
- New logo

### 🐞 Bug fixes

- Rename SVGs mapboxgl-ctrl-\*.svg to maplibregl ([#85](https://github.com/maplibre/maplibre-gl-js/pull/85))
- fix ImageSource not working in FF/Safari ([#87](https://github.com/maplibre/maplibre-gl-js/pull/87))
- Update HTML debug files to use MapLibre in titles ([#84](https://github.com/maplibre/maplibre-gl-js/pull/84))
- fix CI checksize job to use maplibre name ([#86](https://github.com/maplibre/maplibre-gl-js/pull/86))
- Move output files from mapbox._ to maplibre._ ([#75](https://github.com/maplibre/maplibre-gl-js/pull/75))
- Remove mapbox specifics and branding from .github ([#64](https://github.com/maplibre/maplibre-gl-js/pull/64))
- Fix a bug where mapbox-gl-js is no longer licensed as open source, but we owe immeasurable gratitude to Mapbox for releasing all their initial code to the community under BSD-3 license.

## 1.13.0

### ✨ Features and improvements

- Improve accessibility by fixing issues reported by WCAG 2.1. [#9991](https://github.com/mapbox/mapbox-gl-js/pull/9991)
- Improve accessibility when opening a popup by immediately focusing on the content. [#9774](https://github.com/mapbox/mapbox-gl-js/pull/9774) (h/t [@watofundefined](https://github.com/watofundefined)))
- Improve rendering performance of symbols with `symbol-sort-key`. [#9751](https://github.com/mapbox/mapbox-gl-js/pull/9751) (h/t [@osvodef](https://github.com/osvodef)))
- Add `Marker` `clickTolerance` option. [#9640](https://github.com/mapbox/mapbox-gl-js/pull/9640) (h/t [@ChristopherChudzicki](https://github.com/ChristopherChudzicki)))
- Add `Map` `hasControl` method. [#10035](https://github.com/mapbox/mapbox-gl-js/pull/10035)
- Add `Popup` `setOffset` method. [#9946](https://github.com/mapbox/mapbox-gl-js/pull/9946) (h/t [@jutaz](https://github.com/jutaz)))
- Add `KeyboardHandler` `disableRotation` and `enableRotation` methods. [#10072](https://github.com/mapbox/mapbox-gl-js/pull/10072) (h/t [@jmbott](https://github.com/jmbott)))

### 🐞 Bug fixes

- Fix a bug where `queryRenderedFeatures` didn't properly expose the paint values if they were data-driven. [#10074](https://github.com/mapbox/mapbox-gl-js/pull/10074) (h/t [@osvodef](https://github.com/osvodef)))
- Fix a bug where attribution didn't update when layer visibility changed during zooming. [#9943](https://github.com/mapbox/mapbox-gl-js/pull/9943)
- Fix a bug where hash control conflicted with external history manipulation (e.g. in single-page apps). [#9960](https://github.com/mapbox/mapbox-gl-js/pull/9960) (h/t [@raegen](https://github.com/raegen)))
- Fix a bug where `fitBounds` had an unexpected result with non-zero bearing and uneven padding. [#9821](https://github.com/mapbox/mapbox-gl-js/pull/9821) (h/t [@allison-strandberg](https://github.com/allison-strandberg)))
- Fix HTTP support when running GL JS against [Mapbox Atlas](https://www.mapbox.com/atlas). [#10090](https://github.com/mapbox/mapbox-gl-js/pull/10090)
- Fix a bug where the `within` expression didn't work in `querySourceFeatures`. [#9933](https://github.com/mapbox/mapbox-gl-js/pull/9933)
- Fix a bug where `Popup` content HTML element was removed on `setDOMContent`. [#10036](https://github.com/mapbox/mapbox-gl-js/pull/10036)
- Fix a compatibility bug when `icon-image` is used as a legacy categorical function. [#10060](https://github.com/mapbox/mapbox-gl-js/pull/10060)
- Reduce rapid memory growth in Safari by ensuring `Image` dataURI's are released. [#10118](https://github.com/mapbox/mapbox-gl-js/pull/10118)

### ⚠️ Note on IE11

We intend to remove support for Internet Explorer 11 in a future release of GL JS later this year.

## 1.12.0

### ✨ Features and improvements

- Add methods for changing a vector tile source dynamically (e.g. `setTiles`, `setUrl`). [#8048](https://github.com/mapbox/mapbox-gl-js/pull/8048) (h/t [@stepankuzmin](https://github.com/stepankuzmin))
- Add a `filter` option for GeoJSON sources to filter out features prior to processing (e.g. before clustering). [#9864](https://github.com/mapbox/mapbox-gl-js/pull/9864)
- Vastly increase precision of `line-gradient` for long lines. [#9694](https://github.com/mapbox/mapbox-gl-js/pull/9694)
- Improve `raster-dem` sources to properly support the `maxzoom` option and overzooming. [#9789](https://github.com/mapbox/mapbox-gl-js/pull/9789) (h/t [@brendan-ward](@brendanhttps://github.com/ward))

### 🐞 Bug fixes

- Fix a bug where bearing snap interfered with `easeTo` and `flyTo` animations, freezing the map. [#9884](https://github.com/mapbox/mapbox-gl-js/pull/9884) (h/t [@andycalder](https://github.com/andycalder))
- Fix a bug where a fallback image was not used if it was added via `addImage`. [#9911](https://github.com/mapbox/mapbox-gl-js/pull/9911) (h/t [@francois2metz](https://github.com/francois2metz))
- Fix a bug where `promoteId` option failed for fill extrusions with defined feature ids. [#9863](https://github.com/mapbox/mapbox-gl-js/pull/9863)

### 🛠️ Workflow

- Renamed the default development branch from `master` to `main`.

## 1.11.1

### 🐞 Bug fixes

- Fix a bug that caused `map.loaded()` to incorrectly return `false` after a click event. ([#9825](https://github.com/mapbox/mapbox-gl-js/pull/9825))

## 1.11.0

### ✨ Features and improvements

- Add an option to scale the default `Marker` icon.([#9414](https://github.com/mapbox/mapbox-gl-js/pull/9414)) (h/t [@adrianababakanian](https://github.com/adrianababakanian))
- Improving the shader compilation speed by manually getting the run-time attributes and uniforms.([#9497](https://github.com/mapbox/mapbox-gl-js/pull/9497))
- Added `clusterMinPoints` option for clustered GeoJSON sources that defines the minimum number of points to form a cluster.([#9748](https://github.com/mapbox/mapbox-gl-js/pull/9748))

### 🐞 Bug fixes

- Fix a bug where map got stuck in a DragRotate interaction if it's mouseup occurred outside of the browser window or iframe.([#9512](https://github.com/mapbox/mapbox-gl-js/pull/9512))
- Fix potential visual regression for `*-pattern` properties on AMD graphics card vendor.([#9681](https://github.com/mapbox/mapbox-gl-js/pull/9681))
- Fix zooming with a double tap on iOS Safari 13.([#9757](https://github.com/mapbox/mapbox-gl-js/pull/9757))
- Removed a misleading `geometry exceeds allowed extent` warning when using Mapbox Streets vector tiles.([#9753](https://github.com/mapbox/mapbox-gl-js/pull/9753))
- Fix reference error when requiring the browser bundle in Node. ([#9749](https://github.com/mapbox/mapbox-gl-js/pull/9749))

## 1.10.2

### 🐞 Bug fixes

- Fix zooming with a double tap in iOS Safari 13.([#9757](https://github.com/mapbox/mapbox-gl-js/pull/9757))

## 1.10.1

### 🐞 Bug fixes

- Fix markers interrupting touch gestures ([#9675](https://github.com/mapbox/mapbox-gl-js/issues/9675), fixed by [#9683](https://github.com/mapbox/mapbox-gl-js/pull/9683))
- Fix bug where `map.isMoving()` returned true while map was not moving ([#9647](https://github.com/mapbox/mapbox-gl-js/issues/9647), fixed by [#9679](https://github.com/mapbox/mapbox-gl-js/pull/9679))
- Fix regression that prevented `touchmove` events from firing during gestures ([#9676](https://github.com/mapbox/mapbox-gl-js/issues/9676), fixed by [#9685](https://github.com/mapbox/mapbox-gl-js/pull/9685))
- Fix `image` expression evaluation which was broken under certain conditions ([#9630](https://github.com/mapbox/mapbox-gl-js/issues/9630), fixed by [#9685](https://github.com/mapbox/mapbox-gl-js/pull/9668))
- Fix nested `within` expressions in filters not evaluating correctly ([#9605](https://github.com/mapbox/mapbox-gl-js/issues/9605), fixed by [#9611](https://github.com/mapbox/mapbox-gl-js/pull/9611))
- Fix potential `undefined` paint variable in `StyleLayer` ([#9688](https://github.com/mapbox/mapbox-gl-js/pull/9688)) (h/t [mannnick24](https://github.com/mannnick24))

## 1.10.0

### ✨ Features

- Add `mapboxgl.prewarm()` and `mapboxgl.clearPrewarmedResources()` methods to allow developers to optimize load times for their maps ([#9391](https://github.com/mapbox/mapbox-gl-js/pull/9391))
- Add `index-of` and `slice` expressions to search arrays and strings for the first occurrence of a specified value and return a section of the original array or string ([#9450](https://github.com/mapbox/mapbox-gl-js/pull/9450)) (h/t [lbutler](https://github.com/lbutler))
- Correctly set RTL text plugin status if the plugin URL could not be loaded. This allows developers to add retry logic on network errors when loading the plugin ([#9489](https://github.com/mapbox/mapbox-gl-js/pull/9489))

### 🍏 Gestures

This release significantly refactors and improves gesture handling on desktop and mobile. Three new touch gestures have been added: `two-finger swipe` to adjust pitch, `two-finger double tap` to zoom out, and `tap then drag` to adjust zoom with one finger ([#9365](https://github.com/mapbox/mapbox-gl-js/pull/9365)). In addition, this release brings the following changes and bug fixes:

- It's now possible to interact with multiple maps on the same page at the same time ([#9365](https://github.com/mapbox/mapbox-gl-js/pull/9365))
- Fix map jump when releasing one finger after pinch zoom ([#9136](https://github.com/mapbox/mapbox-gl-js/issues/9136))
- Stop mousedown and touchstart from interrupting `easeTo` animations when interaction handlers are disabled ([#8725](https://github.com/mapbox/mapbox-gl-js/issues/8725))
- Stop mouse wheel from interrupting animations when `map.scrollZoom` is disabled ([#9230](https://github.com/mapbox/mapbox-gl-js/issues/9230))
- A camera change can no longer be prevented by disabling the interaction handler within the camera change event. Selectively prevent camera changes by listening to the `mousedown` or `touchstart` map event and calling [.preventDefault()](https://docs.mapbox.com/mapbox-gl-js/api/#mapmouseevent#preventdefault) ([#9365](https://github.com/mapbox/mapbox-gl-js/pull/9365))
- Undocumented properties on the camera change events fired by the doubleClickZoom handler have been removed ([#9365](https://github.com/mapbox/mapbox-gl-js/pull/9365))

### 🐞 Improvements and bug fixes

- Line labels now have improved collision detection, with greater precision in placement, reduced memory footprint, better placement under pitched camera orientations ([#9219](https://github.com/mapbox/mapbox-gl-js/pull/9219))
- Fix `GlyphManager` continually re-requesting missing glyph ranges ([#8027](https://github.com/mapbox/mapbox-gl-js/issues/8027), fixed by [#9375](https://github.com/mapbox/mapbox-gl-js/pull/9375)) (h/t [oterral](https://github.com/oterral))
- Avoid throwing errors when calling certain popup methods before the popup element is created ([#9433](https://github.com/mapbox/mapbox-gl-js/pull/9433))
- Fix a bug where fill-extrusion features with colinear points were not returned by `map.queryRenderedFeatures(...)` ([#9454](https://github.com/mapbox/mapbox-gl-js/pull/9454))
- Fix a bug where using feature state on a large input could cause a stack overflow error ([#9463](https://github.com/mapbox/mapbox-gl-js/pull/9463))
- Fix exception when using `background-pattern` with data driven expressions ([#9518](https://github.com/mapbox/mapbox-gl-js/issues/9518), fixed by [#9520](https://github.com/mapbox/mapbox-gl-js/pull/9520))
- Fix a bug where UI popups were potentially leaking event listeners ([#9498](https://github.com/mapbox/mapbox-gl-js/pull/9498)) (h/t [mbell697](https://github.com/mbell697))
- Fix a bug where the `within` expression would return inconsistent values for points on tile boundaries ([#9411](https://github.com/mapbox/mapbox-gl-js/issues/9411), [#9428](https://github.com/mapbox/mapbox-gl-js/pull/9428))
- Fix a bug where the `within` expression would incorrectly evaluate geometries that cross the antimeridian ([#9440](https://github.com/mapbox/mapbox-gl-js/pull/9440))
- Fix possible undefined exception on paint variable of style layer ([#9437](https://github.com/mapbox/mapbox-gl-js/pull/9437)) (h/t [mannnick24](https://github.com/mannnick24))
- Upgrade minimist to ^1.2.5 to get fix for security issue [CVE-2020-7598](https://cve.mitre.org/cgi-bin/cvename.cgi?name=CVE-2020-7598) upstream ([#9425](https://github.com/mapbox/mapbox-gl-js/issues/9431), fixed by [#9425](https://github.com/mapbox/mapbox-gl-js/pull/9425)) (h/t [watson](https://github.com/watson))

## 1.9.1

### 🐞 Bug fixes

- Fix a bug [#9477](https://github.com/mapbox/mapbox-gl-js/issues/9477) in `Map#fitBounds(..)` wherein the `padding` passed to options would get applied twice.
- Fix rendering bug [#9479](https://github.com/mapbox/mapbox-gl-js/issues/9479) caused when data-driven `*-pattern` properties reference images added with `Map#addImage(..)`.
- Fix a bug [#9468](https://github.com/mapbox/mapbox-gl-js/issues/9468) in which an exception would get thrown when updating symbol layer paint property using `setPaintProperty`.

## 1.9.0

With this release, we're adding [a new changelog policy](./CONTRIBUTING.md#changelog-conventions) to our contribution guidelines.

This release also fixes several long-standing bugs and unintentional rendering behavior with `line-pattern`. The fixes come with a visual change to how patterns added with `line-pattern` scale. Previously, patterns that became larger than the line would be clipped, sometimes distorting the pattern, particularly on mobile and retina devices. Now the pattern will be scaled to fit under all circumstances. [#9266](https://github.com/mapbox/mapbox-gl-js/pull/9266) showcases examples of the visual differences. For more information and to provide feedback on this change, see [#9394](https://github.com/mapbox/mapbox-gl-js/pull/9394).

### ✨ Features

- Add `within` expression for testing whether an evaluated feature lies within a given GeoJSON object ([#9352](https://github.com/mapbox/mapbox-gl-js/pull/9352)). - We are aware of an edge case in which points with wrapped coordinates (e.g. longitude -185) are not evaluated properly. See ([#9442](https://github.com/mapbox/mapbox-gl-js/issues/9442)) for more information. - An example of the `within` expression:<br>
  `"icon-opacity": ["case", ["==", ["within", "some-polygon"], true], 1,
["==", ["within", "some-polygon"], false], 0]`
- Map API functions such as `easeTo` and `flyTo` now support `padding: PaddingOptions` which lets developers shift a map's center of perspective when building floating sidebars ([#8638](https://github.com/mapbox/mapbox-gl-js/pull/8638))

### 🍏 Improvements

- Results from `queryRenderedFeatures` now have evaluated property values rather than raw expressions ([#9198](https://github.com/mapbox/mapbox-gl-js/pull/9198))
- Improve scaling of patterns used in `line-pattern` on all device resolutions and pixel ratios ([#9266](https://github.com/mapbox/mapbox-gl-js/pull/9266))
- Slightly improve GPU memory footprint ([#9377](https://github.com/mapbox/mapbox-gl-js/pull/9377))
- `LngLatBounds.extend` is more flexible because it now accepts objects with `lat` and `lon` properties as well as arrays of coordinates ([#9293](https://github.com/mapbox/mapbox-gl-js/pull/9293))
- Reduce bundle size and improve visual quality of `showTileBoundaries` debug text ([#9267](https://github.com/mapbox/mapbox-gl-js/pull/9267))

### 🐞 Bug fixes

- Correctly adjust patterns added with `addImage(id, image, pixelRatio)` by the asset pixel ratio, not the device pixel ratio ([#9372](https://github.com/mapbox/mapbox-gl-js/pull/9372))
- Allow needle argument to `in` expression to be false ([#9295](https://github.com/mapbox/mapbox-gl-js/pull/9295))
- Fix exception thrown when trying to set `feature-state` for a layer that has been removed, fixes [#8634](https://github.com/mapbox/mapbox-gl-js/issues/8634) ([#9305](https://github.com/mapbox/mapbox-gl-js/pull/9305))
- Fix a bug where maps were not displaying inside elements with `dir=rtl` ([#9332](https://github.com/mapbox/mapbox-gl-js/pull/9332))
- Fix a rendering error for very old versions of Chrome (ca. 2016) where text would appear much bigger than intended ([#9349](https://github.com/mapbox/mapbox-gl-js/pull/9349))
- Prevent exception resulting from `line-dash-array` of empty length ([#9385](https://github.com/mapbox/mapbox-gl-js/pull/9385))
- Fix a bug where `icon-image` expression that evaluates to an empty string (`''`) produced a warning ([#9380](https://github.com/mapbox/mapbox-gl-js/pull/9380))
- Fix a bug where certain `popup` methods threw errors when accessing the container element before it was created, fixes [#9429](https://github.com/mapbox/mapbox-gl-js/issues/9429)([#9433](https://github.com/mapbox/mapbox-gl-js/pull/9433))

## 1.8.1

- Fixed a bug where all labels showed up on a diagonal line on Windows when using an integrated Intel GPU from the Haswell generation ([#9327](https://github.com/mapbox/mapbox-gl-js/issues/9327), fixed by reverting [#9229](https://github.com/mapbox/mapbox-gl-js/pull/9229))

## 1.8.0

### ✨ Features and improvements

- Reduce size of line atlas by removing unused channels ([#9232](https://github.com/mapbox/mapbox-gl-js/pull/9232))
- Prevent empty buffers from being created for debug data when unused ([#9237](https://github.com/mapbox/mapbox-gl-js/pull/9237))
- Add space between distance and unit in scale control ([#9276](https://github.com/mapbox/mapbox-gl-js/pull/9276)) (h/t [gely](https://api.github.com/users/gely)) and ([#9284](https://github.com/mapbox/mapbox-gl-js/pull/9284)) (h/t [pakastin](https://api.github.com/users/pakastin))
- Add a `showAccuracyCircle` option to GeolocateControl that shows the accuracy of the user's location as a transparent circle. Mapbox GL JS will show this circle by default. ([#9253](https://github.com/mapbox/mapbox-gl-js/pull/9253)) (h/t [Meekohi](https://api.github.com/users/Meekohi))
- Implemented a new tile coverage algorithm to enable level-of-detail support in a future release ([#8975](https://github.com/mapbox/mapbox-gl-js/pull/8975))

### 🐞 Bug fixes

- `line-dasharray` is now ignored correctly when `line-pattern` is set ([#9189](https://github.com/mapbox/mapbox-gl-js/pull/9189))
- Fix line distances breaking gradient across tile boundaries ([#9220](https://github.com/mapbox/mapbox-gl-js/pull/9220))
- Fix a bug where lines with duplicate endpoints could disappear at zoom 18+ ([#9218](https://github.com/mapbox/mapbox-gl-js/pull/9218))
- Fix a bug where Ctrl-click to drag rotate the map was disabled if the Alt, Cmd or Windows key is also pressed ([#9203](https://github.com/mapbox/mapbox-gl-js/pull/9203))
- Pass errors to `getClusterExpansionZoom`, `getClusterChildren`, and `getClusterLeaves` callbacks ([#9251](https://github.com/mapbox/mapbox-gl-js/pull/9251))
- Fix a rendering performance regression ([#9261](https://github.com/mapbox/mapbox-gl-js/pull/9261))
- Fix visual artifact for `line-dasharray` ([#9246](https://github.com/mapbox/mapbox-gl-js/pull/9246))
- Fixed a bug in the GeolocateControl which resulted in an error when `trackUserLocation` was `false` and the control was removed before the Geolocation API had returned a location ([#9291](https://github.com/mapbox/mapbox-gl-js/pull/9291))
- Fix `promoteId` for line layers ([#9210](https://github.com/mapbox/mapbox-gl-js/pull/9210))
- Improve accuracy of distance calculations ([#9202](https://github.com/mapbox/mapbox-gl-js/pull/9202)) (h/t [Meekohi](https://api.github.com/users/Meekohi))

## 1.7.0

### ✨ Features

- Add `promoteId` option to use a feature property as ID for feature state ([#8987](https://github.com/mapbox/mapbox-gl-js/pull/8987))
- Add a new constructor option to `mapboxgl.Popup`, `closeOnMove`, that closes the popup when the map's position changes ([#9163](https://github.com/mapbox/mapbox-gl-js/pull/9163))
- Allow creating a map without a style (an empty one will be created automatically) (h/t [@stepankuzmin](https://github.com/stepankuzmin)) ([#8924](https://github.com/mapbox/mapbox-gl-js/pull/8924))
- `map.once()` now allows specifying a layer id as a third parameter making it consistent with `map.on()` ([#8875](https://github.com/mapbox/mapbox-gl-js/pull/8875))

### 🍏 Improvements

- Improve performance of raster layers on large screens ([#9050](https://github.com/mapbox/mapbox-gl-js/pull/9050))
- Improve performance for hillshade and raster layers by implementing a progressive enhancement that utilizes `ImageBitmap` and `OffscreenCanvas` ([#8845](https://github.com/mapbox/mapbox-gl-js/pull/8845))
- Improve performance for raster tile rendering by using the stencil buffer ([#9012](https://github.com/mapbox/mapbox-gl-js/pull/9012))
- Update `symbol-avoid-edges` documentation to acknowledge the existence of global collision detection ([#9157](https://github.com/mapbox/mapbox-gl-js/pull/9157))
- Remove reference to `in` function which has been replaced by the `in` expression ([#9102](https://github.com/mapbox/mapbox-gl-js/pull/9102))

### 🐞 Bug Fixes

- Change the type of tile id key to string to prevent hash collisions ([#8979](https://github.com/mapbox/mapbox-gl-js/pull/8979))
- Prevent changing bearing via URL hash when rotation is disabled ([#9156](https://github.com/mapbox/mapbox-gl-js/pull/9156))
- Fix URL hash with no bearing causing map to fail to load ([#9170](https://github.com/mapbox/mapbox-gl-js/pull/9170))
- Fix bug in `GeolocateControl` where multiple instances of the control on one page may result in the user location not being updated ([#9092](https://github.com/mapbox/mapbox-gl-js/pull/9092))
- Fix query `fill-extrusions` made from polygons with coincident points and polygons with less than four points ([#9138](https://github.com/mapbox/mapbox-gl-js/pull/9138))
- Fix bug where `symbol-sort-key` was not used for collisions that crossed tile boundaries ([#9054](https://github.com/mapbox/mapbox-gl-js/pull/9054))
- Fix bug in `DragRotateHandler._onMouseUp` getting stuck in drag/rotate ([#9137](https://github.com/mapbox/mapbox-gl-js/pull/9137))
- Fix "Click on Compass" on some mobile devices (add `clickTolerance` to `DragRotateHandler`) ([#9015](https://github.com/mapbox/mapbox-gl-js/pull/9015)) (h/t [Yanonix](https://github.com/Yanonix))

## 1.6.1

### 🐞 Bug Fixes

- Fix style validation error messages not being displayed ([#9073](https://github.com/mapbox/mapbox-gl-js/pull/9073))
- Fix deferred loading of rtl-text-plugin not working for labels created from GeoJSON sources ([#9091](https://github.com/mapbox/mapbox-gl-js/pull/9091))
- Fix RTL text not being rendered with the rtl-text-plugin on pages that don't allow `script-src: blob:` in their CSP.([#9122](https://github.com/mapbox/mapbox-gl-js/pull/9122))

## 1.6.0

### ✨ Features

- Add ability to insert images into text labels using an `image` expression within a `format` expression: `"text-field": ["format", "Some text", ["image", "my-image"], "some more text"]` ([#8904](https://github.com/mapbox/mapbox-gl-js/pull/8904))
- Add support for stretchable images (aka nine-part or nine-patch images). Stretchable images can be used with `icon-text-fit` to draw resized images with unstretched corners and borders. ([#8997](https://github.com/mapbox/mapbox-gl-js/pull/8997))
- Add `in` expression. It can check if a value is in an array (`["in", value, array]`) or a substring is in a string (`["in", substring, string]`) ([#8876](https://github.com/mapbox/mapbox-gl-js/pull/8876))
- Add `minPitch` and `maxPitch` map options ([#8834](https://github.com/mapbox/mapbox-gl-js/pull/8834))
- Add `rotation`, `rotationAlignment` and `pitchAlignment` options to markers ([#8836](https://github.com/mapbox/mapbox-gl-js/pull/8836)) (h/t [@dburnsii](https://github.com/dburnsii))
- Add methods to Popup to manipulate container class names ([#8759](https://github.com/mapbox/mapbox-gl-js/pull/8759)) (h/t [Ashot-KR](https://github.com/Ashot-KR))
- Add configurable inertia settings for panning (h/t [@aMoniker](https://github.com/aMoniker))) ([#8887](https://github.com/mapbox/mapbox-gl-js/pull/8887))
- Add ability to localize UI controls ([#8095](https://github.com/mapbox/mapbox-gl-js/pull/8095)) (h/t [@dmytro-gokun](https://github.com/dmytro-gokun))
- Add LatLngBounds.contains() method ([#7512](https://github.com/mapbox/mapbox-gl-js/issues/7512), fixed by [#8200](https://github.com/mapbox/mapbox-gl-js/pull/8200))
- Add option to load rtl-text-plugin lazily ([#8865](https://github.com/mapbox/mapbox-gl-js/pull/8865))
- Add `essential` parameter to AnimationOptions that can override `prefers-reduced-motion: reduce` ([#8743](https://github.com/mapbox/mapbox-gl-js/issues/8743), fixed by [#8883](https://github.com/mapbox/mapbox-gl-js/pull/8883))

### 🍏 Improvements

- Allow rendering full world smaller than 512px. To restore the previous limit call `map.setMinZoom(0)` ([#9028](https://github.com/mapbox/mapbox-gl-js/pull/9028))
- Add an es modules build for mapbox-gl-style-spec in dist/ ([#8247](https://github.com/mapbox/mapbox-gl-js/pull/8247)) (h/t [@ahocevar](https://github.com/ahocevar))
- Add 'image/webp,_/_' accept header to fetch/ajax image requests when webp supported ([#8262](https://github.com/mapbox/mapbox-gl-js/pull/8262))
- Improve documentation for setStyle, getStyle, and isStyleLoaded ([#8807](https://github.com/mapbox/mapbox-gl-js/pull/8807))

### 🐞 Bug Fixes

- Fix map rendering after addImage and removeImage are used to change a used image ([#9016](https://github.com/mapbox/mapbox-gl-js/pull/9016))
- Fix visibility of controls in High Contrast mode in IE ([#8874](https://github.com/mapbox/mapbox-gl-js/pull/8874))
- Fix customizable url hash string in IE 11 ([#8990](https://github.com/mapbox/mapbox-gl-js/pull/8990)) (h/t [pakastin](https://github.com/pakastin))
- Allow expression stops up to zoom 24 instead of 22 ([#8908](https://github.com/mapbox/mapbox-gl-js/pull/8908)) (h/t [nicholas-l](https://github.com/nicholas-l))
- Fix alignment of lines in really overscaled tiles ([#9024](https://github.com/mapbox/mapbox-gl-js/pull/9024))
- Fix `Failed to execute 'shaderSource' on 'WebGLRenderingContext'` errors ([#9017](https://github.com/mapbox/mapbox-gl-js/pull/9017))
- Make expression validation fail on NaN ([#8615](https://github.com/mapbox/mapbox-gl-js/pull/8615))
- Fix setLayerZoomRange bug that caused tiles to be re-requested ([#7865](https://github.com/mapbox/mapbox-gl-js/issues/7865), fixed by [#8854](https://github.com/mapbox/mapbox-gl-js/pull/8854))
- Fix `map.showTileBoundaries` rendering ([#7314](https://github.com/mapbox/mapbox-gl-js/pull/7314))
- Fix using `generateId` in conjunction with `cluster` in a GeoJSONSource ([#8223](https://github.com/mapbox/mapbox-gl-js/issues/8223), fixed by [#8945](https://github.com/mapbox/mapbox-gl-js/pull/8945))
- Fix opening popup on a marker from keyboard ([#6835](https://github.com/mapbox/mapbox-gl-js/pull/6835))
- Fix error thrown when request aborted ([#7614](https://github.com/mapbox/mapbox-gl-js/issues/7614), fixed by [#9021](https://github.com/mapbox/mapbox-gl-js/pull/9021))
- Fix attribution control when repeatedly removing and adding it ([#9052](https://github.com/mapbox/mapbox-gl-js/pull/9052))

## 1.5.1

This patch introduces two workarounds that address longstanding issues related to unbounded memory growth in Safari, including [#8771](https://github.com/mapbox/mapbox-gl-js/issues/8771) and [#4695](https://github.com/mapbox/mapbox-gl-js/issues/4695). We’ve identified two memory leaks in Safari: one in the [CacheStorage](https://developer.mozilla.org/en-US/docs/Web/API/CacheStorage) API, addressed by [#8956](https://github.com/mapbox/mapbox-gl-js/pull/8956), and one in transferring data between web workers through [Transferables](https://developer.mozilla.org/en-US/docs/Web/API/Transferable), addressed by [#9003](https://github.com/mapbox/mapbox-gl-js/pull/9003).

### 🍏 Improvements

- Implement workaround for memory leak in Safari when using the `CacheStorage` API. ([#8856](https://github.com/mapbox/mapbox-gl-js/pull/8956))
- Implement workaround for memory leak in Safari when using `Transferable` objects to transfer `ArrayBuffers` to WebWorkers. If GL-JS detects that it is running in Safari, the use of `Transferables` to transfer data to WebWorkers is disabled. ([#9003](https://github.com/mapbox/mapbox-gl-js/pull/9003))
- Improve animation performance when using `map.setData`. ([#8913](https://github.com/mapbox/mapbox-gl-js/pull/8913)) (h/t [msbarry](https://github.com/msbarry))

## 1.5.0

### ✨ Features

- Add disabled icon to GeolocateControl if user denies geolocation permission. [#8871](https://github.com/mapbox/mapbox-gl-js/pull/8871))
- Add `outofmaxbounds` event to GeolocateControl, which is emitted when the user is outside of `map.maxBounds` ([#8756](https://github.com/mapbox/mapbox-gl-js/pull/8756)) (h/t [MoradiDavijani](https://github.com/MoradiDavijani))
- Add `mapboxgl.getRTLTextPluginStatus()` to query the current status of the `rtl-text-plugin` to make it easier to allow clearing the plugin when necessary. (ref. [#7869](https://github.com/mapbox/mapbox-gl-js/issues/7869)) ([#8864](https://github.com/mapbox/mapbox-gl-js/pull/8864))
- Allow `hash` Map option to be set as a string, which sets the map hash in the url to a custom query parameter. ([#8603](https://github.com/mapbox/mapbox-gl-js/pull/8603)) (h/t [SebCorbin](https://github.com/SebCorbin))

### 🍏 Improvements

- Fade symbols faster when zooming out quickly, reducing overlap. ([#8628](https://github.com/mapbox/mapbox-gl-js/pull/8628))
- Reduce memory usage for vector tiles that contain long strings in feature properties. ([#8863](https://github.com/mapbox/mapbox-gl-js/pull/8863))

### 🐞 Bug Fixes

- Fix `text-variable-anchor` not trying multiple placements during collision with icons when `icon-text-fit` is enabled. ([#8803](https://github.com/mapbox/mapbox-gl-js/pull/8803))
- Fix `icon-text-fit` not properly respecting vertical labels. ([#8835](https://github.com/mapbox/mapbox-gl-js/pull/8835))
- Fix opacity interpolation for composition expressions. ([#8818](https://github.com/mapbox/mapbox-gl-js/pull/8818))
- Fix rotate and pitch events being fired at the same time. ([#8872](https://github.com/mapbox/mapbox-gl-js/pull/8872))
- Fix memory leaks that occurred during tile loading and map removal.([#8813](https://github.com/mapbox/mapbox-gl-js/pull/8813) and [#8850](https://github.com/mapbox/mapbox-gl-js/pull/8850))
- Fix web-worker transfer of `ArrayBuffers` in environments where `instanceof ArrayBuffer` fails.(e.g `cypress`) ([#8868](https://github.com/mapbox/mapbox-gl-js/pull/8868))

## 1.4.1

### 🐞 Bug Fixes

- Fix the way that `coalesce` handles the `image` operator so available images are rendered properly ([#8839](https://github.com/mapbox/mapbox-gl-js/pull/8839))
- Do not emit the `styleimagemissing` event for an empty string value ([#8840](https://github.com/mapbox/mapbox-gl-js/pull/8840))
- Fix serialization of `ResolvedImage` type so `*-pattern` properties work properly ([#8833](https://github.com/mapbox/mapbox-gl-js/pull/8833))

## 1.4.0

### ✨ Features

- Add `image` expression operator to determine image availability ([#8684](https://github.com/mapbox/mapbox-gl-js/pull/8684))
- Enable `text-offset` with variable label placement ([#8642](https://github.com/mapbox/mapbox-gl-js/pull/8642))

### 🍏 Improvements

- Faster loading and better look of raster terrain ([#8694](https://github.com/mapbox/mapbox-gl-js/pull/8694))
- Improved code documentation around resizing and {get/set}RenderedWorldCopies and more ([#8748](https://github.com/mapbox/mapbox-gl-js/pull/8748), [#8754](https://github.com/mapbox/mapbox-gl-js/pull/8754))
- Improve single vs. multi-touch zoom & pan interaction ([#7196](https://github.com/mapbox/mapbox-gl-js/issues/7196)) ([#8100](https://github.com/mapbox/mapbox-gl-js/pull/8100))

### 🐞 Bug fixes

- Fix rendering of `collisionBox` when `text-translate` or `icon-translate` is enabled ([#8659](https://github.com/mapbox/mapbox-gl-js/pull/8659))
- Fix `TypeError` when reloading a source and immediately removing the map ([#8711](https://github.com/mapbox/mapbox-gl-js/pull/8711))
- Adding tooltip to the geolocation control button ([#8735](https://github.com/mapbox/mapbox-gl-js/pull/8735)) (h/t [BAByrne](https://github.com/BAByrne))
- Add `originalEvent` property to NavigationControl events ([#8693](https://github.com/mapbox/mapbox-gl-js/pull/8693)) (h/t [stepankuzmin](https://github.com/stepankuzmin))
- Don't cancel follow mode in the GeolocateControl when resizing the map or rotating the screen ([#8736](https://github.com/mapbox/mapbox-gl-js/pull/8736))
- Fix error when calling `Popup#trackPointer` before setting its content or location ([#8757](https://github.com/mapbox/mapbox-gl-js/pull/8757)) (h/t [zxwandrew](https://github.com/zxwandrew))
- Respect newline characters when text-max-width is set to zero ([#8706](https://github.com/mapbox/mapbox-gl-js/pull/8706))
- Update earcut to v2.2.0 to fix polygon tessellation errors ([#8772](https://github.com/mapbox/mapbox-gl-js/pull/8772))
- Fix icon-fit with variable label placement ([#8755](https://github.com/mapbox/mapbox-gl-js/pull/8755))
- Icons stretched with `icon-text-fit` are now sized correctly ([#8741](https://github.com/mapbox/mapbox-gl-js/pull/8741))
- Collision detection for icons with `icon-text-fit` now works correctly ([#8741](https://github.com/mapbox/mapbox-gl-js/pull/8741))

## 1.3.2

- Fix a SecurityError in Firefox >= 69 when accessing the cache [#8780](https://github.com/mapbox/mapbox-gl-js/pull/8780)

## 1.3.1

### 🐞 Bug Fixes

- Fix a race condition that produced an error when a map was removed while reloading a source. [#8711](https://github.com/mapbox/mapbox-gl-js/pull/8711)
- Fix a race condition were `render` event was sometimes not fired after `load` event in IE11. [#8708](https://github.com/mapbox/mapbox-gl-js/pull/8708)

## 1.3.0

### 🍏 Features

- Introduce `text-writing-mode` symbol layer property to allow placing point labels vertically. [#8399](https://github.com/mapbox/mapbox-gl-js/pull/8399)
- Extend variable text placement to work when `text/icon-allow-overlap` is set to `true`. [#8620](https://github.com/mapbox/mapbox-gl-js/pull/8620)
- Allow `text-color` to be used in formatted expressions to be able to draw different parts of a label in different colors. [#8068](https://github.com/mapbox/mapbox-gl-js/pull/8068)

### ✨ Improvements

- Improve tile loading logic to cancel requests more aggressively, improving performance when zooming or panning quickly. [#8633](https://github.com/mapbox/mapbox-gl-js/pull/8633)
- Display outline on control buttons when focused (e.g. with a tab key) for better accessibility. [#8520](https://github.com/mapbox/mapbox-gl-js/pull/8520)
- Improve the shape of line round joins. [#8275](https://github.com/mapbox/mapbox-gl-js/pull/8275)
- Improve performance of processing line layers. [#8303](https://github.com/mapbox/mapbox-gl-js/pull/8303)
- Improve legibility of info displayed with `map.showTileBoundaries = true`. [#8380](https://github.com/mapbox/mapbox-gl-js/pull/8380) (h/t [@andrewharvey](https://github.com/andrewharvey))
- Add `MercatorCoordinate.meterInMercatorCoordinateUnits` method to make it easier to convert from meter units to coordinate values used in custom layers. [#8524](https://github.com/mapbox/mapbox-gl-js/pull/8524) (h/t [@andrewharvey](https://github.com/andrewharvey))
- Improve conversion of legacy filters with duplicate values. [#8542](https://github.com/mapbox/mapbox-gl-js/pull/8542)
- Move out documentation & examples website source to a separate `mapbox-gl-js-docs` repo. [#8582](https://github.com/mapbox/mapbox-gl-js/pull/8582)

### 🐞 Bug Fixes

- Fix a bug where local CJK fonts would switch to server-generated ones in overzoomed tiles. [#8657](https://github.com/mapbox/mapbox-gl-js/pull/8657)
- Fix precision issues in [deck.gl](https://deck.gl)-powered custom layers. [#8502](https://github.com/mapbox/mapbox-gl-js/pull/8502)
- Fix a bug where fill and line layers wouldn't render correctly over fill extrusions when coming from the same source. [#8661](https://github.com/mapbox/mapbox-gl-js/pull/8661)
- Fix map loading for documents loaded from Blob URLs. [#8612](https://github.com/mapbox/mapbox-gl-js/pull/8612)
- Fix classification of relative file:// URLs when in documents loaded from a file URL. [#8612](https://github.com/mapbox/mapbox-gl-js/pull/8612)
- Remove `esm` from package `dependencies` (so that it's not installed on `npm install mapbox-gl`). [#8586](https://github.com/mapbox/mapbox-gl-js/pull/8586) (h/t [@DatGreekChick](https://github.com/DatGreekChick))

## 1.2.1

### 🐞 Bug fixes

- Fix bug in `NavigationControl` compass button that prevented it from rotating with the map ([#8605](https://github.com/mapbox/mapbox-gl-js/pull/8605))

## 1.2.0

### Features and improvements

- Add `*-sort-key` layout property for circle, fill, and line layers, to dictate which features appear above others within a single layer([#8467](https://github.com/mapbox/mapbox-gl-js/pull/8467))
- Add ability to instantiate maps with specific access tokens ([#8364](https://github.com/mapbox/mapbox-gl-js/pull/8364))
- Accommodate `prefers-reduced-motion` settings in browser ([#8494](https://github.com/mapbox/mapbox-gl-js/pull/8494))
- Add Map `visualizePitch` option that tilts the compass as the map pitches ([#8208](https://github.com/mapbox/mapbox-gl-js/issues/8208), fixed by [#8296](https://github.com/mapbox/mapbox-gl-js/pull/8296)) (h/t [pakastin](https://github.com/pakastin))
- Make source options take precedence over TileJSON ([#8232](https://github.com/mapbox/mapbox-gl-js/pull/8232)) (h/t [jingsam](https://github.com/jingsam))
- Make requirements for text offset properties more precise ([#8418](https://github.com/mapbox/mapbox-gl-js/pull/8418))
- Expose `convertFilter` API in the style specification ([#8493](https://github.com/mapbox/mapbox-gl-js/pull/8493)

### Bug fixes

- Fix changes to `text-variable-anchor`, such that previous anchor positions would take precedence only if they are present in the updated array (considered a bug fix, but is technically a breaking change from previous behavior) ([#8473](https://github.com/mapbox/mapbox-gl-js/pull/8473))
- Fix rendering of opaque pass layers over heatmap and fill-extrusion layers ([#8440](https://github.com/mapbox/mapbox-gl-js/pull/8440))
- Fix rendering of extraneous vertical line in vector tiles ([#8477](https://github.com/mapbox/mapbox-gl-js/issues/8477), fixed by [#8479](https://github.com/mapbox/mapbox-gl-js/pull/8479))
- Turn off 'move' event listeners when removing a marker ([#8465](https://github.com/mapbox/mapbox-gl-js/pull/8465))
- Fix class toggling on navigation control for IE ([#8495](https://github.com/mapbox/mapbox-gl-js/pull/8495)) (h/t [@cs09g](https://github.com/cs09g))
- Fix background rotation hovering on geolocate control ([#8367](https://github.com/mapbox/mapbox-gl-js/pull/8367)) (h/t [GuillaumeGomez](https://github.com/GuillaumeGomez))
- Fix error in click events on markers where `startPos` is not defined ([#8462](https://github.com/mapbox/mapbox-gl-js/pull/8462)) (h/t [@msbarry](https://github.com/msbarry))
- Fix malformed urls when using custom `baseAPIURL` of a certain form ([#8466](https://github.com/mapbox/mapbox-gl-js/pull/8466))

## 1.1.1

### 🐞 Bug fixes

- Fix unbounded memory growth caused by failure to cancel requests to the cache ([#8472](https://github.com/mapbox/mapbox-gl-js/pull/8472))
- Fix unbounded memory growth caused by failure to cancel requests in IE ([#8481](https://github.com/mapbox/mapbox-gl-js/issues/8481))
- Fix performance of getting tiles from the cache ([#8489](https://github.com/mapbox/mapbox-gl-js/pull/8449))

## 1.1.0

### ✨ Minor features and improvements

- Improve line rendering performance by using a more compact line attributes layout ([#8306](https://github.com/mapbox/mapbox-gl-js/pull/8306))
- Improve data-driven symbol layers rendering performance ([#8295](https://github.com/mapbox/mapbox-gl-js/pull/8295))
- Add the ability to disable validation during `queryRenderedFeatures` and `querySourceFeatures` calls, as a performance optimization ([#8211](https://github.com/mapbox/mapbox-gl-js/pull/8211)) (h/t [gorshkov-leonid](https://github.com/gorshkov-leonid))
- Improve `setFilter` performance by caching keys in `groupByLayout` routine ([#8122](https://github.com/mapbox/mapbox-gl-js/pull/8122)) (h/t [vallendm](https://github.com/vallendm))
- Improve rendering of symbol layers with `symbol-z-order: viewport-y`, when icons are allowed to overlap but not text ([#8180](https://github.com/mapbox/mapbox-gl-js/pull/8180))
- Prefer breaking lines at a zero width space to allow better break point suggestions for Japanese labels ([#8255](https://github.com/mapbox/mapbox-gl-js/pull/8255))
- Add a `WebGLRenderingContext` argument to `onRemove` function of `CustomLayerInterface`, to allow direct cleanup of related context ([#8156](https://github.com/mapbox/mapbox-gl-js/pull/8156)) (h/t [ogiermaitre](https://github.com/ogiermaitre))
- Allow zoom speed customization by adding `setZoomRate` and `setWheelZoomRate` methods to `ScrollZoomHandler` ([#7863](https://github.com/mapbox/mapbox-gl-js/pull/7863)) (h/t [sf31](https://github.com/sf31))
- Add `trackPointer` method to `Popup` API that continuously repositions the popup to the mouse cursor when the cursor is within the map ([#7786](https://github.com/mapbox/mapbox-gl-js/pull/7786))
- Add `getElement` method to `Popup` to retrieve the popup's HTML element ([#8123](https://github.com/mapbox/mapbox-gl-js/pull/8123)) (h/t [@bravecow](https://github.com/bravecow))
- Add `fill-pattern` example to the documentation ([#8022](https://github.com/mapbox/mapbox-gl-js/pull/8022)) (h/t [@flawyte](https://github.com/flawyte))
- Update script detection for Unicode 12.1 ([#8158](https://github.com/mapbox/mapbox-gl-js/pull/8158))
- Add `nofollow` to Mapbox logo & "Improve this map" links ([#8106](https://github.com/mapbox/mapbox-gl-js/pull/8106)) (h/t [viniciuskneves](https://github.com/viniciuskneves))
- Include source name in invalid GeoJSON error ([#8113](https://github.com/mapbox/mapbox-gl-js/pull/8113)) (h/t [Zirak](https://github.com/Zirak))

### 🐞 Bug fixes

- Fix `updateImage` not working as expected in Chrome ([#8199](https://github.com/mapbox/mapbox-gl-js/pull/8199))
- Fix issues with double-tap zoom on touch devices ([#8086](https://github.com/mapbox/mapbox-gl-js/pull/8086))
- Fix duplication of `movestart` events when zooming ([#8259](https://github.com/mapbox/mapbox-gl-js/pull/8259)) (h/t [@bambielli-flex](https://github.com/bambielli-flex))
- Fix validation of `"format"` expression failing when options are provided ([#8339](https://github.com/mapbox/mapbox-gl-js/pull/8339))
- Fix `setPaintProperty` not working on `line-pattern` property ([#8289](https://github.com/mapbox/mapbox-gl-js/pull/8289))
- Fix the GL context being left in unpredictable states when using custom layers ([#8132](https://github.com/mapbox/mapbox-gl-js/pull/8132))
- Fix unnecessary updates to attribution control string ([#8082](https://github.com/mapbox/mapbox-gl-js/pull/8082)) (h/t [poletani](https://github.com/poletani))
- Fix bugs in `findStopLessThanOrEqualTo` algorithm ([#8134](https://github.com/mapbox/mapbox-gl-js/pull/8134)) (h/t [Mike96Angelo](https://github.com/Mike96Angelo))
- Fix map not displaying properly when inside an element with `text-align: center` ([#8227](https://github.com/mapbox/mapbox-gl-js/pull/8227)) (h/t [mc100s](https://github.com/mc100s))
- Clarify in documentation that `Popup#maxWidth` accepts all `max-width` CSS values ([#8312](https://github.com/mapbox/mapbox-gl-js/pull/8312)) (h/t [viniciuskneves](https://github.com/viniciuskneves))
- Fix location dot shadow not displaying ([#8119](https://github.com/mapbox/mapbox-gl-js/pull/8119)) (h/t [@bravecow](https://github.com/bravecow))
- Fix docs dev dependencies being mistakenly installed as package dependencies ([#8121](https://github.com/mapbox/mapbox-gl-js/pull/8121)) (h/t [@bravecow](https://github.com/bravecow))
- Various typo fixes ([#8230](https://github.com/mapbox/mapbox-gl-js/pull/8230), h/t [@erictheise](https://github.com/erictheise)) ([#8236](https://github.com/mapbox/mapbox-gl-js/pull/8236), h/t [@fredj](https://github.com/fredj))
- Fix geolocate button CSS ([#8367](https://github.com/mapbox/mapbox-gl-js/pull/8367), h/t [GuillaumeGomez](https://github.com/GuillaumeGomez))
- Fix caching for Mapbox tiles ([#8389](https://github.com/mapbox/mapbox-gl-js/pull/8389))

## 1.0.0

### ⚠️ Breaking changes

This release replaces the existing “map views” pricing model in favor of a “map load” model. Learn more in [a recent blog post about these changes](https://blog.mapbox.com/new-pricing-46b7c26166e7).

**By upgrading to this release, you are opting in to the new map loads pricing.**

**Why is this change being made?**

This change allows us to implement a more standardized and predictable method of billing GL JS map usage. You’ll be charged whenever your website or web application loads, not by when users pan and zoom around the map, incentivizing developers to create highly interactive map experiences. The new pricing structure also creates a significantly larger free tier to help developers get started building their applications with Mapbox tools while pay-as-you-go pricing and automatic volume discounts help your application scale with Mapbox. Session billing also aligns invoices with metrics web developers already track and makes it easier to compare usage with other mapping providers.

**What is changing?**

- Add SKU token to Mapbox API requests [#8276](https://github.com/mapbox/mapbox-gl-js/pull/8276)

When (and only when) loading tiles from a Mapbox API with a Mapbox access token set (`mapboxgl.accessToken`), a query parameter named `sku` will be added to all requests for vector, raster and raster-dem tiles. Every map instance uses a unique `sku` value, which is refreshed every 12 hours. The token itself is comprised of a token version (always “1”), a sku ID (always “01”) and a random 10-digit base-62 number. The purpose of the token is to allow for metering of map sessions on the server-side. A session lasts from a new map instantiation until the map is destroyed or 12 hours passes, whichever comes first.

For further information on the pricing changes, you can read our [blog post](https://blog.mapbox.com/new-pricing-46b7c26166e7) and check out our new [pricing page](https://www.mapbox.com/pricing), which has a price calculator. As always, you can also contact our team at [https://support.mapbox.com](https://support.mapbox.com).

## 0.54.1

### Bug fixes

- Fix unbounded memory growth caused by failure to cancel requests in IE ([#8481](https://github.com/mapbox/mapbox-gl-js/issues/8481))

## 0.54.0

### Breaking changes

- Turned `localIdeographFontFamily` map option on by default. This may change how CJK labels are rendered, but dramatically improves performance of CJK maps (because the browser no longer needs to download heavy amounts of font data from the server). Add `localIdeographFontFamily: false` to turn this off. [#8008](https://github.com/mapbox/mapbox-gl-js/pull/8008)
- Added `Popup` `maxWidth` option, set to `"240px"` by default. [#7906](https://github.com/mapbox/mapbox-gl-js/pull/7906)

### Major features

- Added support for updating and animating style images. [#7999](https://github.com/mapbox/mapbox-gl-js/pull/7999)
- Added support for generating style images dynamically (e.g. for drawing icons based on feature properties). [#7987](https://github.com/mapbox/mapbox-gl-js/pull/7987)
- Added antialiasing support for custom layers. [#7821](https://github.com/mapbox/mapbox-gl-js/pull/7821)
- Added a new `mapbox-gl-csp.js` bundle for strict CSP environments where `worker-src: blob` is disallowed. [#8044](https://github.com/mapbox/mapbox-gl-js/pull/8044)

### Minor features and improvements

- Improved performance of fill extrusions. [#7821](https://github.com/mapbox/mapbox-gl-js/pull/7821)
- Improved performance of symbol layers. [#7967](https://github.com/mapbox/mapbox-gl-js/pull/7967)
- Slightly improved rendering performance in general. [#7969](https://github.com/mapbox/mapbox-gl-js/pull/7969)
- Slightly improved performance of HTML markers. [#8018](https://github.com/mapbox/mapbox-gl-js/pull/8018)
- Improved diffing of styles with `"visibility": "visible"`. [#8005](https://github.com/mapbox/mapbox-gl-js/pull/8005)
- Improved zoom buttons to grey out when reaching min/max zoom. [#8023](https://github.com/mapbox/mapbox-gl-js/pull/8023)
- Added a title to fullscreen control button. [#8012](https://github.com/mapbox/mapbox-gl-js/pull/8012)
- Added `rel="noopener"` attributes to links that lead to external websites (such as Mapbox logo and OpenStreetMap edit link) for improved security. [#7914](https://github.com/mapbox/mapbox-gl-js/pull/7914)
- Added tile size info when `map.showTileBoundaries` is turned on. [#7963](https://github.com/mapbox/mapbox-gl-js/pull/7963)
- Significantly improved load times of the benchmark suite. [#8066](https://github.com/mapbox/mapbox-gl-js/pull/8066)
- Improved behavior of `canvasSource.pause` to be more reliable and able to render a single frame. [#8130](https://github.com/mapbox/mapbox-gl-js/pull/8130)

### Bug fixes

- Fixed a bug in Mac Safari 12+ where controls would disappear until you interact with the map. [#8193](https://github.com/mapbox/mapbox-gl-js/pull/8193)
- Fixed a memory leak when calling `source.setData(url)` many times. [#8035](https://github.com/mapbox/mapbox-gl-js/pull/8035)
- Fixed a bug where marker lost focus when dragging. [#7799](https://github.com/mapbox/mapbox-gl-js/pull/7799)
- Fixed a bug where `map.getCenter()` returned a reference to an internal `LngLat` object instead of cloning it, leading to potential mutability bugs. [#7922](https://github.com/mapbox/mapbox-gl-js/pull/7922)
- Fixed a bug where default HTML marker positioning was slightly off. [#8074](https://github.com/mapbox/mapbox-gl-js/pull/8074)
- Fixed a bug where adding a fill extrusion layer for non-polygon layers would lead to visual artifacts. [#7685](https://github.com/mapbox/mapbox-gl-js/pull/7685)
- Fixed intermittent Flow failures on CI. [#8061](https://github.com/mapbox/mapbox-gl-js/pull/8061)
- Fixed a bug where calling `Map#removeFeatureState` does not remove the state from some tile zooms [#8087](https://github.com/mapbox/mapbox-gl-js/pull/8087)
- Fixed a bug where `removeFeatureState` didn't work on features with `id` equal to `0`. [#8150](https://github.com/mapbox/mapbox-gl-js/pull/8150) (h/t [jutaz](https://github.com/jutaz))

## 0.53.1

### Bug fixes

- Turn off telemetry for Mapbox Atlas ([#7945](https://github.com/mapbox/mapbox-gl-js/pull/7945))
- Fix order of 3D features in query results (fix [#7883](https://github.com/mapbox/mapbox-gl-js/issues/7883)) ([#7953](https://github.com/mapbox/mapbox-gl-js/pull/7953))
- Fix RemovePaintState benchmarks ([#7930](https://github.com/mapbox/mapbox-gl-js/pull/7930))

## 0.53.0

### Features and improvements

- Enable `fill-extrusion` querying with ray picking ([#7499](https://github.com/mapbox/mapbox-gl-js/pull/7499))
- Add `clusterProperties` option for aggregated cluster properties ([#2412](https://github.com/mapbox/mapbox-gl-js/issues/2412), fixed by [#7584](https://github.com/mapbox/mapbox-gl-js/pull/7584))
- Allow initial map bounds to be adjusted with `fitBounds` options. ([#7681](https://github.com/mapbox/mapbox-gl-js/pull/7681)) (h/t [@elyobo](https://github.com/elyobo))
- Remove popups on `Map#remove` ([#7749](https://github.com/mapbox/mapbox-gl-js/pull/7749)) (h/t [@andycalder](https://github.com/andycalder))
- Add `Map#removeFeatureState` ([#7761](https://github.com/mapbox/mapbox-gl-js/pull/7761))
- Add `number-format` expression ([#7626](https://github.com/mapbox/mapbox-gl-js/pull/7626))
- Add `symbol-sort-key` style property ([#7678](https://github.com/mapbox/mapbox-gl-js/pull/7678))

### Bug fixes

- Upgrades Earcut to fix a rare bug in rendering polygons that contain a coincident chain of holes ([#7806](https://github.com/mapbox/mapbox-gl-js/issues/7806), fixed by [#7878](https://github.com/mapbox/mapbox-gl-js/pull/7878))
- Allow `file://` protocol in XHR requests for Cordova/Ionic/etc ([#7818](https://github.com/mapbox/mapbox-gl-js/pull/7818))
- Correctly handle WebP images in Edge 18 ([#7687](https://github.com/mapbox/mapbox-gl-js/pull/7687))
- Fix bug which mistakenly requested WebP images in browsers that do not support WebP ([#7817](https://github.com/mapbox/mapbox-gl-js/pull/7817)) ([#7819](https://github.com/mapbox/mapbox-gl-js/pull/7819))
- Fix images not being aborted when dequeued ([#7655](https://github.com/mapbox/mapbox-gl-js/pull/7655))
- Fix DEM layer memory leak ([#7690](https://github.com/mapbox/mapbox-gl-js/issues/7690), fixed by [#7691](https://github.com/mapbox/mapbox-gl-js/pull/7691))
- Set correct color state before rendering custom layer ([#7711](https://github.com/mapbox/mapbox-gl-js/pull/7711))
- Set `LngLat.toBounds()` default radius to 0 ([#7722](https://github.com/mapbox/mapbox-gl-js/issues/7722), fixed by [#7723](https://github.com/mapbox/mapbox-gl-js/pull/7723)) (h/t [@cherniavskii](https://github.com/cherniavskii))
- Fix race condition in `feature-state` dependent layers ([#7523](https://github.com/mapbox/mapbox-gl-js/issues/7523), fixed by [#7790](https://github.com/mapbox/mapbox-gl-js/pull/7790))
- Prevent `map.repaint` from mistakenly enabling continuous repaints ([#7667](https://github.com/mapbox/mapbox-gl-js/pull/7667))
- Prevent map shaking while zooming in on raster tiles ([#7426](https://github.com/mapbox/mapbox-gl-js/pull/7426))
- Fix query point translation for multi-point geometry ([#6833](https://github.com/mapbox/mapbox-gl-js/issues/6833), fixed by [#7581](https://github.com/mapbox/mapbox-gl-js/pull/7581))

## 0.52.0

### Breaking changes

- Canonicalize tile urls to `mapbox://` urls so they can be transformed with `config.API_URL` ([#7594](https://github.com/mapbox/mapbox-gl-js/pull/7594))

### Features and improvements

- Add getter and setter for `config.API_URL` ([#7594](https://github.com/mapbox/mapbox-gl-js/pull/7594))
- Allow user to define element other than map container for full screen control ([#7548](https://github.com/mapbox/mapbox-gl-js/pull/7548))
- Add validation option to style setters ([#7604](https://github.com/mapbox/mapbox-gl-js/pull/7604))
- Add 'idle' event: fires when no further rendering is expected without further interaction. ([#7625](https://github.com/mapbox/mapbox-gl-js/pull/7625))

### Bug fixes

- Fire error when map.getLayoutProperty references missing layer ([#7537](https://github.com/mapbox/mapbox-gl-js/issues/7537), fixed by [#7539](https://github.com/mapbox/mapbox-gl-js/pull/7539))
- Fix shaky sprites when zooming with scrolling ([#7558](https://github.com/mapbox/mapbox-gl-js/pull/7558))
- Fix layout problems in attribution control ([#7608](https://github.com/mapbox/mapbox-gl-js/pull/7608)) (h/t [lucaswoj](https://github.com/lucaswoj))
- Fixes resetting map's pitch to 0 if initial bounds is set ([#7617](https://github.com/mapbox/mapbox-gl-js/pull/7617)) (h/t [stepankuzmin](https://github.com/stepankuzmin))
- Fix occasional failure to load images after multiple image request abortions [#7641](https://github.com/mapbox/mapbox-gl-js/pull/7641)
- Update repo url to correct one ([#7486](https://github.com/mapbox/mapbox-gl-js/pull/7486)) (h/t [nicholas-l](https://github.com/nicholas-l))
- Fix bug where symbols where sometimes not rendered immediately ([#7610](https://github.com/mapbox/mapbox-gl-js/pull/7610))
- Fix bug where cameraForBounds returns incorrect CameraOptions with asymmetrical padding/offset ([#7517](https://github.com/mapbox/mapbox-gl-js/issues/7517), fixed by [#7518](https://github.com/mapbox/mapbox-gl-js/pull/7518)) (h/t [mike-marcacci](https://github.com/mike-marcacci))
- Use diff+patch approach to map.setStyle when the parameter is a URL ([#4025](https://github.com/mapbox/mapbox-gl-js/issues/4025), fixed by [#7562](https://github.com/mapbox/mapbox-gl-js/pull/7562))
- Begin touch zoom immediately when rotation disabled ([#7582](https://github.com/mapbox/mapbox-gl-js/pull/7582)) (h/t [msbarry](https://github.com/msbarry))
- Fix symbol rendering under opaque fill layers ([#7612](https://github.com/mapbox/mapbox-gl-js/pull/7612))
- Fix shaking by aligning raster sources to pixel grid only when map is idle ([#7426](https://github.com/mapbox/mapbox-gl-js/pull/7426))
- Fix raster layers in Edge 18 by disabling it's incomplete WebP support ([#7687](https://github.com/mapbox/mapbox-gl-js/pull/7687))
- Fix memory leak in hillshade layer ([#7691](https://github.com/mapbox/mapbox-gl-js/pull/7691))
- Fix disappearing custom layers ([#7711](https://github.com/mapbox/mapbox-gl-js/pull/7711))

## 0.51.0

November 7, 2018

### ✨ Features and improvements

- Add initial bounds as map constructor option ([#5518](https://github.com/mapbox/mapbox-gl-js/pull/5518)) (h/t [stepankuzmin](https://github.com/stepankuzmin))
- Improve performance on machines with > 8 cores ([#7407](https://github.com/mapbox/mapbox-gl-js/issues/7407), fixed by [#7430](https://github.com/mapbox/mapbox-gl-js/pull/7430))
- Add `MercatorCoordinate` type ([#7488](https://github.com/mapbox/mapbox-gl-js/pull/7488))
- Allow browser-native `contextmenu` to be enabled ([#2301](https://github.com/mapbox/mapbox-gl-js/issues/2301), fixed by [#7369](https://github.com/mapbox/mapbox-gl-js/pull/7369))
- Add an unminified production build to the NPM package ([#7403](https://github.com/mapbox/mapbox-gl-js/pull/7403))
- Add support for `LngLat` conversion from `{lat, lon}` ([#7507](https://github.com/mapbox/mapbox-gl-js/pull/7507)) (h/t [@bfrengley](https://github.com/bfrengley))
- Add tooltips for navigation controls ([#7373](https://github.com/mapbox/mapbox-gl-js/pull/7373))
- Show attribution only for used sources ([#7384](https://github.com/mapbox/mapbox-gl-js/pull/7384))
- Add telemetry event to log map loads ([#7431](https://github.com/mapbox/mapbox-gl-js/pull/7431))
- **Tighten style validation**
  - Disallow expressions as stop values ([#7396](https://github.com/mapbox/mapbox-gl-js/pull/7396))
  - Disallow `feature-state` expressions in filters ([#7366](https://github.com/mapbox/mapbox-gl-js/pull/7366))

### 🐛 Bug fixes

- Fix for GeoJSON geometries not working when coincident with tile boundaries([#7436](https://github.com/mapbox/mapbox-gl-js/issues/7436), fixed by [#7448](https://github.com/mapbox/mapbox-gl-js/pull/7448))
- Fix depth buffer-related rendering issues on some Android devices. ([#7471](https://github.com/mapbox/mapbox-gl-js/pull/7471))
- Fix positioning of compact attribution strings ([#7444](https://github.com/mapbox/mapbox-gl-js/pull/7444), [#7445](https://github.com/mapbox/mapbox-gl-js/pull/7445), and [#7391](https://github.com/mapbox/mapbox-gl-js/pull/7391))
- Fix an issue with removing markers in mouse event callbacks ([#7442](https://github.com/mapbox/mapbox-gl-js/pull/7442)) (h/t [vbud](https://github.com/vbud))
- Remove controls before destroying a map ([#7479](https://github.com/mapbox/mapbox-gl-js/pull/7479))
- Fix display of Scale control values < 1 ([#7469](https://github.com/mapbox/mapbox-gl-js/pull/7469)) (h/t [MichaelHedman](https://github.com/MichaelHedman))
- Fix an error when using location `hash` within iframes in IE11 ([#7411](https://github.com/mapbox/mapbox-gl-js/pull/7411))
- Fix depth mode usage in custom layers ([#7432](https://github.com/mapbox/mapbox-gl-js/pull/7432)) (h/t [markusjohnsson](https://github.com/markusjohnsson))
- Fix an issue with shaky sprite images during scroll zooms ([#7558](https://github.com/mapbox/mapbox-gl-js/pull/7558))

## 0.50.0

October 10, 2018

### ✨ Features and improvements

- 🎉 Add Custom Layers that can be rendered into with user-provided WebGL code ([#7039](https://github.com/mapbox/mapbox-gl-js/pull/7039))
- Add WebGL face culling for increased performance ([#7178](https://github.com/mapbox/mapbox-gl-js/pull/7178))
- Improve speed of expression evaluation ([#7334](https://github.com/mapbox/mapbox-gl-js/pull/7334))
- Automatically coerce to string for `concat` expression and `text-field` property ([#6190](https://github.com/mapbox/mapbox-gl-js/issues/6190), fixed by [#7280](https://github.com/mapbox/mapbox-gl-js/pull/7280))
- Add `fill-extrusion-vertical-gradient` property for controlling shading of fill extrusions ([#5768](https://github.com/mapbox/mapbox-gl-js/issues/5768), fixed by [#6841](https://github.com/mapbox/mapbox-gl-js/pull/6841))
- Add update functionality for images provided via `ImageSource` ([#4050](https://github.com/mapbox/mapbox-gl-js/issues/4050), fixed by [#7342](https://github.com/mapbox/mapbox-gl-js/pull/7342)) (h/t [@dcervelli](https://github.com/dcervelli))

### 🐛 Bug fixes

- **Expressions**
  - Fix expressions that use `log2` and `log10` in IE11 ([#7318](https://github.com/mapbox/mapbox-gl-js/issues/7318), fixed by [#7320](https://github.com/mapbox/mapbox-gl-js/pull/7320))
  - Fix `let` expression stripping expected type during parsing ([#7300](https://github.com/mapbox/mapbox-gl-js/issues/7300), fixed by [#7301](https://github.com/mapbox/mapbox-gl-js/pull/7301))
  - Fix superfluous wrapping of literals in `literal` expression ([#7336](https://github.com/mapbox/mapbox-gl-js/issues/7336), fixed by [#7337](https://github.com/mapbox/mapbox-gl-js/pull/7337))
  - Allow calling `to-color` on values that are already of type `Color` ([#7260](https://github.com/mapbox/mapbox-gl-js/pull/7260))
  - Fix `to-array` for empty arrays (([#7261](https://github.com/mapbox/mapbox-gl-js/pull/7261)))
  - Fix identity functions for `text-field` when using formatted text ([#7351](https://github.com/mapbox/mapbox-gl-js/pull/7351))
  - Fix coercion of `null` to `0` in `to-number` expression ([#7083](https://github.com/mapbox/mapbox-gl-js/issues/7083), fixed by [#7274](https://github.com/mapbox/mapbox-gl-js/pull/7274))
- **Canvas source**
  - Fix missing repeats of `CanvasSource` when it crosses the antimeridian ([#7273](https://github.com/mapbox/mapbox-gl-js/pull/7273))
  - Fix `CanvasSource` not respecting alpha values set on `canvas` element ([#7302](https://github.com/mapbox/mapbox-gl-js/issues/7302), fixed by [#7309](https://github.com/mapbox/mapbox-gl-js/pull/7309))
- **Rendering**
  - Fix rendering of fill extrusions with really high heights ([#7292](https://github.com/mapbox/mapbox-gl-js/pull/7292))
  - Fix an error where the map state wouldn't return to `loaded` after certain runtime styling changes when there were errored tiles in the viewport ([#7355](https://github.com/mapbox/mapbox-gl-js/pull/7355))
  - Fix errors when rendering symbol layers without symbols ([#7241](https://github.com/mapbox/mapbox-gl-js/issues/7241), fixed by [#7253](https://github.com/mapbox/mapbox-gl-js/pull/7253))
  - Don't fade in symbols with `*-allow-overlap: true` when panning into the viewport ([#7172](https://github.com/mapbox/mapbox-gl-js/issues/7172), fixed by[#7244](https://github.com/mapbox/mapbox-gl-js/pull/7244))
- **Library**
  - Fix disambiguation for `mouseover` event ([#7295](https://github.com/mapbox/mapbox-gl-js/issues/7295), fixed by [#7299](https://github.com/mapbox/mapbox-gl-js/pull/7299))
  - Fix silent failure of `getImage` if an SVG is requested ([#7312](https://github.com/mapbox/mapbox-gl-js/issues/7312), fixed by [#7313](https://github.com/mapbox/mapbox-gl-js/pull/7313))
  - Fix empty control group box shadow ([#7303](https://github.com/mapbox/mapbox-gl-js/issues/7303), fixed by [#7304](https://github.com/mapbox/mapbox-gl-js/pull/7304)) (h/t [Duder-onomy](https://github.com/Duder-onomy))
  - Fixed an issue where a wrong timestamp was sent for Mapbox turnstile events ([#7381](https://github.com/mapbox/mapbox-gl-js/pull/7381))
  - Fixed a bug that lead to attribution not showing up correctly in Internet Explorer ([#3945](https://github.com/mapbox/mapbox-gl-js/issues/3945), fixed by [#7391](https://github.com/mapbox/mapbox-gl-js/pull/7391))

## 0.49.0

September 6, 2018

### ⚠️ Breaking changes

- Use `client{Height/Width}` instead of `offset{Height/Width}` for map canvas sizing ([#6848](https://github.com/mapbox/mapbox-gl-js/issues/6848), fixed by [#7128](https://github.com/mapbox/mapbox-gl-js/pull/7128))

### 🐛 Bug fixes

- Fix [Top Issues list](https://mapbox.github.io/top-issues/#!mapbox/mapbox-gl-js) for mapbox-gl-js ([#7108](https://github.com/mapbox/mapbox-gl-js/issues/7108), fixed by [#7112](https://github.com/mapbox/mapbox-gl-js/pull/7112))
- Fix bug in which symbols with `icon-allow-overlap: true, text-allow-overlap: true, text-optional: false` would show icons when they shouldn't ([#7041](https://github.com/mapbox/mapbox-gl-js/pull/7041))
- Fix bug where the map would not stop at the exact zoom level requested by Map#FlyTo ([#7222](https://github.com/mapbox/mapbox-gl-js/issues/7222)) ([#7223](https://github.com/mapbox/mapbox-gl-js/pull/7223)) (h/t [@benoitbzl](https://github.com/benoitbzl))
- Keep map centered on the center point of a multi-touch gesture when zooming ([#6722](https://github.com/mapbox/mapbox-gl-js/issues/6722)) ([#7191](https://github.com/mapbox/mapbox-gl-js/pull/7191)) (h/t [pakastin](https://github.com/pakastin))
- Update the style-spec's old `gl-style-migrate` script to include conversion of legacy functions and filters to their expression equivalents ([#6927](https://github.com/mapbox/mapbox-gl-js/issues/6927), fixed by [#7095](https://github.com/mapbox/mapbox-gl-js/pull/7095))
- Fix `icon-size` for small data-driven values ([#7125](https://github.com/mapbox/mapbox-gl-js/pull/7125))
- Fix bug in the way AJAX requests load local files on iOS web view ([#6610](https://github.com/mapbox/mapbox-gl-js/pull/6610)) (h/t [oscarfonts](https://github.com/oscarfonts))
- Fix bug in which canvas sources would not render in world wrapped tiles at the edge of the viewport ([#7271]https://github.com/mapbox/mapbox-gl-js/issues/7271), fixed by [#7273](https://github.com/mapbox/mapbox-gl-js/pull/7273))

### ✨ Features and improvements

- Performance updates:
  - Improve time to first render by updating how feature ID maps are transferred to the main thread ([#7110](https://github.com/mapbox/mapbox-gl-js/issues/7110), fixed by [#7132](https://github.com/mapbox/mapbox-gl-js/pull/7132))
  - Reduce size of JSON transmitted from worker thread to main thread ([#7124](https://github.com/mapbox/mapbox-gl-js/pull/7124))
  - Improve image/glyph atlas packing algorithm ([#7171](https://github.com/mapbox/mapbox-gl-js/pull/7171))
  - Use murmur hash on symbol instance keys to reduce worker transfer costs ([#7127](https://github.com/mapbox/mapbox-gl-js/pull/7127))
- Add GL state management for uniforms ([#6018](https://github.com/mapbox/mapbox-gl-js/pull/6018))
- Add `symbol-z-order` symbol layout property to style spec ([#7219](https://github.com/mapbox/mapbox-gl-js/pull/7219))
- Implement data-driven styling support for `*-pattern properties` ([#6289](https://github.com/mapbox/mapbox-gl-js/pull/6289))
- Add `Map#fitScreenCoordinates` which fits viewport to two points, similar to `Map#fitBounds` but uses screen coordinates and supports non-zero map bearings ([#6894](https://github.com/mapbox/mapbox-gl-js/pull/6894))
- Re-implement LAB/HSL color space interpolation for expressions ([#5326](https://github.com/mapbox/mapbox-gl-js/issues/5326), fixed by [#7123](https://github.com/mapbox/mapbox-gl-js/pull/7123))
- Enable benchmark testing for Mapbox styles ([#7047](https://github.com/mapbox/mapbox-gl-js/pull/7047))
- Allow `Map#setFeatureState` and `Map#getFeatureState` to accept numeric IDs ([#7106](https://github.com/mapbox/mapbox-gl-js/pull/7106)) (h/t [@bfrengley](https://github.com/bfrengley))

## 0.48.0

August 16, 2018

### ⚠️ Breaking changes

- Treat tiles that error with status 404 as empty renderable tiles to prevent rendering duplicate features in some sparse tilesets ([#6803](https://github.com/mapbox/mapbox-gl-js/pull/6803))

### 🐛 Bug fixes

- Fix issue where `text-max-angle` property was being calculated incorrectly internally, causing potential rendering errors when `"symbol-placement": line`
- Require `feature.id` when using `Map#setFeatureState` ([#6974](https://github.com/mapbox/mapbox-gl-js/pull/6974))
- Fix issue with removing the `GeolocateControl` when user location is being used ([#6977](https://github.com/mapbox/mapbox-gl-js/pull/6977)) (h/t [sergei-zelinsky](https://github.com/sergei-zelinsky))
- Fix memory leak caused by a failure to remove all controls added to the map ([#7042](https://github.com/mapbox/mapbox-gl-js/pull/7042))
- Fix bug where the build would fail when using mapbox-gl webpack 2 and UglifyJSPlugin ([#4359](https://github.com/mapbox/mapbox-gl-js/issues/4359), fixed by [#6956](https://api.github.com/repos/mapbox/mapbox-gl-js/pulls/6956))
- Fix bug where fitBounds called with coordinates outside the bounds of Web Mercator resulted in uncaught error ([#6906](https://github.com/mapbox/mapbox-gl-js/issues/6906), fixed by [#6918](https://api.github.com/repos/mapbox/mapbox-gl-js/pulls/6918))
- Fix bug wherein `Map#querySourceFeatures` was returning bad results on zooms > maxZoom ([#7061](https://github.com/mapbox/mapbox-gl-js/pull/7061))
- Relax typing for equality and order expressions ([#6459](https://github.com/mapbox/mapbox-gl-js/issues/6459), fixed by [#6961](https://api.github.com/repos/mapbox/mapbox-gl-js/pulls/6961))
- Fix bug where `queryPadding` for all layers in a source was set by the first layer, causing incorrect querying on other layers and, in some cases, incorrect firing of events associated with individual layers ([#6909](https://github.com/mapbox/mapbox-gl-js/pull/6909))

### ✨ Features and improvements

- Performance Improvements:
  - Stop unnecessary serialization of symbol source features. ([#7013](https://github.com/mapbox/mapbox-gl-js/pull/7013))
  - Optimize calculation for getting visible tile coordinates ([#6998](https://github.com/mapbox/mapbox-gl-js/pull/6998))
  - Improve performance of creating `{Glyph/Image}Atlas`es ([#7091](https://github.com/mapbox/mapbox-gl-js/pull/7091))
  - Optimize and simplify tile retention logic ([#6995](https://github.com/mapbox/mapbox-gl-js/pull/6995))
- Add a user turnstile event for users accessing Mapbox APIs ([#6980](https://github.com/mapbox/mapbox-gl-js/pull/6980))
- Add support for autogenerating feature ids for GeoJSON sources so they can be used more easily with the `Map#setFeatureState` API ([#7043](https://www.github.com/mapbox/mapbox-gl-js/pull/7043))) ([#7091](https://github.com/mapbox/mapbox-gl-js/pull/7091))
- Add ability to style symbol layers labels with multiple fonts and text sizes via `"format"` expression ([#6994](https://www.github.com/mapbox/mapbox-gl-js/pull/6994))
- Add customAttribution option to AttributionControl ([#7033](https://github.com/mapbox/mapbox-gl-js/pull/7033)) (h/t [mklopets](https://github.com/mklopets))
- Publish Flow type definitions alongside compiled bundle ([#7079](https://api.github.com/repos/mapbox/mapbox-gl-js/pulls/7079))
- Introduce symbol cross fading when crossing integer zoom levels to prevent labels from disappearing before newly loaded tiles' labels can be rendered ([#6951](https://github.com/mapbox/mapbox-gl-js/pull/6951))
- Improvements in label collision detection ([#6925](https://api.github.com/repos/mapbox/mapbox-gl-js/pulls/6925)))

## 0.47.0

### ✨ Features and improvements

- Add configurable drag pan threshold ([#6809](https://github.com/mapbox/mapbox-gl-js/pull/6809)) (h/t [msbarry](https://github.com/msbarry))
- Add `raster-resampling` raster paint property ([#6411](https://github.com/mapbox/mapbox-gl-js/pull/6411)) (h/t [@andrewharvey](https://github.com/andrewharvey))
- Add `symbol-placement: line-center` ([#6821](https://github.com/mapbox/mapbox-gl-js/pull/6821))
- Add methods for inspecting GeoJSON clusters ([#3318](https://github.com/mapbox/mapbox-gl-js/issues/3318), fixed by [#6829](https://github.com/mapbox/mapbox-gl-js/pull/6829))
- Add warning to geolocate control when unsupported ([#6923](https://github.com/mapbox/mapbox-gl-js/pull/6923)) (h/t [@aendrew](https://github.com/aendrew))
- Upgrade geojson-vt to 3.1.4 ([#6942](https://github.com/mapbox/mapbox-gl-js/pull/6942))
- Include link to license in compiled bundle ([#6975](https://github.com/mapbox/mapbox-gl-js/pull/6975))

### 🐛 Bug fixes

- Use updateData instead of re-creating buffers for repopulated paint arrays ([#6853](https://github.com/mapbox/mapbox-gl-js/pull/6853))
- Fix ScrollZoom handler setting tr.zoom = NaN ([#6924](https://github.com/mapbox/mapbox-gl-js/pull/6924))
  - Failed to invert matrix error ([#6486](https://github.com/mapbox/mapbox-gl-js/issues/6486), fixed by [#6924](https://github.com/mapbox/mapbox-gl-js/pull/6924))
  - Fixing matrix errors ([#6782](https://github.com/mapbox/mapbox-gl-js/issues/6782), fixed by [#6924](https://github.com/mapbox/mapbox-gl-js/pull/6924))
- Fix heatmap tile clipping when layers are ordered above it ([#6806](https://github.com/mapbox/mapbox-gl-js/issues/6806), fixed by [#6807](https://github.com/mapbox/mapbox-gl-js/pull/6807))
- Fix video source in safari (macOS and iOS) ([#6443](https://github.com/mapbox/mapbox-gl-js/issues/6443), fixed by [#6811](https://github.com/mapbox/mapbox-gl-js/pull/6811))
- Do not reload errored tiles ([#6813](https://github.com/mapbox/mapbox-gl-js/pull/6813))
- Fix send / remove timing bug in Dispatcher ([#6756](https://github.com/mapbox/mapbox-gl-js/pull/6756), fixed by [#6826](https://github.com/mapbox/mapbox-gl-js/pull/6826))
- Fix flyTo not zooming to exact given zoom ([#6828](https://github.com/mapbox/mapbox-gl-js/pull/6828))
- Don't stop animation on map resize ([#6636](https://github.com/mapbox/mapbox-gl-js/pull/6636))
- Fix map.getBounds() with rotated map ([#6875](https://github.com/mapbox/mapbox-gl-js/pull/6875)) (h/t [zoltan-mihalyi](https://github.com/zoltan-mihalyi))
- Support collators in feature filter expressions. ([#6929](https://github.com/mapbox/mapbox-gl-js/pull/6929))
- Fix Webpack production mode compatibility ([#6981](https://github.com/mapbox/mapbox-gl-js/pull/6981))

## 0.46.0

### ⚠️ Breaking changes

- Align implicit type casting behavior of `match` expressions with with `case/==` ([#6684](https://github.com/mapbox/mapbox-gl-js/pull/6684))

### ✨ Features and improvements

- :tada: Add `Map#setFeatureState` and `feature-state` expression to support interactive styling ([#6263](https://github.com/mapbox/mapbox-gl-js/pull/6263))
- Create draggable `Marker` with `setDraggable` ([#6687](https://github.com/mapbox/mapbox-gl-js/pull/6687))
- Add `Map#listImages` for listing all currently active sprites/images ([#6381](https://github.com/mapbox/mapbox-gl-js/issues/6381))
- Add "crossSourceCollisions" option to disable cross-source collision detection ([#6566](https://github.com/mapbox/mapbox-gl-js/pull/6566))
- Handle `text/icon-rotate` for symbols with `symbol-placement: point` ([#6075](https://github.com/mapbox/mapbox-gl-js/issues/6075))
- Automatically compact Mapbox wordmark on narrow maps. ([#4282](https://github.com/mapbox/mapbox-gl-js/issues/4282)) (h/t [@andrewharvey](https://github.com/andrewharvey))
- Only show compacted AttributionControl on interactive displays ([#6506](https://github.com/mapbox/mapbox-gl-js/pull/6506)) (h/t [@andrewharvey](https://github.com/andrewharvey))
- Use postcss to inline svg files into css, reduce size of mapbox-gl.css ([#6513](https://github.com/mapbox/mapbox-gl-js/pull/6513)) (h/t [@andrewharvey](https://github.com/andrewharvey))
- Add support for GeoJSON attribution ([#6364](https://github.com/mapbox/mapbox-gl-js/pull/6364)) (h/t [@andrewharvey](https://github.com/andrewharvey))
- Add instructions for running individual unit and render tests ([#6686](https://github.com/mapbox/mapbox-gl-js/pull/6686))
- Make Map constructor fail if WebGL init fails. ([#6744](https://github.com/mapbox/mapbox-gl-js/pull/6744)) (h/t [uforic](https://github.com/uforic))
- Add browser fallback code for `collectResourceTiming: true` in web workers ([#6721](https://github.com/mapbox/mapbox-gl-js/pull/6721))
- Remove ignored usage of gl.lineWidth ([#5541](https://github.com/mapbox/mapbox-gl-js/pull/5541))
- Split new bounds calculation out of fitBounds into new method ([#6683](https://github.com/mapbox/mapbox-gl-js/pull/6683))
- Allow integration tests to be organized in an arbitrarily deep directory structure ([#3920](https://github.com/mapbox/mapbox-gl-js/issues/3920))
- Make "Missing Mapbox GL JS CSS" a console warning ([#5786](https://github.com/mapbox/mapbox-gl-js/issues/5786))
- Add rel="noopener" to Mapbox attribution link. ([#6729](https://github.com/mapbox/mapbox-gl-js/pull/6729)) (h/t [gorbypark](https://github.com/gorbypark))
- Update to deep equality check in example code ([#6599](https://github.com/mapbox/mapbox-gl-js/pull/6599)) (h/t [jonsadka](https://github.com/jonsadka))
- Upgrades!
  - Upgrade ESM dependency to ^3.0.39 ([#6750](https://github.com/mapbox/mapbox-gl-js/pull/6750))
  - Ditch gl-matrix fork in favor of the original package ([#6751](https://github.com/mapbox/mapbox-gl-js/pull/6751))
  - Update to latest sinon ([#6771](https://github.com/mapbox/mapbox-gl-js/pull/6771))
  - Upgrade to Flow 0.69 ([#6594](https://github.com/mapbox/mapbox-gl-js/pull/6594))
  - Update to mapbox-gl-supported 1.4.0 ([#6773](https://github.com/mapbox/mapbox-gl-js/pull/6773))

### 🐛 Bug fixes

- `collectResourceTiming: true` generates error on iOS9 Safari, IE 11 ([#6690](https://github.com/mapbox/mapbox-gl-js/issues/6690))
- Fix PopupOptions flow type declarations ([#6670](https://github.com/mapbox/mapbox-gl-js/pull/6670)) (h/t [TimPetricola](https://github.com/TimPetricola))
- Add className option to Popup constructor ([#6502](https://github.com/mapbox/mapbox-gl-js/pull/6502)) (h/t [Ashot-KR](https://github.com/Ashot-KR))
- GeoJSON MultiLineStrings with `lineMetrics=true` only rendered first line ([#6649](https://github.com/mapbox/mapbox-gl-js/issues/6649))
- Provide target property for mouseenter/over/leave/out events ([#6623](https://github.com/mapbox/mapbox-gl-js/issues/6623))
- Don't break on sources whose name contains "." ([#6660](https://github.com/mapbox/mapbox-gl-js/issues/6660))
- Rotate and pitch with navigationControl broke in v0.45 ([#6650](https://github.com/mapbox/mapbox-gl-js/issues/6650))
- Zero-width lines remained visible ([#6769](https://github.com/mapbox/mapbox-gl-js/pull/6769))
- Heatmaps inappropriately clipped at tile boundaries ([#6806](https://github.com/mapbox/mapbox-gl-js/issues/6806))
- Use named exports for style-spec entrypoint module ([#6601](https://github.com/mapbox/mapbox-gl-js/issues/6601)
- Don't fire click event if default is prevented on mousedown for a drag event ([#6697](https://github.com/mapbox/mapbox-gl-js/pull/6697), fixes [#6642](https://github.com/mapbox/mapbox-gl-js/issues/6642))
- Double clicking to zoom in breaks map dragging/panning in Edge ([#6740](https://github.com/mapbox/mapbox-gl-js/issues/6740)) (h/t [GUI](https://github.com/GUI))
- \*-transition properties cannot be set with setPaintProperty() ([#6706](https://github.com/mapbox/mapbox-gl-js/issues/6706))
- Marker with `a` element does not open the url when clicked ([#6730](https://github.com/mapbox/mapbox-gl-js/issues/6730))
- `setRTLTextPlugin` fails with relative URLs ([#6719](https://github.com/mapbox/mapbox-gl-js/issues/6719))
- Collision detection incorrect for symbol layers that share the same layout properties ([#6548](https://github.com/mapbox/mapbox-gl-js/pull/6548))
- Fix a possible crash when calling queryRenderedFeatures after querySourceFeatures
  ([#6559](https://github.com/mapbox/mapbox-gl-js/pull/6559))
- Fix a collision detection issue that could cause labels to temporarily be placed too densely during rapid panning ([#5654](https://github.com/mapbox/mapbox-gl-js/issues/5654))

## 0.45.0

### ⚠️ Breaking changes

- `Evented#fire` and `Evented#listens` are now marked as private. Though `Evented` is still exported, and `fire` and `listens` are still functional, we encourage you to seek alternatives; a future version may remove their API accessibility or change its behavior. If you are writing a class that needs event emitting functionality, consider using [`EventEmitter`](https://nodejs.org/api/events.html#events_class_eventemitter) or similar libraries instead.
- The `"to-string"` expression operator now converts `null` to an empty string rather than to `"null"`. [#6534](https://github.com/mapbox/mapbox-gl-js/pull/6534)

### ✨ Features and improvements

- :rainbow: Add `line-gradient` property [#6303](https://github.com/mapbox/mapbox-gl-js/pull/6303)
- Add `abs`, `round`, `floor`, and `ceil` expression operators [#6496](https://github.com/mapbox/mapbox-gl-js/pull/6496)
- Add `collator` expression for controlling case and diacritic sensitivity in string comparisons [#6270](https://github.com/mapbox/mapbox-gl-js/pull/6270)
  - Rename `caseSensitive` and `diacriticSensitive` expressions to `case-sensitive` and `diacritic-sensitive` for consistency [#6598](https://github.com/mapbox/mapbox-gl-js/pull/6598)
  - Prevent `collator` expressions for evaluating as constant to account for potential environment-specific differences in expression evaluation [#6596](https://github.com/mapbox/mapbox-gl-js/pull/6596)
- Add CSS linting to test suite (h/t [@jasonbarry](https://github.com/jasonbarry))) [#6071](https://github.com/mapbox/mapbox-gl-js/pull/6071)
- Add support for configurable maxzoom in `raster-dem` tilesets [#6103](https://github.com/mapbox/mapbox-gl-js/pull/6103)
- Add `Map#isZooming` and `Map#isRotating` methods [#6128](https://github.com/mapbox/mapbox-gl-js/pull/6128), [#6183](https://github.com/mapbox/mapbox-gl-js/pull/6183)
- Add support for Mapzen Terrarium tiles in `raster-dem` sources [#6110](https://github.com/mapbox/mapbox-gl-js/pull/6110)
- Add `preventDefault` method on `mousedown`, `touchstart`, and `dblclick` events [#6218](https://github.com/mapbox/mapbox-gl-js/pull/6218)
- Add `originalEvent` property on `zoomend` and `moveend` for user-initiated scroll events (h/t [@stepankuzmin](https://github.com/stepankuzmin))) [#6175](https://github.com/mapbox/mapbox-gl-js/pull/6175)
- Accept arguments of type `value` in [`"length"` expressions](https://www.mapbox.com/mapbox-gl-js/style-spec/#expressions-length) [#6244](https://github.com/mapbox/mapbox-gl-js/pull/6244)
- Introduce `MapWheelEvent`[#6237](https://github.com/mapbox/mapbox-gl-js/pull/6237)
- Add setter for `ScaleControl` units (h/t [@ryanhamley](https://github.com/ryanhamley))) [#6138](https://github.com/mapbox/mapbox-gl-js/pull/6138), [#6274](https://github.com/mapbox/mapbox-gl-js/pull/6274)
- Add `open` event for `Popup` [#6311](https://github.com/mapbox/mapbox-gl-js/pull/6311)
- Explicit `"object"` type assertions are no longer required when using expressions [#6235](https://github.com/mapbox/mapbox-gl-js/pull/6235)
- Add `anchor` option to `Marker` [#6350](https://github.com/mapbox/mapbox-gl-js/pull/6350)
- `HTMLElement` is now passed to `Marker` as part of the `options` object, but the old function signature is still supported for backwards compatibility [#6356](https://github.com/mapbox/mapbox-gl-js/pull/6356)
- Add support for custom colors when using the default `Marker` SVG element (h/t [@andrewharvey](https://github.com/andrewharvey))) [#6416](https://github.com/mapbox/mapbox-gl-js/pull/6416)
- Allow `CanvasSource` initialization from `HTMLElement` [#6424](https://github.com/mapbox/mapbox-gl-js/pull/6424)
- Add `is-supported-script` expression [#6260](https://github.com/mapbox/mapbox-gl-js/pull/6260)

### 🐛 Bug fixes

- Align `raster-dem` tiles to pixel grid to eliminate blurry rendering on some devices [#6059](https://github.com/mapbox/mapbox-gl-js/pull/6059)
- Fix label collision circle debug drawing on overzoomed tiles [#6073](https://github.com/mapbox/mapbox-gl-js/pull/6073)
- Improve error reporting for some failed requests [#6126](https://github.com/mapbox/mapbox-gl-js/pull/6126), [#6032](https://github.com/mapbox/mapbox-gl-js/pull/6032)
- Fix several `Map#queryRenderedFeatures` bugs:
  - account for `{text, icon}-offset` when querying[#6135](https://github.com/mapbox/mapbox-gl-js/pull/6135)
  - correctly query features that extend across tile boundaries [#5756](https://github.com/mapbox/mapbox-gl-js/pull/6283)
  - fix querying of `circle` layer features with `-pitch-scaling: 'viewport'` or `-pitch-alignment: 'map'` [#6036](https://github.com/mapbox/mapbox-gl-js/pull/6036)
  - eliminate flicker effects when using query results to set a hover effect by switching from tile-based to viewport-based symbol querying [#6497](https://github.com/mapbox/mapbox-gl-js/pull/6497)
- Preserve browser history state when updating the `Map` hash [#6140](https://github.com/mapbox/mapbox-gl-js/pull/6140)
- Fix undefined behavior when `Map#addLayer` is invoked with an `id` of a preexisting layer [#6147](https://github.com/mapbox/mapbox-gl-js/pull/6147)
- Fix bug where `icon-image` would not be rendered if `text-field` is an empty string [#6164](https://github.com/mapbox/mapbox-gl-js/pull/6164)
- Ensure all camera methods fire `rotatestart` and `rotateend` events [#6187](https://github.com/mapbox/mapbox-gl-js/pull/6187)
- Always hide duplicate labels [#6166](https://github.com/mapbox/mapbox-gl-js/pull/6166)
- Fix `DragHandler` bugs where a left-button mouse click would end a right-button drag rotate and a drag gesture would not end if the control key is down on `mouseup` [#6193](https://github.com/mapbox/mapbox-gl-js/pull/6193)
- Add support for calling `{DragPanHandler, DragRotateHandler}#disable` while a gesture is in progress [#6232](https://github.com/mapbox/mapbox-gl-js/pull/6232)
- Fix `GeolocateControl` user location dot sizing when `Map`'s `<div>` inherits `box-sizing: border-box;` (h/t [@andrewharvey](https://github.com/andrewharvey))) [#6227](https://github.com/mapbox/mapbox-gl-js/pull/6232)
- Fix bug causing an off-by-one error in `array` expression error messages (h/t [@drewbo](https://github.com/drewbo))) [#6269](https://github.com/mapbox/mapbox-gl-js/pull/6269)
- Improve error message when an invalid access token triggers a 401 error [#6283](https://github.com/mapbox/mapbox-gl-js/pull/6283)
- Fix bug where lines with `line-width` larger than the sprite height of the `line-pattern` property would render other sprite images [#6246](https://github.com/mapbox/mapbox-gl-js/pull/6246)
- Fix broken touch events for `DragPanHandler` on mobile using Edge (note that zoom/rotate/pitch handlers still do not support Edge touch events [#1928](https://github.com/mapbox/mapbox-gl-js/pull/1928)) [#6325](https://github.com/mapbox/mapbox-gl-js/pull/6325)
- Fix race condition in `VectorTileWorkerSource#reloadTile` causing a rendering timeout [#6308](https://github.com/mapbox/mapbox-gl-js/issues/6308)
- Fix bug causing redundant `gl.stencilFunc` calls due to incorrect state checking (h/t [@yangdonglai](https://github.com/yangdonglai))) [#6330](https://github.com/mapbox/mapbox-gl-js/pull/6330)
- Fix bug where `mousedown` or `touchstart` would cancel camera animations in non-interactive maps [#6338](https://github.com/mapbox/mapbox-gl-js/pull/6338)
- Fix bug causing a full-screen flicker when the map is pitched and a symbol layer uses non-zero `text-translate` [#6365](https://github.com/mapbox/mapbox-gl-js/issues/6365)
- Fix bug in `to-rgba` expression causing division by zero [#6388](https://github.com/mapbox/mapbox-gl-js/pull/6388)
- Fix bug in cross-fading for `*-pattern` properties with non-integer zoom stops [#6430](https://github.com/mapbox/mapbox-gl-js/pull/6430)
- Fix bug where calling `Map#remove` on a map with constructor option `hash: true` throws an error (h/t [@allthesignals](https://github.com/allthesignals))) [#6490](https://github.com/mapbox/mapbox-gl-js/pull/6497)
- Fix bug causing flickering when panning across the anti-meridian [#6438](https://github.com/mapbox/mapbox-gl-js/pull/6438)
- Fix error when using tiles of non-power-of-two size [#6444](https://github.com/mapbox/mapbox-gl-js/pull/6444)
- Fix bug causing `Map#moveLayer(layerId, beforeId)` to remove the layer when `layerId === beforeId` [#6542](https://github.com/mapbox/mapbox-gl-js/pull/6542)

* Fix Rollup build for style-spec module [#6575](https://github.com/mapbox/mapbox-gl-js/pull/6575)
* Fix bug causing `Map#querySourceFeatures` to throw an `Uncaught TypeError`(https://github.com/mapbox/mapbox-gl-js/pull/6555)
* Fix issue where label collision detection was inaccurate for some symbol layers that shared layout properties with another layer [#6558](https://github.com/mapbox/mapbox-gl-js/pull/6558)
* Restore `target` property for `mouse{enter,over,leave,out}` events [#6623](https://github.com/mapbox/mapbox-gl-js/pull/6623)

## 0.44.2

### 🐛 Bug fixes

- Workaround a breaking change in Safari causing page to scroll/zoom in response to user actions intended to pan/zoom the map [#6095](https://github.com/mapbox/mapbox-gl-js/issues/6095). (N.B., not to be confused with the workaround from April 2017 dealing with the same breaking change in Chrome [#4259](https://github.com/mapbox/mapbox-gl-js/issues/6095). See also https://github.com/WICG/interventions/issues/18, https://bugs.webkit.org/show_bug.cgi?id=182521, https://bugs.chromium.org/p/chromium/issues/detail?id=639227 .)

## 0.44.1

### 🐛 Bug fixes

- Fix bug causing features from symbol layers to be omitted from `map.queryRenderedFeatures()` [#6074](https://github.com/mapbox/mapbox-gl-js/issues/6074)
- Fix error triggered by simultaneous scroll-zooming and drag-panning. [#6106](https://github.com/mapbox/mapbox-gl-js/issues/6106)
- Fix bug wherein drag-panning failed to resume after a brief pause [#6063](https://github.com/mapbox/mapbox-gl-js/issues/6063)

## 0.44.0

### ✨ Features and improvements

- The CSP policy of a page using mapbox-gl-js no longer needs to include `script-src 'unsafe-eval'` [#559](https://github.com/mapbox/mapbox-gl-js/issues/559)
- Add `LngLatBounds#isEmpty()` method [#5917](https://github.com/mapbox/mapbox-gl-js/pull/5917)
- Updated to flow 0.62.0 [#5923](https://github.com/mapbox/mapbox-gl-js/issues/5923)
- Make compass and zoom controls optional ([#5348](https://github.com/mapbox/mapbox-gl-js/pull/5348)) (h/t [@matijs](https://github.com/matijs)))
- Add `collectResourceTiming` option to the enable collection of [Resource Timing](https://developer.mozilla.org/en-US/docs/Web/API/Resource_Timing_API/Using_the_Resource_Timing_API) data for requests that are made from Web Workers. ([#5948](https://github.com/mapbox/mapbox-gl-js/issues/5948))
- Improve user location dot appearance across browsers ([#5498](https://github.com/mapbox/mapbox-gl-js/pull/5498)) (h/t [@jasonbarry](https://github.com/jasonbarry)))

### 🐛 Bug fixes

- Fix error triggered by `==` and `!=` expressions [#5947](https://github.com/mapbox/mapbox-gl-js/issues/5947)
- Image sources honor `renderWorldCopies` [#5932](https://github.com/mapbox/mapbox-gl-js/pull/5932)
- Fix transitions to default fill-outline-color [#5953](https://github.com/mapbox/mapbox-gl-js/issues/5953)
- Fix transitions for light properties [#5982](https://github.com/mapbox/mapbox-gl-js/issues/5982)
- Fix minor symbol collisions on pitched maps [#5913](https://github.com/mapbox/mapbox-gl-js/pull/5913)
- Fix memory leaks after `Map#remove()` [#5943](https://github.com/mapbox/mapbox-gl-js/pull/5943), [#5951](https://github.com/mapbox/mapbox-gl-js/pull/5951)
- Fix bug wherein `GeoJSONSource#setData()` caused labels to fade out and back in ([#6002](https://github.com/mapbox/mapbox-gl-js/issues/6002))
- Fix bug that could cause incorrect collisions for labels placed very near to each other at low zoom levels ([#5993](https://github.com/mapbox/mapbox-gl-js/issues/5993))
- Fix bug causing `move` events to be fired out of sync with actual map movements ([#6005](https://github.com/mapbox/mapbox-gl-js/pull/6005))
- Fix bug wherein `Map` did not fire `mouseover` events ([#6000](https://github.com/mapbox/mapbox-gl-js/pull/6000)] (h/t [@jay-manday](https://github.com/jay-manday)))
- Fix bug causing blurry rendering of raster tiles ([#4552](https://github.com/mapbox/mapbox-gl-js/issues/4552))
- Fix potential memory leak caused by removing layers ([#5995](https://github.com/mapbox/mapbox-gl-js/issues/5995))
- Fix bug causing attribution icon to appear incorrectly in compact maps not using Mapbox data ([#6042](https://github.com/mapbox/mapbox-gl-js/pull/6042))
- Fix positioning of default marker element ([#6012](https://github.com/mapbox/mapbox-gl-js/pull/6012)) (h/t [@andrewharvey](https://github.com/andrewharvey)))

## 0.43.0 (December 21, 2017)

### ⚠️ Breaking changes

- It is now an error to attempt to remove a source that is in use [#5562](https://github.com/mapbox/mapbox-gl-js/pull/5562)
- It is now an error if the layer specified by the `before` parameter to `moveLayer` does not exist [#5679](https://github.com/mapbox/mapbox-gl-js/pull/5679)
- `"colorSpace": "hcl"` now uses shortest-path interpolation for hue [#5811](https://github.com/mapbox/mapbox-gl-js/issues/5811)

### ✨ Features and improvements

- Introduce client-side hillshading with `raster-dem` source type and `hillshade` layer type [#5286](https://github.com/mapbox/mapbox-gl-js/pull/5286)
- GeoJSON sources take 2x less memory and generate tiles 20%–100% faster [#5799](https://github.com/mapbox/mapbox-gl-js/pull/5799)
- Enable data-driven values for text-font [#5698](https://github.com/mapbox/mapbox-gl-js/pull/5698)
- Enable data-driven values for heatmap-radius [#5898](https://github.com/mapbox/mapbox-gl-js/pull/5898)
- Add getter and setter for offset on marker [#5759](https://github.com/mapbox/mapbox-gl-js/pull/5759)
- Add `Map#hasImage` [#5775](https://github.com/mapbox/mapbox-gl-js/pull/5775)
- Improve typing for `==` and `!=` expressions [#5840](https://github.com/mapbox/mapbox-gl-js/pull/5840)
- Made `coalesce` expressions more useful [#5755](https://github.com/mapbox/mapbox-gl-js/issues/5755)
- Enable implicit type assertions for array types [#5738](https://github.com/mapbox/mapbox-gl-js/pull/5738)
- Improve hash control precision [#5767](https://github.com/mapbox/mapbox-gl-js/pull/5767)
- `supported()` now returns false on old IE 11 versions that don't support Web Worker blob URLs [#5801](https://github.com/mapbox/mapbox-gl-js/pull/5801)
- Remove flow globals TileJSON and Transferable [#5668](https://github.com/mapbox/mapbox-gl-js/pull/5668)
- Improve performance of image, video, and canvas sources [#5845](https://github.com/mapbox/mapbox-gl-js/pull/5845)

### 🐛 Bug fixes

- Fix popups and markers lag during pan animation [#4670](https://github.com/mapbox/mapbox-gl-js/issues/4670)
- Fix fading of symbol layers caused by setData [#5716](https://github.com/mapbox/mapbox-gl-js/issues/5716)
- Fix behavior of `to-rgba` and `rgba` expressions [#5778](https://github.com/mapbox/mapbox-gl-js/pull/5778), [#5866](https://github.com/mapbox/mapbox-gl-js/pull/5866)
- Fix cross-fading of `*-pattern` and `line-dasharray` [#5791](https://github.com/mapbox/mapbox-gl-js/pull/5791)
- Fix `colorSpace` function property [#5843](https://github.com/mapbox/mapbox-gl-js/pull/5843)
- Fix style diffing when changing GeoJSON source properties [#5731](https://github.com/mapbox/mapbox-gl-js/issues/5731)
- Fix missing labels when zooming out from overzoomed tile [#5827](https://github.com/mapbox/mapbox-gl-js/issues/5827)
- Fix missing labels when zooming out and quickly using setData [#5837](https://github.com/mapbox/mapbox-gl-js/issues/5837)
- Handle NaN as input to step and interpolate expressions [#5757](https://github.com/mapbox/mapbox-gl-js/pull/5757)
- Clone property values on input and output [#5806](https://github.com/mapbox/mapbox-gl-js/pull/5806)
- Bump geojson-rewind dependency [#5769](https://github.com/mapbox/mapbox-gl-js/pull/5769)
- Allow setting Marker's popup before LngLat [#5893](https://github.com/mapbox/mapbox-gl-js/pull/5893)

## 0.42.2 (November 21, 2017)

### 🐛 Bug fixes

- Add box-sizing to the "mapboxgl-ctrl-scale"-class [#5715](https://github.com/mapbox/mapbox-gl-js/pull/5715)
- Fix rendering in Safari [#5712](https://github.com/mapbox/mapbox-gl-js/issues/5712)
- Fix "Cannot read property 'hasTransition' of undefined" error [#5714](https://github.com/mapbox/mapbox-gl-js/issues/5714)
- Fix misplaced raster tiles [#5713](https://github.com/mapbox/mapbox-gl-js/issues/5713)
- Fix raster tile fading [#5722](https://github.com/mapbox/mapbox-gl-js/issues/5722)
- Ensure that an unset filter is undefined rather than null [#5727](https://github.com/mapbox/mapbox-gl-js/pull/5727)
- Restore pitch-with-rotate to nav control [#5725](https://github.com/mapbox/mapbox-gl-js/pull/5725)
- Validate container option in map constructor [#5695](https://github.com/mapbox/mapbox-gl-js/pull/5695)
- Fix queryRenderedFeatures behavior for features displayed in multiple layers [#5172](https://github.com/mapbox/mapbox-gl-js/issues/5172)

## 0.42.1 (November 17, 2017)

### 🐛 Bug fixes

- Workaround for map flashing bug on Chrome 62+ with Intel Iris Graphics 6100 cards [#5704](https://github.com/mapbox/mapbox-gl-js/pull/5704)
- Rerender map when `map.showCollisionBoxes` is set to `false` [#5673](https://github.com/mapbox/mapbox-gl-js/pull/5673)
- Fix transitions from property default values [#5682](https://github.com/mapbox/mapbox-gl-js/pull/5682)
- Fix runtime updating of `heatmap-color` [#5682](https://github.com/mapbox/mapbox-gl-js/pull/5682)
- Fix mobile Safari `history.replaceState` error [#5613](https://github.com/mapbox/mapbox-gl-js/pull/5613)

### ✨ Features and improvements

- Provide default element for Marker class [#5661](https://github.com/mapbox/mapbox-gl-js/pull/5661)

## 0.42.0 (November 10, 2017)

### ⚠️ Breaking changes

- Require that `heatmap-color` use expressions instead of stop functions [#5624](https://github.com/mapbox/mapbox-gl-js/issues/5624)
- Remove support for validating and migrating v6 styles
- Remove support for validating v7 styles [#5604](https://github.com/mapbox/mapbox-gl-js/pull/5604)
- Remove support for including `{tokens}` in expressions for `text-field` and `icon-image` [#5599](https://github.com/mapbox/mapbox-gl-js/issues/5599)
- Split `curve` expression into `step` and `interpolate` expressions [#5542](https://github.com/mapbox/mapbox-gl-js/pull/5542)
- Disallow interpolation in expressions for `line-dasharray` [#5519](https://github.com/mapbox/mapbox-gl-js/pull/5519)

### ✨ Features and improvements

- Improve label collision detection [#5150](https://github.com/mapbox/mapbox-gl-js/pull/5150)
  - Labels from different sources will now collide with each other
  - Collisions caused by rotation and pitch are now smoothly transitioned with a fade
  - Improved algorithm for fewer erroneous collisions, denser label placement, and greater label stability during rotation
- Add `sqrt` expression [#5493](https://github.com/mapbox/mapbox-gl-js/pull/5493)

### 🐛 Bug fixes and error reporting improvements

- Fix viewport calculations for `fitBounds` when both zooming and padding change [#4846](https://github.com/mapbox/mapbox-gl-js/issues/4846)
- Fix WebGL "range out of bounds for buffer" error caused by sorted symbol layers [#5620](https://github.com/mapbox/mapbox-gl-js/issues/5620)
- Fix symbol fading across tile reloads [#5491](https://github.com/mapbox/mapbox-gl-js/issues/5491)
- Change tile rendering order to better match GL Native [#5601](https://github.com/mapbox/mapbox-gl-js/pull/5601)
- Ensure no errors are triggered when calling `queryRenderedFeatures` on a heatmap layer [#5594](https://github.com/mapbox/mapbox-gl-js/pull/5594)
- Fix bug causing `queryRenderedSymbols` to return results from different sources [#5554](https://github.com/mapbox/mapbox-gl-js/issues/5554)
- Fix CJK rendering issues [#5544](https://github.com/mapbox/mapbox-gl-js/issues/5544), [#5546](https://github.com/mapbox/mapbox-gl-js/issues/5546)
- Account for `circle-stroke-width` in `queryRenderedFeatures` [#5514](https://github.com/mapbox/mapbox-gl-js/pull/5514)
- Fix rendering of fill layers atop raster layers [#5513](https://github.com/mapbox/mapbox-gl-js/pull/5513)
- Fix rendering of circle layers with a `circle-stroke-opacity` of 0 [#5496](https://github.com/mapbox/mapbox-gl-js/issues/5496)
- Fix memory leak caused by actor callbacks [#5443](https://github.com/mapbox/mapbox-gl-js/issues/5443)
- Fix source cache size for raster sources with tile sizes other than 512px [#4313](https://github.com/mapbox/mapbox-gl-js/issues/4313)
- Validate that zoom expressions only appear at the top level of an expression [#5609](https://github.com/mapbox/mapbox-gl-js/issues/5609)
- Validate that step and interpolate expressions don't have any duplicate stops [#5605](https://github.com/mapbox/mapbox-gl-js/issues/5605)
- Fix rendering for `icon-text-fit` with a data-driven `text-size` [#5632](https://github.com/mapbox/mapbox-gl-js/pull/5632)
- Improve validation to catch uses of deprecated function syntax [#5667](https://github.com/mapbox/mapbox-gl-js/pull/5667)
- Permit altitude coordinates in `position` field in GeoJSON [#5608](https://github.com/mapbox/mapbox-gl-js/pull/5608)

## 0.41.0 (October 11, 2017)

### :warning: Breaking changes

- Removed support for paint classes [#3643](https://github.com/mapbox/mapbox-gl-js/pull/3643). Instead, use runtime styling APIs or `Map#setStyle`.
- Reverted the `canvas` source `contextType` option added in 0.40.0 [#5449](https://github.com/mapbox/mapbox-gl-js/pull/5449)

### :bug: Bug fixes

- Clip raster tiles to avoid tile overlap [#5105](https://github.com/mapbox/mapbox-gl-js/pull/5105)
- Guard for offset edgecase in flyTo [#5331](https://github.com/mapbox/mapbox-gl-js/pull/5331)
- Ensure the map is updated after the sprite loads [#5367](https://github.com/mapbox/mapbox-gl-js/pull/5367)
- Limit animation duration on flyTo with maxDuration option [#5349](https://github.com/mapbox/mapbox-gl-js/pull/5349)
- Make double-tapping on make zoom in by a factor of 2 on iOS [#5274](https://github.com/mapbox/mapbox-gl-js/pull/5274)
- Fix rendering error with translucent raster tiles [#5380](https://github.com/mapbox/mapbox-gl-js/pull/5380)
- Error if invalid 'before' argument is passed to Map#addLayer [#5401](https://github.com/mapbox/mapbox-gl-js/pull/5401)
- Revert CanvasSource intermediary image buffer fix [#5449](https://github.com/mapbox/mapbox-gl-js/pull/5449)

### :sparkles: Features and improvements

- Use setData operation when diffing geojson sources [#5332](https://github.com/mapbox/mapbox-gl-js/pull/5332)
- Return early from draw calls on layers where opacity=0 [#5429](https://github.com/mapbox/mapbox-gl-js/pull/5429)
- A [heatmap](https://www.mapbox.com/mapbox-gl-js/example/heatmap-layer/) layer type is now available. This layer type allows you to visualize and explore massive datasets of points, reflecting the shape and density of data well while also looking beautiful. See [the blog post](https://blog.mapbox.com/sneak-peek-at-heatmaps-in-mapbox-gl-73b41d4b16ae) for further details.
  ![heatmap screenshot](https://cdn-images-1.medium.com/max/1600/1*Dme5MAgdA3pYdTRHUQzvLw.png)
- The value of a style property or filter can now be an [expression](https://www.mapbox.com/mapbox-gl-js/style-spec/#expressions). Expressions are a way of doing data-driven and zoom-driven styling that provides more flexibility and control, and unifies property and filter syntax.

  Previously, data-driven and zoom-driven styling relied on stop functions: you specify a feature property and a set of input-output pairs that essentially define a “scale” for how the style should be calculated based on the feature property. For example, the following would set circle colors on a green-to-red scale based on the value of `feature.properties.population`:

  ```
  "circle-color": {
    "property": "population",
    "stops": [
      [0, "green"],
      [1000000, "red"]
    ]
  }
  ```

  This approach is powerful, but we’ve seen a number of use cases that stop functions don't satisfy. Expressions provide the flexibility to address use cases like these:

  **Multiple feature properties**
  Using more than one feature property to calculate a given style property. E.g., styling land polygon colors based on both `feature.properties.land_use_category` and `feature.properties.elevation`.

  **Arithmetic**
  For some use cases it’s necessary to do some arithmetic on the input data. One example is sizing circles to represent quantitative data. Since a circle’s visual size on the screen is really its area (and A=πr^2), the right way to scale `circle-radius` is `square_root(feature.properties.input_data_value)`. Another example is unit conversions: feature data may include properties that are in some particular unit. Displaying such data in units appropriate to, say, a user’s preference or location, requires being able to do simple arithmetic (multiplication, division) on whatever value is in the data.

  **Conditional logic**
  This is a big one: basic if-then logic, for example to decide exactly what text to display for a label based on which properties are available in the feature or even the length of the name. A key example of this is properly supporting bilingual labels, where we have to decide whether to show local + English, local-only, or English-only, based on the data that’s available for each feature.

  **String manipulation**
  More dynamic control over label text with things like uppercase/lowercase/title case transforms, localized number formatting, etc. Without this functionality, crafting and iterating on label content entails a large data-prep burden.

  **Filters**
  Style layer filters had similar limitations. Moreover, they use a different syntax, even though their job is very similar to that of data-driven styling functions: filters say, “here’s how to look at a feature and decide whether to draw it,” and data-driven style functions say, “here’s how to look at a feature and decide how to size/color/place it.” Expressions provide a unified syntax for defining parts of a style that need to be calculated dynamically from feature data.

  For information on the syntax and behavior of expressions, please see [the documentation](https://www.mapbox.com/mapbox-gl-js/style-spec/#expressions).

### :wrench: Development workflow improvements

- Made the performance benchmarking runner more informative and statistically robust

## 0.40.1 (September 18, 2017)

### :bug: Bug fixes

- Fix bug causing flicker when zooming in on overzoomed tiles [#5295](https://github.com/mapbox/mapbox-gl-js/pull/5295)
- Remove erroneous call to Tile#redoPlacement for zoom-only or low pitch camera changes [#5284](https://github.com/mapbox/mapbox-gl-js/pull/5284)
- Fix bug where `CanvasSource` coordinates were flipped and improve performance for non-animated `CanvasSource`s [#5303](https://github.com/mapbox/mapbox-gl-js/pull/5303)
- Fix bug causing map not to render on some cases on Internet Explorer 11 [#5321](https://github.com/mapbox/mapbox-gl-js/pull/5321)
- Remove upper limit on `fill-extrusion-height` property [#5320](https://github.com/mapbox/mapbox-gl-js/pull/5320)

## 0.40.0 (September 13, 2017)

### :warning: Breaking changes

- `Map#addImage` now requires the image as an `HTMLImageElement`, `ImageData`, or object with `width`, `height`, and
  `data` properties with the same format as `ImageData`. It no longer accepts a raw `ArrayBufferView` in the second
  argument and `width` and `height` options in the third argument.
- `canvas` sources now require a `contextType` option specifying the drawing context associated with the source canvas. [#5155](https://github.com/mapbox/mapbox-gl-js/pull/5155)

### :sparkles: Features and improvements

- Correct rendering for multiple `fill-extrusion` layers on the same map [#5101](https://github.com/mapbox/mapbox-gl-js/pull/5101)
- Add an `icon-anchor` property to symbol layers [#5183](https://github.com/mapbox/mapbox-gl-js/pull/5183)
- Add a per-map `transformRequest` option, allowing users to provide a callback that transforms resource request URLs [#5021](https://github.com/mapbox/mapbox-gl-js/pull/5021)
- Add data-driven styling support for
  - `text-max-width` [#5067](https://github.com/mapbox/mapbox-gl-js/pull/5067)
  - `text-letter-spacing` [#5071](https://github.com/mapbox/mapbox-gl-js/pull/5071)
  - `line-join` [#5020](https://github.com/mapbox/mapbox-gl-js/pull/5020)
- Add support for SDF icons in `Map#addImage()` [#5181](https://github.com/mapbox/mapbox-gl-js/pull/5181)
- Added nautical miles unit to ScaleControl [#5238](https://github.com/mapbox/mapbox-gl-js/pull/5238) (h/t [@fmairesse](https://github.com/fmairesse)))
- Eliminate the map-wide limit on the number of glyphs and sprites that may be used in a style [#141](https://github.com/mapbox/mapbox-gl-js/issues/141). (Fixed by [#5190](https://github.com/mapbox/mapbox-gl-js/pull/5190), see also [mapbox-gl-native[#9213](https://github.com/mapbox/mapbox-gl-js/issues/9213)](https://github.com/mapbox/mapbox-gl-native/pull/9213)
- Numerous performance optimizations (including [#5108](https://github.com/mapbox/mapbox-gl-js/pull/5108) h/t [@pirxpilot](https://github.com/pirxpilot)))

### :bug: Bug fixes

- Add missing documentation for mouseenter, mouseover, mouseleave events [#4772](https://github.com/mapbox/mapbox-gl-js/issues/4772)
- Add missing documentation for `Marker#getElement()` method [#5242](https://github.com/mapbox/mapbox-gl-js/pull/5242)
- Fix bug wherein removing canvas source with animate=true leaves map in render loop [#5097](https://github.com/mapbox/mapbox-gl-js/issues/5097)
- Fix fullscreen detection on Firefox [#5272](https://github.com/mapbox/mapbox-gl-js/pull/5272)
- Fix z-fighting on overlapping fills within the same layer [#3320](https://github.com/mapbox/mapbox-gl-js/issues/3320)
- Fix handling of fractional values for `layer.minzoom` [#2929](https://github.com/mapbox/mapbox-gl-js/issues/2929)
- Clarify coordinate ordering in documentation for `center` option [#5042](https://github.com/mapbox/mapbox-gl-js/pull/5042) (h/t [@karthikb351](https://github.com/karthikb351)))
- Fix output of stop functions where two stops have the same input value [#5020](https://github.com/mapbox/mapbox-gl-js/pull/5020) (h/t [@edpop](https://github.com/edpop))
- Fix bug wherein using `Map#addLayer()` with an inline source would mutate its input [#4040](https://github.com/mapbox/mapbox-gl-js/issues/4040)
- Fix invalid css keyframes selector [#5075](https://github.com/mapbox/mapbox-gl-js/pull/5075) (h/t [@aar0nr](https://github.com/aar0nr)))
- Fix GPU-specific bug wherein canvas sources caused an error [#4262](https://github.com/mapbox/mapbox-gl-js/issues/4262)
- Fix a race condition in symbol layer handling that caused sporadic uncaught errors [#5185](https://github.com/mapbox/mapbox-gl-js/pull/5185)
- Fix bug causing line labels to render incorrectly on overzoomed tiles [#5120](https://github.com/mapbox/mapbox-gl-js/pull/5120)
- Fix bug wherein `NavigationControl` triggered mouse events unexpectedly [#5148](https://github.com/mapbox/mapbox-gl-js/issues/5148)
- Fix bug wherein clicking on the `NavigationControl` compass caused an error in IE 11 [#4784](https://github.com/mapbox/mapbox-gl-js/issues/4784)
- Remove dependency on GPL-3-licensed `fast-stable-stringify` module [#5152](https://github.com/mapbox/mapbox-gl-js/issues/5152)
- Fix bug wherein layer-specific an event listener produced an error after its target layer was removed from the map [#5145](https://github.com/mapbox/mapbox-gl-js/issues/5145)
- Fix `Marker#togglePopup()` failing to return the marker instance [#5116](https://github.com/mapbox/mapbox-gl-js/issues/5116)
- Fix bug wherein a marker's position failed to adapt to the marker element's size changing [#5133](https://github.com/mapbox/mapbox-gl-js/issues/5133)
- Fix rendering bug affecting Broadcom GPUs [#5073](https://github.com/mapbox/mapbox-gl-js/pull/5073)

### :wrench: Development workflow improvements

- Add (and now require) Flow type annotations throughout the majority of the codebase.
- Migrate to CircleCI 2.0 [#4939](https://github.com/mapbox/mapbox-gl-js/pull/4939)

## 0.39.1 (July 24, 2017)

### :bug: Bug fixes

- Fix packaging issue in 0.39.0 [#5025](https://github.com/mapbox/mapbox-gl-js/issues/5025)
- Correctly evaluate enum-based identity functions [#5023](https://github.com/mapbox/mapbox-gl-js/issues/5023)

## 0.39.0 (July 21, 2017)

### :warning: Breaking changes

- `GeolocateControl` breaking changes [#4479](https://github.com/mapbox/mapbox-gl-js/pull/4479)
  - The option `watchPosition` has been replaced with `trackUserLocation`
  - The camera operation has changed from `jumpTo` (not animated) to `fitBounds` (animated). An effect of this is the map pitch is no longer reset, although the bearing is still reset to 0.
  - The accuracy of the geolocation provided by the device is used to set the view (previously it was fixed at zoom level 17). The `maxZoom` can be controlled via the new `fitBoundsOptions` option (defaults to 15).
- Anchor `Marker`s at their center by default [#5019](https://github.com/mapbox/mapbox-gl-js/issues/5019) [@andrewharvey](https://github.com/andrewharvey)
- Increase `significantRotateThreshold` for the `TouchZoomRotateHandler` [#4971](https://github.com/mapbox/mapbox-gl-js/pull/4971), [@dagjomar](https://github.com/dagjomar)

### :sparkles: Features and improvements

- Improve performance of updating GeoJSON sources [#4069](https://github.com/mapbox/mapbox-gl-js/pull/4069), [@ezheidtmann](https://github.com/ezheidtmann)
- Improve rendering speed of extrusion layers [#4818](https://github.com/mapbox/mapbox-gl-js/pull/4818)
- Improve line label legibility in pitched views [#4781](https://github.com/mapbox/mapbox-gl-js/pull/4781)
- Improve line label legibility on curved lines [#4853](https://github.com/mapbox/mapbox-gl-js/pull/4853)
- Add user location tracking capability to `GeolocateControl` [#4479](https://github.com/mapbox/mapbox-gl-js/pull/4479), [@andrewharvey](https://github.com/andrewharvey)
  - New option `showUserLocation` to draw a "dot" as a `Marker` on the map at the user's location
  - An active lock and background state are introduced with `trackUserLocation`. When in active lock the camera will update to follow the user location, however if the camera is changed by the API or UI then the control will enter the background state where it won't update the camera to follow the user location.
  - New option `fitBoundsOptions` to control the camera operation
  - New `trackuserlocationstart` and `trackuserlocationend` events
  - New `LngLat.toBounds` method to extend a point location by a given radius to a `LngLatBounds` object
- Include main CSS file in `package.json` [#4809](https://github.com/mapbox/mapbox-gl-js/pull/4809), [@tomscholz](https://github.com/tomscholz)
- Add property function (data-driven styling) support for `line-width` [#4773](https://github.com/mapbox/mapbox-gl-js/pull/4773)
- Add property function (data-driven styling) support for `text-anchor` [#4997](https://github.com/mapbox/mapbox-gl-js/pull/4997)
- Add property function (data-driven styling) support for `text-justify` [#5000](https://github.com/mapbox/mapbox-gl-js/pull/5000)
- Add `maxTileCacheSize` option [#4778](https://github.com/mapbox/mapbox-gl-js/pull/4778), [@jczaplew](https://github.com/jczaplew)
- Add new `icon-pitch-alignment` and `circle-pitch-alignment` properties [#4869](https://github.com/mapbox/mapbox-gl-js/pull/4869) [#4871](https://github.com/mapbox/mapbox-gl-js/pull/4871)
- Add `Map#getMaxBounds` method [#4890](https://github.com/mapbox/mapbox-gl-js/pull/4890), [@andrewharvey](https://github.com/andrewharvey) [@lamuertepeluda](https://github.com/lamuertepeluda)
- Add option (`localIdeographFontFamily`) to use TinySDF to avoid loading expensive CJK glyphs [#4895](https://github.com/mapbox/mapbox-gl-js/pull/4895)
- If `config.API_URL` includes a path prepend it to the request URL [#4995](https://github.com/mapbox/mapbox-gl-js/pull/4995)
- Bump `supercluster` version to expose `cluster_id` property on clustered sources [#5002](https://github.com/mapbox/mapbox-gl-js/pull/5002)

### :bug: Bug fixes

- Do not display `FullscreenControl` on unsupported devices [#4838](https://github.com/mapbox/mapbox-gl-js/pull/4838), [@stepankuzmin](https://github.com/stepankuzmin)
- Fix yarn build on Windows machines [#4887](https://github.com/mapbox/mapbox-gl-js/pull/4887)
- Prevent potential memory leaks by dispatching `loadData` to the same worker every time [#4877](https://github.com/mapbox/mapbox-gl-js/pull/4877)
- Fix bug preventing the rtlTextPlugin from loading before the initial style `load` [#4870](https://github.com/mapbox/mapbox-gl-js/pull/4870)
- Fix bug causing runtime-stying to not take effect in some situations [#4893](https://github.com/mapbox/mapbox-gl-js/pull/4893)
- Prevent requests of vertical glyphs for labels that can't be verticalized [#4720](https://github.com/mapbox/mapbox-gl-js/issues/4720)
- Fix character detection for Zanabazar Square [#4940](https://github.com/mapbox/mapbox-gl-js/pull/4940)
- Fix `LogoControl` logic to update correctly, and hide the `<div>` instead of removing it from the DOM when it is not needed [#4842](https://github.com/mapbox/mapbox-gl-js/pull/4842)
- Fix `GeoJSONSource#serialize` to include all options
- Fix error handling in `GlyphSource#getSimpleGlyphs`[#4992](https://github.com/mapbox/mapbox-gl-js/pull/4992)
- Fix bug causing `setStyle` to reload raster tiles [#4852](https://github.com/mapbox/mapbox-gl-js/pull/4852)
- Fix bug causing symbol layers not to render on devices with non-integer device pixel ratios [#4989](https://github.com/mapbox/mapbox-gl-js/pull/4989)
- Fix bug where `Map#queryRenderedFeatures` would error when returning no results [#4993](https://github.com/mapbox/mapbox-gl-js/pull/4993)
- Fix bug where `Map#areTilesLoaded` would always be false on `sourcedata` events for reloading tiles [#4987](https://github.com/mapbox/mapbox-gl-js/pull/4987)
- Fix bug causing categorical property functions to error on non-ascending order stops [#4996](https://github.com/mapbox/mapbox-gl-js/pull/4996)

### :hammer_and_wrench: Development workflow changes

- Use flow to type much of the code base [#4629](https://github.com/mapbox/mapbox-gl-js/pull/4629) [#4903](https://github.com/mapbox/mapbox-gl-js/pull/4903) [#4909](https://github.com/mapbox/mapbox-gl-js/pull/4909) [#4910](https://github.com/mapbox/mapbox-gl-js/pull/4910) [#4911](https://github.com/mapbox/mapbox-gl-js/pull/4911) [#4913](https://github.com/mapbox/mapbox-gl-js/pull/4913) [#4915](https://github.com/mapbox/mapbox-gl-js/pull/4915) [#4918](https://github.com/mapbox/mapbox-gl-js/pull/4918) [#4932](https://github.com/mapbox/mapbox-gl-js/pull/4932) [#4933](https://github.com/mapbox/mapbox-gl-js/pull/4933) [#4948](https://github.com/mapbox/mapbox-gl-js/pull/4948) [#4949](https://github.com/mapbox/mapbox-gl-js/pull/4949) [#4955](https://github.com/mapbox/mapbox-gl-js/pull/4955) [#4966](https://github.com/mapbox/mapbox-gl-js/pull/4966) [#4967](https://github.com/mapbox/mapbox-gl-js/pull/4967) [#4973](https://github.com/mapbox/mapbox-gl-js/pull/4973) :muscle: [@jfirebaugh](https://github.com/jfirebaugh) [@vicapow](https://github.com/vicapow)
- Use style specification to generate flow type [#4958](https://github.com/mapbox/mapbox-gl-js/pull/4958)
- Explicitly list which files to publish in `package.json` [#4819](https://github.com/mapbox/mapbox-gl-js/pull/4819) [@tomscholz](https://github.com/tomscholz)
- Move render test ignores to a separate file [#4977](https://github.com/mapbox/mapbox-gl-js/pull/4977)
- Add code of conduct [#5015](https://github.com/mapbox/mapbox-gl-js/pull/5015) :sparkling_heart:

## 0.38.0 (June 9, 2017)

#### New features :sparkles:

- Attenuate label size scaling with distance, improving readability of pitched maps [#4547](https://github.com/mapbox/mapbox-gl-js/pull/4547)

#### Bug fixes :beetle:

- Skip rendering for patterned layers when pattern is missing [#4687](https://github.com/mapbox/mapbox-gl-js/pull/4687)
- Fix bug with map failing to rerender after `webglcontextlost` event [#4725](https://github.com/mapbox/mapbox-gl-js/pull/4725) [@cdawi](https://github.com/cdawi)
- Clamp zoom level in `flyTo` to within the map's specified min- and maxzoom to prevent undefined behavior [#4726](https://github.com/mapbox/mapbox-gl-js/pull/4726) [@](https://github.com/) IvanSanchez
- Fix wordmark rendering in IE [#4741](https://github.com/mapbox/mapbox-gl-js/pull/4741)
- Fix slight pixelwise symbol rendering bugs caused by incorrect sprite calculations [#4737](https://github.com/mapbox/mapbox-gl-js/pull/4737)
- Prevent exceptions thrown by certain `flyTo` calls [#4761](https://github.com/mapbox/mapbox-gl-js/pull/4761)
- Fix "Improve this map" link [#4685](https://github.com/mapbox/mapbox-gl-js/pull/4685)
- Tweak `queryRenderedSymbols` logic to better account for pitch scaling [#4792](https://github.com/mapbox/mapbox-gl-js/pull/4792)
- Fix for symbol layers sometimes failing to render, most frequently in Safari [#4795](https://github.com/mapbox/mapbox-gl-js/pull/4795)
- Apply `text-keep-upright` after `text-offset` to keep labels upright when intended [#4779](https://github.com/mapbox/mapbox-gl-js/pull/4779) **[Potentially breaking :warning: but considered a bugfix]**
- Prevent exceptions thrown by empty GeoJSON tiles [#4803](https://github.com/mapbox/mapbox-gl-js/pull/4803)

#### Accessibility improvements :sound:

- Add `aria-label` to popup close button [#4799](https://github.com/mapbox/mapbox-gl-js/pull/4799) [@andrewharvey](https://github.com/andrewharvey)

#### Development workflow + testing improvements :wrench:

- Fix equality assertion bug in tests [#4731](https://github.com/mapbox/mapbox-gl-js/pull/4731) [@IvanSanchez](https://github.com/IvanSanchez)
- Benchmark results page improvements [#4746](https://github.com/mapbox/mapbox-gl-js/pull/4746)
- Require node version >=6.4.0, enabling the use of more ES6 features [#4752](https://github.com/mapbox/mapbox-gl-js/pull/4752)
- Document missing `pitchWithRotate` option [#4800](https://github.com/mapbox/mapbox-gl-js/pull/4800) [@simast](https://github.com/simast)
- Move Github-specific Markdown files into subdirectory [#4806](https://github.com/mapbox/mapbox-gl-js/pull/4806) [@tomscholz](https://github.com/tomscholz)

## 0.37.0 (May 2nd, 2017)

#### :warning: Breaking changes

- Removed `LngLat#wrapToBestWorld`

#### New features :rocket:

- Improve popup/marker positioning [#4577](https://github.com/mapbox/mapbox-gl-js/pull/4577)
- Add `Map#isStyleLoaded` and `Map#areTilesLoaded` events [#4321](https://github.com/mapbox/mapbox-gl-js/pull/4321)
- Support offline sprites using `file:` protocol [#4649](https://github.com/mapbox/mapbox-gl-js/pull/4649) [@oscarfonts](https://github.com/oscarfonts)

#### Bug fixes :bug:

- Fix fullscreen control in Firefox [#4666](https://github.com/mapbox/mapbox-gl-js/pull/4666)
- Fix rendering artifacts that caused tile boundaries to be visible in some cases [#4636](https://github.com/mapbox/mapbox-gl-js/pull/4636)
- Fix default calculation for categorical zoom-and-property functions [#4657](https://github.com/mapbox/mapbox-gl-js/pull/4657)
- Fix scaling of images on retina screens [#4645](https://github.com/mapbox/mapbox-gl-js/pull/4645)
- Rendering error when a transparent image is added via `Map#addImage` [#4644](https://github.com/mapbox/mapbox-gl-js/pull/4644)
- Fix an issue with rendering lines with duplicate points [#4634](https://github.com/mapbox/mapbox-gl-js/pull/4634)
- Fix error when switching from data-driven styles to a constant paint value [#4611](https://github.com/mapbox/mapbox-gl-js/pull/4611)
- Add check to make sure invalid bounds on tilejson don't error out [#4641](https://github.com/mapbox/mapbox-gl-js/pull/4641)

#### Development workflow improvements :computer:

- Add flowtype interfaces and definitions [@vicapow](https://github.com/vicapow)
- Add stylelinting to ensure `mapboxgl-` prefix on all classes [#4584](https://github.com/mapbox/mapbox-gl-js/pull/4584) [@asantos3026](https://github.com/asantos3026)

## 0.36.0 (April 19, 2017)

#### New features :sparkles:

- Replace LogoControl logo with the new Mapbox logo [#4598](https://github.com/mapbox/mapbox-gl-js/pull/4598)

#### Bug fixes :bug:

- Fix bug with the BoxZoomHandler that made it glitchy if it is enabled after the DragPanHandler [#4528](https://github.com/mapbox/mapbox-gl-js/pull/4528)
- Fix undefined behavior in `fill_outline` shaders [#4600](https://github.com/mapbox/mapbox-gl-js/pull/4600)
- Fix `Camera#easeTo` interpolation on pitched maps [#4540](https://github.com/mapbox/mapbox-gl-js/pull/4540)
- Choose property function interpolation method by the `property`'s type [#4614](https://github.com/mapbox/mapbox-gl-js/pull/4614)

#### Development workflow improvements :nerd_face:

- Fix crash on missing `style.json` in integration tests
- `gl-style-composite` is now executable in line with the other tools [@andrewharvey](https://github.com/andrewharvey) [#4595](https://github.com/mapbox/mapbox-gl-js/pull/4595)
- `gl-style-composite` utility now throws an error if a name conflict would occur between layers [@andrewharvey](https://github.com/andrewharvey) [#4595](https://github.com/mapbox/mapbox-gl-js/pull/4595)

## 0.35.1 (April 12, 2017)

#### Bug fixes :bug:

- Add `.json` extension to style-spec `require` statements for webpack compatibility [#4563](https://github.com/mapbox/mapbox-gl-js/pull/4563) [@orangemug](https://github.com/orangemug)
- Fix documentation type for `Map#fitBounde` [#4569](https://github.com/mapbox/mapbox-gl-js/pull/4569) [@andrewharvey](https://github.com/andrewharvey)
- Fix bug causing {Image,Video,Canvas}Source to throw exception if latitude is outside of +/-85.05113 [#4574](https://github.com/mapbox/mapbox-gl-js/pull/4574)
- Fix bug causing overzoomed raster tiles to disappear from map [#4567](https://github.com/mapbox/mapbox-gl-js/pull/4567)
- Fix bug causing queryRenderedFeatures to crash on polygon features that have an `id` field. [#4581](https://github.com/mapbox/mapbox-gl-js/pull/4581)

## 0.35.0 (April 7, 2017)

#### New features :rocket:

- Use anisotropic filtering to improve rendering of raster tiles on pitched maps [#1064](https://github.com/mapbox/mapbox-gl-js/issues/1064)
- Add `pitchstart` and `pitchend` events [#2449](https://github.com/mapbox/mapbox-gl-js/issues/2449)
- Add an optional `layers` parameter to `Map#on` [#1002](https://github.com/mapbox/mapbox-gl-js/issues/1002)
- Add data-driven styling support for `text-offset` [#4495](https://github.com/mapbox/mapbox-gl-js/pull/4495)
- Add data-driven styling support for `text-rotate` [#3516](https://github.com/mapbox/mapbox-gl-js/issues/3516)
- Add data-driven styling support for `icon-image` [#4304](https://github.com/mapbox/mapbox-gl-js/issues/4304)
- Add data-driven styling support for `{text,icon}-size` [#4455](https://github.com/mapbox/mapbox-gl-js/pull/4455)

#### Bug fixes :bug:

- Suppress error messages in JS console due to missing tiles [#1800](https://github.com/mapbox/mapbox-gl-js/issues/1800)
- Fix bug wherein `GeoJSONSource#setData()` could cause unnecessary DOM updates [#4447](https://github.com/mapbox/mapbox-gl-js/issues/4447)
- Fix bug wherein `Map#flyTo` did not respect the `renderWorldCopies` setting [#4449](https://github.com/mapbox/mapbox-gl-js/issues/4449)
- Fix regression in browserify support # 4453
- Fix bug causing poor touch event behavior on mobile devices [#4259](https://github.com/mapbox/mapbox-gl-js/issues/4259)
- Fix bug wherein duplicate stops in property functions could cause an infinite loop [#4498](https://github.com/mapbox/mapbox-gl-js/issues/4498)
- Respect image height/width in `addImage` api [#4531](https://github.com/mapbox/mapbox-gl-js/pull/4531)
- Fix bug preventing correct behavior of `shift+zoom` [#3334](https://github.com/mapbox/mapbox-gl-js/issues/3334)
- Fix bug preventing image source from rendering when coordinate area is too large [#4550](https://github.com/mapbox/mapbox-gl-js/issues/4550)
- Show image source on horizontally wrapped worlds [#4555](https://github.com/mapbox/mapbox-gl-js/pull/4555)
- Fix bug in the handling of `refreshedExpiredTiles` option [#4549](https://github.com/mapbox/mapbox-gl-js/pull/4549)
- Support the TileJSON `bounds` property [#1775](https://github.com/mapbox/mapbox-gl-js/issues/1775)

#### Development workflow improvements :computer:

- Upgrade flow to 0.42.0 ([#4500](https://github.com/mapbox/mapbox-gl-js/pull/4500))

## 0.34.0 (March 17, 2017)

#### New features :rocket:

- Add `Map#addImage` and `Map#removeImage` API to allow adding icon images at runtime [#4404](https://github.com/mapbox/mapbox-gl-js/pull/4404)
- Simplify non-browserify bundler usage by making the distribution build the main entrypoint [#4423](https://github.com/mapbox/mapbox-gl-js/pull/4423)

#### Bug fixes :bug:

- Fix issue where coincident start/end points of LineStrings were incorrectly rendered as joined [#4413](https://github.com/mapbox/mapbox-gl-js/pull/4413)
- Fix bug causing `queryRenderedFeatures` to fail in cases where both multiple sources and data-driven paint properties were present [#4417](https://github.com/mapbox/mapbox-gl-js/issues/4417)
- Fix bug where tile request errors caused `map.loaded()` to incorrectly return `false` [#4425](https://github.com/mapbox/mapbox-gl-js/issues/4425)

#### Testing improvements :white_check_mark:

- Improve test coverage across several core modules [#4432](https://github.com/mapbox/mapbox-gl-js/pull/4432) [#4431](https://github.com/mapbox/mapbox-gl-js/pull/4431) [#4422](https://github.com/mapbox/mapbox-gl-js/pull/4422) [#4244](https://github.com/mapbox/mapbox-gl-js/pull/4244) :bowing_man:

## 0.33.1 (March 10, 2017)

#### Bug fixes :bug:

- Prevent Mapbox logo from being added to the map more than once [#4386](https://github.com/mapbox/mapbox-gl-js/pull/4386)
- Add `type='button'` to `FullscreenControl` to prevent button from acting as a form submit [#4397](https://github.com/mapbox/mapbox-gl-js/pull/4397)
- Fix issue where map would continue to rotate if `Ctrl` key is released before the click during a `DragRotate` event [#4389](https://github.com/mapbox/mapbox-gl-js/pull/4389)
- Remove double `options.easing` description from the `Map#fitBounds` documentation [#4402](https://github.com/mapbox/mapbox-gl-js/pull/4402)

## 0.33.0 (March 8, 2017)

#### :warning: Breaking changes

- Automatically add Mapbox wordmark when required by Mapbox TOS [#3933](https://github.com/mapbox/mapbox-gl-js/pull/3933)
- Increase default `maxZoom` from 20 to 22 [#4333](https://github.com/mapbox/mapbox-gl-js/pull/4333)
- Deprecate `tiledata` and `tiledataloading` events in favor of `sourcedata` and `sourcedataloading`. [#4347](https://github.com/mapbox/mapbox-gl-js/pull/4347)
- `mapboxgl.util` is no longer exported [#1408](https://github.com/mapbox/mapbox-gl-js/issues/1408)
- `"type": "categorical"` is now required for all categorical functions. Previously, some forms of "implicitly" categorical functions worked, and others did not. [#3717](https://github.com/mapbox/mapbox-gl-js/issues/3717)

#### :white_check_mark: New features

- Add property functions support for most symbol paint properties [#4074](https://github.com/mapbox/mapbox-gl-js/pull/4074), [#4186](https://github.com/mapbox/mapbox-gl-js/pull/4186), [#4226](https://github.com/mapbox/mapbox-gl-js/pull/4226)
- Add ability to specify default property value for undefined or invalid property values used in property functions. [#4175](https://github.com/mapbox/mapbox-gl-js/pull/4175)
- Improve `Map#fitBounds` to accept different values for top, bottom, left, and right `padding` [#3890](https://github.com/mapbox/mapbox-gl-js/pull/3890)
- Add a `FullscreenControl` for displaying a fullscreen map [#3977](https://github.com/mapbox/mapbox-gl-js/pull/3977)

#### :beetle: Bug fixes

- Fix validation error on categorical zoom-and-property functions [#4220](https://github.com/mapbox/mapbox-gl-js/pull/4220)
- Fix bug causing expired resources to be re-requested causing an infinite loop [#4255](https://github.com/mapbox/mapbox-gl-js/pull/4255)
- Fix problem where `MapDataEvent#isSourceLoaded` always returned false [#4254](https://github.com/mapbox/mapbox-gl-js/pull/4254)
- Resolve an issue where tiles in the source cache were prematurely deleted, resulting in tiles flickering when zooming in and out and [#4311](https://github.com/mapbox/mapbox-gl-js/pull/4311)
- Make sure `MapEventData` is passed through on calls `Map#flyTo` [#4342](https://github.com/mapbox/mapbox-gl-js/pull/4342)
- Fix incorrect returned values for `Map#isMoving` [#4350](https://github.com/mapbox/mapbox-gl-js/pull/4350)
- Fix categorical functions not allowing boolean stop domain values [#4195](https://github.com/mapbox/mapbox-gl-js/pull/4195)
- Fix piecewise-constant functions to allow non-integer zoom levels. [#4196](https://github.com/mapbox/mapbox-gl-js/pull/4196)
- Fix issues with `$id` in filters [#4236](https://github.com/mapbox/mapbox-gl-js/pull/4236) [#4237](https://github.com/mapbox/mapbox-gl-js/pull/4237)
- Fix a race condition with polygon centroid algorithm causing tiles not to load in some cases. [#4273](https://github.com/mapbox/mapbox-gl-js/pull/4273)
- Throw a meaningful error when giving non-array `layers` parameter to `queryRenderedFeatures` [#4331](https://github.com/mapbox/mapbox-gl-js/pull/4331)
- Throw a meaningful error when supplying invalid `minZoom` and `maxZoom` values [#4324](https://github.com/mapbox/mapbox-gl-js/pull/4324)
- Fix a memory leak when using the RTL Text plugin [#4248](https://github.com/mapbox/mapbox-gl-js/pull/4248)

#### Dev workflow changes

- Merged the [Mapbox GL style specification](https://github.com/mapbox/mapbox-gl-style-spec) repo to this one (now under `src/style-spec` and `test/unit/style-spec`).

## 0.32.1 (Jan 26, 2017)

#### Bug Fixes

- Fix bug causing [`mapbox-gl-rtl-text` plugin](https://github.com/mapbox/mapbox-gl-rtl-text) to not work [#4055](https://github.com/mapbox/mapbox-gl-js/pull/4055)

## 0.32.0 (Jan 26, 2017)

#### Deprecation Notices

- [Style classes](https://www.mapbox.com/mapbox-gl-style-spec/#layer-paint.*) are deprecated and will be removed in an upcoming release of Mapbox GL JS.

#### New Features

- Add `Map#isSourceLoaded` method [#4033](https://github.com/mapbox/mapbox-gl-js/pull/4033)
- Automatically reload tiles based on their `Expires` and `Cache-Control` HTTP headers [#3944](https://github.com/mapbox/mapbox-gl-js/pull/3944)
- Add `around=center` option to `scrollZoom` and `touchZoomRotate` interaction handlers [#3876](https://github.com/mapbox/mapbox-gl-js/pull/3876)
- Add support for [`mapbox-gl-rtl-text` plugin](https://github.com/mapbox/mapbox-gl-rtl-text) to support right-to-left scripts [#3758](https://github.com/mapbox/mapbox-gl-js/pull/3758)
- Add `canvas` source type [#3765](https://github.com/mapbox/mapbox-gl-js/pull/3765)
- Add `Map#isMoving` method [#2792](https://github.com/mapbox/mapbox-gl-js/issues/2792)

#### Bug Fixes

- Fix bug causing garbled text on zoom [#3962](https://github.com/mapbox/mapbox-gl-js/pull/3962)
- Fix bug causing crash in Firefox and Mobile Safari when rendering a large map [#4037](https://github.com/mapbox/mapbox-gl-js/pull/4037)
- Fix bug causing raster tiles to flicker during zoom [#2467](https://github.com/mapbox/mapbox-gl-js/issues/2467)
- Fix bug causing exception when unsetting and resetting fill-outline-color [#3657](https://github.com/mapbox/mapbox-gl-js/issues/3657)
- Fix memory leak when removing raster sources [#3951](https://github.com/mapbox/mapbox-gl-js/issues/3951)
- Fix bug causing exception when when zooming in / out on empty GeoJSON tile [#3985](https://github.com/mapbox/mapbox-gl-js/pull/3985)
- Fix line join artifacts at very sharp angles [#4008](https://github.com/mapbox/mapbox-gl-js/pull/4008)

## 0.31.0 (Jan 10 2017)

#### New Features

- Add `renderWorldCopies` option to the `Map` constructor to give users control over whether multiple worlds are rendered in a map [#3885](https://github.com/mapbox/mapbox-gl-js/pull/3885)

#### Bug Fixes

- Fix performance regression triggered when `Map` pitch or bearing is changed [#3938](https://github.com/mapbox/mapbox-gl-js/pull/3938)
- Fix null pointer exception caused by trying to clear an `undefined` source [#3903](https://github.com/mapbox/mapbox-gl-js/pull/3903)

#### Miscellaneous

- Incorporate integration tests formerly at [`mapbox-gl-test-suite`](https://github.com/mapbox/mapbox-gl-test-suite) into this repository [#3834](https://github.com/mapbox/mapbox-gl-js/pull/3834)

## 0.30.0 (Jan 5 2017)

#### New Features

- Fire an error when map canvas is larger than allowed by `gl.MAX_RENDERBUFFER_SIZE` [#2893](https://github.com/mapbox/mapbox-gl-js/issues/2893)
- Improve error messages when referencing a nonexistent layer id [#2597](https://github.com/mapbox/mapbox-gl-js/issues/2597)
- Fire an error when layer uses a `geojson` source and specifies a `source-layer` [#3896](https://github.com/mapbox/mapbox-gl-js/pull/3896)
- Add inline source declaration syntax [#3857](https://github.com/mapbox/mapbox-gl-js/issues/3857)
- Improve line breaking behavior [#3887](https://github.com/mapbox/mapbox-gl-js/issues/3887)

#### Performance Improvements

- Improve `Map#setStyle` performance in some cases [#3853](https://github.com/mapbox/mapbox-gl-js/pull/3853)

#### Bug Fixes

- Fix unexpected popup positioning when some offsets are unspecified [#3367](https://github.com/mapbox/mapbox-gl-js/issues/3367)
- Fix incorrect interpolation in functions [#3838](https://github.com/mapbox/mapbox-gl-js/issues/3838)
- Fix incorrect opacity when multiple backgrounds are rendered [#3819](https://github.com/mapbox/mapbox-gl-js/issues/3819)
- Fix exception thrown when instantiating geolocation control in Safari [#3844](https://github.com/mapbox/mapbox-gl-js/issues/3844)
- Fix exception thrown when setting `showTileBoundaries` with no sources [#3849](https://github.com/mapbox/mapbox-gl-js/issues/3849)
- Fix incorrect rendering of transparent parts of raster layers in some cases [#3723](https://github.com/mapbox/mapbox-gl-js/issues/3723)
- Fix non-terminating render loop when zooming in in some cases [#3399](https://github.com/mapbox/mapbox-gl-js/pull/3399)

## 0.29.0 (December 20 2016)

#### New Features

- Add support for property functions for many style properties on line layers [#3033](https://github.com/mapbox/mapbox-gl-js/pull/3033)
- Make `Map#setStyle` smoothly transition to the new style [#3621](https://github.com/mapbox/mapbox-gl-js/pull/3621)
- Add `styledata`, `sourcedata`, `styledataloading`, and `sourcedataloading` events
- Add `isSourceLoaded` and `source` properties to `MapDataEvent` [#3590](https://github.com/mapbox/mapbox-gl-js/pull/3590)
- Remove "max zoom" cap of 20 [#3683](https://github.com/mapbox/mapbox-gl-js/pull/3683)
- Add `circle-stroke-*` style properties [#3672](https://github.com/mapbox/mapbox-gl-js/pull/3672)
- Add a more helpful error message when the specified `container` element doesn't exist [#3719](https://github.com/mapbox/mapbox-gl-js/pull/3719)
- Add `watchPosition` option to `GeolocateControl` [#3739](https://github.com/mapbox/mapbox-gl-js/pull/3739)
- Add `positionOptions` option to `GeolocateControl` [#3739](https://github.com/mapbox/mapbox-gl-js/pull/3739)
- Add `aria-label` to map canvas [#3782](https://github.com/mapbox/mapbox-gl-js/pull/3782)
- Adjust multipoint symbol rendering behavior [#3763](https://github.com/mapbox/mapbox-gl-js/pull/3763)
- Add support for property functions for `icon-offset` [#3791](https://github.com/mapbox/mapbox-gl-js/pull/3791)
- Improved antialiasing on pitched lines [#3790](https://github.com/mapbox/mapbox-gl-js/pull/3790)
- Allow attribution control to collapse to an ⓘ button on smaller screens [#3783](https://github.com/mapbox/mapbox-gl-js/pull/3783)
- Improve line breaking algorithm [#3743](https://github.com/mapbox/mapbox-gl-js/pull/3743)

#### Performance Improvements

- Fix memory leak when calling `Map#removeSource` [#3602](https://github.com/mapbox/mapbox-gl-js/pull/3602)
- Reduce bundle size by adding custom build of `gl-matrix` [#3734](https://github.com/mapbox/mapbox-gl-js/pull/3734)
- Improve performance of projection code [#3721](https://github.com/mapbox/mapbox-gl-js/pull/3721)
- Improve performance of style function evaluation [#3816](https://github.com/mapbox/mapbox-gl-js/pull/3816)

#### Bug fixes

- Fix exception thrown when using `line-color` property functions [#3639](https://github.com/mapbox/mapbox-gl-js/issues/3639)
- Fix exception thrown when removing a layer and then adding another layer with the same id but different type [#3655](https://github.com/mapbox/mapbox-gl-js/pull/3655)
- Fix exception thrown when passing a single point to `Map#fitBounds` [#3655](https://github.com/mapbox/mapbox-gl-js/pull/3655)
- Fix exception thrown occasionally during rapid map mutations [#3681](https://github.com/mapbox/mapbox-gl-js/pull/3681)
- Fix rendering defects on pitch=0 on some systems [#3740](https://github.com/mapbox/mapbox-gl-js/pull/3740)
- Fix unnecessary CPU usage when displaying a raster layer [#3764](https://github.com/mapbox/mapbox-gl-js/pull/3764)
- Fix bug causing sprite after `Map#setStyle` [#3829](https://github.com/mapbox/mapbox-gl-js/pull/3829)
- Fix bug preventing `Map` from emitting a `contextmenu` event on Windows browsers [#3822](https://github.com/mapbox/mapbox-gl-js/pull/3822)

## 0.28.0 (November 17 2016)

#### New features and improvements

- Performance improvements for `Map#addLayer` and `Map#removeLayer` [#3584](https://github.com/mapbox/mapbox-gl-js/pull/3584)
- Add method for changing layer order at runtime - `Map#moveLayer` [#3584](https://github.com/mapbox/mapbox-gl-js/pull/3584)
- Update vertical punctuation logic to Unicode 9.0 standard [#3608](https://github.com/mapbox/mapbox-gl-js/pull/3608)

#### Bug fixes

- Fix data-driven `fill-opacity` rendering when using a `fill-pattern` [#3598](https://github.com/mapbox/mapbox-gl-js/pull/3598)
- Fix line rendering artifacts [#3627](https://github.com/mapbox/mapbox-gl-js/pull/3627)
- Fix incorrect rendering of opaque fills on top of transparent fills [#2628](https://github.com/mapbox/mapbox-gl-js/pull/2628)
- Prevent `AssertionErrors` from pitching raster layers by only calling `Worker#redoPlacement` on vector and GeoJSON sources [#3624](https://github.com/mapbox/mapbox-gl-js/pull/3624)
- Restore IE11 compatability [#3635](https://github.com/mapbox/mapbox-gl-js/pull/3635)
- Fix symbol placement for cached tiles [#3637](https://github.com/mapbox/mapbox-gl-js/pull/3637)

## 0.27.0 (November 11 2016)

#### ⚠️ Breaking changes ⚠️

- Replace `fill-extrude-height` and `fill-extrude-base` properties of `fill` render type with a separate `fill-extrusion` type (with corresponding `fill-extrusion-height` and `fill-extrusion-base` properties), solving problems with render parity and runtime switching between flat and extruded fills. https://github.com/mapbox/mapbox-gl-style-spec/issues/554
- Change the units for extrusion height properties (`fill-extrusion-height`, `fill-extrusion-base`) from "magic numbers" to meters. [#3509](https://github.com/mapbox/mapbox-gl-js/pull/3509)
- Remove `mapboxgl.Control` class and change the way custom controls should be implemented. [#3497](https://github.com/mapbox/mapbox-gl-js/pull/3497)
- Remove `mapboxgl.util` functions: `inherit`, `extendAll`, `debounce`, `coalesce`, `startsWith`, `supportsGeolocation`. [#3441](https://github.com/mapbox/mapbox-gl-js/pull/3441) [#3571](https://github.com/mapbox/mapbox-gl-js/pull/3571)
- **`mapboxgl.util` is deprecated** and will be removed in the next release. [#1408](https://github.com/mapbox/mapbox-gl-js/issues/1408)

#### New features and improvements

- Tons of **performance improvements** that combined make rendering **up to 3 times faster**, especially for complex styles. [#3485](https://github.com/mapbox/mapbox-gl-js/pull/3485) [#3489](https://github.com/mapbox/mapbox-gl-js/pull/3489) [#3490](https://github.com/mapbox/mapbox-gl-js/pull/3490) [#3491](https://github.com/mapbox/mapbox-gl-js/pull/3491) [#3498](https://github.com/mapbox/mapbox-gl-js/pull/3498) [#3499](https://github.com/mapbox/mapbox-gl-js/pull/3499) [#3501](https://github.com/mapbox/mapbox-gl-js/pull/3501) [#3510](https://github.com/mapbox/mapbox-gl-js/pull/3510) [#3514](https://github.com/mapbox/mapbox-gl-js/pull/3514) [#3515](https://github.com/mapbox/mapbox-gl-js/pull/3515) [#3486](https://github.com/mapbox/mapbox-gl-js/pull/3486) [#3527](https://github.com/mapbox/mapbox-gl-js/pull/3527) [#3574](https://github.com/mapbox/mapbox-gl-js/pull/3574) ⚡️⚡️⚡️
- 🈯 Added **vertical text writing mode** for languages that support it. [#3438](https://github.com/mapbox/mapbox-gl-js/pull/3438)
- 🈯 Improved **line breaking of Chinese and Japanese text** in point-placed labels. [#3420](https://github.com/mapbox/mapbox-gl-js/pull/3420)
- Reduce the default number of worker threads (`mapboxgl.workerCount`) for better performance. [#3565](https://github.com/mapbox/mapbox-gl-js/pull/3565)
- Automatically use `categorical` style function type when input values are strings. [#3384](https://github.com/mapbox/mapbox-gl-js/pull/3384)
- Improve control buttons accessibility. [#3492](https://github.com/mapbox/mapbox-gl-js/pull/3492)
- Remove geolocation button if geolocation is disabled (e.g. the page is not served through `https`). [#3571](https://github.com/mapbox/mapbox-gl-js/pull/3571)
- Added `Map#getMaxZoom` and `Map#getMinZoom` methods [#3592](https://github.com/mapbox/mapbox-gl-js/pull/3592)

#### Bugfixes

- Fix several line dash rendering bugs. [#3451](https://github.com/mapbox/mapbox-gl-js/pull/3451)
- Fix intermittent map flicker when using image sources. [#3522](https://github.com/mapbox/mapbox-gl-js/pull/3522)
- Fix incorrect rendering of semitransparent `background` layers. [#3521](https://github.com/mapbox/mapbox-gl-js/pull/3521)
- Fix broken `raster-fade-duration` property. [#3532](https://github.com/mapbox/mapbox-gl-js/pull/3532)
- Fix handling of extrusion heights with negative values (by clamping to `0`). [#3463](https://github.com/mapbox/mapbox-gl-js/pull/3463)
- Fix GeoJSON sources not placing labels/icons correctly after map rotation. [#3366](https://github.com/mapbox/mapbox-gl-js/pull/3366)
- Fix icon/label placement not respecting order for layers with numeric names. [#3404](https://github.com/mapbox/mapbox-gl-js/pull/3404)
- Fix `queryRenderedFeatures` working incorrectly on colliding labels. [#3459](https://github.com/mapbox/mapbox-gl-js/pull/3459)
- Fix a bug where changing extrusion properties at runtime sometimes threw an error. [#3487](https://github.com/mapbox/mapbox-gl-js/pull/3487) [#3468](https://github.com/mapbox/mapbox-gl-js/pull/3468)
- Fix a bug where `map.loaded()` always returned `true` when using raster tile sources. [#3302](https://github.com/mapbox/mapbox-gl-js/pull/3302)
- Fix a bug where moving the map out of bounds sometimes threw `failed to invert matrix` error. [#3518](https://github.com/mapbox/mapbox-gl-js/pull/3518)
- Fixed `queryRenderedFeatures` throwing an error if no parameters provided. [#3542](https://github.com/mapbox/mapbox-gl-js/pull/3542)
- Fixed a bug where using multiple `\n` in a text field resulted in an error. [#3570](https://github.com/mapbox/mapbox-gl-js/pull/3570)

#### Misc

- 🐞 Fix `npm install mapbox-gl` pulling in all `devDependencies`, leading to an extremely slow install. [#3377](https://github.com/mapbox/mapbox-gl-js/pull/3377)
- Switch the codebase to ES6. [#c](https://github.com/mapbox/mapbox-gl-js/pull/3388) [#3408](https://github.com/mapbox/mapbox-gl-js/pull/3408) [#3415](https://github.com/mapbox/mapbox-gl-js/pull/3415) [#3421](https://github.com/mapbox/mapbox-gl-js/pull/3421)
- A lot of internal refactoring to make the codebase simpler and more maintainable.
- Various documentation fixes. [#3440](https://github.com/mapbox/mapbox-gl-js/pull/3440)

## 0.26.0 (October 13 2016)

#### New Features & Improvements

- Add `fill-extrude-height` and `fill-extrude-base` style properties (3d buildings) :cityscape: [#3223](https://github.com/mapbox/mapbox-gl-js/pull/3223)
- Add customizable `colorSpace` interpolation to functions [#3245](https://github.com/mapbox/mapbox-gl-js/pull/3245)
- Add `identity` function type [#3274](https://github.com/mapbox/mapbox-gl-js/pull/3274)
- Add depth testing for symbols with `'pitch-alignment': 'map'` [#3243](https://github.com/mapbox/mapbox-gl-js/pull/3243)
- Add `dataloading` events for styles and sources [#3306](https://github.com/mapbox/mapbox-gl-js/pull/3306)
- Add `Control` suffix to all controls :warning: BREAKING CHANGE :warning: [#3355](https://github.com/mapbox/mapbox-gl-js/pull/3355)
- Calculate style layer `ref`s automatically and get rid of user-specified `ref`s :warning: BREAKING CHANGE :warning: [#3486](https://github.com/mapbox/mapbox-gl-js/pull/3486)

#### Performance Improvements

- Ensure removing style or source releases all tile resources [#3359](https://github.com/mapbox/mapbox-gl-js/pull/3359)

#### Bugfixes

- Fix bug causing an error when `Marker#setLngLat` is called [#3294](https://github.com/mapbox/mapbox-gl-js/pull/3294)
- Fix bug causing incorrect coordinates in `touchend` on Android Chrome [#3319](https://github.com/mapbox/mapbox-gl-js/pull/3319)
- Fix bug causing incorrect popup positioning at top of screen [#3333](https://github.com/mapbox/mapbox-gl-js/pull/3333)
- Restore `tile` property to `data` events fired when a tile is removed [#3328](https://github.com/mapbox/mapbox-gl-js/pull/3328)
- Fix bug causing "Improve this map" link to not preload map location [#3356](https://github.com/mapbox/mapbox-gl-js/pull/3356)

## 0.25.1 (September 30 2016)

#### Bugfixes

- Fix bug causing attribution to not be shown [#3278](https://github.com/mapbox/mapbox-gl-js/pull/3278)
- Fix bug causing exceptions when symbol text has a trailing newline [#3281](https://github.com/mapbox/mapbox-gl-js/pull/3281)

## 0.25.0 (September 29 2016)

#### Breaking Changes

- `Evented#off` now require two arguments; omitting the second argument in order to unbind all listeners for an event
  type is no longer supported, as it could cause unintended unbinding of internal listeners.

#### New Features & Improvements

- Consolidate undocumented data lifecycle events into `data` and `dataloading` events ([#3255](https://github.com/mapbox/mapbox-gl-js/pull/3255))
- Add `auto` value for style spec properties ([#3203](https://github.com/mapbox/mapbox-gl-js/pull/3203))

#### Bugfixes

- Fix bug causing "Map#queryRenderedFeatures" to return no features after map rotation or filter change ([#3233](https://github.com/mapbox/mapbox-gl-js/pull/3233))
- Change webpack build process ([#3235](https://github.com/mapbox/mapbox-gl-js/pull/3235)) :warning: BREAKING CHANGE :warning:
- Improved error messages for `LngLat#convert` ([#3232](https://github.com/mapbox/mapbox-gl-js/pull/3232))
- Fix bug where the `tiles` field is omitted from the `RasterTileSource#serialize` method ([#3259](https://github.com/mapbox/mapbox-gl-js/pull/3259))
- Comply with HTML spec by replacing the `div` within the `Navigation` control `<button>` with a `span` element ([#3268](https://github.com/mapbox/mapbox-gl-js/pull/3268))
- Fix bug causing `Marker` instances to be translated to non-whole pixel coordinates that caused blurriness ([#3270](https://github.com/mapbox/mapbox-gl-js/pull/3270))

#### Performance Improvements

- Avoid unnecessary style validation ([#3224](https://github.com/mapbox/mapbox-gl-js/pull/3224))
- Share a single blob URL between all workers ([#3239](https://github.com/mapbox/mapbox-gl-js/pull/3239))

## 0.24.0 (September 19 2016)

#### New Features & Improvements

- Allow querystrings in `mapbox://` URLs [#3113](https://github.com/mapbox/mapbox-gl-js/issues/3113)
- Allow "drag rotate" interaction to control pitch [#3105](https://github.com/mapbox/mapbox-gl-js/pull/3105)
- Improve performance by decreasing `Worker` script `Blob` size [#3158](https://github.com/mapbox/mapbox-gl-js/pull/3158)
- Improve vector tile performance [#3067](https://github.com/mapbox/mapbox-gl-js/pull/3067)
- Decrease size of distributed library by removing `package.json` [#3174](https://github.com/mapbox/mapbox-gl-js/pull/3174)
- Add support for new lines in `text-field` [#3179](https://github.com/mapbox/mapbox-gl-js/pull/3179)
- Make keyboard navigation smoother [#3190](https://github.com/mapbox/mapbox-gl-js/pull/3190)
- Make mouse wheel zooming smoother [#3189](https://github.com/mapbox/mapbox-gl-js/pull/3189)
- Add better error message when calling `Map#queryRenderedFeatures` on nonexistent layer [#3196](https://github.com/mapbox/mapbox-gl-js/pull/3196)
- Add support for imperial units on `Scale` control [#3160](https://github.com/mapbox/mapbox-gl-js/pull/3160)
- Add map's pitch to URL hash [#3218](https://github.com/mapbox/mapbox-gl-js/pull/3218)

#### Bugfixes

- Fix exception thrown when using box zoom handler [#3078](https://github.com/mapbox/mapbox-gl-js/pull/3078)
- Ensure style filters cannot be mutated by reference [#3093](https://github.com/mapbox/mapbox-gl-js/pull/3093)
- Fix exceptions thrown when opening marker-bound popup by click [#3104](https://github.com/mapbox/mapbox-gl-js/pull/3104)
- Fix bug causing fills with transparent colors and patterns to not render [#3107](https://github.com/mapbox/mapbox-gl-js/issues/3107)
- Fix order of latitudes in `Map#getBounds` [#3081](https://github.com/mapbox/mapbox-gl-js/issues/3081)
- Fix incorrect evaluation of zoom-and-property functions [#2827](https://github.com/mapbox/mapbox-gl-js/issues/2827) [#3155](https://github.com/mapbox/mapbox-gl-js/pull/3155)
- Fix incorrect evaluation of property functions [#2828](https://github.com/mapbox/mapbox-gl-js/issues/2828) [#3155](https://github.com/mapbox/mapbox-gl-js/pull/3155)
- Fix bug causing garbled text rendering when multiple maps are rendered on the page [#3086](https://github.com/mapbox/mapbox-gl-js/issues/3086)
- Fix rendering defects caused by `Map#setFilter` and map rotation on iOS 10 [#3207](https://github.com/mapbox/mapbox-gl-js/pull/3207)
- Fix bug causing image and video sources to disappear when zooming in [#3010](https://github.com/mapbox/mapbox-gl-js/issues/3010)

## 0.23.0 (August 25 2016)

#### New Features & Improvements

- Add support for `line-color` property functions [#2938](https://github.com/mapbox/mapbox-gl-js/pull/2938)
- Add `Scale` control [#2940](https://github.com/mapbox/mapbox-gl-js/pull/2940) [#3042](https://github.com/mapbox/mapbox-gl-js/pull/3042)
- Improve polygon label placement by rendering labels at the pole of inaccessibility [#3038](https://github.com/mapbox/mapbox-gl-js/pull/3038)
- Add `Popup` `offset` option [#1962](https://github.com/mapbox/mapbox-gl-js/issues/1962)
- Add `Marker#bindPopup` method [#3056](https://github.com/mapbox/mapbox-gl-js/pull/3056)

#### Performance Improvements

- Improve performance of pages with multiple maps using a shared `WebWorker` pool [#2952](https://github.com/mapbox/mapbox-gl-js/pull/2952)

#### Bugfixes

- Make `LatLngBounds` obey its documented argument order (`southwest`, `northeast`), allowing bounds across the dateline [#2414](https://github.com/mapbox/mapbox-gl-js/pull/2414) :warning: **BREAKING CHANGE** :warning:
- Fix bug causing `fill-opacity` property functions to not render as expected [#3061](https://github.com/mapbox/mapbox-gl-js/pull/3061)

## 0.22.1 (August 18 2016)

#### New Features & Improvements

- Reduce library size by using minified version of style specification [#2998](https://github.com/mapbox/mapbox-gl-js/pull/2998)
- Add a warning when rendering artifacts occur due to too many symbols or glyphs being rendered in a tile [#2966](https://github.com/mapbox/mapbox-gl-js/pull/2966)

#### Bugfixes

- Fix bug causing exception to be thrown by `Map#querySourceFeatures` [#3022](https://github.com/mapbox/mapbox-gl-js/pull/3022)
- Fix bug causing `Map#loaded` to return true while there are outstanding tile updates [#2847](https://github.com/mapbox/mapbox-gl-js/pull/2847)

## 0.22.0 (August 11 2016)

#### Breaking Changes

- The `GeoJSONSource`, `VideoSource`, `ImageSource` constructors are now private. Please use `map.addSource({...})` to create sources and `map.getSource(...).setData(...)` to update GeoJSON sources. [#2667](https://github.com/mapbox/mapbox-gl-js/pull/2667)
- `Map#onError` has been removed. You may catch errors by listening for the `error` event. If no listeners are bound to `error`, error messages will be printed to the console. [#2852](https://github.com/mapbox/mapbox-gl-js/pull/2852)

#### New Features & Improvements

- Increase max glyph atlas size to accommodate alphabets with large numbers of characters [#2930](https://github.com/mapbox/mapbox-gl-js/pull/2930)
- Add support for filtering features on GeoJSON / vector tile `$id` [#2888](https://github.com/mapbox/mapbox-gl-js/pull/2888)
- Update geolocate icon [#2973](https://github.com/mapbox/mapbox-gl-js/pull/2973)
- Add a `close` event to `Popup`s [#2953](https://github.com/mapbox/mapbox-gl-js/pull/2953)
- Add a `offset` option to `Marker` [#2885](https://github.com/mapbox/mapbox-gl-js/pull/2885)
- Print `error` events without any listeners to the console [#2852](https://github.com/mapbox/mapbox-gl-js/pull/2852)
- Refactored `Source` interface to prepare for custom source types [#2667](https://github.com/mapbox/mapbox-gl-js/pull/2667)

#### Bugfixes

- Fix opacity property-functions for fill layers [#2971](https://github.com/mapbox/mapbox-gl-js/pull/2971)
- Fix `DataCloneError` in Firefox and IE11 [#2559](https://github.com/mapbox/mapbox-gl-js/pull/2559)
- Fix bug preventing camera animations from being triggered in `moveend` listeners [#2944](https://github.com/mapbox/mapbox-gl-js/pull/2944)
- Fix bug preventing `fill-outline-color` from being unset [#2964](https://github.com/mapbox/mapbox-gl-js/pull/2964)
- Fix webpack support [#2887](https://github.com/mapbox/mapbox-gl-js/pull/2887)
- Prevent buttons in controls from acting like form submit buttons [#2935](https://github.com/mapbox/mapbox-gl-js/pull/2935)
- Fix bug preventing map interactions near two controls in the same corner [#2932](https://github.com/mapbox/mapbox-gl-js/pull/2932)
- Fix crash resulting for large style batch queue [#2926](https://github.com/mapbox/mapbox-gl-js/issues/2926)

## 0.21.0 (July 13 2016)

#### Breaking Changes

- GeoJSON polygon inner rings are now rewound for compliance with the [v2 vector tile](https://github.com/mapbox/vector-tile-spec/blob/master/2.1/README.md#4344-polygon-geometry-type). This may affect some uses of `line-offset`, reversing the direction of the offset. [#2889](https://github.com/mapbox/mapbox-gl-js/issues/2889)

#### New Features & Improvements

- Add `text-pitch-alignment` style property [#2668](https://github.com/mapbox/mapbox-gl-js/pull/2668)
- Allow query parameters on `mapbox://` URLs [#2702](https://github.com/mapbox/mapbox-gl-js/pull/2702)
- Add `icon-text-fit` and `icon-text-fit-padding` style properties [#2720](https://github.com/mapbox/mapbox-gl-js/pull/2720)
- Enable property functions for `icon-rotate` [#2738](https://github.com/mapbox/mapbox-gl-js/pull/2738)
- Enable property functions for `fill-opacity` [#2733](https://github.com/mapbox/mapbox-gl-js/pull/2733)
- Fire `Map#mouseout` events [#2777](https://github.com/mapbox/mapbox-gl-js/pull/2777)
- Allow query parameters on all sprite URLs [#2772](https://github.com/mapbox/mapbox-gl-js/pull/2772)
- Increase sprite atlas size to 1024px square, allowing more and larger sprites [#2802](https://github.com/mapbox/mapbox-gl-js/pull/2802)
- Add `Marker` class [#2725](https://github.com/mapbox/mapbox-gl-js/pull/2725) [#2810](https://github.com/mapbox/mapbox-gl-js/pull/2810)
- Add `{quadkey}` URL parameter [#2805](https://github.com/mapbox/mapbox-gl-js/pull/2805)
- Add `circle-pitch-scale` style property [#2821](https://github.com/mapbox/mapbox-gl-js/pull/2821)

#### Bugfixes

- Fix rendering of layers with large numbers of features [#2794](https://github.com/mapbox/mapbox-gl-js/pull/2794)
- Fix exceptions thrown during drag-rotate interactions [#2840](https://github.com/mapbox/mapbox-gl-js/pull/2840)
- Fix error when adding and removing a layer within the same update cycle [#2845](https://github.com/mapbox/mapbox-gl-js/pull/2845)
- Fix false "Geometry exceeds allowed extent" warnings [#2568](https://github.com/mapbox/mapbox-gl-js/issues/2568)
- Fix `Map#loaded` returning true while there are outstanding tile updates [#2847](https://github.com/mapbox/mapbox-gl-js/pull/2847)
- Fix style validation error thrown while removing a filter [#2847](https://github.com/mapbox/mapbox-gl-js/pull/2847)
- Fix event data object not being passed for double click events [#2814](https://github.com/mapbox/mapbox-gl-js/pull/2814)
- Fix multipolygons disappearing from map at certain zoom levels [#2704](https://github.com/mapbox/mapbox-gl-js/issues/2704)
- Fix exceptions caused by `queryRenderedFeatures` in Safari and Firefox [#2822](https://github.com/mapbox/mapbox-gl-js/pull/2822)
- Fix `mapboxgl#supported()` returning `true` in old versions of IE11 [mapbox/mapbox-gl-supported#1](https://github.com/mapbox/mapbox-gl-supported/issues/1)

## 0.20.1 (June 21 2016)

#### Bugfixes

- Fixed exception thrown when changing `*-translate` properties via `setPaintProperty` ([#2762](https://github.com/mapbox/mapbox-gl-js/issues/2762))

## 0.20.0 (June 10 2016)

#### New Features & Improvements

- Add limited WMS support [#2612](https://github.com/mapbox/mapbox-gl-js/pull/2612)
- Add `workerCount` constructor option [#2666](https://github.com/mapbox/mapbox-gl-js/pull/2666)
- Improve performance of `locationPoint` and `pointLocation` [#2690](https://github.com/mapbox/mapbox-gl-js/pull/2690)
- Remove "Not using VertexArrayObject extension" warning messages [#2707](https://github.com/mapbox/mapbox-gl-js/pull/2707)
- Add `version` property to mapboxgl [#2660](https://github.com/mapbox/mapbox-gl-js/pull/2660)
- Support property functions in `circle-opacity` and `circle-blur` [#2693](https://github.com/mapbox/mapbox-gl-js/pull/2693)

#### Bugfixes

- Fix exception thrown by "drag rotate" handler [#2680](https://github.com/mapbox/mapbox-gl-js/issues/2680)
- Return an empty array instead of an empty object from `queryRenderedFeatures` [#2694](https://github.com/mapbox/mapbox-gl-js/pull/2694)
- Fix bug causing map to not render in IE

## 0.19.1 (June 2 2016)

#### Bugfixes

- Fix rendering of polygons with more than 35k vertices [#2657](https://github.com/mapbox/mapbox-gl-js/issues/2657)

## 0.19.0 (May 31 2016)

#### New Features & Improvements

- Allow use of special characters in property field names [#2547](https://github.com/mapbox/mapbox-gl-js/pull/2547)
- Improve rendering speeds on fill layers [#1606](https://github.com/mapbox/mapbox-gl-js/pull/1606)
- Add data driven styling support for `fill-color` and `fill-outline-color` [#2629](https://github.com/mapbox/mapbox-gl-js/pull/2629)
- Add `has` and `!has` filter operators [mapbox/feature-filter#15](https://github.com/mapbox/feature-filter/pull/15)
- Improve keyboard handlers with held-down keys [#2530](https://github.com/mapbox/mapbox-gl-js/pull/2530)
- Support 'tms' tile scheme [#2565](https://github.com/mapbox/mapbox-gl-js/pull/2565)
- Add `trackResize` option to `Map` [#2591](https://github.com/mapbox/mapbox-gl-js/pull/2591)

#### Bugfixes

- Scale circles when map is displayed at a pitch [#2541](https://github.com/mapbox/mapbox-gl-js/issues/2541)
- Fix background pattern rendering bug [#2557](https://github.com/mapbox/mapbox-gl-js/pull/2557)
- Fix bug that prevented removal of a `fill-pattern` from a fill layer [#2534](https://github.com/mapbox/mapbox-gl-js/issues/2534)
- Fix `line-pattern` and `fill-pattern`rendering [#2596](https://github.com/mapbox/mapbox-gl-js/pull/2596)
- Fix some platform specific rendering bugs [#2553](https://github.com/mapbox/mapbox-gl-js/pull/2553)
- Return empty object from `queryRenderedFeatures` before the map is loaded [#2621](https://github.com/mapbox/mapbox-gl-js/pull/2621)
- Fix "there is no texture bound to the unit 1" warnings [#2509](https://github.com/mapbox/mapbox-gl-js/pull/2509)
- Allow transitioned values to be unset [#2561](https://github.com/mapbox/mapbox-gl-js/pull/2561)

## 0.18.0 (April 13 2016)

#### New Features & Improvements

- Implement zoom-and-property functions for `circle-color` and `circle-size` [#2454](https://github.com/mapbox/mapbox-gl-js/pull/2454)
- Dedupe attributions that are substrings of others [#2453](https://github.com/mapbox/mapbox-gl-js/pull/2453)
- Misc performance improvements [#2483](https://github.com/mapbox/mapbox-gl-js/pull/2483) [#2488](https://github.com/mapbox/mapbox-gl-js/pull/2488)

#### Bugfixes

- Fix errors when unsetting and resetting a style property [#2464](https://github.com/mapbox/mapbox-gl-js/pull/2464)
- Fix errors when updating paint properties while using classes [#2496](https://github.com/mapbox/mapbox-gl-js/pull/2496)
- Fix errors caused by race condition in unserializeBuckets [#2497](https://github.com/mapbox/mapbox-gl-js/pull/2497)
- Fix overzoomed tiles in wrapped worlds [#2482](https://github.com/mapbox/mapbox-gl-js/issues/2482)
- Fix errors caused by mutating a filter object after calling `Map#setFilter` [#2495](https://github.com/mapbox/mapbox-gl-js/pull/2495)

## 0.17.0 (April 13 2016)

#### Breaking Changes

- Remove `map.batch` in favor of automatically batching style mutations (i.e. calls to `Map#setLayoutProperty`, `Map#setPaintProperty`, `Map#setFilter`, `Map#setClasses`, etc.) and applying them once per frame, significantly improving performance when updating the style frequently [#2355](https://github.com/mapbox/mapbox-gl-js/pull/2355) [#2380](https://github.com/mapbox/mapbox-gl-js/pull/2380)
- Remove `util.throttle` [#2345](https://github.com/mapbox/mapbox-gl-js/issues/2345)

#### New Features & Improvements

- Improve performance of all style mutation methods by only recalculating affected properties [#2339](https://github.com/mapbox/mapbox-gl-js/issues/2339)
- Improve fading of labels and icons [#2376](https://github.com/mapbox/mapbox-gl-js/pull/2376)
- Improve rendering performance by reducing work done on the main thread [#2394](https://github.com/mapbox/mapbox-gl-js/pull/2394)
- Validate filters passed to `Map#queryRenderedFeatures` and `Map#querySourceFeatures` [#2349](https://github.com/mapbox/mapbox-gl-js/issues/2349)
- Display a warning if a vector tile's geometry extent is larger than supported [#2383](https://github.com/mapbox/mapbox-gl-js/pull/2383)
- Implement property functions (i.e. data-driven styling) for `circle-color` and `circle-size` [#1932](https://github.com/mapbox/mapbox-gl-js/pull/1932)
- Add `Popup#setDOMContent` method [#2436](https://github.com/mapbox/mapbox-gl-js/pull/2436)

#### Bugfixes

- Fix a performance regression caused by using 1 `WebWorker` instead of `# cpus - 1` `WebWorker`s, slowing down tile loading times [#2408](https://github.com/mapbox/mapbox-gl-js/pull/2408)
- Fix a bug in which `Map#queryRenderedFeatures` would sometimes return features that had been removed [#2353](https://github.com/mapbox/mapbox-gl-js/issues/2353)
- Fix `clusterMaxZoom` option on `GeoJSONSource` not working as expected [#2374](https://github.com/mapbox/mapbox-gl-js/issues/2374)
- Fix anti-aliased rendering for pattern fills [#2372](https://github.com/mapbox/mapbox-gl-js/issues/2372)
- Fix exception caused by calling `Map#queryRenderedFeatures` or `Map#querySourceFeatures` with no arguments
- Fix exception caused by calling `Map#setLayoutProperty` for `text-field` or `icon-image` [#2407](https://github.com/mapbox/mapbox-gl-js/issues/2407)

## 0.16.0 (March 24 2016)

#### Breaking Changes

- Replace `Map#featuresAt` and `Map#featuresIn` with `Map#queryRenderedFeatures` and `map.querySourceFeatures` ([#2224](https://github.com/mapbox/mapbox-gl-js/pull/2224))
  - Replace `featuresAt` and `featuresIn` with `queryRenderedFeatures`
  - Make `queryRenderedFeatures` synchronous, remove the callback and use the return value.
  - Rename `layer` parameter to `layers` and make it an array of layer names.
  - Remove the `radius` parameter. `radius` was used with `featuresAt` to account for style properties like `line-width` and `circle-radius`. `queryRenderedFeatures` accounts for these style properties. If you need to query a larger area, use a bounding box query instead of a point query.
  - Remove the `includeGeometry` parameter because `queryRenderedFeatures` always includes geometries.
- `Map#debug` is renamed to `Map#showTileBoundaries` ([#2284](https://github.com/mapbox/mapbox-gl-js/pull/2284))
- `Map#collisionDebug` is renamed to `Map#showCollisionBoxes` ([#2284](https://github.com/mapbox/mapbox-gl-js/pull/2284))

#### New Features & Improvements

- Improve overall rendering performance. ([#2221](https://github.com/mapbox/mapbox-gl-js/pull/2221))
- Improve performance of `GeoJSONSource#setData`. ([#2222](https://github.com/mapbox/mapbox-gl-js/pull/2222))
- Add `Map#setMaxBounds` method ([#2234](https://github.com/mapbox/mapbox-gl-js/pull/2234))
- Add `isActive` and `isEnabled` methods to interaction handlers ([#2238](https://github.com/mapbox/mapbox-gl-js/pull/2238))
- Add `Map#setZoomBounds` method ([#2243](https://github.com/mapbox/mapbox-gl-js/pull/2243))
- Add touch events ([#2195](https://github.com/mapbox/mapbox-gl-js/issues/2195))
- Add `map.queryRenderedFeatures` to query the styled and rendered representations of features ([#2224](https://github.com/mapbox/mapbox-gl-js/pull/2224))
- Add `map.querySourceFeatures` to get features directly from vector tiles, independent of the style ([#2224](https://github.com/mapbox/mapbox-gl-js/pull/2224))
- Add `mapboxgl.Geolocate` control ([#1939](https://github.com/mapbox/mapbox-gl-js/issues/1939))
- Make background patterns render seamlessly across tile boundaries ([#2305](https://github.com/mapbox/mapbox-gl-js/pull/2305))

#### Bugfixes

- Fix calls to `setFilter`, `setLayoutProperty`, and `setLayerZoomRange` on ref children ([#2228](https://github.com/mapbox/mapbox-gl-js/issues/2228))
- Fix `undefined` bucket errors after `setFilter` calls ([#2244](https://github.com/mapbox/mapbox-gl-js/issues/2244))
- Fix bugs causing hidden symbols to be rendered ([#2246](https://github.com/mapbox/mapbox-gl-js/pull/2246), [#2276](https://github.com/mapbox/mapbox-gl-js/pull/2276))
- Fix raster flickering ([#2236](https://github.com/mapbox/mapbox-gl-js/issues/2236))
- Fix `queryRenderedFeatures` precision at high zoom levels ([#2292](https://github.com/mapbox/mapbox-gl-js/pull/2292))
- Fix holes in GeoJSON data caused by unexpected winding order ([#2285](https://github.com/mapbox/mapbox-gl-js/pull/2285))
- Fix bug causing deleted features to be returned by `queryRenderedFeatures` ([#2306](https://github.com/mapbox/mapbox-gl-js/pull/2306))
- Fix bug causing unexpected fill patterns to be rendered ([#2307](https://github.com/mapbox/mapbox-gl-js/pull/2307))
- Fix popup location with preceding sibling elements ([#2311](https://github.com/mapbox/mapbox-gl-js/pull/2311))
- Fix polygon anti-aliasing ([#2319](https://github.com/mapbox/mapbox-gl-js/pull/2319))
- Fix slivers between non-adjacent polygons ([#2319](https://github.com/mapbox/mapbox-gl-js/pull/2319))
- Fix keyboard shortcuts causing page to scroll ([#2312](https://github.com/mapbox/mapbox-gl-js/pull/2312))

## 0.15.0 (March 1 2016)

#### New Features & Improvements

- Add `ImageSource#setCoordinates` and `VideoSource#setCoordinates` ([#2184](https://github.com/mapbox/mapbox-gl-js/pull/2184))

#### Bugfixes

- Fix flickering on raster layers ([#2211](https://github.com/mapbox/mapbox-gl-js/pull/2211))
- Fix browser hang when zooming quickly on raster layers ([#2211](https://github.com/mapbox/mapbox-gl-js/pull/2211))

## 0.14.3 (Feb 25 2016)

#### New Features & Improvements

- Improve responsiveness of zooming out by using cached parent tiles ([#2168](https://github.com/mapbox/mapbox-gl-js/pull/2168))
- Improve contextual clues on style API validation ([#2170](https://github.com/mapbox/mapbox-gl-js/issues/2170))
- Improve performance of methods including `setData` ([#2174](https://github.com/mapbox/mapbox-gl-js/pull/2174))

#### Bugfixes

- Fix incorrectly sized line dashes ([#2099](https://github.com/mapbox/mapbox-gl-js/issues/2099))
- Fix bug in which `in` feature filter drops features ([#2166](https://github.com/mapbox/mapbox-gl-js/pull/2166))
- Fix bug preventing `Map#load` from firing when tile "Not Found" errors occurred ([#2176](https://github.com/mapbox/mapbox-gl-js/pull/2176))
- Fix rendering artifacts on mobile GPUs ([#2117](https://github.com/mapbox/mapbox-gl-js/pull/2117))

## 0.14.2 (Feb 19 2016)

#### Bugfixes

- Look for loaded parent tiles in cache
- Set tile cache size based on viewport size ([#2137](https://github.com/mapbox/mapbox-gl-js/issues/2137))
- Fix tile render order for layer-by-layer
- Remove source update throttling ([#2139](https://github.com/mapbox/mapbox-gl-js/issues/2139))
- Make panning while zooming more linear ([#2070](https://github.com/mapbox/mapbox-gl-js/issues/2070))
- Round points created during bucket creation ([#2067](https://github.com/mapbox/mapbox-gl-js/issues/2067))
- Correct bounds for a rotated or tilted map ([#1842](https://github.com/mapbox/mapbox-gl-js/issues/1842))
- Fix overscaled featuresAt ([#2103](https://github.com/mapbox/mapbox-gl-js/issues/2103))
- Allow using `tileSize: 512` as a switch to trade retina support for 512px raster tiles
- Fix the serialization of paint classes ([#2107](https://github.com/mapbox/mapbox-gl-js/issues/2107))
- Fixed bug where unsetting style properties could mutate the value of other style properties ([#2105](https://github.com/mapbox/mapbox-gl-js/pull/2105))
- Less slanted dashed lines near sharp corners ([#967](https://github.com/mapbox/mapbox-gl-js/issues/967))
- Fire map#load if no initial style is set ([#2042](https://github.com/mapbox/mapbox-gl-js/issues/2042))

## 0.14.1 (Feb 10 2016)

#### Bugfixes

- Fix incorrectly rotated symbols along lines near tile boundaries ([#2062](https://github.com/mapbox/mapbox-gl-js/issues/2062))
- Fix broken rendering when a fill layer follows certain symbol layers ([#2092](https://github.com/mapbox/mapbox-gl-js/issues/2092))

## 0.14.0 (Feb 8 2016)

#### Breaking Changes

- Switch `GeoJSONSource` clustering options from being measured in extent-units to pixels ([#2026](https://github.com/mapbox/mapbox-gl-js/pull/2026))

#### New Features & Improvements

- Improved error message for invalid colors ([#2006](https://github.com/mapbox/mapbox-gl-js/pull/2006))
- Added support for tiles with variable extents ([#2010](https://github.com/mapbox/mapbox-gl-js/pull/2010))
- Improved `filter` performance and maximum size ([#2024](https://github.com/mapbox/mapbox-gl-js/issues/2024))
- Changed circle rendering such that all geometry nodes are drawn, not just the geometry's outer ring ([#2027](https://github.com/mapbox/mapbox-gl-js/pull/2027))
- Added `Map#getStyle` method ([#1982](https://github.com/mapbox/mapbox-gl-js/issues/1982))

#### Bugfixes

- Fixed bug causing WebGL contexts to be "used up" by calling `mapboxgl.supported()` ([#2018](https://github.com/mapbox/mapbox-gl-js/issues/2018))
- Fixed non-deterministic symbol z-order sorting ([#2023](https://github.com/mapbox/mapbox-gl-js/pull/2023))
- Fixed garbled labels while zooming ([#2012](https://github.com/mapbox/mapbox-gl-js/issues/2012))
- Fixed icon jumping when touching trackpad with two fingers ([#1990](https://github.com/mapbox/mapbox-gl-js/pull/1990))
- Fixed overzoomed collision debug labels ([#2033](https://github.com/mapbox/mapbox-gl-js/issues/2033))
- Fixed dashes sliding along their line during zooming ([#2039](https://github.com/mapbox/mapbox-gl-js/issues/2039))
- Fixed overscaled `minzoom` setting for GeoJSON sources ([#1651](https://github.com/mapbox/mapbox-gl-js/issues/1651))
- Fixed overly-strict function validation for duplicate stops ([#2075](https://github.com/mapbox/mapbox-gl-js/pull/2075))
- Fixed crash due to `performance.now` not being present on some browsers ([#2056](https://github.com/mapbox/mapbox-gl-js/issues/2056))
- Fixed the unsetting of paint properties ([#2037](https://github.com/mapbox/mapbox-gl-js/issues/2037))
- Fixed bug causing multiple interaction handler event listeners to be attached ([#2069](https://github.com/mapbox/mapbox-gl-js/issues/2069))
- Fixed bug causing only a single debug box to be drawn ([#2034](https://github.com/mapbox/mapbox-gl-js/issues/2034))

## 0.13.1 (Jan 27 2016)

#### Bugfixes

- Fixed broken npm package due to outdated bundled modules

## 0.13.0 (Jan 27 2016)

#### Bugfixes

- Fixed easeTo pan, zoom, and rotate when initial rotation != 0 ([#1950](https://github.com/mapbox/mapbox-gl-js/pull/1950))
- Fixed rendering of tiles with an extent != 4096 ([#1952](https://github.com/mapbox/mapbox-gl-js/issues/1952))
- Fixed missing icon collision boxes ([#1978](https://github.com/mapbox/mapbox-gl-js/issues/1978))
- Fixed null `Tile#buffers` errors ([#1987](https://github.com/mapbox/mapbox-gl-js/pull/1987))

#### New Features & Improvements

- Added `symbol-avoid-edges` style property ([#1951](https://github.com/mapbox/mapbox-gl-js/pull/1951))
- Improved `symbol-max-angle` check algorithm ([#1959](https://github.com/mapbox/mapbox-gl-js/pull/1959))
- Added marker clustering! ([#1931](https://github.com/mapbox/mapbox-gl-js/pull/1931))
- Added zoomstart, zoom, and zoomend events ([#1958](https://github.com/mapbox/mapbox-gl-js/issues/1958))
- Disabled drag on mousedown when using boxzoom ([#1907](https://github.com/mapbox/mapbox-gl-js/issues/1907))

## 0.12.4 (Jan 19 2016)

#### Bugfixes

- Fix elementGroups null value errors ([#1933](https://github.com/mapbox/mapbox-gl-js/issues/1933))
- Fix some glyph atlas overflow cases ([#1923](https://github.com/mapbox/mapbox-gl-js/pull/1923))

## 0.12.3 (Jan 14 2016)

#### API Improvements

- Support inline attribution options in map options ([#1865](https://github.com/mapbox/mapbox-gl-js/issues/1865))
- Improve flyTo options ([#1854](https://github.com/mapbox/mapbox-gl-js/issues/1854), [#1429](https://github.com/mapbox/mapbox-gl-js/issues/1429))

#### Bugfixes

- Fix flickering with overscaled tiles ([#1921](https://github.com/mapbox/mapbox-gl-js/issues/1921))
- Remove Node.remove calls for IE browser compatibility ([#1900](https://github.com/mapbox/mapbox-gl-js/issues/1900))
- Match patterns at tile boundaries ([#1908](https://github.com/mapbox/mapbox-gl-js/pull/1908))
- Fix Tile#positionAt, fix query tests ([#1899](https://github.com/mapbox/mapbox-gl-js/issues/1899))
- Fix flickering on streets ([#1875](https://github.com/mapbox/mapbox-gl-js/issues/1875))
- Fix text-max-angle property ([#1870](https://github.com/mapbox/mapbox-gl-js/issues/1870))
- Fix overscaled line patterns ([#1856](https://github.com/mapbox/mapbox-gl-js/issues/1856))
- Fix patterns and icons for mismatched pixelRatios ([#1851](https://github.com/mapbox/mapbox-gl-js/issues/1851))
- Fix missing labels when text size 0 at max zoom ([#1809](https://github.com/mapbox/mapbox-gl-js/issues/1809))
- Use linear interp when pixel ratios don't match ([#1601](https://github.com/mapbox/mapbox-gl-js/issues/1601))
- Fix blank areas, flickering in raster layers ([#1876](https://github.com/mapbox/mapbox-gl-js/issues/1876), [#675](https://github.com/mapbox/mapbox-gl-js/issues/675))
- Fix labels slipping/cropping at tile bounds ([#757](https://github.com/mapbox/mapbox-gl-js/issues/757))

#### UX Improvements

- Improve touch handler perceived performance ([#1844](https://github.com/mapbox/mapbox-gl-js/issues/1844))

## 0.12.2 (Dec 22 2015)

#### API Improvements

- Support LngLat.convert([w, s, e, n]) ([#1812](https://github.com/mapbox/mapbox-gl-js/issues/1812))
- Invalid GeoJSON is now handled better

#### Bugfixes

- Fixed `Popup#addTo` when the popup is already open ([#1811](https://github.com/mapbox/mapbox-gl-js/issues/1811))
- Fixed warping when rotating / zooming really fast
- `Map#flyTo` now flies across the antimeridian if shorter ([#1853](https://github.com/mapbox/mapbox-gl-js/issues/1853))

## 0.12.1 (Dec 8 2015)

#### Breaking changes

- Reversed the direction of `line-offset` ([#1808](https://github.com/mapbox/mapbox-gl-js/pull/1808))
- Renamed `Pinch` interaction handler to `TouchZoomRotate` ([#1777](https://github.com/mapbox/mapbox-gl-js/pull/1777))
- Made `Map#update` and `Map#render` private methods ([#1798](https://github.com/mapbox/mapbox-gl-js/pull/1798))
- Made `Map#remove` remove created DOM elements ([#1789](https://github.com/mapbox/mapbox-gl-js/issues/1789))

#### API Improvements

- Added an method to disable touch rotation ([#1777](https://github.com/mapbox/mapbox-gl-js/pull/1777))
- Added a `position` option for `Attribution` ([#1689](https://github.com/mapbox/mapbox-gl-js/issues/1689))

#### Bugfixes

- Ensure tile loading errors are properly reported ([#1799](https://github.com/mapbox/mapbox-gl-js/pull/1799))
- Ensure re-adding a previously removed pop-up works ([#1477](https://github.com/mapbox/mapbox-gl-js/issues/1477))

#### UX Improvements

- Don't round zoom level during double-click interaction ([#1640](https://github.com/mapbox/mapbox-gl-js/issues/1640))

## 0.12.0 (Dec 2 2015)

#### API Improvements

- Added `line-offset` style property ([#1778](https://github.com/mapbox/mapbox-gl-js/issues/1778))

## 0.11.5 (Dec 1 2015)

#### Bugfixes

- Fixed unstable symbol layer render order when adding / removing layers ([#1558](https://github.com/mapbox/mapbox-gl-js/issues/1558))
- Fire map loaded event even if raster tiles have errors
- Fix panning animation during easeTo with zoom change
- Fix pitching animation during flyTo
- Fix pitching animation during easeTo
- Prevent rotation from firing `mouseend` events ([#1104](https://github.com/mapbox/mapbox-gl-js/issues/1104))

#### API Improvements

- Fire `mousedown` and `mouseup` events ([#1411](https://github.com/mapbox/mapbox-gl-js/issues/1411))
- Fire `movestart` and `moveend` when panning ([#1658](https://github.com/mapbox/mapbox-gl-js/issues/1658))
- Added drag events ([#1442](https://github.com/mapbox/mapbox-gl-js/issues/1442))
- Request webp images for mapbox:// raster tiles in chrome ([#1725](https://github.com/mapbox/mapbox-gl-js/issues/1725))

#### UX Improvements

- Added inertia to map rotation ([#620](https://github.com/mapbox/mapbox-gl-js/issues/620))

## 0.11.4 (Nov 16 2015)

#### Bugfixes

- Fix alpha blending of alpha layers ([#1684](https://github.com/mapbox/mapbox-gl-js/issues/1684))

## 0.11.3 (Nov 10 2015)

#### Bugfixes

- Fix GeoJSON rendering and performance ([#1685](https://github.com/mapbox/mapbox-gl-js/pull/1685))

#### UX Improvements

- Use SVG assets for UI controls ([#1657](https://github.com/mapbox/mapbox-gl-js/pull/1657))
- Zoom out with shift + dblclick ([#1666](https://github.com/mapbox/mapbox-gl-js/issues/1666))

## 0.11.2 (Oct 29 2015)

- Misc performance improvements

#### Bugfixes

- Fix sprites on systems with non-integer `devicePixelRatio`s ([#1029](https://github.com/mapbox/mapbox-gl-js/issues/1029) [#1475](https://github.com/mapbox/mapbox-gl-js/issues/1475) [#1476](https://github.com/mapbox/mapbox-gl-js/issues/1476))
- Fix layer minZoom being ignored if not less than source maxZoom
- Fix symbol placement at the start of a line ([#1461](https://github.com/mapbox/mapbox-gl-js/issues/1461))
- Fix `raster-opacity` on non-tile sources ([#1270](https://github.com/mapbox/mapbox-gl-js/issues/1270))
- Ignore boxzoom on shift-click ([#1655](https://github.com/mapbox/mapbox-gl-js/issues/1655))

#### UX Improvements

- Enable line breaks on common punctuation ([#1115](https://github.com/mapbox/mapbox-gl-js/issues/1115))

#### API Improvements

- Add toString and toArray methods to LngLat, LngLatBounds ([#1571](https://github.com/mapbox/mapbox-gl-js/issues/1571))
- Add `Transform#resize` method
- Add `Map#getLayer` method ([#1183](https://github.com/mapbox/mapbox-gl-js/issues/1183))
- Add `Transform#unmodified` property ([#1452](https://github.com/mapbox/mapbox-gl-js/issues/1452))
- Propagate WebGL context events ([#1612](https://github.com/mapbox/mapbox-gl-js/pull/1612))

## 0.11.1 (Sep 30 2015)

#### Bugfixes

- Add statistics and checkboxes to debug page
- Fix `Map#featuresAt` for non-4096 vector sources ([#1529](https://github.com/mapbox/mapbox-gl-js/issues/1529))
- Don't fire `mousemove` on drag-pan
- Fix maxBounds constrains ([#1539](https://github.com/mapbox/mapbox-gl-js/issues/1539))
- Fix maxBounds infinite loop ([#1538](https://github.com/mapbox/mapbox-gl-js/issues/1538))
- Fix memory leak in worker
- Assert valid `TileCoord`, fix wrap calculation in `TileCoord#cover` ([#1483](https://github.com/mapbox/mapbox-gl-js/issues/1483))
- Abort raster tile load if not in viewport ([#1490](https://github.com/mapbox/mapbox-gl-js/issues/1490))

#### API Improvements

- Add `Map` event listeners for `mouseup`, `contextmenu` (right click) ([#1532](https://github.com/mapbox/mapbox-gl-js/issues/1532))

## 0.11.0 (Sep 11 2015)

#### API Improvements

- Add `Map#featuresIn`: a bounding-box feature query
- Emit stylesheet validation errors ([#1436](https://github.com/mapbox/mapbox-gl-js/issues/1436))

#### UX Improvements

- Handle v8 style `center`, `zoom`, `bearing`, `pitch` ([#1452](https://github.com/mapbox/mapbox-gl-js/issues/1452))
- Improve circle type styling ([#1446](https://github.com/mapbox/mapbox-gl-js/issues/1446))
- Improve dashed and patterned line antialiasing

#### Bugfixes

- Load images in a way that respects Cache-Control headers
- Filter for rtree matches to those crossing bbox
- Log errors by default ([#1463](https://github.com/mapbox/mapbox-gl-js/issues/1463))
- Fixed modification of `text-size` via `setLayoutProperty` ([#1451](https://github.com/mapbox/mapbox-gl-js/issues/1451))
- Throw on lat > 90 || < -90. ([#1443](https://github.com/mapbox/mapbox-gl-js/issues/1443))
- Fix circle clipping bug ([#1457](https://github.com/mapbox/mapbox-gl-js/issues/1457))

## 0.10.0 (Aug 21 2015)

#### Breaking changes

- Switched to [longitude, latitude] coordinate order, matching GeoJSON. We anticipate that mapbox-gl-js will be widely used
  with GeoJSON, and in the long term having a coordinate order that is consistent with GeoJSON will lead to less confusion
  and impedance mismatch than will a [latitude, longitude] order.

  The following APIs were renamed:

  - `LatLng` was renamed to `LngLat`
  - `LatLngBounds` was renamed to `LngLatBounds`
  - `Popup#setLatLng` was renamed to `Popup#setLngLat`
  - `Popup#getLatLng` was renamed to `Popup#getLngLat`
  - The `latLng` property of Map events was renamed `lngLat`

  The following APIs now expect array coordinates in [longitude, latitude] order:

  - `LngLat.convert`
  - `LngLatBounds.convert`
  - `Popup#setLngLat`
  - The `center` and `maxBounds` options of the `Map` constructor
  - The arguments to `Map#setCenter`, `Map#fitBounds`, `Map#panTo`, and `Map#project`
  - The `center` option of `Map#jumpTo`, `Map#easeTo`, and `Map#flyTo`
  - The `around` option of `Map#zoomTo`, `Map#rotateTo`, and `Map#easeTo`
  - The `coordinates` properties of video and image sources

- Updated to mapbox-gl-style-spec v8.0.0 ([Changelog](https://github.com/mapbox/mapbox-gl-style-spec/blob/v8.0.0/CHANGELOG.md)). Styles are
  now expected to be version 8. You can use the [gl-style-migrate](https://github.com/mapbox/mapbox-gl-style-lint#migrations)
  utility to update existing styles.

- The format for `mapbox://` style and glyphs URLs has changed. For style URLs, you should now use the format
  `mapbox://styles/:username/:style`. The `:style` portion of the URL no longer contains a username. For font URLs, you
  should now use the format `mapbox://fonts/:username/{fontstack}/{range}.pbf`.
- Mapbox default styles are now hosted via the Styles API rather than www.mapbox.com. You can make use of the Styles API
  with a `mapbox://` style URL pointing to a v8 style, e.g. `mapbox://styles/mapbox/streets-v8`.
- The v8 satellite style (`mapbox://styles/mapbox/satellite-v8`) is now a plain satellite style, and not longer supports labels
  or contour lines via classes. For a labeled satellite style, use `mapbox://styles/mapbox/satellite-hybrid`.

- Removed `mbgl.config.HTTP_URL` and `mbgl.config.FORCE_HTTPS`; https is always used when connecting to the Mapbox API.
- Renamed `mbgl.config.HTTPS_URL` to `mbgl.config.API_URL`.

#### Bugfixes

- Don't draw halo when halo-width is 0 ([#1381](https://github.com/mapbox/mapbox-gl-js/issues/1381))
- Reverted shader changes that degraded performance on IE

#### API Improvements

- You can now unset layout and paint properties via the `setLayoutProperty` and `setPaintProperty` APIs
  by passing `undefined` as a property value.
- The `layer` option of `featuresAt` now supports an array of layers.

## 0.9.0 (Jul 29 2015)

- `glyphs` URL now normalizes without the `/v4/` prefix for `mapbox://` urls. Legacy behavior for `mapbox://fontstacks` is still maintained ([#1385](https://github.com/mapbox/mapbox-gl-js/issues/1385))
- Expose `geojson-vt` options for GeoJSON sources ([#1271](https://github.com/mapbox/mapbox-gl-js/issues/1271))
- bearing snaps to "North" within a tolerance of 7 degrees ([#1059](https://github.com/mapbox/mapbox-gl-js/issues/1059))
- Now you can directly mutate the minzoom and maxzoom layer properties with `map.setLayerZoomRange(layerId, minzoom, maxzoom)`
- Exposed `mapboxgl.Control`, a base class used by all UI controls
- Refactored handlers to be individually included in Map options, or enable/disable them individually at runtime, e.g. `map.scrollZoom.disable()`.
- New feature: Batch operations can now be done at once, improving performance for calling multiple style functions: ([#1352](https://github.com/mapbox/mapbox-gl-js/pull/1352))

  ```js
  style.batch(function (s) {
    s.addLayer({ id: "first", type: "symbol", source: "streets" });
    s.addLayer({ id: "second", type: "symbol", source: "streets" });
    s.addLayer({ id: "third", type: "symbol", source: "terrain" });
    s.setPaintProperty("first", "text-color", "black");
    s.setPaintProperty("first", "text-halo-color", "white");
  });
  ```

- Improved documentation
- `featuresAt` performance improvements by exposing `includeGeometry` option
- Better label placement along lines ([#1283](https://github.com/mapbox/mapbox-gl-js/pull/1283))
- Improvements to round linejoins on semi-transparent lines (mapbox/mapbox-gl-native[#1771](https://github.com/mapbox/mapbox-gl-js/pull/1771))
- Round zoom levels for raster tile loading ([@2a2aec](https://github.com/mapbox/mapbox-gl-js/commit/2a2aec44a39e11e73bdf663258bd6d52b83775f5))
- Source#reload cannot be called if source is not loaded ([#1198](https://github.com/mapbox/mapbox-gl-js/issues/1198))
- Events bubble to the canvas container for custom overlays ([#1301](https://github.com/mapbox/mapbox-gl-js/pull/1301))
- Move handlers are now bound on mousedown and touchstart events
- map.featuresAt() now works across the dateline

## 0.8.1 (Jun 16 2015)

- No code changes; released only to correct a build issue in 0.8.0.

## 0.8.0 (Jun 15 2015)

#### Breaking changes

- `map.setView(latlng, zoom, bearing)` has been removed. Use
  [`map.jumpTo(options)`](https://www.mapbox.com/mapbox-gl-js/api/#map/jumpto) instead:

  ```js
  map.setView([40, -74.5], 9); // 0.7.0 or earlier
  map.jumpTo({ center: [40, -74.5], zoom: 9 }); // now
  ```

- [`map.easeTo`](https://www.mapbox.com/mapbox-gl-js/api/#map/easeto) and
  [`map.flyTo`](https://www.mapbox.com/mapbox-gl-js/api/#map/flyto) now accept a single
  options object rather than positional parameters:

  ```js
  map.easeTo([40, -74.5], 9, null, { duration: 400 }); // 0.7.0 or earlier
  map.easeTo({ center: [40, -74.5], zoom: 9, duration: 400 }); // now
  ```

- `mapboxgl.Source` is no longer exported. Use `map.addSource()` instead. See the
  [GeoJSON line](https://www.mapbox.com/mapbox-gl-js/example/geojson-line/) or
  [GeoJSON markers](https://www.mapbox.com/mapbox-gl-js/example/geojson-markers/)
  examples.
- `mapboxgl.util.supported()` moved to [`mapboxgl.supported()`](https://www.mapbox.com/mapbox-gl-js/api/#mapboxgl/supported).

#### UX improvements

- Add perspective rendering ([#1049](https://github.com/mapbox/mapbox-gl-js/pull/1049))
- Better and faster labelling ([#1079](https://github.com/mapbox/mapbox-gl-js/pull/1079))
- Add touch interactions support on mobile devices ([#949](https://github.com/mapbox/mapbox-gl-js/pull/949))
- Viewport-relative popup arrows ([#1065](https://github.com/mapbox/mapbox-gl-js/pull/1065))
- Normalize mousewheel zooming speed ([#1060](https://github.com/mapbox/mapbox-gl-js/pull/1060))
- Add proper handling of GeoJSON features that cross the date line ([#1275](https://github.com/mapbox/mapbox-gl-js/issues/1275))
- Sort overlapping symbols in the y direction ([#470](https://github.com/mapbox/mapbox-gl-js/issues/470))
- Control buttons are now on a 30 pixel grid ([#1143](https://github.com/mapbox/mapbox-gl-js/issues/1143))
- Improve GeoJSON processing performance

#### API Improvements

- Switch to JSDoc for documentation
- Bundling with browserify is now supported
- Validate incoming map styles ([#1054](https://github.com/mapbox/mapbox-gl-js/pull/1054))
- Add `Map` `setPitch` `getPitch`
- Add `Map` `dblclick` event. ([#1168](https://github.com/mapbox/mapbox-gl-js/issues/1168))
- Add `Map` `getSource` ([@660a8c1](https://github.com/mapbox/mapbox-gl-js/commit/660a8c1e087f63282d24a30684d686523bce36cb))
- Add `Map` `setFilter` and `getFilter` ([#985](https://github.com/mapbox/mapbox-gl-js/issues/985))
- Add `Map` `failIfMajorPerformanceCaveat` option ([#1082](https://github.com/mapbox/mapbox-gl-js/pull/1082))
- Add `Map` `preserveDrawingBuffer` option ([#1232](https://github.com/mapbox/mapbox-gl-js/pull/1232))
- Add `VideoSource` `getVideo()` ([#1162](https://github.com/mapbox/mapbox-gl-js/issues/1162))
- Support vector tiles with extents other than 4096 ([#1227](https://github.com/mapbox/mapbox-gl-js/pull/1227))
- Use a DOM hierarchy that supports evented overlays ([#1217](https://github.com/mapbox/mapbox-gl-js/issues/1217))
- Pass `latLng` to the event object ([#1068](https://github.com/mapbox/mapbox-gl-js/pull/1068))

#### UX Bugfixes

- Fix rendering glitch on iOS 8 ([#750](https://github.com/mapbox/mapbox-gl-js/issues/750))
- Fix line triangulation errors ([#1120](https://github.com/mapbox/mapbox-gl-js/issues/1120), [#992](https://github.com/mapbox/mapbox-gl-js/issues/992))
- Support unicode range 65280-65535 ([#1108](https://github.com/mapbox/mapbox-gl-js/pull/1108))
- Fix cracks between fill patterns ([#972](https://github.com/mapbox/mapbox-gl-js/issues/972))
- Fix angle of icons aligned with lines ([@37a498a](https://github.com/mapbox/mapbox-gl-js/commit/37a498a7aa2c37d6b94611b614b4efe134e6dd59))
- Fix dashed line bug for overscaled tiles ([#1132](https://github.com/mapbox/mapbox-gl-js/issues/1132))
- Fix icon artifacts caused by sprite neighbors ([#1195](https://github.com/mapbox/mapbox-gl-js/pull/1195))

#### API Bugfixes

- Don't fire spurious `moveend` events on mouseup ([#1107](https://github.com/mapbox/mapbox-gl-js/issues/1107))
- Fix a race condition in `featuresAt` ([#1220](https://github.com/mapbox/mapbox-gl-js/pull/1220))
- Fix for brittle fontstack name convention ([#1070](https://github.com/mapbox/mapbox-gl-js/pull/1070))
- Fix broken `Popup` `setHTML` ([#1272](https://github.com/mapbox/mapbox-gl-js/issues/1272))
- Fix an issue with cross-origin image requests ([#1269](https://github.com/mapbox/mapbox-gl-js/pull/1269))

## 0.7.0 (Mar 3 2015)

#### Breaking

- Rename `Map` `hover` event to `mousemove`.
- Change `featuresAt` to return GeoJSON objects, including geometry ([#1010](https://github.com/mapbox/mapbox-gl-js/issues/1010))
- Remove `Map` `canvas` and `container` properties, add `getCanvas` and `getContainer` methods instead

#### UX Improvements

- Improve line label density
- Add boxzoom interaction ([#1038](https://github.com/mapbox/mapbox-gl-js/issues/1038))
- Add keyboard interaction ([#1034](https://github.com/mapbox/mapbox-gl-js/pull/1034))
- Faster `GeoJSONSource` `setData` without flickering ([#973](https://github.com/mapbox/mapbox-gl-js/issues/973))

#### API Improvements

- Add Popup component ([#325](https://github.com/mapbox/mapbox-gl-js/issues/325))
- Add layer API ([#1022](https://github.com/mapbox/mapbox-gl-js/issues/1022))
- Add filter API ([#985](https://github.com/mapbox/mapbox-gl-js/issues/985))
- More efficient filter API ([#1018](https://github.com/mapbox/mapbox-gl-js/issues/1018))
- Accept plain old JS object for `addSource` ([#1021](https://github.com/mapbox/mapbox-gl-js/issues/1021))
- Reparse overscaled tiles

#### Bugfixes

- Fix `featuresAt` for LineStrings ([#1006](https://github.com/mapbox/mapbox-gl-js/issues/1006))
- Fix `tileSize` argument to `GeoJSON` worker ([#987](https://github.com/mapbox/mapbox-gl-js/issues/987))
- Remove extraneous files from the npm package ([#1024](https://github.com/mapbox/mapbox-gl-js/issues/1024))
- Hide "improve map" link in print ([#988](https://github.com/mapbox/mapbox-gl-js/issues/988))

## 0.6.0 (Feb 9 2015)

#### Bugfixes

- Add wrapped padding to sprite for repeating images ([#972](https://github.com/mapbox/mapbox-gl-js/issues/972))
- Clear color buffers before rendering ([#966](https://github.com/mapbox/mapbox-gl-js/issues/966))
- Make line-opacity work with line-image ([#970](https://github.com/mapbox/mapbox-gl-js/issues/970))
- event.toElement fallback for Firefox ([#932](https://github.com/mapbox/mapbox-gl-js/issues/932))
- skip duplicate vertices at ends of lines ([#776](https://github.com/mapbox/mapbox-gl-js/issues/776))
- allow characters outside \w to be used in token
- Clear old tiles when new GeoJSON is loaded ([#905](https://github.com/mapbox/mapbox-gl-js/issues/905))

#### Improvements

- Added `map.setPaintProperty()`, `map.getPaintProperty()`, `map.setLayoutProperty()`, and `map.getLayoutProperty()`.
- Switch to ESLint and more strict code rules ([#957](https://github.com/mapbox/mapbox-gl-js/pull/957))
- Grab 2x raster tiles if retina ([#754](https://github.com/mapbox/mapbox-gl-js/issues/754))
- Support for mapbox:// style URLs ([#875](https://github.com/mapbox/mapbox-gl-js/issues/875))

#### Breaking

- Updated to mapbox-gl-style-spec v7.0.0 ([Changelog](https://github.com/mapbox/mapbox-gl-style-spec/blob/a2b0b561ce16015a1ef400dc870326b1b5255091/CHANGELOG.md)). Styles are
  now expected to be version 7. You can use the [gl-style-migrate](https://github.com/mapbox/mapbox-gl-style-lint#migrations)
  utility to update existing styles.
- HTTP_URL and HTTPS_URL config options must no longer include a `/v4` path prefix.
- `addClass`, `removeClass`, `setClasses`, `hasClass`, and `getClasses` are now methods
  on Map.
- `Style#cascade` is now private, pending a public style mutation API ([#755](https://github.com/mapbox/mapbox-gl-js/pull/755)).
- The format for `featuresAt` results changed. Instead of result-per-geometry-cross-layer,
  each result has a `layers` array with all layers that contain the feature. This avoids
  duplication of geometry and properties in the result set.

## 0.5.2 (Jan 07 2015)

#### Bugfixes

- Remove tiles for unused sources ([#863](https://github.com/mapbox/mapbox-gl-js/issues/863))
- Fix fill pattern alignment

#### Improvements

- Add GeoJSONSource maxzoom option ([#760](https://github.com/mapbox/mapbox-gl-js/issues/760))
- Return ref layers in featuresAt ([#847](https://github.com/mapbox/mapbox-gl-js/issues/847))
- Return any extra layer keys provided in the stylesheet in featuresAt
- Faster protobuf parsing

## 0.5.1 (Dec 19 2014)

#### Bugfixes

- Fix race conditions with style loading/rendering
- Fix race conditions with setStyle
- Fix map.remove()
- Fix featuresAt properties

## 0.5.0 (Dec 17 2014)

#### Bugfixes

- Fix multiple calls to setStyle

#### Improvements

- `featuresAt` now returns additional information
- Complete style/source/tile event suite:
  style.load, style.error, style.change,
  source.add, source.remove, source.load, source.error, source.change,
  tile.add, tile.remove, tile.load, tile.error
- Vastly improved performance and correctness for GeoJSON sources
- Map#setStyle accepts a style URL
- Support {prefix} in tile URL templates
- Provide a source map with minified source

#### Breaking

- Results format for `featuresAt` changed

## 0.4.2 (Nov 14 2014)

#### Bugfixes

- Ensure only one easing is active at a time ([#807](https://github.com/mapbox/mapbox-gl-js/issues/807))
- Don't require style to perform easings ([#817](https://github.com/mapbox/mapbox-gl-js/issues/817))
- Fix raster tiles sometimes not showing up ([#761](https://github.com/mapbox/mapbox-gl-js/issues/761))

#### Improvements

- Internet Explorer 11 support (experimental)

## 0.4.1 (Nov 10 2014)

#### Bugfixes

- Interpolate to the closest bearing when doing rotation animations ([#818](https://github.com/mapbox/mapbox-gl-js/issues/818))

## 0.4.0 (Nov 4 2014)

#### Breaking

- Updated to mapbox-gl-style-spec v6.0.0 ([Changelog](https://github.com/mapbox/mapbox-gl-style-spec/blob/v6.0.0/CHANGELOG.md)). Styles are
  now expected to be version 6. You can use the [gl-style-migrate](https://github.com/mapbox/mapbox-gl-style-lint#migrations)
  utility to update existing styles.

## 0.3.2 (Oct 23 2014)

#### Bugfixes

- Fix worker initialization with deferred or async scripts

#### Improvements

- Added map.remove()
- CDN assets are now served with gzip compression

## 0.3.1 (Oct 06 2014)

#### Bugfixes

- Fixed iteration over arrays with for/in
- Made browserify deps non-dev ([#752](https://github.com/mapbox/mapbox-gl-js/issues/752))

## 0.3.0 (Sep 23 2014)

#### Breaking

- Updated to mapbox-gl-style-spec v0.0.5 ([Changelog](https://github.com/mapbox/mapbox-gl-style-spec/blob/v0.0.5/CHANGELOG.md)). Styles are
  now expected to be version 5. You can use the [gl-style-migrate](https://github.com/mapbox/mapbox-gl-style-lint#migrations)
  utility to update existing styles.
- Removed support for composite layers for performance reasons. [#523](https://github.com/mapbox/mapbox-gl-js/issues/523#issuecomment-51731405)
- `raster-hue-rotate` units are now degrees.

### Improvements

- Added LatLng#wrap
- Added support for Mapbox fontstack API.
- Added support for remote, non-Mapbox TileJSON sources and inline TileJSON sources ([#535](https://github.com/mapbox/mapbox-gl-js/issues/535), [#698](https://github.com/mapbox/mapbox-gl-js/issues/698)).
- Added support for `symbol-avoid-edges` property to allow labels to be placed across tile edges.
- Fixed mkdir issue on Windows ([#674](https://github.com/mapbox/mapbox-gl-js/issues/674)).
- Fixed drawing beveled line joins without overlap.

#### Bugfixes

- Fixed performance when underzooming a layer's minzoom.
- Fixed `raster-opacity` for regular raster layers.
- Fixed various corner cases of easing functions.
- Do not modify original stylesheet ([#728](https://github.com/mapbox/mapbox-gl-js/issues/728)).
- Inherit video source from source ([#699](https://github.com/mapbox/mapbox-gl-js/issues/699)).
- Fixed interactivity for geojson layers.
- Stop dblclick on navigation so the map does not pan ([#715](https://github.com/mapbox/mapbox-gl-js/issues/715)).

## 0.2.2 (Aug 12 2014)

#### Breaking

- `map.setBearing()` no longer supports a second argument. Use `map.rotateTo` with an `offset` option and duration 0
  if you need to rotate around a point other than the map center.

#### Improvements

- Improved `GeoJSONSource` to also accept URL as `data` option, eliminating a huge performance bottleneck in case of large GeoJSON files.
  [#669](https://github.com/mapbox/mapbox-gl-js/issues/669) [#671](https://github.com/mapbox/mapbox-gl-js/issues/671)
- Switched to a different fill outlines rendering approach. [#668](https://github.com/mapbox/mapbox-gl-js/issues/668)
- Made the minified build 12% smaller gzipped (66 KB now).
- Added `around` option to `Map` `zoomTo`/`rotateTo`.
- Made the permalink hash more compact.
- Bevel linejoins no longer overlap and look much better when drawn with transparency.

#### Bugfixes

- Fixed the **broken minified build**. [#679](https://github.com/mapbox/mapbox-gl-js/issues/679)
- Fixed **blurry icons** rendering. [#666](https://github.com/mapbox/mapbox-gl-js/issues/666)
- Fixed `util.supports` WebGL detection producing false positives in some cases. [#677](https://github.com/mapbox/mapbox-gl-js/issues/677)
- Fixed invalid font configuration completely blocking tile rendering. [#662](https://github.com/mapbox/mapbox-gl-js/issues/662)
- Fixed `Map` `project`/`unproject` to properly accept array-form values.
- Fixed sprite loading race condition. [#593](https://github.com/mapbox/mapbox-gl-js/issues/593)
- Fixed `GeoJSONSource` `setData` not updating the map until zoomed or panned. [#676](https://github.com/mapbox/mapbox-gl-js/issues/676)

## 0.2.1 (Aug 8 2014)

#### Breaking

- Changed `Navigation` control signature: now it doesn't need `map` in constructor
  and gets added with `map.addControl(nav)` or `nav.addTo(map)`.
- Updated CSS classes to have consistent naming prefixed with `mapboxgl-`.

#### Improvements

- Added attribution control (present by default, disable by passing `attributionControl: false` in options).
- Added rotation by dragging the compass control.
- Added grabbing cursors for the map by default.
- Added `util.inherit` and `util.debounce` functions.
- Changed the default debug page style to OSM Bright.
- Token replacements now support dashes.
- Improved navigation control design.

#### Bugfixes

- Fixed compass control to rotate its icon with the map.
- Fixed navigation control cursors.
- Fixed inertia going to the wrong direction in a rotated map.
- Fixed inertia race condition where error was sometimes thrown after erratic panning/zooming.

## 0.2.0 (Aug 6 2014)

- First public release.<|MERGE_RESOLUTION|>--- conflicted
+++ resolved
@@ -4,11 +4,8 @@
 - _...Add new stuff here..._
 
 ### 🐞 Bug fixes
-<<<<<<< HEAD
+- Fix line-placed map-pitch-aligned texts being too large when viewed from some latitudes on a globe ([#4786](https://github.com/maplibre/maplibre-gl-js/issues/4786))
 - ⚠️ Fix level of detail at high pitch angle by changing which tiles to load ([#3983](https://github.com/maplibre/maplibre-gl-js/issues/3983))
-=======
-- Fix line-placed map-pitch-aligned texts being too large when viewed from some latitudes on a globe ([#4786](https://github.com/maplibre/maplibre-gl-js/issues/4786))
->>>>>>> 9d9a600b
 - _...Add new stuff here..._
 
 ## 5.0.0-pre.4
