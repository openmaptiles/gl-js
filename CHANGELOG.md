## main

### ✨ Features and improvements
<<<<<<< HEAD
- ⚠️ Change attribution to be on by default ([#3618](https://github.com/maplibre/maplibre-gl-js/issues/3618))
=======
- ⚠️ Remove all global getters and setters from `maplibregl`, this means the the following methods have changed:
  `maplibregl.version` => `getVersion()`
  `maplibregl.workerCount` => `getWorkerCount()`, `setWorkerCount(...)`
  `maplibregl.maxParallelImageRequests` => `getMaxParallelImageRequests()`, `setMaxParallelImageRequests(...)`
  `maplibregl.workerUrl` => `getWorkerUrl()`, `setWorkerUrl(...)`
  This is to avoid the need to use a global object and allow named exports/imports ([#3601](https://github.com/maplibre/maplibre-gl-js/issues/3601))
>>>>>>> 15afd542
- _...Add new stuff here..._

### 🐞 Bug fixes
- Fix wheel zoom to be into the same direction above or under the horizon ([#3398](https://github.com/maplibre/maplibre-gl-js/issues/3398))
- Fix _cameraForBoxAndBearing not fitting bounds properly when using asymettrical camera viewport and bearing.
- _...Add new stuff here..._

## 4.0.0-pre.4

### 🐞 Bug fixes

- Fix missing export `Map` type in the `d.ts` file ([#3564](https://github.com/maplibre/maplibre-gl-js/pull/3564))

## 4.0.0-pre.3

### ✨ Features and improvements

- ⚠️ Add the ability to import a script in the worker thread and call `addProtocol` and `removeProtocol` there ([#3459](https://github.com/maplibre/maplibre-gl-js/pull/3459)) - this also changed how `addSourceType` works since now you'll need to load the script with `maplibregl.importScriptInWorkers`.
- Upgraded to use Node JS 20 and removed the dependency of `gl` package from the tests to allow easier develpment setup.
- Improved precision and added a subtle fade transition to marker opacity changes ([#3431](https://github.com/maplibre/maplibre-gl-js/pull/3431))
- Adds support for terrain in `setStyle` with diff method ([#3515](https://github.com/maplibre/maplibre-gl-js/pull/3515), [#3463](https://github.com/maplibre/maplibre-gl-js/pull/3463))

### 🐞 Bug fixes

- Fix the shifted mouse events after a css transform scale on the map container ([#3437](https://github.com/maplibre/maplibre-gl-js/pull/3437))
- Fix markers remaining transparent when disabling terrain ([#3431](https://github.com/maplibre/maplibre-gl-js/pull/3431))
- Fix labels disappearing when enabling terrain at high zoom ([#3545](https://github.com/maplibre/maplibre-gl-js/pull/3545))

## 4.0.0-pre.2

### ✨ Features and improvements

- ⚠️ Changes `addProtocol` to be promise-based without the usage of callbacks and cancelable ([#3433](https://github.com/maplibre/maplibre-gl-js/pull/3433))
- ⚠️ Moved the `addSourceType` to be a part of the global maplibregl object instead of being per map object ([#3420](https://github.com/maplibre/maplibre-gl-js/pull/3420))
- ⚠️ Removed callback usage from `map.loadImage` in continue to below change ([#3422](https://github.com/maplibre/maplibre-gl-js/pull/3422))
- ⚠️ Changed the `GeoJSONSource`'s `getClusterExpansionZoom`, `getClusterChildren`, `getClusterLeaves` methods to return a `Promise` instead of a callback usage ([#3421](https://github.com/maplibre/maplibre-gl-js/pull/3421))
- ⚠️ Changed the `setRTLTextPlugin` function to return a promise instead of using callback ([#3418](https://github.com/maplibre/maplibre-gl-js/pull/3418)) this also changed how the RTL pluing code is handled internally by splitting the main thread and worker thread code.
- ⚠️ Remove `setCooperativeGestures` and `getCooperativeGestures` functions in favor of `cooperativeGestures` handler which now has an `enabled()` or `disabled()` methods ([#3430](https://github.com/maplibre/maplibre-gl-js/pull/3430))
- Created a new example showing how to place a threejs scene as a `CustomLayer` over maplibre 3d-terrain ([#3429](https://github.com/maplibre/maplibre-gl-js/pull/3429))

### 🐞 Bug fixes

- Fix zooming outside the central globe when terrain 3D is enabled ([#3425](https://github.com/maplibre/maplibre-gl-js/pull/3425))
- Fix cursor being shown indefinitely as a pointer when removing a popup with its `trackPointer` method active ([#3434](https://github.com/maplibre/maplibre-gl-js/pull/3434))
- Fix a bug in showing cooperative gestures when scroll zoom is disabled ([#2498](https://github.com/maplibre/maplibre-gl-js/pull/2498))
- Handle loading of empty raster tiles (204 No Content) ([#3428](https://github.com/maplibre/maplibre-gl-js/pull/3428))

## 4.0.0-pre.1

### ✨ Features and improvements

- Changed `ImageRequest` to be `Promise` based ([#3233](https://github.com/maplibre/maplibre-gl-js/pull/3233))
- ⚠️ Changed the undeling worker communication from callbacks to promises. This has a breaking effect on the implementation of custom `WorkerSource` and how it behaves ([#3233](https://github.com/maplibre/maplibre-gl-js/pull/3233))
- ⚠️ Changed the `Source` interface to return promises instead of callbacks ([#3233](https://github.com/maplibre/maplibre-gl-js/pull/3233))
- ⚠️ Changed all the sources to be promises based. ([#3233](https://github.com/maplibre/maplibre-gl-js/pull/3233))
- ⚠️ Changed the `map.loadImage` method to return a `Promise` instead of a callback usage ([#3233](https://github.com/maplibre/maplibre-gl-js/pull/3233))

### 🐞 Bug fixes

- Fixes a security issue in `Actor` against XSS attacks in postMessage / onmessage ([#3239](https://github.com/maplibre/maplibre-gl-js/pull/3239))

## 3.6.2

### 🐞 Bug fixes

- Fix mapbox-gl-draw example ([#2601](https://github.com/maplibre/maplibre-gl-js/issues/2601), [#3394](https://github.com/maplibre/maplibre-gl-js/pull/3394))
- Fix fill patterns sometimes not rendering at all ([#3339](https://github.com/maplibre/maplibre-gl-js/pull/3339))

## 3.6.1

### 🐞 Bug fixes

- Fix `undefined` `_onEaseFrame` call in `Camera._renderFrameCallback()` while doing `Camera.jumpTo` during a `Camera.easeTo` ([#3332](https://github.com/maplibre/maplibre-gl-js/pull/3332))

## 3.6.0

### ✨ Features and improvements

- Add getLayersOrder() to Map and Style ([#3279](https://github.com/maplibre/maplibre-gl-js/pull/3279))
- Updated description of `fullscreen` example ([#3311](https://github.com/maplibre/maplibre-gl-js/pull/3311))

### 🐞 Bug fixes

- Fix null feature properties in resolve_tokens ([#3272](https://github.com/maplibre/maplibre-gl-js/pull/3272))

## 3.5.2

### ✨ Features and improvements

- Convert plantuml diagrams to mermaid ([#3217](https://github.com/maplibre/maplibre-gl-js/pull/3217))
- Improve buffer transfer in Safari after Safari fixed a memory leak bug ([#3225](https://github.com/maplibre/maplibre-gl-js/pull/3225))
- Minify internal exports to reduce bundle size ([#3216](https://github.com/maplibre/maplibre-gl-js/pull/3216))

### 🐞 Bug fixes

- Add terrain property to map style object ([#3234](https://github.com/maplibre/maplibre-gl-js/pull/3234))
- Fix exception thrown from `isWebGL2` check ([#3238](https://github.com/maplibre/maplibre-gl-js/pull/3238))
- Fix rollup watch mode ([#3270](https://github.com/maplibre/maplibre-gl-js/pull/3270))

## 3.5.1

### 🐞 Bug fixes

- Fix regression introduced in 3.5.0, related to async/await ([#3228](https://github.com/maplibre/maplibre-gl-js/pull/3228))

## 3.5.0

### ✨ Features and improvements

- Add setTiles method to RasterTileSource to dynamically update existing tile sources. ([#3208](https://github.com/maplibre/maplibre-gl-js/pull/3208))

## 3.4.1

### ✨ Features and improvements

- Locally rendered glyphs are double resolution (48px), greatly improving sharpness of CJK text. ([#2990](https://github.com/maplibre/maplibre-gl-js/issues/2990), [#3006](https://github.com/maplibre/maplibre-gl-js/pull/3006))

### 🐞 Bug fixes

- Fix setStyle->style.setState didn't reset \_serializedLayers ([#3133](https://github.com/maplibre/maplibre-gl-js/pull/3133)).
- Fix Raster DEM decoding in safari private browsing mode ([#3185](https://github.com/maplibre/maplibre-gl-js/pull/3185))

## 3.4.0

### ✨ Features and improvements

- Improve error message when a tile can't be loaded ([#3130](https://github.com/maplibre/maplibre-gl-js/pull/3130))
- Support custom raster-dem encodings ([#3087](https://github.com/maplibre/maplibre-gl-js/pull/3087))

### 🐞 Bug fixes

- Fixed Interrupting a scroll zoom causes the next scroll zoom to return to the prior zoom level by reseting scroll handler state properly ([#2709](https://github.com/maplibre/maplibre-gl-js/issues/2709), [#3051](https://github.com/maplibre/maplibre-gl-js/pull/305))
- Fix unit test warning about duplicate module names ([#3049](https://github.com/maplibre/maplibre-gl-js/pull/3049))
- Correct marker position when switching between 2D and 3D view ([#2996](https://github.com/maplibre/maplibre-gl-js/pull/2996))
- Fix error thrown when unsetting line-gradient [#2683]
- Update raster tile end points in documentation
- Avoiding inertia animation on Mac when reduced motion is on ([#3068](https://github.com/maplibre/maplibre-gl-js/pull/3068))
- 3d buildings example doesn't work as expected ([#3165](https://github.com/maplibre/maplibre-gl-js/pull/3165))

## 3.3.1

### ✨ Features and improvements

- Copy LICENSE.txt to dist folder so it's included in 3rdpartylicenses.txt by webpack ([#3021](https://github.com/maplibre/maplibre-gl-js/pull/3021))

### 🐞 Bug fixes

- Correct declared return type of `Map.getLayer()` and `Style.getLayer()` to be `StyleLayer | undefined` to match the documentation ([#2969](https://github.com/maplibre/maplibre-gl-js/pull/2969))
- Correct type of `Map.addLayer()` and `Style.addLayer()` to allow adding a layer with an embedded source, matching the documentation ([#2966](https://github.com/maplibre/maplibre-gl-js/pull/2966))
- Throttle map resizes from ResizeObserver to reduce flicker ([#2986](https://github.com/maplibre/maplibre-gl-js/pull/2986))
- Correct function `Map.setTerrain(options: TerrainSpecification): Map` to be `Map.setTerrain(options: TerrainSpecification | null): Map` per the API spec ([#2993](https://github.com/maplibre/maplibre-gl-js/pull/2993))
- Correct function `Map.getTerrain(): TerrainSpecification` to be `Map.getTerrain(): TerrainSpecification | null` for consistency with the setTerrain function ([#3020](https://github.com/maplibre/maplibre-gl-js/pull/3020))

## 3.3.0

### ✨ Features and improvements

- Add support for [`text-variable-anchor-offset`](https://maplibre.org/maplibre-style-spec/layers/#layout-symbol-text-variable-anchor-offset) symbol style layer property ([#2914](https://github.com/maplibre/maplibre-gl-js/pull/2914))

## 3.2.2

### ✨ Features and improvements

- Add `cache` parameter to [`RequestParameters`](https://maplibre.org/maplibre-gl-js/docs/API/types/maplibregl.RequestParameters/) ([#2910](https://github.com/maplibre/maplibre-gl-js/pull/2910))
- Removed some classed from the docs to better define the public API ([#2945](https://github.com/maplibre/maplibre-gl-js/pull/2945))

### 🐞 Bug fixes

- Properly check ImageBitmap ([#2942](https://github.com/maplibre/maplibre-gl-js/pull/2942), [#2940](https://github.com/maplibre/maplibre-gl-js/issues/2940))
- VectorTileWorkerSource: fix reload for original's load parse would not pass the rawTileData and meta. ([#2941](https://github.com/maplibre/maplibre-gl-js/pull/2941))

## 3.2.1

### ✨ Features and improvements

- Remove cooperative gesture screen from the accessibility tree since screenreaders cannot interact with the map using gestures
- Add `cooperated gestures` example to the doc.([#2860](https://github.com/maplibre/maplibre-gl-js/pull/2860))

### 🐞 Bug fixes

- Incorrect distance field of view calculation for negative elevation, fixed by storing min elevation for the tile in view ([#1655](https://github.com/maplibre/maplibre-gl-js/issues/1655), [#2858](https://github.com/maplibre/maplibre-gl-js/pull/2858))
- Fix reloadCallback not firing on VectorTileWorkerSource.reloadTile ([#1874](https://github.com/maplibre/maplibre-gl-js/pull/1874))
- Don't draw halo pixels underneath text pixels ([#2897](https://github.com/maplibre/maplibre-gl-js/pull/2897))
- Fix RasterDEMTileSource not serializing its options correctly ([#2895](https://github.com/maplibre/maplibre-gl-js/pull/2895))
- Remove node and jest from dist type checking, fix map event and other typing problems ([#2898](https://github.com/maplibre/maplibre-gl-js/pull/2898))

## 3.2.0

### ✨ Features and improvements

- Change all internal exports to named exports([#2711](https://github.com/maplibre/maplibre-gl-js/pull/2711))
- Docs generation is now part of this repo([#2733](https://github.com/maplibre/maplibre-gl-js/pull/2733))
- Add `className` option to Marker constructor ([#2729](https://github.com/maplibre/maplibre-gl-js/pull/2729))
- Immediately redraw the map after setting pixel ratio ([#2674](https://github.com/maplibre/maplibre-gl-js/pull/2673))
- Add maxCanvasSize option to limit canvas size. It can prevent reaching the GL limits and reduce the load on the devices. Default value is [4096, 4096].
- Reduce maxCanvasSize when hitting GL limits to avoid distortions ([#2674](https://github.com/maplibre/maplibre-gl-js/pull/2673))
- Rewrite all the code comments in TSDocs, introduced a new documentaiton system and moved examples into this repository for better debug options ([#2756](https://github.com/maplibre/maplibre-gl-js/pull/2756))
- ⚠️ Removed non documented `Marker` constructor parameter ([#2756](https://github.com/maplibre/maplibre-gl-js/pull/2756))
- Updated `check-for-support` example ([#2859](https://github.com/maplibre/maplibre-gl-js/pull/2859))

### 🐞 Bug fixes

- Return undefined instead of throwing from `Style.serialize()` when the style hasn't loaded yet ([#2712](https://github.com/maplibre/maplibre-gl-js/pull/2712))
- Don't throw an exception from `checkMaxAngle` when a label with length 0 is on the last segment of a line ([#2710](https://github.com/maplibre/maplibre-gl-js/pull/2710))
- Fix the `tap then drag` zoom gesture detection to abort when the two taps are far away ([#2673](https://github.com/maplibre/maplibre-gl-js/pull/2673))
- Fix regression - update pixel ratio when devicePixelRatio changes, restoring the v1.x behaviour ([#2706](https://github.com/maplibre/maplibre-gl-js/issues/2706))
- Fix incorrect elevation calculation [#2772]

## 3.1.0

### ✨ Features and improvements

- Expose map options.maxTileCacheZoomLevels to allow better control of tile cache ([#2581](https://github.com/maplibre/maplibre-gl-js/pull/2581))

### 🐞 Bug fixes

- Fix regression - Add webgl1 fallback to accomondate users without webgl2 support ([#2653](https://github.com/maplibre/maplibre-gl-js/issues/2653))

## 3.0.1

### ✨ Features and improvements

- Update shaders to GLSL ES 3.0 ([#2599](https://github.com/maplibre/maplibre-gl-js/pull/2599))

### 🐞 Bug fixes

- Fix `RequestTransformFunction` type to return RequestParameters or undefined ([#2586](https://github.com/maplibre/maplibre-gl-js/pull/2586))
- Load `EXT_color_buffer_float` WebGL2 extension to fix heatmap in firefox ([#2595](https://github.com/maplibre/maplibre-gl-js/pull/2595))

## 3.0.0

## New features and improvements

- Add `transformCameraUpdate` callback to `Map` options ([#2535](https://github.com/maplibre/maplibre-gl-js/pull/2535))
- Bump KDBush and supercluster for better memory efficiency ([#2522](https://github.com/maplibre/maplibre-gl-js/pull/2522))
- Improve performance by using HTMLImageElement to download raster source images when refreshExpiredTiles tiles is false ([#2126](https://github.com/maplibre/maplibre-gl-js/pull/2126))
- Set fetchPriority for HTMLImageElement to help improve raster-heavy scenarios ([#2459](https://github.com/maplibre/maplibre-gl-js/pull/2459))
- Reduce rendering calls on initial load. No reason to try rendering before the style is loaded. ([#2464](https://github.com/maplibre/maplibre-gl-js/pull/2464))
- Lazy load default style properties on demand to improve loading performance and reduce memory usage. ([#2476](https://github.com/maplibre/maplibre-gl-js/pull/2476))
- Add queryTerrainElevation allows getting terrain elevation in meters at a specific point ([#2264](https://github.com/maplibre/maplibre-gl-js/pull/2264))
- Improve performance by sending style layers to the worker thread before processing it on the main thread to allow parallel processing ([#2131](https://github.com/maplibre/maplibre-gl-js/pull/2131))
- Add Map.getImage() to retrieve previously-loaded images. ([#2168](https://github.com/maplibre/maplibre-gl-js/pull/2168))
- Add a method to enable/disable cooperative gestures
- Update CONTRIBUTING.md with details on setting up on M1 mac ([#2196](https://github.com/maplibre/maplibre-gl-js/pull/2196))
- Update default type of originalEvent in MapLibreEvent to be `unknown` ([#2243](https://github.com/maplibre/maplibre-gl-js/pull/2243))
- Improve performance when forcing full symbol placement by short-circuiting pause checks ([#2241](https://github.com/maplibre/maplibre-gl-js/pull/2241))
- Adding a `warnonce` when terrain and hillshade source are the same ([#2298](https://github.com/maplibre/maplibre-gl-js/pull/2298))
- Remove a deprecation warning by removing an empty texture that is no longer being used in the codebase ([#2299](https://github.com/maplibre/maplibre-gl-js/pull/2299))
- Improve initial loading performance by lazy serializing layers only when needed. ([#2306](https://github.com/maplibre/maplibre-gl-js/pull/2306))
- Add validateStyle MapOption to allow disabling style validation for faster performance in production environment. ([#2390](https://github.com/maplibre/maplibre-gl-js/pull/2390))
- Add `setiClusterOptions` to update cluster properties of the added sources: fixing these issues ([#429](https://github.com/maplibre/maplibre-gl-js/issues/429)) and ([#1384](https://github.com/maplibre/maplibre-gl-js/issues/1384))
- Add types for `workerOptions` and `_options` in `geojson_source.ts`
- Add fullscreenstart, fullscreenend events to FullscreenControl ([#2128](https://github.com/maplibre/maplibre-gl-js/issues/2128)
- Throttle the image request queue while the map is moving to improve performance ([#2097](https://github.com/maplibre/maplibre-gl-js/issues/2097)
- Add support for multiple `sprite` declarations in one style file ([#1805](https://github.com/maplibre/maplibre-gl-js/pull/1805))
- Extract sprite image on demand to reduce memory usage and improve performance by reducing the number of getImageData calls ([#1809](https://github.com/maplibre/maplibre-gl-js/pull/1809))
- `QueryRenderedFeaturesOptions` type added to both of the params in queryRenderedFeatures in map.ts ([#1900](https://github.com/maplibre/maplibre-gl-js/issues/1900))
- NavigationControlOptions is now optional when creating an instance of NavigationControl ([#1754](https://github.com/maplibre/maplibre-gl-js/issues/1754))
- Listen to webglcontextcreationerror event and give detailed debug info when it fails ([#1715](https://github.com/maplibre/maplibre-gl-js/pull/1715))
- Make sure `cooperativeGestures` overlay is always "on top" (z-index) of map features ([#1753](https://github.com/maplibre/maplibre-gl-js/pull/1753))
- Use `willReadFrequently` hint to optimize 2D canvas usage and remove warnings ([#1808](https://github.com/maplibre/maplibre-gl-js/pull/1808))
- Speed up the cross tile symbol index in certain circumstances ([#1755](https://github.com/maplibre/maplibre-gl-js/pull/1755))
- Improve rendering speed in scenes with many colliding symbolic icons and labels ([#1757](https://github.com/maplibre/maplibre-gl-js/pull/1757))
- Make request for ImageSource cancelable ([#1802](https://github.com/maplibre/maplibre-gl-js/pull/1802))
- Throttle the image request queue while the map is moving to improve performance ([#2097](https://github.com/maplibre/maplibre-gl-js/pull/2097))
- Return a promise from `once` method to allow easier usage of async/await in this case ([#1690](https://github.com/maplibre/maplibre-gl-js/pull/1690))
- Add pseudo (CSS) fullscreen as a fallback for iPhones ([#1678](https://github.com/maplibre/maplibre-gl-js/pull/1678))
- Add `updateData` to `GeoJSONSource` which allows for partial data updates ([#1605](https://github.com/maplibre/maplibre-gl-js/pull/1605))
- Add a RenderPool to render tiles onto textures for 3D ([#1671](https://github.com/maplibre/maplibre-gl-js/pull/1671))
- Add map.getCameraTargetElevation() ([#1558](https://github.com/maplibre/maplibre-gl-js/pull/1558))
- Add `freezeElevation` to `AnimationOptions` to allow smooth camera movement in 3D ([#1514](https://github.com/maplibre/maplibre-gl-js/pull/1514), [#1492](https://github.com/maplibre/maplibre-gl-js/issues/1492))
- Add map.setStyle's transformStyle option ([#1632](https://github.com/maplibre/maplibre-gl-js/pull/1632))

## Potentially breaking changes

Most of these changes will not affect your code but read carefully through the list to asses if a migration is needed.

- ⚠️ Cancel unloaded tile request on zooming in across multiple zooms. Previously these requests were not cancelled. ([#2377](https://github.com/maplibre/maplibre-gl-js/pull/2377))
- ⚠️ Resize map when container element is resized. The "resize"-related events now has different data associated with it ([#2157](https://github.com/maplibre/maplibre-gl-js/pull/2157), [#2551](https://github.com/maplibre/maplibre-gl-js/issues/2551)). Previously the originalEvent field was the reason of this change, for example it could be a `resize` event from the browser. Now it is `ResizeObserverEntry`, see more [here](https://developer.mozilla.org/en-US/docs/web/api/resizeobserverentry).
- ⚠️ Improve rendering of areas below sea level, and remove elevationOffset workaround ([#1578](https://github.com/maplibre/maplibre-gl-js/pull/1578))
- ⚠️ Remove support for `hsl` css color in a format that does not comply with the CSS Color specification. Colors defined in `hsl(110, 0.7, 0.055)` format will no longer work, instead it is recommended to use the format with percentages `hsl(110, 70%, 5.5%)`. ([#2376](https://github.com/maplibre/maplibre-gl-js/pull/2376))
- ⚠️ Move terrain object from style.terrain to map.terrain ([#1628](https://github.com/maplibre/maplibre-gl-js/pull/1628))
- ⚠️ Remove deprecated `mapboxgl-` css classes (use `maplibregl-` instead) ([#1575](https://github.com/maplibre/maplibre-gl-js/pull/1575))
- ⚠️ Full transition from WebGL1 to WebGL2 ([browser support](https://caniuse.com/?search=webgl2)) ([#2512](https://github.com/maplibre/maplibre-gl-js/pull/2512), [#1891](https://github.com/maplibre/maplibre-gl-js/pull/1891))
- ⚠️ `LngLat.toBounds()` is replaced by a static method `LngLatBounds.fromLngLat()` ([#2188](https://github.com/maplibre/maplibre-gl-js/pull/2188))
- ⚠️ Make geojson data source a required field to align with the docs ([#1396](https://github.com/maplibre/maplibre-gl-js/issue/1396))
- ⚠️ Improve control initial loading performance by forcing fadeDuration to 0 till first idle event ([#2447](https://github.com/maplibre/maplibre-gl-js/pull/2447))
- ⚠️ Remove "mapbox-gl-supported" package from API. If needed, please reference it directly instead of going through MapLibre. ([#2451](https://github.com/maplibre/maplibre-gl-js/pull/2451))
- ⚠️ Improve control performance by restricting worker count to a max of 1 except for Safari browser. ([#2354](https://github.com/maplibre/maplibre-gl-js/pull/2354))

## Bug fixes

- Fix of incorrect dash in diagonal lines with a vector source at some zoom levels. ([#2479](https://github.com/maplibre/maplibre-gl-js/pull/2479))
- Fix event.isSourceLoaded to reflect the state of source loading for sourcedata event ([#2543](https://github.com/maplibre/maplibre-gl-js/pull/2543))
- Fix overlapping of 3D building parts when 3D Terrain is activated ([#2513](https://github.com/maplibre/maplibre-gl-js/issues/2513))
- Show 3D buildings located below sea level when 3D Terrain is activated ([#2544](https://github.com/maplibre/maplibre-gl-js/issues/2544))
- Fix `LngLatBounds.extend()` to correctly handle `{ lng: number, lat: number }` coordinates. ([#2425](https://github.com/maplibre/maplibre-gl-js/pull/2425))
- Fix the accuracy-circle in the geolocate control from randomly resizing. ([#2450](https://github.com/maplibre/maplibre-gl-js/pull/2450))
- Fix the type of the `features` property on `MapLayerMouseEvent` and `MapLayerTouchEvent` to be `MapGeoJSONFeature[]` in lieu of `GeoJSON.Feature[]` ([#2244](https://github.com/maplibre/maplibre-gl-js/pull/2244))
- Fix GeolocateControl error if removed quickly ([#2391](https://github.com/maplibre/maplibre-gl-js/pull/2391))
- Fix issue unloading sprite sheet when using `setStyle(style, {diff:true})` ([#2146](https://github.com/maplibre/maplibre-gl-js/pull/2146))
- Fix wrap coords in `getTerrain` when `fitBounds` across the AM ([#2155](https://github.com/maplibre/maplibre-gl-js/pull/2155))
- Fix LngLat `toArray` method return type to [number,number] ([#2233](https://github.com/maplibre/maplibre-gl-js/issues/2233))
- Fix handling of text-offset with symbol-placement: line ([#2170](https://github.com/maplibre/maplibre-gl-js/issues/2170) and [#2171](https://github.com/maplibre/maplibre-gl-js/issues/2171))
- Fix geolocate control permissions failure on IOS16 web view with fallback to `window.navigator.geolocation` ([#2359](https://github.com/maplibre/maplibre-gl-js/pull/2359))
- Prevent unnecessary reload of raster sources when RTL Text Plugin loads ([#2380](https://github.com/maplibre/maplibre-gl-js/issues/2380))
- Fix Handle AddProtocol callback function returning an HTMLImageElement ([#](https://github.com/maplibre/maplibre-gl-js/pull/2393)2393](https://github.com/maplibre/maplibre-gl-js/pull/2393))
- Fix raster tiles being retained when raster-fade-duration is 0 ([#2445](https://github.com/maplibre/maplibre-gl-js/issues/2445), [#2501](https://github.com/maplibre/maplibre-gl-js/issues/2501))
- Fix the worker been terminated on setting new style ([#2123](https://github.com/maplibre/maplibre-gl-js/pull/2123))
- Change how meta key is detected for cooperative gestures
- Fix the worker been terminated on setting new style ([#2123](https://github.com/maplibre/maplibre-gl-js/pull/2123))
- Fix issue [#1024](https://github.com/maplibre/maplibre-gl-js/pull/1024) - Zoom center not under cursor when terrain is on
- Fix errors when running style-spec bin scripts and added missing help. Removed unnecessary script 'gl-style-composite'. ([#1971](https://github.com/maplibre/maplibre-gl-js/pull/1971))
- Fix the `slice` expression type ([#1886](https://github.com/maplibre/maplibre-gl-js/issues/1886))
- Remove dependency on `@rollup/plugin-json`, which was in conflict with `rollup-plugin-import-assert`
- Remove dependency on `@mapbox/gazetteer` which caused some build warnings ([#1757](https://github.com/maplibre/maplibre-gl-js/pull/1757) [#1898](https://github.com/maplibre/maplibre-gl-js/pull/1898))
- Fix `getElevation()` causing uncaught error ([#1650](https://github.com/maplibre/maplibre-gl-js/issues/1650)).
- Fix headless benchmark execution especially on VM ([#1732](https://github.com/maplibre/maplibre-gl-js/pull/1732))
- fix issue [#860](https://github.com/maplibre/maplibre-gl-js/issues/860) fill-pattern with pixelRatio > 1 is now switched correctly at runtime. ([#1765](https://github.com/maplibre/maplibre-gl-js/pull/1765))
- Fix the exception that would be thrown on `map.setStyle` when it is passed with transformStyle option and map is initialized without an initial style. ([#1824](https://github.com/maplibre/maplibre-gl-js/pull/1824))
- Fix the behavior of the compass button on touch devices. ([#1852](https://github.com/maplibre/maplibre-gl-js/pull/1852))
- Fix `GeoJSONSource` appearing to never finish loading when calling its `setData` method immediately after adding it to a `Map` due to it not firing a `metadata` `data` event ([#1693](https://github.com/maplibre/maplibre-gl-js/issues/1693))
- Fix the gap between terrain elevated tiles ([#1602](https://github.com/maplibre/maplibre-gl-js/issues/1602))
- Fix showTileBoundaries to show the first vector source [#1395](https://github.com/maplibre/maplibre-gl-js/pull/1395)
- Fix `match` expression type ([#1631](https://github.com/maplibre/maplibre-gl-js/pull/1631))
- Fix for blurry raster tiles due to raster tiles requests stuck in image queue. ([#2511](https://github.com/maplibre/maplibre-gl-js/pull/2511))

## 3.0.0-pre.9

### 🐞 Bug fixes

- Fixes issue with ResizeObserver firing an initial 'resize' event (since 3.0.0-pre.5) ([#2551](https://github.com/maplibre/maplibre-gl-js/issues/2551))

## 3.0.0-pre.8

### ✨ Features and improvements

- Add `transformCameraUpdate` callback to `Map` options ([#2535](https://github.com/maplibre/maplibre-gl-js/pull/2535))

### 🐞 Bug fixes

- Revise previous fix ([#2445](https://github.com/maplibre/maplibre-gl-js/issues/2445)) for raster tiles being retained when raster-fade-duration is 0 ([#2501](https://github.com/maplibre/maplibre-gl-js/issues/2501))

## 3.0.0-pre.7

### ✨ Features and improvements

- ⚠️ Breaking - Remove WebGL1 support. Move to WebGL2 ([#2512](https://github.com/maplibre/maplibre-gl-js/pull/2512))
- Bump KDBush and supercluster ([#2522](https://github.com/maplibre/maplibre-gl-js/pull/2522))

## 3.0.0-pre.6

### ✨ Features and improvements

- ⚠️ Breaking - Improve control performance by restricting worker count to a max of 1 except safari browser. ([#2354](https://github.com/maplibre/maplibre-gl-js/pull/2354))
- Improve performance by using HTMLImageElement to download raster source images when refreshExpiredTiles tiles is false ([#2126](https://github.com/maplibre/maplibre-gl-js/pull/2126))
- ⚠️ Breaking - Improve control initial loading performance by forcing fadeDuration to 0 till first idle event ([#2447](https://github.com/maplibre/maplibre-gl-js/pull/2447))
- ⚠️ Breaking - Remove "mapbox-gl-supported" package from API. If needed, please reference it directly instead of going through MapLibre. ([#2451](https://github.com/maplibre/maplibre-gl-js/pull/2451))
- Set fetchPriority for HTMLImageElement to help improve raster heavy scenarios ([#2459](https://github.com/maplibre/maplibre-gl-js/pull/2459))
- Reduce rendering calls on initial load. No reason to try rendering before style is loaded. ([#2464](https://github.com/maplibre/maplibre-gl-js/pull/2464))
- Lazy load default style properties on demand to improve loading performance and reduce memory usage. ([#2476](https://github.com/maplibre/maplibre-gl-js/pull/2476))
- Conditional WebGL2 support ([#1891](https://github.com/maplibre/maplibre-gl-js/pull/1891)

### 🐞 Bug fixes

- Fix `LngLatBounds.extend()` to correctly handle `{ lng: number, lat: number }` coordinates. ([#2425](https://github.com/maplibre/maplibre-gl-js/pull/2425))
- Fix the accuracy-circle in the geolocate control from randomly resizing. ([#2450](https://github.com/maplibre/maplibre-gl-js/pull/2450))

## 3.0.0-pre.5

### ✨ Features and improvements

- Add queryTerrainElevation allows getting terrain elevation in meters at specific point ([#2264](https://github.com/maplibre/maplibre-gl-js/pull/2264))
- Improve performance by sending style layers to worker thread before processing it on main thread to allow parallel processing ([#2131](https://github.com/maplibre/maplibre-gl-js/pull/2131))
- ⚠️ Breaking - Resize map when container element is resized. The resize related events now has different data associated with it ([#2157](https://github.com/maplibre/maplibre-gl-js/pull/2157)). Previously the originalEvent field was the reason of this change, for example it could be a `resize` event from the browser. Now it is `ResizeObserverEntry`, see more [here](https://developer.mozilla.org/en-US/docs/web/api/resizeobserverentry).
- Add Map.getImage() to retrieve previously-loaded images. ([#2168](https://github.com/maplibre/maplibre-gl-js/pull/2168))
- Add method to enable/disable cooperative gestures
- ⚠️ Breaking - `LngLat.toBounds()` is replaced by a static method `LngLatBounds.fromLngLat()` ([#2188](https://github.com/maplibre/maplibre-gl-js/pull/2188))
- Update CONTRIBUTING.md with details on setting up on M1 mac ([#2196](https://github.com/maplibre/maplibre-gl-js/pull/2196))
- Update default type of originalEvent in MapLibreEvent to be `unknown` ([#2243](https://github.com/maplibre/maplibre-gl-js/pull/2243))
- Improve performance when forcing full symbol placement by short circuiting pause checks ([#2241](https://github.com/maplibre/maplibre-gl-js/pull/2241))
- Adding a `warnonce` when terrain and hillshade source are the same ([#2298](https://github.com/maplibre/maplibre-gl-js/pull/2298))
- Remove a deprecation warning by removing an empty texture that is no longer being used in the codebase ([#2299](https://github.com/maplibre/maplibre-gl-js/pull/2299))
- Improve initial loading performance by lazy serializing layers only when needed. ([#2306](https://github.com/maplibre/maplibre-gl-js/pull/2306))
- ⚠️ Breaking - Cancel unloaded tile request on zooming in across multiple zoom. Previously these requests were not cancelled. ([#2377](https://github.com/maplibre/maplibre-gl-js/pull/2377))
- Add validateStyle MapOption to allow disabling style validation for faster performance in production environment. ([#2390](https://github.com/maplibre/maplibre-gl-js/pull/2390))
- ⚠️ Breaking - Remove support for `hsl` css color in a format that does not comply with the CSS Color specification. Colors defined in `hsl(110, 0.7, 0.055)` format will no longer work, instead it is recommended to use the format with percentages `hsl(110, 70%, 5.5%)`. ([#2376](https://github.com/maplibre/maplibre-gl-js/pull/2376))

### 🐞 Bug fixes

- Fix the type of the `features` property on `MapLayerMouseEvent` and `MapLayerTouchEvent` to be `MapGeoJSONFeature[]` in lieu of `GeoJSON.Feature[]` ([#2244](https://github.com/maplibre/maplibre-gl-js/pull/2244))
- Fix GeolocateControl error if removed quickly ([#2391](https://github.com/maplibre/maplibre-gl-js/pull/2391))
- Fix issue unloading sprite sheet when using `setStyle(style, {diff:true})` ([#2146](https://github.com/maplibre/maplibre-gl-js/pull/2146))
- Fix wrap coords in `getTerrain` when `fitBounds` across the AM ([#2155](https://github.com/maplibre/maplibre-gl-js/pull/2155))
- Fix LngLat `toArray` method return type to [number,number] ([#2233](https://github.com/maplibre/maplibre-gl-js/issues/2233))
- Fix handling of text-offset with symbol-placement: line ([#2170](https://github.com/maplibre/maplibre-gl-js/issues/2170) and [#2171](https://github.com/maplibre/maplibre-gl-js/issues/2171))
- Fix geolocate control permissions failure on IOS16 web view with fallback to `window.navigator.geolocation` ([#2359](https://github.com/maplibre/maplibre-gl-js/pull/2359))
- Prevent unnecessary reload of raster sources when RTL Text Plugin loads ([#2380](https://github.com/maplibre/maplibre-gl-js/issues/2380))
- Fix Handle AddProtocol callback function returning an HTMLImageElement ([#](https://github.com/maplibre/maplibre-gl-js/pull/2393)2393](https://github.com/maplibre/maplibre-gl-js/pull/2393))
- Fix raster tiles being retained when raster-fade-duration is 0 ([#2445](https://github.com/maplibre/maplibre-gl-js/issues/2445))

## 3.0.0-pre.4

### ✨ Features and improvements

- Add `setiClusterOptions` to update cluster properties of the added sources: fixing these issues ([#429](https://github.com/maplibre/maplibre-gl-js/issues/429)) and ([#1384](https://github.com/maplibre/maplibre-gl-js/issues/1384))
- Add types for `workerOptions` and `_options` in `geojson_source.ts`
- Add fullscreenstart, fullscreenend events to FullscreenControl ([#2128](https://github.com/maplibre/maplibre-gl-js/issues/2128)
- Throttle the image request queue while the map is moving to improve performance ([#2097](https://github.com/maplibre/maplibre-gl-js/issues/2097)

### 🐞 Bug fixes

- Fix the worker been terminated on setting new style ([#2123](https://github.com/maplibre/maplibre-gl-js/pull/2123))
- Change how meta key is detected for cooperative gestures
- Fix the worker been terminated on setting new style ([#2123](https://github.com/maplibre/maplibre-gl-js/pull/2123))

## 3.0.0-pre.3

### ✨ Features and improvements

- Add support for multiple `sprite` declarations in one style file ([#1805](https://github.com/maplibre/maplibre-gl-js/pull/1805))
- Extract sprite image on demand to reduce memory usage and improve performance by reducing number of getImageData calls ([#1809](https://github.com/maplibre/maplibre-gl-js/pull/1809))

### 🐞 Bug fixes

- Fix issue [#1024](https://github.com/maplibre/maplibre-gl-js/pull/1024) - Zoom center not under cursor when terrain is on
- Fix errors when running style-spec bin scripts and added missing help. Removed unnecessary script 'gl-style-composite'. ([#1971](https://github.com/maplibre/maplibre-gl-js/pull/1971))
- Fix the `slice` expression type ([#1886](https://github.com/maplibre/maplibre-gl-js/issues/1886))

## 3.0.0-pre.2

### ✨ Features and improvements

- `QueryRenderedFeaturesOptions` type added to both of the params in queryRenderedFeatures in map.ts ([#1900](https://github.com/maplibre/maplibre-gl-js/issues/1900))
- NavigationControlOptions is now optional when creating an instance of NavigationControl ([#1754](https://github.com/maplibre/maplibre-gl-js/issues/1754))
- Listen to webglcontextcreationerror event and give detailed debug info when it fails ([#1715](https://github.com/maplibre/maplibre-gl-js/pull/1715))
- Make sure `cooperativeGestures` overlay is always "on top" (z-index) of map features ([#1753](https://github.com/maplibre/maplibre-gl-js/pull/1753))
- Use `willReadFrequently` hint to optimize 2D canvas usage and remove warnings ([#1808](https://github.com/maplibre/maplibre-gl-js/pull/1808))
- Speed up the cross tile symbol index in certain circumstances ([#1755](https://github.com/maplibre/maplibre-gl-js/pull/1755))
- Improve rendering speed in scenes with many colliding symbolic icons and labels ([#1757](https://github.com/maplibre/maplibre-gl-js/pull/1757))
- Make request for ImageSource cancelable ([#1802](https://github.com/maplibre/maplibre-gl-js/pull/1802))
- Throttle the image request queue while the map is moving to improve performance ([#2097](https://github.com/maplibre/maplibre-gl-js/pull/2097))

### 🐞 Bug fixes

- Remove dependency on `@rollup/plugin-json`, which was in conflict with `rollup-plugin-import-assert`
- Remove dependency on `@mapbox/gazetteer` which caused some build warnings ([#1757](https://github.com/maplibre/maplibre-gl-js/pull/1757) [#1898](https://github.com/maplibre/maplibre-gl-js/pull/1898))
- Fix `getElevation()` causing uncaught error ([#1650](https://github.com/maplibre/maplibre-gl-js/issues/1650)).
- Fix headless benchmark execution especially on VM ([#1732](https://github.com/maplibre/maplibre-gl-js/pull/1732))
- fix issue [#860](https://github.com/maplibre/maplibre-gl-js/issues/860) fill-pattern with pixelRatio > 1 is now switched correctly at runtime. ([#1765](https://github.com/maplibre/maplibre-gl-js/pull/1765))
- Fix the exception that would be thrown on `map.setStyle` when it is passed with transformStyle option and map is initialized without an initial style. ([#1824](https://github.com/maplibre/maplibre-gl-js/pull/1824))
- Fix the behavior of the compass button on touch devices.

## 3.0.0-pre.1

### ✨ Features and improvements

- Return a promise from `once` method to allow easier usage of async/await in this case ([#1690](https://github.com/maplibre/maplibre-gl-js/pull/1690))
- Add pseudo (CSS) fullscreen as a fallback for iPhones ([#1678](https://github.com/maplibre/maplibre-gl-js/pull/1678))
- Add `updateData` to `GeoJSONSource` which allows for partial data updates ([#1605](https://github.com/maplibre/maplibre-gl-js/pull/1605))

### 🐞 Bug fixes

- Fix `GeoJSONSource` appearing to never finish loading when calling its `setData` method immediately after adding it to a `Map` due to it not firing a `metadata` `data` event ([#1693](https://github.com/maplibre/maplibre-gl-js/issues/1693))
- Fix the gap between terrain elevated tiles ([#1602](https://github.com/maplibre/maplibre-gl-js/issues/1602))

## 3.0.0-pre.0

### ✨ Features and improvements

- Add a RenderPool to render tiles onto textures for 3D ([#1671](https://github.com/maplibre/maplibre-gl-js/pull/1671))
- Add map.getCameraTargetElevation() ([#1558](https://github.com/maplibre/maplibre-gl-js/pull/1558))
- Add `freezeElevation` to `AnimationOptions` to allow smooth camera movement in 3D ([#1514](https://github.com/maplibre/maplibre-gl-js/pull/1514), [#1492](https://github.com/maplibre/maplibre-gl-js/issues/1492))
- ⚠️ Breaking - Remove deprecated `mapboxgl-` css classes ([#1575](https://github.com/maplibre/maplibre-gl-js/pull/1575))
- Add map.setStyle's transformStyle option ([#1632](https://github.com/maplibre/maplibre-gl-js/pull/1632))
- ⚠️ Breaking - Improve rendering of areas below sea level, and remove elevationOffset workaround ([#1578](https://github.com/maplibre/maplibre-gl-js/pull/1578))
- ⚠️ Breaking - Move terrain object from style.terrain to map.terrain ([#1628](https://github.com/maplibre/maplibre-gl-js/pull/1628))

### 🐞 Bug fixes

- ⚠️ Breaking - Make geojson data source a required field to align with the docs ([#1396](https://github.com/maplibre/maplibre-gl-js/issue/1396))
- Fix showTileBoundaries to show the first vector source [#1395](https://github.com/maplibre/maplibre-gl-js/pull/1395)
- Fix `match` expression type ([#1631](https://github.com/maplibre/maplibre-gl-js/pull/1631))

## 2.4.0

### ✨ Features and improvements

- Added calculateCameraOptionsFromTo to camera ([#1427](https://github.com/maplibre/maplibre-gl-js/pull/1427))
- Improve expression types ([#1510](https://github.com/maplibre/maplibre-gl-js/pull/1510))
- Improve performance for primitive size selection ([#1508](https://github.com/maplibre/maplibre-gl-js/pull/1508))
- Upgrade target from ES2017 to ES2019 ([#1499](https://github.com/maplibre/maplibre-gl-js/pull/1499))
- Improve error handling ([#1485](https://github.com/maplibre/maplibre-gl-js/pull/1485))
- Removed `_interpolationType` unused field ([#264](https://github.com/maplibre/maplibre-gl-js/issues/264))

### 🐞 Bug fixes

- Fix attribution not being displayed for terrain ([#1516](https://github.com/maplibre/maplibre-gl-js/pull/1516))
- No triggering of contextmenu after rotate, pitch, etc. also on Windows ([#1537](https://github.com/maplibre/maplibre-gl-js/pull/1537))

## 2.3.1-pre.2

### ✨ Features and improvements

- Improve expression types ([#1510](https://github.com/maplibre/maplibre-gl-js/pull/1510))
- Improve performance for primitive size selection ([#1508](https://github.com/maplibre/maplibre-gl-js/pull/1508))
- Upgrade target from ES2017 to ES2019 ([#1499](https://github.com/maplibre/maplibre-gl-js/pull/1499))

## 2.3.1-pre.1

### ✨ Features and improvements

- Improve error handling ([#1485](https://github.com/maplibre/maplibre-gl-js/pull/1485))

## 2.3.0

### ✨ Features and improvements

- Re-enable method to get library version. Either with `import {version} from 'maplibre-gl'`, or on a Map instance as `map.version`.

## 2.2.1

### 🐞 Bug fixes

- Fix types generation and make sure they run as part of the CI ([#1462](https://github.com/maplibre/maplibre-gl-js/issues/1462), [#1465](https://github.com/maplibre/maplibre-gl-js/pull/1465))

## 2.2.0

Everything from the four previous pre-releases:

### ✨ Features and improvements

- Update `icon-padding` symbol layout property to support asymmetric padding ([#1289](https://github.com/maplibre/maplibre-gl-js/pull/1289))
- Added `cooperativeGestures` option when instantiating map to prevent inadvertent scrolling/panning when navigating a page where map is embedded inline ([#234](https://github.com/maplibre/maplibre-gl-js/issues/234))
- Improve filter specification typings ([#1390](https://github.com/maplibre/maplibre-gl-js/pull/1390))
- Add 3D terrain capabilities ([#165](https://github.com/maplibre/maplibre-gl-js/pull/165), [#1022](https://github.com/maplibre/maplibre-gl-js/pull/1022))
- Cancel pending GeoJSON requests when `GeoJSONSource.setData()` is called instead of waiting for any pending request to complete before issuing the request for the new URL ([#1102](https://github.com/maplibre/maplibre-gl-js/pull/1102))

### 🐞 Bug fixes

- Fix compact attribution style when using global CSS that sets `box-sizing: border-box;` ([#1250](https://github.com/maplibre/maplibre-gl-js/pull/1250))
- Handle maxBounds which cross the meridian at longitude ±180° ([#1298](https://github.com/maplibre/maplibre-gl-js/pull/1298), [#1299](https://github.com/maplibre/maplibre-gl-js/pull/1299))
- Hide arrow displayed in default `summary` styles on the attribution control ([#1258](https://github.com/maplibre/maplibre-gl-js/pull/1258))
- Fix memory usage in terrain 3D ([#1291](https://github.com/maplibre/maplibre-gl-js/issues/1291), [#1302](https://github.com/maplibre/maplibre-gl-js/pull/1302))
- Fix disappearence of closest tiles when 3D terrain is enabled ([#1241](https://github.com/maplibre/maplibre-gl-js/issues/1241), [#1300](https://github.com/maplibre/maplibre-gl-js/pull/1300))

## 2.2.0-pre.4

### ✨ Features and improvements

- Update `icon-padding` symbol layout property to support asymmetric padding ([#1289](https://github.com/maplibre/maplibre-gl-js/pull/1289))
- Added `cooperativeGestures` option when instantiating map to prevent inadvertent scrolling/panning when navigating a page where map is embedded inline ([#234](https://github.com/maplibre/maplibre-gl-js/issues/234))
- Improve filter specification typings ([#1390](https://github.com/maplibre/maplibre-gl-js/pull/1390))

### 🐞 Bug fixes

- Fix compact attribution style when using global CSS that sets `box-sizing: border-box;` ([#1250](https://github.com/maplibre/maplibre-gl-js/pull/1250))

## 2.2.0-pre.3

### 🐞 Bug fixes

- Handle maxBounds which cross the meridian at longitude ±180° ([#1298](https://github.com/maplibre/maplibre-gl-js/issues/1298), [#1299](https://github.com/maplibre/maplibre-gl-js/pull/1299))
- Hide arrow displayed in default `summary` styles on the attribution control ([#1258](https://github.com/maplibre/maplibre-gl-js/pull/1258))
- Fix memory usage in terrain 3D ([#1291](https://github.com/maplibre/maplibre-gl-js/issues/1291), [#1302](https://github.com/maplibre/maplibre-gl-js/pull/1302))
- Fix disappearence of closest tiles when 3D terrain is enabled ([#1241](https://github.com/maplibre/maplibre-gl-js/issues/1241), [#1300](https://github.com/maplibre/maplibre-gl-js/pull/1300))

## 2.2.0-pre.2

### ✨ Features and improvements

- Add 3D terrain capabilities ([#165](https://github.com/maplibre/maplibre-gl-js/pull/165), [#1022](https://github.com/maplibre/maplibre-gl-js/pull/1022))

## 2.2.0-pre.1

### ✨ Features and improvements

- Cancel pending GeoJSON requests when `GeoJSONSource.setData()` is called instead of waiting for any pending request to complete before issuing the request for the new URL ([#1102](https://github.com/maplibre/maplibre-gl-js/pull/1102))

## 2.1.9

### 🐞 Bug fixes

- Add back typescript typings to dependencies instead of devDependencies ([#1178](https://github.com/maplibre/maplibre-gl-js/pull/1178))

## 2.1.8

### ✨ Features and improvements

- Changed logic for showing the MapLibre logo. The MapLibre logo is now shown by setting the map option 'maplibreLogo' to true or by adding it to a map with addControl. TileJSON no longer controls if the logo is shown. ([#786](https://github.com/maplibre/maplibre-gl-js/pull/786))

### 🐞 Bug fixes

- Fix missing `touchmove` in `MapTouchEvent["type"]` ([#1131](https://github.com/maplibre/maplibre-gl-js/pull/1131))
- Type CustomLayerInterface renderingMode, onRemove, onAdd, and prerender optional ([#1122](https://github.com/maplibre/maplibre-gl-js/pull/1122))

## 2.1.8-pre.3

### 🐞 Bug fixes

- Use correct location for mouse events of line layer with line-offset ([#1108](https://github.com/maplibre/maplibre-gl-js/issues/1108)).
- Change `GeoJSONFeature.properties` type from `{}` to `{ [name: string]: any; }` ([#1115](https://github.com/maplibre/maplibre-gl-js/pull/1115)).
- Fix `error TS2503: Cannot find namespace 'GeoJSON'` ([#1096](https://github.com/maplibre/maplibre-gl-js/issues/1096)).

## 2.1.8-pre.2

### ✨ Features and improvements

- Removal of the unminified production build target, so `npm run build-prod` will be the main build command going forward.

### 🐞 Bug fixes

- Dispose source resources on map style removal, it also fixes `cannot read properties of undefined (reading 'sourceCaches')` error ([#1099](https://github.com/maplibre/maplibre-gl-js/pull/1099)).
- Add MapGeoJSONFeature type as replacement for MapboxGeoJSONFeature. MapGeoJSONFeature type extends GeoJSONFeature type with layer, source, sourceLayer, and state properties ([#1104](https://github.com/maplibre/maplibre-gl-js/pull/1104)).
- Fix automatic refreshing of expired raster tiles ([#1106](https://github.com/maplibre/maplibre-gl-js/pull/1106))
- Fix precision loss in some matrix calculations ([#1105](https://github.com/maplibre/maplibre-gl-js/pull/1105))

## 2.1.8-pre.1

### ✨ Features and improvements

- Add option `viewport-glyph` to `text-rotation-alignment` which places glyphs along a linestring and rotates them to the x-axis of the viewport ([#716](https://github.com/maplibre/maplibre-gl-js/pull/716)).

### 🐞 Bug fixes

- Change `GeoJSONFeature.id` type from `number | string | void` to `number | string | undefined` ([#1093](https://github.com/maplibre/maplibre-gl-js/pull/1093))
- Add FeatureIdentifier type to define feature parameter in setFeatureState, removeFeatureState, and getFeatureState methods. Change FeatureIdentifier.id from `id: string | number;` to `id?: string | number | undefined;` ([#1095](https://github.com/maplibre/maplibre-gl-js/pull/1095))
- Change map.on, map.off, and map.once type parameter from "type: MapEvent" to "type: MapEvent | string" ([#1094](https://github.com/maplibre/maplibre-gl-js/pull/1094))

## 2.1.7

### 🐞 Bug fixes

- Add adjustment for glyph rendering, CJK fonts are mainly affected ([#1002](https://github.com/maplibre/maplibre-gl-js/issues/1002)).
- Improve typings to fix Angular strict mode failure ([#790](https://github.com/maplibre/maplibre-gl-js/issues/790), [#970](https://github.com/maplibre/maplibre-gl-js/issues/970), [#934](https://github.com/maplibre/maplibre-gl-js/issues/934))
- Fix `SourceCache.loaded()` always returning `true` following a load error ([#1025](https://github.com/maplibre/maplibre-gl-js/issues/1025))
- Added back csp and dev builds to npm package ([#1042](https://github.com/maplibre/maplibre-gl-js/issues/1042))

## 2.1.6

### 🐞 Bug fixes

- Publish `dist/package.json` ([#998](https://github.com/maplibre/maplibre-gl-js/pull/998)).

## 2.1.6-pre.1

### 🐞 Bug fixes

- Publish `dist/package.json` ([#998](https://github.com/maplibre/maplibre-gl-js/pull/998)).

## 2.1.5

### 🐞 Bug fixes

- Publish empty `postinstall.js` file. Follow-up on ([#990](https://github.com/maplibre/maplibre-gl-js/issues/990)), ([#991](https://github.com/maplibre/maplibre-gl-js/pull/991)), ([#992](https://github.com/maplibre/maplibre-gl-js/pull/992)).

## 2.1.5-pre.1

### 🐞 Bug fixes

- Publish empty `postinstall.js` file. Follow-up on ([#990](https://github.com/maplibre/maplibre-gl-js/pull/990)), ([#991](https://github.com/maplibre/maplibre-gl-js/pull/991)), ([#992](https://github.com/maplibre/maplibre-gl-js/pull/992)).

## 2.1.4

### 🐞 Bug fixes

- Fix missing `postinstall.js` file in npm publish. Follow-up on ([#990](https://github.com/maplibre/maplibre-gl-js/issues/990)), ([#991](https://github.com/maplibre/maplibre-gl-js/pull/991)).

## 2.1.3

### 🐞 Bug fixes

- Fix postinstall `ts-node` error on non-dev installs ([#900](https://github.com/maplibre/maplibre-gl-js/pull/900))

## 2.1.2

### Features and improvements

- Default compact attribution to be open by default to comply with OpenSteetMap Attribution Guidelines ([#795](https://github.com/maplibre/maplibre-gl-js/pull/795))
- Export `Source` classes (`GeoJSONSource` etc.) declarations. ([#801](https://github.com/maplibre/maplibre-gl-js/issues/801))
- Make `AJAXError` public so error HTTP responses can be handled differently from other errors.

### 🐞 Bug fixes

- Fix compact attribution button showing when attribution is blank ([#795](https://github.com/maplibre/maplibre-gl-js/pull/795))
- Fix error mismatched image size for CJK characters ([#718](https://github.com/maplibre/maplibre-gl-js/issues/718))
- Fire `dataabort` and `sourcedataabort` events when a tile request is aborted ([#794](https://github.com/maplibre/maplibre-gl-js/issues/794))
- Fix NextJs `performance` undefined ([#768](https://github.com/maplibre/maplibre-gl-js/issues/768))

## 2.1.1

### 🐞 Bug fixes

- Fix stale tiles being shown when calling VectorTileSource#setTiles while the map is moving.

## 2.1.0

### ✨ Features and improvements

- Add `icon-overlap` and `text-overlap` symbol layout properties [#347](https://github.com/maplibre/maplibre-gl-js/pull/347)
- Deprecate `icon-allow-overlap` and `text-allow-overlap` symbol layout properties. `icon-overlap` and `text-overlap` are their replacements.
- Remove node package chalk from devDependencies ([#789](https://github.com/maplibre/maplibre-gl-js/pull/789)).
- Allow setting a custom pixel ratio by adding a `MapOptions#pixelRatio` property and a `Map#setPixelRatio` method. Since a high `devicePixelRatio` value can lead to performance and display problems, it is done at your own risk. ([#769](https://github.com/maplibre/maplibre-gl-js/issues/769))

## 2.0.5

### 🐞 Bug fixes

- Remove list of node versions allowed to install the package.

## 2.0.4

### 🐞 Bug fixes

- Missing package.json file in version 2.0.3 dist in npm ([#811](https://github.com/maplibre/maplibre-gl-js/issues/811)) - this causes webpack to fail

## 2.0.3

### Features and improvements

- Remove node package chalk from devDependencies ([#789](https://github.com/maplibre/maplibre-gl-js/pull/789)).
- Remove vector-tile module declaration and revert to using point from [@mapbox/point-geometry](https://github.com/mapbox/point-geometry] ([#788](https://github.com/maplibre/maplibre-gl-js/issues/788), [#800](https://github.com/maplibre/maplibre-gl-js/pull/800))
- Moved development environment to use NodeJs 16 ([#781](https://github.com/maplibre/maplibre-gl-js/pull/781), [#806](https://github.com/maplibre/maplibre-gl-js/pull/806))

### 🐞 Bug fixes

- Fix max cluster zoom in geojson source ([#61](https://github.com/maplibre/maplibre-gl-js/issues/61))

## 2.0.2

### 🐞 Bug fixes

- Fix typescript generated file ([#776](https://github.com/maplibre/maplibre-gl-js/issues/776)).

## 2.0.1

### 🐞 Bug fixes

- Fix documentation of `addProtocol` and `removeProtocol`.

## 2.0.0

### Features and improvements

- Migrated the production code to typescript
- ** Breaking Change ** removed `version` from the public API
- ** Breaking Change ** stopped supporting IE (internet explorer)
- ** Breaking Change ** stopped supporting Chrome 49-65. Chrome 66+ required. For Chrome 49-65 support use version 1.15.2.
- ** Breaking Change ** removed all code related to `accessToken` and Mapbox specific urls starting with `mapbox://`. Telemetry and tracking code was removed.
- ** Breaking Change ** removed `baseApiUrl` as it was used only for Mapbox related urls
- ** Breaking Change ** typescript typings have changed:
  - `Style` => `StyleSpecification`
  - `AnyLayer` => `LayerSpecification`
  - `AnySourceData` => `SourceSpecification`
  - `MapboxEvent` => `MapLibreEvent`
  - `MapboxOptions` => `MapOptions`
  - `MapBoxZoomEvent` => `MapLibreZoomEvent`
  - `*SourceRaw` + `*SourceOptions` => `*SourceSpecification`
  - `*Source` (source implementation definition) were removed
  - `*Layer` => `*LayerSpecification`
  - `*Paint` => `*LayerSpecification['paint']`
  - `*Layout` => `*LayerSpecification['layout']`
  - `MapboxGeoJSONFeature` => `GeoJSONFeature`
- Added `redraw` function to map ([#206](https://github.com/maplibre/maplibre-gl-js/issues/206))
- Improve attribution controls accessibility. See [#359](https://github.com/maplibre/maplibre-gl-js/issues/359)
- Allow maxPitch value up to 85, use values greater than 60 at your own risk ([#574](https://github.com/maplibre/maplibre-gl-js/pull/574))
- `getImage` uses createImageBitmap when supported ([#650](https://github.com/maplibre/maplibre-gl-js/pull/650))

### 🐞 Bug fixes

- Fix warning due to strict comparison of SDF property in image sprite ([#303](https://github.com/maplibre/maplibre-gl-js/issues/303))
- Fix tile placeholder replacement to allow for placeholders to be in a URL more than once. ([#348](https://github.com/maplibre/maplibre-gl-js/pull/348))
- Fix type check for non dom environment. ([#334](https://github.com/maplibre/maplibre-gl-js/issues/334))
- Fix precision problem in patterns when overzoomed in OpenGL ES devices.
- Fix padding-top of the popup to improve readability of popup text ([#354](https://github.com/maplibre/maplibre-gl-js/pull/354)).
- Fix GeoJSONSource#loaded sometimes returning true while there are still pending loads ([#669](https://github.com/maplibre/maplibre-gl-js/issues/669))
- Fix MapDataEvent#isSourceLoaded being true in GeoJSONSource "dataloading" event handlers ([#694](https://github.com/maplibre/maplibre-gl-js/issues/694))
- Fix events being fired after Map#remove has been called when the WebGL context is lost and restored ([#726](https://github.com/maplibre/maplibre-gl-js/issues/726))
- Fix nested expressions types definition [#757](https://github.com/maplibre/maplibre-gl-js/pull/757)

## 1.15.2

### 🐞 Bug fixes

- Fix breaking changes introduced in v1.15.0 by adoption dual naming scheme for CSS class names

## 1.15.1

### 🐞 Bug fixes

- Add void return for some method declaration to match TS strict mode ([#194](https://github.com/maplibre/maplibre-gl-js/pull/194))
- Fix css leftovers ([#83](https://github.com/maplibre/maplibre-gl-js/issues/83))

## 1.15.0

### Features and improvements

- ** Breaking Change: ** Rename css classes ([#83](https://github.com/maplibre/maplibre-gl-js/issues/83))
- Added custom protocol support to allow overriding ajax calls ([#29](https://github.com/maplibre/maplibre-gl-js/issues/29))
- Added setTransformRequest to map ([#159](https://github.com/maplibre/maplibre-gl-js/pull/159))
- Publish @maplibre/maplibre-gl-style-spec v14.0.0 on NPM ([#149](https://github.com/maplibre/maplibre-gl-js/pull/149))
- Replace link to mapbox on LogoControl by link to maplibre ([#151](https://github.com/maplibre/maplibre-gl-js/pull/151))
- Migrate style spec files from mapbox to maplibre ([#147](https://github.com/maplibre/maplibre-gl-js/pull/147))
- Publish the MapLibre style spec in NPM ([#140](https://github.com/maplibre/maplibre-gl-js/pull/140))
- Replace mapboxgl with maplibregl in JSDocs inline examples ([#134](https://github.com/maplibre/maplibre-gl-js/pull/134))
- Bring in typescript definitions file ([#24](https://github.com/maplibre/maplibre-gl-js/issues/24))
- Update example links to https://maplibre.org/maplibre-gl-js-docs/ ([#131](https://github.com/maplibre/maplibre-gl-js/pull/131))
- Improve performance of layers with constant `*-sort-key` ([#78](https://github.com/maplibre/maplibre-gl-js/pull/78))

### 🐞 Bug fixes

- Prevented attribution button from submitting form ([#178](https://github.com/maplibre/maplibre-gl-js/issues/178))

## 1.14.0

### Features and improvements

- Rebranded to MapLibre
- New logo

### 🐞 Bug fixes

- Rename SVGs mapboxgl-ctrl-\*.svg to maplibregl ([#85](https://github.com/maplibre/maplibre-gl-js/pull/85))
- fix ImageSource not working in FF/Safari ([#87](https://github.com/maplibre/maplibre-gl-js/pull/87))
- Update HTML debug files to use MapLibre in titles ([#84](https://github.com/maplibre/maplibre-gl-js/pull/84))
- fix CI checksize job to use maplibre name ([#86](https://github.com/maplibre/maplibre-gl-js/pull/86))
- Move output files from mapbox._ to maplibre._ ([#75](https://github.com/maplibre/maplibre-gl-js/pull/75))
- Remove mapbox specifics and branding from .github ([#64](https://github.com/maplibre/maplibre-gl-js/pull/64))
- Fix a bug where mapbox-gl-js is no longer licensed as open source, but we owe immeasurable gratitude to Mapbox for releasing all their initial code to the community under BSD-3 license.

## 1.13.0

### ✨ Features and improvements

- Improve accessibility by fixing issues reported by WCAG 2.1. [#9991](https://github.com/mapbox/mapbox-gl-js/pull/9991)
- Improve accessibility when opening a popup by immediately focusing on the content. [#9774](https://github.com/mapbox/mapbox-gl-js/pull/9774) (h/t [@watofundefined](https://github.com/watofundefined)))
- Improve rendering performance of symbols with `symbol-sort-key`. [#9751](https://github.com/mapbox/mapbox-gl-js/pull/9751) (h/t [@osvodef](https://github.com/osvodef)))
- Add `Marker` `clickTolerance` option. [#9640](https://github.com/mapbox/mapbox-gl-js/pull/9640) (h/t [@ChristopherChudzicki](https://github.com/ChristopherChudzicki)))
- Add `Map` `hasControl` method. [#10035](https://github.com/mapbox/mapbox-gl-js/pull/10035)
- Add `Popup` `setOffset` method. [#9946](https://github.com/mapbox/mapbox-gl-js/pull/9946) (h/t [@jutaz](https://github.com/jutaz)))
- Add `KeyboardHandler` `disableRotation` and `enableRotation` methods. [#10072](https://github.com/mapbox/mapbox-gl-js/pull/10072) (h/t [@jmbott](https://github.com/jmbott)))

### 🐞 Bug fixes

- Fix a bug where `queryRenderedFeatures` didn't properly expose the paint values if they were data-driven. [#10074](https://github.com/mapbox/mapbox-gl-js/pull/10074) (h/t [@osvodef](https://github.com/osvodef)))
- Fix a bug where attribution didn't update when layer visibility changed during zooming. [#9943](https://github.com/mapbox/mapbox-gl-js/pull/9943)
- Fix a bug where hash control conflicted with external history manipulation (e.g. in single-page apps). [#9960](https://github.com/mapbox/mapbox-gl-js/pull/9960) (h/t [@raegen](https://github.com/raegen)))
- Fix a bug where `fitBounds` had an unexpected result with non-zero bearing and uneven padding. [#9821](https://github.com/mapbox/mapbox-gl-js/pull/9821) (h/t [@allison-strandberg](https://github.com/allison-strandberg)))
- Fix HTTP support when running GL JS against [Mapbox Atlas](https://www.mapbox.com/atlas). [#10090](https://github.com/mapbox/mapbox-gl-js/pull/10090)
- Fix a bug where the `within` expression didn't work in `querySourceFeatures`. [#9933](https://github.com/mapbox/mapbox-gl-js/pull/9933)
- Fix a bug where `Popup` content HTML element was removed on `setDOMContent`. [#10036](https://github.com/mapbox/mapbox-gl-js/pull/10036)
- Fix a compatibility bug when `icon-image` is used as a legacy categorical function. [#10060](https://github.com/mapbox/mapbox-gl-js/pull/10060)
- Reduce rapid memory growth in Safari by ensuring `Image` dataURI's are released. [#10118](https://github.com/mapbox/mapbox-gl-js/pull/10118)

### ⚠️ Note on IE11

We intend to remove support for Internet Explorer 11 in a future release of GL JS later this year.

## 1.12.0

### ✨ Features and improvements

- Add methods for changing a vector tile source dynamically (e.g. `setTiles`, `setUrl`). [#8048](https://github.com/mapbox/mapbox-gl-js/pull/8048) (h/t [@stepankuzmin](https://github.com/stepankuzmin))
- Add a `filter` option for GeoJSON sources to filter out features prior to processing (e.g. before clustering). [#9864](https://github.com/mapbox/mapbox-gl-js/pull/9864)
- Vastly increase precision of `line-gradient` for long lines. [#9694](https://github.com/mapbox/mapbox-gl-js/pull/9694)
- Improve `raster-dem` sources to properly support the `maxzoom` option and overzooming. [#9789](https://github.com/mapbox/mapbox-gl-js/pull/9789) (h/t [@brendan-ward](@brendanhttps://github.com/ward))

### 🐞 Bug fixes

- Fix a bug where bearing snap interfered with `easeTo` and `flyTo` animations, freezing the map. [#9884](https://github.com/mapbox/mapbox-gl-js/pull/9884) (h/t [@andycalder](https://github.com/andycalder))
- Fix a bug where a fallback image was not used if it was added via `addImage`. [#9911](https://github.com/mapbox/mapbox-gl-js/pull/9911) (h/t [@francois2metz](https://github.com/francois2metz))
- Fix a bug where `promoteId` option failed for fill extrusions with defined feature ids. [#9863](https://github.com/mapbox/mapbox-gl-js/pull/9863)

### 🛠️ Workflow

- Renamed the default development branch from `master` to `main`.

## 1.11.1

### 🐞 Bug fixes

- Fix a bug that caused `map.loaded()` to incorrectly return `false` after a click event. ([#9825](https://github.com/mapbox/mapbox-gl-js/pull/9825))

## 1.11.0

### ✨ Features and improvements

- Add an option to scale the default `Marker` icon.([#9414](https://github.com/mapbox/mapbox-gl-js/pull/9414)) (h/t [@adrianababakanian](https://github.com/adrianababakanian))
- Improving the shader compilation speed by manually getting the run-time attributes and uniforms.([#9497](https://github.com/mapbox/mapbox-gl-js/pull/9497))
- Added `clusterMinPoints` option for clustered GeoJSON sources that defines the minimum number of points to form a cluster.([#9748](https://github.com/mapbox/mapbox-gl-js/pull/9748))

### 🐞 Bug fixes

- Fix a bug where map got stuck in a DragRotate interaction if it's mouseup occurred outside of the browser window or iframe.([#9512](https://github.com/mapbox/mapbox-gl-js/pull/9512))
- Fix potential visual regression for `*-pattern` properties on AMD graphics card vendor.([#9681](https://github.com/mapbox/mapbox-gl-js/pull/9681))
- Fix zooming with a double tap on iOS Safari 13.([#9757](https://github.com/mapbox/mapbox-gl-js/pull/9757))
- Removed a misleading `geometry exceeds allowed extent` warning when using Mapbox Streets vector tiles.([#9753](https://github.com/mapbox/mapbox-gl-js/pull/9753))
- Fix reference error when requiring the browser bundle in Node. ([#9749](https://github.com/mapbox/mapbox-gl-js/pull/9749))

## 1.10.2

### 🐞 Bug fixes

- Fix zooming with a double tap in iOS Safari 13.([#9757](https://github.com/mapbox/mapbox-gl-js/pull/9757))

## 1.10.1

### 🐞 Bug fixes

- Fix markers interrupting touch gestures ([#9675](https://github.com/mapbox/mapbox-gl-js/issues/9675), fixed by [#9683](https://github.com/mapbox/mapbox-gl-js/pull/9683))
- Fix bug where `map.isMoving()` returned true while map was not moving ([#9647](https://github.com/mapbox/mapbox-gl-js/issues/9647), fixed by [#9679](https://github.com/mapbox/mapbox-gl-js/pull/9679))
- Fix regression that prevented `touchmove` events from firing during gestures ([#9676](https://github.com/mapbox/mapbox-gl-js/issues/9676), fixed by [#9685](https://github.com/mapbox/mapbox-gl-js/pull/9685))
- Fix `image` expression evaluation which was broken under certain conditions ([#9630](https://github.com/mapbox/mapbox-gl-js/issues/9630), fixed by [#9685](https://github.com/mapbox/mapbox-gl-js/pull/9668))
- Fix nested `within` expressions in filters not evaluating correctly ([#9605](https://github.com/mapbox/mapbox-gl-js/issues/9605), fixed by [#9611](https://github.com/mapbox/mapbox-gl-js/pull/9611))
- Fix potential `undefined` paint variable in `StyleLayer` ([#9688](https://github.com/mapbox/mapbox-gl-js/pull/9688)) (h/t [mannnick24](https://github.com/mannnick24))

## 1.10.0

### ✨ Features

- Add `mapboxgl.prewarm()` and `mapboxgl.clearPrewarmedResources()` methods to allow developers to optimize load times for their maps ([#9391](https://github.com/mapbox/mapbox-gl-js/pull/9391))
- Add `index-of` and `slice` expressions to search arrays and strings for the first occurrence of a specified value and return a section of the original array or string ([#9450](https://github.com/mapbox/mapbox-gl-js/pull/9450)) (h/t [lbutler](https://github.com/lbutler))
- Correctly set RTL text plugin status if the plugin URL could not be loaded. This allows developers to add retry logic on network errors when loading the plugin ([#9489](https://github.com/mapbox/mapbox-gl-js/pull/9489))

### 🍏 Gestures

This release significantly refactors and improves gesture handling on desktop and mobile. Three new touch gestures have been added: `two-finger swipe` to adjust pitch, `two-finger double tap` to zoom out, and `tap then drag` to adjust zoom with one finger ([#9365](https://github.com/mapbox/mapbox-gl-js/pull/9365)). In addition, this release brings the following changes and bug fixes:

- It's now possible to interact with multiple maps on the same page at the same time ([#9365](https://github.com/mapbox/mapbox-gl-js/pull/9365))
- Fix map jump when releasing one finger after pinch zoom ([#9136](https://github.com/mapbox/mapbox-gl-js/issues/9136))
- Stop mousedown and touchstart from interrupting `easeTo` animations when interaction handlers are disabled ([#8725](https://github.com/mapbox/mapbox-gl-js/issues/8725))
- Stop mouse wheel from interrupting animations when `map.scrollZoom` is disabled ([#9230](https://github.com/mapbox/mapbox-gl-js/issues/9230))
- A camera change can no longer be prevented by disabling the interaction handler within the camera change event. Selectively prevent camera changes by listening to the `mousedown` or `touchstart` map event and calling [.preventDefault()](https://docs.mapbox.com/mapbox-gl-js/api/#mapmouseevent#preventdefault) ([#9365](https://github.com/mapbox/mapbox-gl-js/pull/9365))
- Undocumented properties on the camera change events fired by the doubleClickZoom handler have been removed ([#9365](https://github.com/mapbox/mapbox-gl-js/pull/9365))

### 🐞 Improvements and bug fixes

- Line labels now have improved collision detection, with greater precision in placement, reduced memory footprint, better placement under pitched camera orientations ([#9219](https://github.com/mapbox/mapbox-gl-js/pull/9219))
- Fix `GlyphManager` continually re-requesting missing glyph ranges ([#8027](https://github.com/mapbox/mapbox-gl-js/issues/8027), fixed by [#9375](https://github.com/mapbox/mapbox-gl-js/pull/9375)) (h/t [oterral](https://github.com/oterral))
- Avoid throwing errors when calling certain popup methods before the popup element is created ([#9433](https://github.com/mapbox/mapbox-gl-js/pull/9433))
- Fix a bug where fill-extrusion features with colinear points were not returned by `map.queryRenderedFeatures(...)` ([#9454](https://github.com/mapbox/mapbox-gl-js/pull/9454))
- Fix a bug where using feature state on a large input could cause a stack overflow error ([#9463](https://github.com/mapbox/mapbox-gl-js/pull/9463))
- Fix exception when using `background-pattern` with data driven expressions ([#9518](https://github.com/mapbox/mapbox-gl-js/issues/9518), fixed by [#9520](https://github.com/mapbox/mapbox-gl-js/pull/9520))
- Fix a bug where UI popups were potentially leaking event listeners ([#9498](https://github.com/mapbox/mapbox-gl-js/pull/9498)) (h/t [mbell697](https://github.com/mbell697))
- Fix a bug where the `within` expression would return inconsistent values for points on tile boundaries ([#9411](https://github.com/mapbox/mapbox-gl-js/issues/9411), [#9428](https://github.com/mapbox/mapbox-gl-js/pull/9428))
- Fix a bug where the `within` expression would incorrectly evaluate geometries that cross the antimeridian ([#9440](https://github.com/mapbox/mapbox-gl-js/pull/9440))
- Fix possible undefined exception on paint variable of style layer ([#9437](https://github.com/mapbox/mapbox-gl-js/pull/9437)) (h/t [mannnick24](https://github.com/mannnick24))
- Upgrade minimist to ^1.2.5 to get fix for security issue [CVE-2020-7598](https://cve.mitre.org/cgi-bin/cvename.cgi?name=CVE-2020-7598) upstream ([#9425](https://github.com/mapbox/mapbox-gl-js/issues/9431), fixed by [#9425](https://github.com/mapbox/mapbox-gl-js/pull/9425)) (h/t [watson](https://github.com/watson))

## 1.9.1

### 🐞 Bug fixes

- Fix a bug [#9477](https://github.com/mapbox/mapbox-gl-js/issues/9477) in `Map#fitBounds(..)` wherein the `padding` passed to options would get applied twice.
- Fix rendering bug [#9479](https://github.com/mapbox/mapbox-gl-js/issues/9479) caused when data-driven `*-pattern` properties reference images added with `Map#addImage(..)`.
- Fix a bug [#9468](https://github.com/mapbox/mapbox-gl-js/issues/9468) in which an exception would get thrown when updating symbol layer paint property using `setPaintProperty`.

## 1.9.0

With this release, we're adding [a new changelog policy](./CONTRIBUTING.md#changelog-conventions) to our contribution guidelines.

This release also fixes several long-standing bugs and unintentional rendering behavior with `line-pattern`. The fixes come with a visual change to how patterns added with `line-pattern` scale. Previously, patterns that became larger than the line would be clipped, sometimes distorting the pattern, particularly on mobile and retina devices. Now the pattern will be scaled to fit under all circumstances. [#9266](https://github.com/mapbox/mapbox-gl-js/pull/9266) showcases examples of the visual differences. For more information and to provide feedback on this change, see [#9394](https://github.com/mapbox/mapbox-gl-js/pull/9394).

### ✨ Features

- Add `within` expression for testing whether an evaluated feature lies within a given GeoJSON object ([#9352](https://github.com/mapbox/mapbox-gl-js/pull/9352)). - We are aware of an edge case in which points with wrapped coordinates (e.g. longitude -185) are not evaluated properly. See ([#9442](https://github.com/mapbox/mapbox-gl-js/issues/9442)) for more information. - An example of the `within` expression:<br>
  `"icon-opacity": ["case", ["==", ["within", "some-polygon"], true], 1,
["==", ["within", "some-polygon"], false], 0]`
- Map API functions such as `easeTo` and `flyTo` now support `padding: PaddingOptions` which lets developers shift a map's center of perspective when building floating sidebars ([#8638](https://github.com/mapbox/mapbox-gl-js/pull/8638))

### 🍏 Improvements

- Results from `queryRenderedFeatures` now have evaluated property values rather than raw expressions ([#9198](https://github.com/mapbox/mapbox-gl-js/pull/9198))
- Improve scaling of patterns used in `line-pattern` on all device resolutions and pixel ratios ([#9266](https://github.com/mapbox/mapbox-gl-js/pull/9266))
- Slightly improve GPU memory footprint ([#9377](https://github.com/mapbox/mapbox-gl-js/pull/9377))
- `LngLatBounds.extend` is more flexible because it now accepts objects with `lat` and `lon` properties as well as arrays of coordinates ([#9293](https://github.com/mapbox/mapbox-gl-js/pull/9293))
- Reduce bundle size and improve visual quality of `showTileBoundaries` debug text ([#9267](https://github.com/mapbox/mapbox-gl-js/pull/9267))

### 🐞 Bug fixes

- Correctly adjust patterns added with `addImage(id, image, pixelRatio)` by the asset pixel ratio, not the device pixel ratio ([#9372](https://github.com/mapbox/mapbox-gl-js/pull/9372))
- Allow needle argument to `in` expression to be false ([#9295](https://github.com/mapbox/mapbox-gl-js/pull/9295))
- Fix exception thrown when trying to set `feature-state` for a layer that has been removed, fixes [#8634](https://github.com/mapbox/mapbox-gl-js/issues/8634) ([#9305](https://github.com/mapbox/mapbox-gl-js/pull/9305))
- Fix a bug where maps were not displaying inside elements with `dir=rtl` ([#9332](https://github.com/mapbox/mapbox-gl-js/pull/9332))
- Fix a rendering error for very old versions of Chrome (ca. 2016) where text would appear much bigger than intended ([#9349](https://github.com/mapbox/mapbox-gl-js/pull/9349))
- Prevent exception resulting from `line-dash-array` of empty length ([#9385](https://github.com/mapbox/mapbox-gl-js/pull/9385))
- Fix a bug where `icon-image` expression that evaluates to an empty string (`''`) produced a warning ([#9380](https://github.com/mapbox/mapbox-gl-js/pull/9380))
- Fix a bug where certain `popup` methods threw errors when accessing the container element before it was created, fixes [#9429](https://github.com/mapbox/mapbox-gl-js/issues/9429)([#9433](https://github.com/mapbox/mapbox-gl-js/pull/9433))

## 1.8.1

- Fixed a bug where all labels showed up on a diagonal line on Windows when using an integrated Intel GPU from the Haswell generation ([#9327](https://github.com/mapbox/mapbox-gl-js/issues/9327), fixed by reverting [#9229](https://github.com/mapbox/mapbox-gl-js/pull/9229))

## 1.8.0

### ✨ Features and improvements

- Reduce size of line atlas by removing unused channels ([#9232](https://github.com/mapbox/mapbox-gl-js/pull/9232))
- Prevent empty buffers from being created for debug data when unused ([#9237](https://github.com/mapbox/mapbox-gl-js/pull/9237))
- Add space between distance and unit in scale control ([#9276](https://github.com/mapbox/mapbox-gl-js/pull/9276)) (h/t [gely](https://api.github.com/users/gely)) and ([#9284](https://github.com/mapbox/mapbox-gl-js/pull/9284)) (h/t [pakastin](https://api.github.com/users/pakastin))
- Add a `showAccuracyCircle` option to GeolocateControl that shows the accuracy of the user's location as a transparent circle. Mapbox GL JS will show this circle by default. ([#9253](https://github.com/mapbox/mapbox-gl-js/pull/9253)) (h/t [Meekohi](https://api.github.com/users/Meekohi))
- Implemented a new tile coverage algorithm to enable level-of-detail support in a future release ([#8975](https://github.com/mapbox/mapbox-gl-js/pull/8975))

### 🐞 Bug fixes

- `line-dasharray` is now ignored correctly when `line-pattern` is set ([#9189](https://github.com/mapbox/mapbox-gl-js/pull/9189))
- Fix line distances breaking gradient across tile boundaries ([#9220](https://github.com/mapbox/mapbox-gl-js/pull/9220))
- Fix a bug where lines with duplicate endpoints could disappear at zoom 18+ ([#9218](https://github.com/mapbox/mapbox-gl-js/pull/9218))
- Fix a bug where Ctrl-click to drag rotate the map was disabled if the Alt, Cmd or Windows key is also pressed ([#9203](https://github.com/mapbox/mapbox-gl-js/pull/9203))
- Pass errors to `getClusterExpansionZoom`, `getClusterChildren`, and `getClusterLeaves` callbacks ([#9251](https://github.com/mapbox/mapbox-gl-js/pull/9251))
- Fix a rendering performance regression ([#9261](https://github.com/mapbox/mapbox-gl-js/pull/9261))
- Fix visual artifact for `line-dasharray` ([#9246](https://github.com/mapbox/mapbox-gl-js/pull/9246))
- Fixed a bug in the GeolocateControl which resulted in an error when `trackUserLocation` was `false` and the control was removed before the Geolocation API had returned a location ([#9291](https://github.com/mapbox/mapbox-gl-js/pull/9291))
- Fix `promoteId` for line layers ([#9210](https://github.com/mapbox/mapbox-gl-js/pull/9210))
- Improve accuracy of distance calculations ([#9202](https://github.com/mapbox/mapbox-gl-js/pull/9202)) (h/t [Meekohi](https://api.github.com/users/Meekohi))

## 1.7.0

### ✨ Features

- Add `promoteId` option to use a feature property as ID for feature state ([#8987](https://github.com/mapbox/mapbox-gl-js/pull/8987))
- Add a new constructor option to `mapboxgl.Popup`, `closeOnMove`, that closes the popup when the map's position changes ([#9163](https://github.com/mapbox/mapbox-gl-js/pull/9163))
- Allow creating a map without a style (an empty one will be created automatically) (h/t [@stepankuzmin](https://github.com/stepankuzmin)) ([#8924](https://github.com/mapbox/mapbox-gl-js/pull/8924))
- `map.once()` now allows specifying a layer id as a third parameter making it consistent with `map.on()` ([#8875](https://github.com/mapbox/mapbox-gl-js/pull/8875))

### 🍏 Improvements

- Improve performance of raster layers on large screens ([#9050](https://github.com/mapbox/mapbox-gl-js/pull/9050))
- Improve performance for hillshade and raster layers by implementing a progressive enhancement that utilizes `ImageBitmap` and `OffscreenCanvas` ([#8845](https://github.com/mapbox/mapbox-gl-js/pull/8845))
- Improve performance for raster tile rendering by using the stencil buffer ([#9012](https://github.com/mapbox/mapbox-gl-js/pull/9012))
- Update `symbol-avoid-edges` documentation to acknowledge the existence of global collision detection ([#9157](https://github.com/mapbox/mapbox-gl-js/pull/9157))
- Remove reference to `in` function which has been replaced by the `in` expression ([#9102](https://github.com/mapbox/mapbox-gl-js/pull/9102))

### 🐞 Bug Fixes

- Change the type of tile id key to string to prevent hash collisions ([#8979](https://github.com/mapbox/mapbox-gl-js/pull/8979))
- Prevent changing bearing via URL hash when rotation is disabled ([#9156](https://github.com/mapbox/mapbox-gl-js/pull/9156))
- Fix URL hash with no bearing causing map to fail to load ([#9170](https://github.com/mapbox/mapbox-gl-js/pull/9170))
- Fix bug in `GeolocateControl` where multiple instances of the control on one page may result in the user location not being updated ([#9092](https://github.com/mapbox/mapbox-gl-js/pull/9092))
- Fix query `fill-extrusions` made from polygons with coincident points and polygons with less than four points ([#9138](https://github.com/mapbox/mapbox-gl-js/pull/9138))
- Fix bug where `symbol-sort-key` was not used for collisions that crossed tile boundaries ([#9054](https://github.com/mapbox/mapbox-gl-js/pull/9054))
- Fix bug in `DragRotateHandler._onMouseUp` getting stuck in drag/rotate ([#9137](https://github.com/mapbox/mapbox-gl-js/pull/9137))
- Fix "Click on Compass" on some mobile devices (add `clickTolerance` to `DragRotateHandler`) ([#9015](https://github.com/mapbox/mapbox-gl-js/pull/9015)) (h/t [Yanonix](https://github.com/Yanonix))

## 1.6.1

### 🐞 Bug Fixes

- Fix style validation error messages not being displayed ([#9073](https://github.com/mapbox/mapbox-gl-js/pull/9073))
- Fix deferred loading of rtl-text-plugin not working for labels created from GeoJSON sources ([#9091](https://github.com/mapbox/mapbox-gl-js/pull/9091))
- Fix RTL text not being rendered with the rtl-text-plugin on pages that don't allow `script-src: blob:` in their CSP.([#9122](https://github.com/mapbox/mapbox-gl-js/pull/9122))

## 1.6.0

### ✨ Features

- Add ability to insert images into text labels using an `image` expression within a `format` expression: `"text-field": ["format", "Some text", ["image", "my-image"], "some more text"]` ([#8904](https://github.com/mapbox/mapbox-gl-js/pull/8904))
- Add support for stretchable images (aka nine-part or nine-patch images). Stretchable images can be used with `icon-text-fit` to draw resized images with unstretched corners and borders. ([#8997](https://github.com/mapbox/mapbox-gl-js/pull/8997))
- Add `in` expression. It can check if a value is in an array (`["in", value, array]`) or a substring is in a string (`["in", substring, string]`) ([#8876](https://github.com/mapbox/mapbox-gl-js/pull/8876))
- Add `minPitch` and `maxPitch` map options ([#8834](https://github.com/mapbox/mapbox-gl-js/pull/8834))
- Add `rotation`, `rotationAlignment` and `pitchAlignment` options to markers ([#8836](https://github.com/mapbox/mapbox-gl-js/pull/8836)) (h/t [@dburnsii](https://github.com/dburnsii))
- Add methods to Popup to manipulate container class names ([#8759](https://github.com/mapbox/mapbox-gl-js/pull/8759)) (h/t [Ashot-KR](https://github.com/Ashot-KR))
- Add configurable inertia settings for panning (h/t [@aMoniker](https://github.com/aMoniker))) ([#8887](https://github.com/mapbox/mapbox-gl-js/pull/8887))
- Add ability to localize UI controls ([#8095](https://github.com/mapbox/mapbox-gl-js/pull/8095)) (h/t [@dmytro-gokun](https://github.com/dmytro-gokun))
- Add LatLngBounds.contains() method ([#7512](https://github.com/mapbox/mapbox-gl-js/issues/7512), fixed by [#8200](https://github.com/mapbox/mapbox-gl-js/pull/8200))
- Add option to load rtl-text-plugin lazily ([#8865](https://github.com/mapbox/mapbox-gl-js/pull/8865))
- Add `essential` parameter to AnimationOptions that can override `prefers-reduced-motion: reduce` ([#8743](https://github.com/mapbox/mapbox-gl-js/issues/8743), fixed by [#8883](https://github.com/mapbox/mapbox-gl-js/pull/8883))

### 🍏 Improvements

- Allow rendering full world smaller than 512px. To restore the previous limit call `map.setMinZoom(0)` ([#9028](https://github.com/mapbox/mapbox-gl-js/pull/9028))
- Add an es modules build for mapbox-gl-style-spec in dist/ ([#8247](https://github.com/mapbox/mapbox-gl-js/pull/8247)) (h/t [@ahocevar](https://github.com/ahocevar))
- Add 'image/webp,_/_' accept header to fetch/ajax image requests when webp supported ([#8262](https://github.com/mapbox/mapbox-gl-js/pull/8262))
- Improve documentation for setStyle, getStyle, and isStyleLoaded ([#8807](https://github.com/mapbox/mapbox-gl-js/pull/8807))

### 🐞 Bug Fixes

- Fix map rendering after addImage and removeImage are used to change a used image ([#9016](https://github.com/mapbox/mapbox-gl-js/pull/9016))
- Fix visibility of controls in High Contrast mode in IE ([#8874](https://github.com/mapbox/mapbox-gl-js/pull/8874))
- Fix customizable url hash string in IE 11 ([#8990](https://github.com/mapbox/mapbox-gl-js/pull/8990)) (h/t [pakastin](https://github.com/pakastin))
- Allow expression stops up to zoom 24 instead of 22 ([#8908](https://github.com/mapbox/mapbox-gl-js/pull/8908)) (h/t [nicholas-l](https://github.com/nicholas-l))
- Fix alignment of lines in really overscaled tiles ([#9024](https://github.com/mapbox/mapbox-gl-js/pull/9024))
- Fix `Failed to execute 'shaderSource' on 'WebGLRenderingContext'` errors ([#9017](https://github.com/mapbox/mapbox-gl-js/pull/9017))
- Make expression validation fail on NaN ([#8615](https://github.com/mapbox/mapbox-gl-js/pull/8615))
- Fix setLayerZoomRange bug that caused tiles to be re-requested ([#7865](https://github.com/mapbox/mapbox-gl-js/issues/7865), fixed by [#8854](https://github.com/mapbox/mapbox-gl-js/pull/8854))
- Fix `map.showTileBoundaries` rendering ([#7314](https://github.com/mapbox/mapbox-gl-js/pull/7314))
- Fix using `generateId` in conjunction with `cluster` in a GeoJSONSource ([#8223](https://github.com/mapbox/mapbox-gl-js/issues/8223), fixed by [#8945](https://github.com/mapbox/mapbox-gl-js/pull/8945))
- Fix opening popup on a marker from keyboard ([#6835](https://github.com/mapbox/mapbox-gl-js/pull/6835))
- Fix error thrown when request aborted ([#7614](https://github.com/mapbox/mapbox-gl-js/issues/7614), fixed by [#9021](https://github.com/mapbox/mapbox-gl-js/pull/9021))
- Fix attribution control when repeatedly removing and adding it ([#9052](https://github.com/mapbox/mapbox-gl-js/pull/9052))

## 1.5.1

This patch introduces two workarounds that address longstanding issues related to unbounded memory growth in Safari, including [#8771](https://github.com/mapbox/mapbox-gl-js/issues/8771) and [#4695](https://github.com/mapbox/mapbox-gl-js/issues/4695). We’ve identified two memory leaks in Safari: one in the [CacheStorage](https://developer.mozilla.org/en-US/docs/Web/API/CacheStorage) API, addressed by [#8956](https://github.com/mapbox/mapbox-gl-js/pull/8956), and one in transferring data between web workers through [Transferables](https://developer.mozilla.org/en-US/docs/Web/API/Transferable), addressed by [#9003](https://github.com/mapbox/mapbox-gl-js/pull/9003).

### 🍏 Improvements

- Implement workaround for memory leak in Safari when using the `CacheStorage` API. ([#8856](https://github.com/mapbox/mapbox-gl-js/pull/8956))
- Implement workaround for memory leak in Safari when using `Transferable` objects to transfer `ArrayBuffers` to WebWorkers. If GL-JS detetcts that it is running in Safari, the use of `Transferables` to transfer data to WebWorkers is disabled. ([#9003](https://github.com/mapbox/mapbox-gl-js/pull/9003))
- Improve animation performance when using `map.setData`. ([#8913](https://github.com/mapbox/mapbox-gl-js/pull/8913)) (h/t [msbarry](https://github.com/msbarry))

## 1.5.0

### ✨ Features

- Add disabled icon to GeolocateControl if user denies geolocation permission. [#8871](https://github.com/mapbox/mapbox-gl-js/pull/8871))
- Add `outofmaxbounds` event to GeolocateControl, which is emitted when the user is outside of `map.maxBounds` ([#8756](https://github.com/mapbox/mapbox-gl-js/pull/8756)) (h/t [MoradiDavijani](https://github.com/MoradiDavijani))
- Add `mapboxgl.getRTLTextPluginStatus()` to query the current status of the `rtl-text-plugin` to make it easier to allow clearing the plugin when necessary. (ref. [#7869](https://github.com/mapbox/mapbox-gl-js/issues/7869)) ([#8864](https://github.com/mapbox/mapbox-gl-js/pull/8864))
- Allow `hash` Map option to be set as a string, which sets the map hash in the url to a custom query parameter. ([#8603](https://github.com/mapbox/mapbox-gl-js/pull/8603)) (h/t [SebCorbin](https://github.com/SebCorbin))

### 🍏 Improvements

- Fade symbols faster when zooming out quickly, reducing overlap. ([#8628](https://github.com/mapbox/mapbox-gl-js/pull/8628))
- Reduce memory usage for vector tiles that contain long strings in feature properties. ([#8863](https://github.com/mapbox/mapbox-gl-js/pull/8863))

### 🐞 Bug Fixes

- Fix `text-variable-anchor` not trying multiple placements during collision with icons when `icon-text-fit` is enabled. ([#8803](https://github.com/mapbox/mapbox-gl-js/pull/8803))
- Fix `icon-text-fit` not properly respecting vertical labels. ([#8835](https://github.com/mapbox/mapbox-gl-js/pull/8835))
- Fix opacity interpolation for composition expressions. ([#8818](https://github.com/mapbox/mapbox-gl-js/pull/8818))
- Fix rotate and pitch events being fired at the same time. ([#8872](https://github.com/mapbox/mapbox-gl-js/pull/8872))
- Fix memory leaks that occurred during tile loading and map removal.([#8813](https://github.com/mapbox/mapbox-gl-js/pull/8813) and [#8850](https://github.com/mapbox/mapbox-gl-js/pull/8850))
- Fix web-worker transfer of `ArrayBuffers` in environments where `instanceof ArrayBuffer` fails.(e.g `cypress`) ([#8868](https://github.com/mapbox/mapbox-gl-js/pull/8868))

## 1.4.1

### 🐞 Bug Fixes

- Fix the way that `coalesce` handles the `image` operator so available images are rendered properly ([#8839](https://github.com/mapbox/mapbox-gl-js/pull/8839))
- Do not emit the `styleimagemissing` event for an empty string value ([#8840](https://github.com/mapbox/mapbox-gl-js/pull/8840))
- Fix serialization of `ResolvedImage` type so `*-pattern` properties work properly ([#8833](https://github.com/mapbox/mapbox-gl-js/pull/8833))

## 1.4.0

### ✨ Features

- Add `image` expression operator to determine image availability ([#8684](https://github.com/mapbox/mapbox-gl-js/pull/8684))
- Enable `text-offset` with variable label placement ([#8642](https://github.com/mapbox/mapbox-gl-js/pull/8642))

### 🍏 Improvements

- Faster loading and better look of raster terrain ([#8694](https://github.com/mapbox/mapbox-gl-js/pull/8694))
- Improved code documentation around resizing and {get/set}RenderedWorldCopies and more ([#8748](https://github.com/mapbox/mapbox-gl-js/pull/8748), [#8754](https://github.com/mapbox/mapbox-gl-js/pull/8754))
- Improve single vs. multi-touch zoom & pan interaction ([#7196](https://github.com/mapbox/mapbox-gl-js/issues/7196)) ([#8100](https://github.com/mapbox/mapbox-gl-js/pull/8100))

### 🐞 Bug fixes

- Fix rendering of `collisionBox` when `text-translate` or `icon-translate` is enabled ([#8659](https://github.com/mapbox/mapbox-gl-js/pull/8659))
- Fix `TypeError` when reloading a source and immediately removing the map ([#8711](https://github.com/mapbox/mapbox-gl-js/pull/8711))
- Adding tooltip to the geolocation control button ([#8735](https://github.com/mapbox/mapbox-gl-js/pull/8735)) (h/t [BAByrne](https://github.com/BAByrne))
- Add `originalEvent` property to NavigationControl events ([#8693](https://github.com/mapbox/mapbox-gl-js/pull/8693)) (h/t [stepankuzmin](https://github.com/stepankuzmin))
- Don't cancel follow mode in the GeolocateControl when resizing the map or rotating the screen ([#8736](https://github.com/mapbox/mapbox-gl-js/pull/8736))
- Fix error when calling `Popup#trackPointer` before setting its content or location ([#8757](https://github.com/mapbox/mapbox-gl-js/pull/8757)) (h/t [zxwandrew](https://github.com/zxwandrew))
- Respect newline characters when text-max-width is set to zero ([#8706](https://github.com/mapbox/mapbox-gl-js/pull/8706))
- Update earcut to v2.2.0 to fix polygon tessellation errors ([#8772](https://github.com/mapbox/mapbox-gl-js/pull/8772))
- Fix icon-fit with variable label placement ([#8755](https://github.com/mapbox/mapbox-gl-js/pull/8755))
- Icons stretched with `icon-text-fit` are now sized correctly ([#8741](https://github.com/mapbox/mapbox-gl-js/pull/8741))
- Collision detection for icons with `icon-text-fit` now works correctly ([#8741](https://github.com/mapbox/mapbox-gl-js/pull/8741))

## 1.3.2

- Fix a SecurityError in Firefox >= 69 when accessing the cache [#8780](https://github.com/mapbox/mapbox-gl-js/pull/8780)

## 1.3.1

### 🐞 Bug Fixes

- Fix a race condition that produced an error when a map was removed while reloading a source. [#8711](https://github.com/mapbox/mapbox-gl-js/pull/8711)
- Fix a race condition were `render` event was sometimes not fired after `load` event in IE11. [#8708](https://github.com/mapbox/mapbox-gl-js/pull/8708)

## 1.3.0

### 🍏 Features

- Introduce `text-writing-mode` symbol layer property to allow placing point labels vertically. [#8399](https://github.com/mapbox/mapbox-gl-js/pull/8399)
- Extend variable text placement to work when `text/icon-allow-overlap` is set to `true`. [#8620](https://github.com/mapbox/mapbox-gl-js/pull/8620)
- Allow `text-color` to be used in formatted expressions to be able to draw different parts of a label in different colors. [#8068](https://github.com/mapbox/mapbox-gl-js/pull/8068)

### ✨ Improvements

- Improve tile loading logic to cancel requests more aggressively, improving performance when zooming or panning quickly. [#8633](https://github.com/mapbox/mapbox-gl-js/pull/8633)
- Display outline on control buttons when focused (e.g. with a tab key) for better accessibility. [#8520](https://github.com/mapbox/mapbox-gl-js/pull/8520)
- Improve the shape of line round joins. [#8275](https://github.com/mapbox/mapbox-gl-js/pull/8275)
- Improve performance of processing line layers. [#8303](https://github.com/mapbox/mapbox-gl-js/pull/8303)
- Improve legibility of info displayed with `map.showTileBoundaries = true`. [#8380](https://github.com/mapbox/mapbox-gl-js/pull/8380) (h/t [@andrewharvey](https://github.com/andrewharvey))
- Add `MercatorCoordinate.meterInMercatorCoordinateUnits` method to make it easier to convert from meter units to coordinate values used in custom layers. [#8524](https://github.com/mapbox/mapbox-gl-js/pull/8524) (h/t [@andrewharvey](https://github.com/andrewharvey))
- Improve conversion of legacy filters with duplicate values. [#8542](https://github.com/mapbox/mapbox-gl-js/pull/8542)
- Move out documentation & examples website source to a separate `mapbox-gl-js-docs` repo. [#8582](https://github.com/mapbox/mapbox-gl-js/pull/8582)

### 🐞 Bug Fixes

- Fix a bug where local CJK fonts would switch to server-generated ones in overzoomed tiles. [#8657](https://github.com/mapbox/mapbox-gl-js/pull/8657)
- Fix precision issues in [deck.gl](https://deck.gl)-powered custom layers. [#8502](https://github.com/mapbox/mapbox-gl-js/pull/8502)
- Fix a bug where fill and line layers wouldn't render correctly over fill extrusions when coming from the same source. [#8661](https://github.com/mapbox/mapbox-gl-js/pull/8661)
- Fix map loading for documents loaded from Blob URLs. [#8612](https://github.com/mapbox/mapbox-gl-js/pull/8612)
- Fix classification of relative file:// URLs when in documents loaded from a file URL. [#8612](https://github.com/mapbox/mapbox-gl-js/pull/8612)
- Remove `esm` from package `dependencies` (so that it's not installed on `npm install mapbox-gl`). [#8586](https://github.com/mapbox/mapbox-gl-js/pull/8586) (h/t [@DatGreekChick](https://github.com/DatGreekChick))

## 1.2.1

### 🐞 Bug fixes

- Fix bug in `NavigationControl` compass button that prevented it from rotating with the map ([#8605](https://github.com/mapbox/mapbox-gl-js/pull/8605))

## 1.2.0

### Features and improvements

- Add `*-sort-key` layout property for circle, fill, and line layers, to dictate which features appear above others within a single layer([#8467](https://github.com/mapbox/mapbox-gl-js/pull/8467))
- Add ability to instantiate maps with specific access tokens ([#8364](https://github.com/mapbox/mapbox-gl-js/pull/8364))
- Accommodate `prefers-reduced-motion` settings in browser ([#8494](https://github.com/mapbox/mapbox-gl-js/pull/8494))
- Add Map `visualizePitch` option that tilts the compass as the map pitches ([#8208](https://github.com/mapbox/mapbox-gl-js/issues/8208), fixed by [#8296](https://github.com/mapbox/mapbox-gl-js/pull/8296)) (h/t [pakastin](https://github.com/pakastin))
- Make source options take precedence over TileJSON ([#8232](https://github.com/mapbox/mapbox-gl-js/pull/8232)) (h/t [jingsam](https://github.com/jingsam))
- Make requirements for text offset properties more precise ([#8418](https://github.com/mapbox/mapbox-gl-js/pull/8418))
- Expose `convertFilter` API in the style specification ([#8493](https://github.com/mapbox/mapbox-gl-js/pull/8493)

### Bug fixes

- Fix changes to `text-variable-anchor`, such that previous anchor positions would take precedence only if they are present in the updated array (considered a bug fix, but is technically a breaking change from previous behavior) ([#8473](https://github.com/mapbox/mapbox-gl-js/pull/8473))
- Fix rendering of opaque pass layers over heatmap and fill-extrusion layers ([#8440](https://github.com/mapbox/mapbox-gl-js/pull/8440))
- Fix rendering of extraneous vertical line in vector tiles ([#8477](https://github.com/mapbox/mapbox-gl-js/issues/8477), fixed by [#8479](https://github.com/mapbox/mapbox-gl-js/pull/8479))
- Turn off 'move' event listeners when removing a marker ([#8465](https://github.com/mapbox/mapbox-gl-js/pull/8465))
- Fix class toggling on navigation control for IE ([#8495](https://github.com/mapbox/mapbox-gl-js/pull/8495)) (h/t [@cs09g](https://github.com/cs09g))
- Fix background rotation hovering on geolocate control ([#8367](https://github.com/mapbox/mapbox-gl-js/pull/8367)) (h/t [GuillaumeGomez](https://github.com/GuillaumeGomez))
- Fix error in click events on markers where `startPos` is not defined ([#8462](https://github.com/mapbox/mapbox-gl-js/pull/8462)) (h/t [@msbarry](https://github.com/msbarry))
- Fix malformed urls when using custom `baseAPIURL` of a certain form ([#8466](https://github.com/mapbox/mapbox-gl-js/pull/8466))

## 1.1.1

### 🐞 Bug fixes

- Fix unbounded memory growth caused by failure to cancel requests to the cache ([#8472](https://github.com/mapbox/mapbox-gl-js/pull/8472))
- Fix unbounded memory growth caused by failure to cancel requests in IE ([#8481](https://github.com/mapbox/mapbox-gl-js/issues/8481))
- Fix performance of getting tiles from the cache ([#8489](https://github.com/mapbox/mapbox-gl-js/pull/8449))

## 1.1.0

### ✨ Minor features and improvements

- Improve line rendering performance by using a more compact line attributes layout ([#8306](https://github.com/mapbox/mapbox-gl-js/pull/8306))
- Improve data-driven symbol layers rendering performance ([#8295](https://github.com/mapbox/mapbox-gl-js/pull/8295))
- Add the ability to disable validation during `queryRenderedFeatures` and `querySourceFeatures` calls, as a performance optimization ([#8211](https://github.com/mapbox/mapbox-gl-js/pull/8211)) (h/t [gorshkov-leonid](https://github.com/gorshkov-leonid))
- Improve `setFilter` performance by caching keys in `groupByLayout` routine ([#8122](https://github.com/mapbox/mapbox-gl-js/pull/8122)) (h/t [vallendm](https://github.com/vallendm))
- Improve rendering of symbol layers with `symbol-z-order: viewport-y`, when icons are allowed to overlap but not text ([#8180](https://github.com/mapbox/mapbox-gl-js/pull/8180))
- Prefer breaking lines at a zero width space to allow better break point suggestions for Japanese labels ([#8255](https://github.com/mapbox/mapbox-gl-js/pull/8255))
- Add a `WebGLRenderingContext` argument to `onRemove` function of `CustomLayerInterface`, to allow direct cleanup of related context ([#8156](https://github.com/mapbox/mapbox-gl-js/pull/8156)) (h/t [ogiermaitre](https://github.com/ogiermaitre))
- Allow zoom speed customization by adding `setZoomRate` and `setWheelZoomRate` methods to `ScrollZoomHandler` ([#7863](https://github.com/mapbox/mapbox-gl-js/pull/7863)) (h/t [sf31](https://github.com/sf31))
- Add `trackPointer` method to `Popup` API that continuously repositions the popup to the mouse cursor when the cursor is within the map ([#7786](https://github.com/mapbox/mapbox-gl-js/pull/7786))
- Add `getElement` method to `Popup` to retrieve the popup's HTML element ([#8123](https://github.com/mapbox/mapbox-gl-js/pull/8123)) (h/t [@bravecow](https://github.com/bravecow))
- Add `fill-pattern` example to the documentation ([#8022](https://github.com/mapbox/mapbox-gl-js/pull/8022)) (h/t [@flawyte](https://github.com/flawyte))
- Update script detection for Unicode 12.1 ([#8158](https://github.com/mapbox/mapbox-gl-js/pull/8158))
- Add `nofollow` to Mapbox logo & "Improve this map" links ([#8106](https://github.com/mapbox/mapbox-gl-js/pull/8106)) (h/t [viniciuskneves](https://github.com/viniciuskneves))
- Include source name in invalid GeoJSON error ([#8113](https://github.com/mapbox/mapbox-gl-js/pull/8113)) (h/t [Zirak](https://github.com/Zirak))

### 🐞 Bug fixes

- Fix `updateImage` not working as expected in Chrome ([#8199](https://github.com/mapbox/mapbox-gl-js/pull/8199))
- Fix issues with double-tap zoom on touch devices ([#8086](https://github.com/mapbox/mapbox-gl-js/pull/8086))
- Fix duplication of `movestart` events when zooming ([#8259](https://github.com/mapbox/mapbox-gl-js/pull/8259)) (h/t [@bambielli-flex](https://github.com/bambielli-flex))
- Fix validation of `"format"` expression failing when options are provided ([#8339](https://github.com/mapbox/mapbox-gl-js/pull/8339))
- Fix `setPaintProperty` not working on `line-pattern` property ([#8289](https://github.com/mapbox/mapbox-gl-js/pull/8289))
- Fix the GL context being left in unpredictable states when using custom layers ([#8132](https://github.com/mapbox/mapbox-gl-js/pull/8132))
- Fix unnecessary updates to attribution control string ([#8082](https://github.com/mapbox/mapbox-gl-js/pull/8082)) (h/t [poletani](https://github.com/poletani))
- Fix bugs in `findStopLessThanOrEqualTo` algorithm ([#8134](https://github.com/mapbox/mapbox-gl-js/pull/8134)) (h/t [Mike96Angelo](https://github.com/Mike96Angelo))
- Fix map not displaying properly when inside an element with `text-align: center` ([#8227](https://github.com/mapbox/mapbox-gl-js/pull/8227)) (h/t [mc100s](https://github.com/mc100s))
- Clarify in documentation that `Popup#maxWidth` accepts all `max-width` CSS values ([#8312](https://github.com/mapbox/mapbox-gl-js/pull/8312)) (h/t [viniciuskneves](https://github.com/viniciuskneves))
- Fix location dot shadow not displaying ([#8119](https://github.com/mapbox/mapbox-gl-js/pull/8119)) (h/t [@bravecow](https://github.com/bravecow))
- Fix docs dev dependencies being mistakenly installed as package dependencies ([#8121](https://github.com/mapbox/mapbox-gl-js/pull/8121)) (h/t [@bravecow](https://github.com/bravecow))
- Various typo fixes ([#8230](https://github.com/mapbox/mapbox-gl-js/pull/8230), h/t [@erictheise](https://github.com/erictheise)) ([#8236](https://github.com/mapbox/mapbox-gl-js/pull/8236), h/t [@fredj](https://github.com/fredj))
- Fix geolocate button CSS ([#8367](https://github.com/mapbox/mapbox-gl-js/pull/8367), h/t [GuillaumeGomez](https://github.com/GuillaumeGomez))
- Fix caching for Mapbox tiles ([#8389](https://github.com/mapbox/mapbox-gl-js/pull/8389))

## 1.0.0

### ⚠️ Breaking changes

This release replaces the existing “map views” pricing model in favor of a “map load” model. Learn more in [a recent blog post about these changes](https://blog.mapbox.com/new-pricing-46b7c26166e7).

**By upgrading to this release, you are opting in to the new map loads pricing.**

**Why is this change being made?**

This change allows us to implement a more standardized and predictable method of billing GL JS map usage. You’ll be charged whenever your website or web application loads, not by when users pan and zoom around the map, incentivizing developers to create highly interactive map experiences. The new pricing structure also creates a significantly larger free tier to help developers get started building their applications with Mapbox tools while pay-as-you-go pricing and automatic volume discounts help your application scale with Mapbox. Session billing also aligns invoices with metrics web developers already track and makes it easier to compare usage with other mapping providers.

**What is changing?**

- Add SKU token to Mapbox API requests [#8276](https://github.com/mapbox/mapbox-gl-js/pull/8276)

When (and only when) loading tiles from a Mapbox API with a Mapbox access token set (`mapboxgl.accessToken`), a query parameter named `sku` will be added to all requests for vector, raster and raster-dem tiles. Every map instance uses a unique `sku` value, which is refreshed every 12 hours. The token itself is comprised of a token version (always “1”), a sku ID (always “01”) and a random 10-digit base-62 number. The purpose of the token is to allow for metering of map sessions on the server-side. A session lasts from a new map instantiation until the map is destroyed or 12 hours passes, whichever comes first.

For further information on the pricing changes, you can read our [blog post](https://blog.mapbox.com/new-pricing-46b7c26166e7) and check out our new [pricing page](https://www.mapbox.com/pricing), which has a price calculator. As always, you can also contact our team at [https://support.mapbox.com](https://support.mapbox.com).

## 0.54.1

### Bug fixes

- Fix unbounded memory growth caused by failure to cancel requests in IE ([#8481](https://github.com/mapbox/mapbox-gl-js/issues/8481))

## 0.54.0

### Breaking changes

- Turned `localIdeographFontFamily` map option on by default. This may change how CJK labels are rendered, but dramatically improves performance of CJK maps (because the browser no longer needs to download heavy amounts of font data from the server). Add `localIdeographFontFamily: false` to turn this off. [#8008](https://github.com/mapbox/mapbox-gl-js/pull/8008)
- Added `Popup` `maxWidth` option, set to `"240px"` by default. [#7906](https://github.com/mapbox/mapbox-gl-js/pull/7906)

### Major features

- Added support for updating and animating style images. [#7999](https://github.com/mapbox/mapbox-gl-js/pull/7999)
- Added support for generating style images dynamically (e.g. for drawing icons based on feature properties). [#7987](https://github.com/mapbox/mapbox-gl-js/pull/7987)
- Added antialiasing support for custom layers. [#7821](https://github.com/mapbox/mapbox-gl-js/pull/7821)
- Added a new `mapbox-gl-csp.js` bundle for strict CSP environments where `worker-src: blob` is disallowed. [#8044](https://github.com/mapbox/mapbox-gl-js/pull/8044)

### Minor features and improvements

- Improved performance of fill extrusions. [#7821](https://github.com/mapbox/mapbox-gl-js/pull/7821)
- Improved performance of symbol layers. [#7967](https://github.com/mapbox/mapbox-gl-js/pull/7967)
- Slightly improved rendering performance in general. [#7969](https://github.com/mapbox/mapbox-gl-js/pull/7969)
- Slightly improved performance of HTML markers. [#8018](https://github.com/mapbox/mapbox-gl-js/pull/8018)
- Improved diffing of styles with `"visibility": "visible"`. [#8005](https://github.com/mapbox/mapbox-gl-js/pull/8005)
- Improved zoom buttons to grey out when reaching min/max zoom. [#8023](https://github.com/mapbox/mapbox-gl-js/pull/8023)
- Added a title to fullscreen control button. [#8012](https://github.com/mapbox/mapbox-gl-js/pull/8012)
- Added `rel="noopener"` attributes to links that lead to external websites (such as Mapbox logo and OpenStreetMap edit link) for improved security. [#7914](https://github.com/mapbox/mapbox-gl-js/pull/7914)
- Added tile size info when `map.showTileBoundaries` is turned on. [#7963](https://github.com/mapbox/mapbox-gl-js/pull/7963)
- Significantly improved load times of the benchmark suite. [#8066](https://github.com/mapbox/mapbox-gl-js/pull/8066)
- Improved behavior of `canvasSource.pause` to be more reliable and able to render a single frame. [#8130](https://github.com/mapbox/mapbox-gl-js/pull/8130)

### Bug fixes

- Fixed a bug in Mac Safari 12+ where controls would disappear until you interact with the map. [#8193](https://github.com/mapbox/mapbox-gl-js/pull/8193)
- Fixed a memory leak when calling `source.setData(url)` many times. [#8035](https://github.com/mapbox/mapbox-gl-js/pull/8035)
- Fixed a bug where marker lost focus when dragging. [#7799](https://github.com/mapbox/mapbox-gl-js/pull/7799)
- Fixed a bug where `map.getCenter()` returned a reference to an internal `LngLat` object instead of cloning it, leading to potential mutability bugs. [#7922](https://github.com/mapbox/mapbox-gl-js/pull/7922)
- Fixed a bug where default HTML marker positioning was slightly off. [#8074](https://github.com/mapbox/mapbox-gl-js/pull/8074)
- Fixed a bug where adding a fill extrusion layer for non-polygon layers would lead to visual artifacts. [#7685](https://github.com/mapbox/mapbox-gl-js/pull/7685)
- Fixed intermittent Flow failures on CI. [#8061](https://github.com/mapbox/mapbox-gl-js/pull/8061)
- Fixed a bug where calling `Map#removeFeatureState` does not remove the state from some tile zooms [#8087](https://github.com/mapbox/mapbox-gl-js/pull/8087)
- Fixed a bug where `removeFeatureState` didn't work on features with `id` equal to `0`. [#8150](https://github.com/mapbox/mapbox-gl-js/pull/8150) (h/t [jutaz](https://github.com/jutaz))

## 0.53.1

### Bug fixes

- Turn off telemetry for Mapbox Atlas ([#7945](https://github.com/mapbox/mapbox-gl-js/pull/7945))
- Fix order of 3D features in query results (fix [#7883](https://github.com/mapbox/mapbox-gl-js/issues/7883)) ([#7953](https://github.com/mapbox/mapbox-gl-js/pull/7953))
- Fix RemovePaintState benchmarks ([#7930](https://github.com/mapbox/mapbox-gl-js/pull/7930))

## 0.53.0

### Features and improvements

- Enable `fill-extrusion` querying with ray picking ([#7499](https://github.com/mapbox/mapbox-gl-js/pull/7499))
- Add `clusterProperties` option for aggregated cluster properties ([#2412](https://github.com/mapbox/mapbox-gl-js/issues/2412), fixed by [#7584](https://github.com/mapbox/mapbox-gl-js/pull/7584))
- Allow initial map bounds to be adjusted with `fitBounds` options. ([#7681](https://github.com/mapbox/mapbox-gl-js/pull/7681)) (h/t [@elyobo](https://github.com/elyobo))
- Remove popups on `Map#remove` ([#7749](https://github.com/mapbox/mapbox-gl-js/pull/7749)) (h/t [@andycalder](https://github.com/andycalder))
- Add `Map#removeFeatureState` ([#7761](https://github.com/mapbox/mapbox-gl-js/pull/7761))
- Add `number-format` expression ([#7626](https://github.com/mapbox/mapbox-gl-js/pull/7626))
- Add `symbol-sort-key` style property ([#7678](https://github.com/mapbox/mapbox-gl-js/pull/7678))

### Bug fixes

- Upgrades Earcut to fix a rare bug in rendering polygons that contain a coincident chain of holes ([#7806](https://github.com/mapbox/mapbox-gl-js/issues/7806), fixed by [#7878](https://github.com/mapbox/mapbox-gl-js/pull/7878))
- Allow `file://` protocol in XHR requests for Cordova/Ionic/etc ([#7818](https://github.com/mapbox/mapbox-gl-js/pull/7818))
- Correctly handle WebP images in Edge 18 ([#7687](https://github.com/mapbox/mapbox-gl-js/pull/7687))
- Fix bug which mistakenly requested WebP images in browsers that do not support WebP ([#7817](https://github.com/mapbox/mapbox-gl-js/pull/7817)) ([#7819](https://github.com/mapbox/mapbox-gl-js/pull/7819))
- Fix images not being aborted when dequeued ([#7655](https://github.com/mapbox/mapbox-gl-js/pull/7655))
- Fix DEM layer memory leak ([#7690](https://github.com/mapbox/mapbox-gl-js/issues/7690), fixed by [#7691](https://github.com/mapbox/mapbox-gl-js/pull/7691))
- Set correct color state before rendering custom layer ([#7711](https://github.com/mapbox/mapbox-gl-js/pull/7711))
- Set `LngLat.toBounds()` default radius to 0 ([#7722](https://github.com/mapbox/mapbox-gl-js/issues/7722), fixed by [#7723](https://github.com/mapbox/mapbox-gl-js/pull/7723)) (h/t [@cherniavskii](https://github.com/cherniavskii))
- Fix race condition in `feature-state` dependent layers ([#7523](https://github.com/mapbox/mapbox-gl-js/issues/7523), fixed by [#7790](https://github.com/mapbox/mapbox-gl-js/pull/7790))
- Prevent `map.repaint` from mistakenly enabling continuous repaints ([#7667](https://github.com/mapbox/mapbox-gl-js/pull/7667))
- Prevent map shaking while zooming in on raster tiles ([#7426](https://github.com/mapbox/mapbox-gl-js/pull/7426))
- Fix query point translation for multi-point geometry ([#6833](https://github.com/mapbox/mapbox-gl-js/issues/6833), fixed by [#7581](https://github.com/mapbox/mapbox-gl-js/pull/7581))

## 0.52.0

### Breaking changes

- Canonicalize tile urls to `mapbox://` urls so they can be transformed with `config.API_URL` ([#7594](https://github.com/mapbox/mapbox-gl-js/pull/7594))

### Features and improvements

- Add getter and setter for `config.API_URL` ([#7594](https://github.com/mapbox/mapbox-gl-js/pull/7594))
- Allow user to define element other than map container for full screen control ([#7548](https://github.com/mapbox/mapbox-gl-js/pull/7548))
- Add validation option to style setters ([#7604](https://github.com/mapbox/mapbox-gl-js/pull/7604))
- Add 'idle' event: fires when no further rendering is expected without further interaction. ([#7625](https://github.com/mapbox/mapbox-gl-js/pull/7625))

### Bug fixes

- Fire error when map.getLayoutProperty references missing layer ([#7537](https://github.com/mapbox/mapbox-gl-js/issues/7537), fixed by [#7539](https://github.com/mapbox/mapbox-gl-js/pull/7539))
- Fix shaky sprites when zooming with scrolling ([#7558](https://github.com/mapbox/mapbox-gl-js/pull/7558))
- Fix layout problems in attribution control ([#7608](https://github.com/mapbox/mapbox-gl-js/pull/7608)) (h/t [lucaswoj](https://github.com/lucaswoj))
- Fixes resetting map's pitch to 0 if initial bounds is set ([#7617](https://github.com/mapbox/mapbox-gl-js/pull/7617)) (h/t [stepankuzmin](https://github.com/stepankuzmin))
- Fix occasional failure to load images after multiple image request abortions [#7641](https://github.com/mapbox/mapbox-gl-js/pull/7641)
- Update repo url to correct one ([#7486](https://github.com/mapbox/mapbox-gl-js/pull/7486)) (h/t [nicholas-l](https://github.com/nicholas-l))
- Fix bug where symbols where sometimes not rendered immediately ([#7610](https://github.com/mapbox/mapbox-gl-js/pull/7610))
- Fix bug where cameraForBounds returns incorrect CameraOptions with asymmetrical padding/offset ([#7517](https://github.com/mapbox/mapbox-gl-js/issues/7517), fixed by [#7518](https://github.com/mapbox/mapbox-gl-js/pull/7518)) (h/t [mike-marcacci](https://github.com/mike-marcacci))
- Use diff+patch approach to map.setStyle when the parameter is a URL ([#4025](https://github.com/mapbox/mapbox-gl-js/issues/4025), fixed by [#7562](https://github.com/mapbox/mapbox-gl-js/pull/7562))
- Begin touch zoom immediately when rotation disabled ([#7582](https://github.com/mapbox/mapbox-gl-js/pull/7582)) (h/t [msbarry](https://github.com/msbarry))
- Fix symbol rendering under opaque fill layers ([#7612](https://github.com/mapbox/mapbox-gl-js/pull/7612))
- Fix shaking by aligning raster sources to pixel grid only when map is idle ([#7426](https://github.com/mapbox/mapbox-gl-js/pull/7426))
- Fix raster layers in Edge 18 by disabling it's incomplete WebP support ([#7687](https://github.com/mapbox/mapbox-gl-js/pull/7687))
- Fix memory leak in hillshade layer ([#7691](https://github.com/mapbox/mapbox-gl-js/pull/7691))
- Fix disappearing custom layers ([#7711](https://github.com/mapbox/mapbox-gl-js/pull/7711))

## 0.51.0

November 7, 2018

### ✨ Features and improvements

- Add initial bounds as map constructor option ([#5518](https://github.com/mapbox/mapbox-gl-js/pull/5518)) (h/t [stepankuzmin](https://github.com/stepankuzmin))
- Improve performance on machines with > 8 cores ([#7407](https://github.com/mapbox/mapbox-gl-js/issues/7407), fixed by [#7430](https://github.com/mapbox/mapbox-gl-js/pull/7430))
- Add `MercatorCoordinate` type ([#7488](https://github.com/mapbox/mapbox-gl-js/pull/7488))
- Allow browser-native `contextmenu` to be enabled ([#2301](https://github.com/mapbox/mapbox-gl-js/issues/2301), fixed by [#7369](https://github.com/mapbox/mapbox-gl-js/pull/7369))
- Add an unminified production build to the NPM package ([#7403](https://github.com/mapbox/mapbox-gl-js/pull/7403))
- Add support for `LngLat` conversion from `{lat, lon}` ([#7507](https://github.com/mapbox/mapbox-gl-js/pull/7507)) (h/t [@bfrengley](https://github.com/bfrengley))
- Add tooltips for navigation controls ([#7373](https://github.com/mapbox/mapbox-gl-js/pull/7373))
- Show attribution only for used sources ([#7384](https://github.com/mapbox/mapbox-gl-js/pull/7384))
- Add telemetry event to log map loads ([#7431](https://github.com/mapbox/mapbox-gl-js/pull/7431))
- **Tighten style validation**
  - Disallow expressions as stop values ([#7396](https://github.com/mapbox/mapbox-gl-js/pull/7396))
  - Disallow `feature-state` expressions in filters ([#7366](https://github.com/mapbox/mapbox-gl-js/pull/7366))

### 🐛 Bug fixes

- Fix for GeoJSON geometries not working when coincident with tile boundaries([#7436](https://github.com/mapbox/mapbox-gl-js/issues/7436), fixed by [#7448](https://github.com/mapbox/mapbox-gl-js/pull/7448))
- Fix depth buffer-related rendering issues on some Android devices. ([#7471](https://github.com/mapbox/mapbox-gl-js/pull/7471))
- Fix positioning of compact attribution strings ([#7444](https://github.com/mapbox/mapbox-gl-js/pull/7444), [#7445](https://github.com/mapbox/mapbox-gl-js/pull/7445), and [#7391](https://github.com/mapbox/mapbox-gl-js/pull/7391))
- Fix an issue with removing markers in mouse event callbacks ([#7442](https://github.com/mapbox/mapbox-gl-js/pull/7442)) (h/t [vbud](https://github.com/vbud))
- Remove controls before destroying a map ([#7479](https://github.com/mapbox/mapbox-gl-js/pull/7479))
- Fix display of Scale control values < 1 ([#7469](https://github.com/mapbox/mapbox-gl-js/pull/7469)) (h/t [MichaelHedman](https://github.com/MichaelHedman))
- Fix an error when using location `hash` within iframes in IE11 ([#7411](https://github.com/mapbox/mapbox-gl-js/pull/7411))
- Fix depth mode usage in custom layers ([#7432](https://github.com/mapbox/mapbox-gl-js/pull/7432)) (h/t [markusjohnsson](https://github.com/markusjohnsson))
- Fix an issue with shaky sprite images during scroll zooms ([#7558](https://github.com/mapbox/mapbox-gl-js/pull/7558))

## 0.50.0

October 10, 2018

### ✨ Features and improvements

- 🎉 Add Custom Layers that can be rendered into with user-provided WebGL code ([#7039](https://github.com/mapbox/mapbox-gl-js/pull/7039))
- Add WebGL face culling for increased performance ([#7178](https://github.com/mapbox/mapbox-gl-js/pull/7178))
- Improve speed of expression evaluation ([#7334](https://github.com/mapbox/mapbox-gl-js/pull/7334))
- Automatically coerce to string for `concat` expression and `text-field` property ([#6190](https://github.com/mapbox/mapbox-gl-js/issues/6190), fixed by [#7280](https://github.com/mapbox/mapbox-gl-js/pull/7280))
- Add `fill-extrusion-vertical-gradient` property for controlling shading of fill extrusions ([#5768](https://github.com/mapbox/mapbox-gl-js/issues/5768), fixed by [#6841](https://github.com/mapbox/mapbox-gl-js/pull/6841))
- Add update functionality for images provided via `ImageSource` ([#4050](https://github.com/mapbox/mapbox-gl-js/issues/4050), fixed by [#7342](https://github.com/mapbox/mapbox-gl-js/pull/7342)) (h/t [@dcervelli](https://github.com/dcervelli))

### 🐛 Bug fixes

- **Expressions**
  - Fix expressions that use `log2` and `log10` in IE11 ([#7318](https://github.com/mapbox/mapbox-gl-js/issues/7318), fixed by [#7320](https://github.com/mapbox/mapbox-gl-js/pull/7320))
  - Fix `let` expression stripping expected type during parsing ([#7300](https://github.com/mapbox/mapbox-gl-js/issues/7300), fixed by [#7301](https://github.com/mapbox/mapbox-gl-js/pull/7301))
  - Fix superfluous wrapping of literals in `literal` expression ([#7336](https://github.com/mapbox/mapbox-gl-js/issues/7336), fixed by [#7337](https://github.com/mapbox/mapbox-gl-js/pull/7337))
  - Allow calling `to-color` on values that are already of type `Color` ([#7260](https://github.com/mapbox/mapbox-gl-js/pull/7260))
  - Fix `to-array` for empty arrays (([#7261](https://github.com/mapbox/mapbox-gl-js/pull/7261)))
  - Fix identity functions for `text-field` when using formatted text ([#7351](https://github.com/mapbox/mapbox-gl-js/pull/7351))
  - Fix coercion of `null` to `0` in `to-number` expression ([#7083](https://github.com/mapbox/mapbox-gl-js/issues/7083), fixed by [#7274](https://github.com/mapbox/mapbox-gl-js/pull/7274))
- **Canvas source**
  - Fix missing repeats of `CanvasSource` when it crosses the antimeridian ([#7273](https://github.com/mapbox/mapbox-gl-js/pull/7273))
  - Fix `CanvasSource` not respecting alpha values set on `canvas` element ([#7302](https://github.com/mapbox/mapbox-gl-js/issues/7302), fixed by [#7309](https://github.com/mapbox/mapbox-gl-js/pull/7309))
- **Rendering**
  - Fix rendering of fill extrusions with really high heights ([#7292](https://github.com/mapbox/mapbox-gl-js/pull/7292))
  - Fix an error where the map state wouldn't return to `loaded` after certain runtime styling changes when there were errored tiles in the viewport ([#7355](https://github.com/mapbox/mapbox-gl-js/pull/7355))
  - Fix errors when rendering symbol layers without symbols ([#7241](https://github.com/mapbox/mapbox-gl-js/issues/7241), fixed by [#7253](https://github.com/mapbox/mapbox-gl-js/pull/7253))
  - Don't fade in symbols with `*-allow-overlap: true` when panning into the viewport ([#7172](https://github.com/mapbox/mapbox-gl-js/issues/7172), fixed by[#7244](https://github.com/mapbox/mapbox-gl-js/pull/7244))
- **Library**
  - Fix disambiguation for `mouseover` event ([#7295](https://github.com/mapbox/mapbox-gl-js/issues/7295), fixed by [#7299](https://github.com/mapbox/mapbox-gl-js/pull/7299))
  - Fix silent failure of `getImage` if an SVG is requested ([#7312](https://github.com/mapbox/mapbox-gl-js/issues/7312), fixed by [#7313](https://github.com/mapbox/mapbox-gl-js/pull/7313))
  - Fix empty control group box shadow ([#7303](https://github.com/mapbox/mapbox-gl-js/issues/7303), fixed by [#7304](https://github.com/mapbox/mapbox-gl-js/pull/7304)) (h/t [Duder-onomy](https://github.com/Duder-onomy))
  - Fixed an issue where a wrong timestamp was sent for Mapbox turnstile events ([#7381](https://github.com/mapbox/mapbox-gl-js/pull/7381))
  - Fixed a bug that lead to attribution not showing up correctly in Internet Explorer ([#3945](https://github.com/mapbox/mapbox-gl-js/issues/3945), fixed by [#7391](https://github.com/mapbox/mapbox-gl-js/pull/7391))

## 0.49.0

September 6, 2018

### ⚠️ Breaking changes

- Use `client{Height/Width}` instead of `offset{Height/Width}` for map canvas sizing ([#6848](https://github.com/mapbox/mapbox-gl-js/issues/6848), fixed by [#7128](https://github.com/mapbox/mapbox-gl-js/pull/7128))

### 🐛 Bug fixes

- Fix [Top Issues list](https://mapbox.github.io/top-issues/#!mapbox/mapbox-gl-js) for mapbox-gl-js ([#7108](https://github.com/mapbox/mapbox-gl-js/issues/7108), fixed by [#7112](https://github.com/mapbox/mapbox-gl-js/pull/7112))
- Fix bug in which symbols with `icon-allow-overlap: true, text-allow-overlap: true, text-optional: false` would show icons when they shouldn't ([#7041](https://github.com/mapbox/mapbox-gl-js/pull/7041))
- Fix bug where the map would not stop at the exact zoom level requested by Map#FlyTo ([#7222](https://github.com/mapbox/mapbox-gl-js/issues/7222)) ([#7223](https://github.com/mapbox/mapbox-gl-js/pull/7223)) (h/t [@benoitbzl](https://github.com/benoitbzl))
- Keep map centered on the center point of a multi-touch gesture when zooming ([#6722](https://github.com/mapbox/mapbox-gl-js/issues/6722)) ([#7191](https://github.com/mapbox/mapbox-gl-js/pull/7191)) (h/t [pakastin](https://github.com/pakastin))
- Update the style-spec's old `gl-style-migrate` script to include conversion of legacy functions and filters to their expression equivalents ([#6927](https://github.com/mapbox/mapbox-gl-js/issues/6927), fixed by [#7095](https://github.com/mapbox/mapbox-gl-js/pull/7095))
- Fix `icon-size` for small data-driven values ([#7125](https://github.com/mapbox/mapbox-gl-js/pull/7125))
- Fix bug in the way AJAX requests load local files on iOS web view ([#6610](https://github.com/mapbox/mapbox-gl-js/pull/6610)) (h/t [oscarfonts](https://github.com/oscarfonts))
- Fix bug in which canvas sources would not render in world wrapped tiles at the edge of the viewport ([#7271]https://github.com/mapbox/mapbox-gl-js/issues/7271), fixed by [#7273](https://github.com/mapbox/mapbox-gl-js/pull/7273))

### ✨ Features and improvements

- Performance updates:
  - Improve time to first render by updating how feature ID maps are transferred to the main thread ([#7110](https://github.com/mapbox/mapbox-gl-js/issues/7110), fixed by [#7132](https://github.com/mapbox/mapbox-gl-js/pull/7132))
  - Reduce size of JSON transmitted from worker thread to main thread ([#7124](https://github.com/mapbox/mapbox-gl-js/pull/7124))
  - Improve image/glyph atlas packing algorithm ([#7171](https://github.com/mapbox/mapbox-gl-js/pull/7171))
  - Use murmur hash on symbol instance keys to reduce worker transfer costs ([#7127](https://github.com/mapbox/mapbox-gl-js/pull/7127))
- Add GL state management for uniforms ([#6018](https://github.com/mapbox/mapbox-gl-js/pull/6018))
- Add `symbol-z-order` symbol layout property to style spec ([#7219](https://github.com/mapbox/mapbox-gl-js/pull/7219))
- Implement data-driven styling support for `*-pattern properties` ([#6289](https://github.com/mapbox/mapbox-gl-js/pull/6289))
- Add `Map#fitScreenCoordinates` which fits viewport to two points, similar to `Map#fitBounds` but uses screen coordinates and supports non-zero map bearings ([#6894](https://github.com/mapbox/mapbox-gl-js/pull/6894))
- Re-implement LAB/HSL color space interpolation for expressions ([#5326](https://github.com/mapbox/mapbox-gl-js/issues/5326), fixed by [#7123](https://github.com/mapbox/mapbox-gl-js/pull/7123))
- Enable benchmark testing for Mapbox styles ([#7047](https://github.com/mapbox/mapbox-gl-js/pull/7047))
- Allow `Map#setFeatureState` and `Map#getFeatureState` to accept numeric IDs ([#7106](https://github.com/mapbox/mapbox-gl-js/pull/7106)) (h/t [@bfrengley](https://github.com/bfrengley))

## 0.48.0

August 16, 2018

### ⚠️ Breaking changes

- Treat tiles that error with status 404 as empty renderable tiles to prevent rendering duplicate features in some sparse tilesets ([#6803](https://github.com/mapbox/mapbox-gl-js/pull/6803))

### 🐛 Bug fixes

- Fix issue where `text-max-angle` property was being calculated incorrectly internally, causing potential rendering errors when `"symbol-placement": line`
- Require `feature.id` when using `Map#setFeatureState` ([#6974](https://github.com/mapbox/mapbox-gl-js/pull/6974))
- Fix issue with removing the `GeolocateControl` when user location is being used ([#6977](https://github.com/mapbox/mapbox-gl-js/pull/6977)) (h/t [sergei-zelinsky](https://github.com/sergei-zelinsky))
- Fix memory leak caused by a failure to remove all controls added to the map ([#7042](https://github.com/mapbox/mapbox-gl-js/pull/7042))
- Fix bug where the build would fail when using mapbox-gl webpack 2 and UglifyJSPlugin ([#4359](https://github.com/mapbox/mapbox-gl-js/issues/4359), fixed by [#6956](https://api.github.com/repos/mapbox/mapbox-gl-js/pulls/6956))
- Fix bug where fitBounds called with coordinates outside the bounds of Web Mercator resulted in uncaught error ([#6906](https://github.com/mapbox/mapbox-gl-js/issues/6906), fixed by [#6918](https://api.github.com/repos/mapbox/mapbox-gl-js/pulls/6918))
- Fix bug wherein `Map#querySourceFeatures` was returning bad results on zooms > maxZoom ([#7061](https://github.com/mapbox/mapbox-gl-js/pull/7061))
- Relax typing for equality and order expressions ([#6459](https://github.com/mapbox/mapbox-gl-js/issues/6459), fixed by [#6961](https://api.github.com/repos/mapbox/mapbox-gl-js/pulls/6961))
- Fix bug where `queryPadding` for all layers in a source was set by the first layer, causing incorrect querying on other layers and, in some cases, incorrect firing of events associated with individual layers ([#6909](https://github.com/mapbox/mapbox-gl-js/pull/6909))

### ✨ Features and improvements

- Performance Improvements:
  - Stop unnecessary serialization of symbol source features. ([#7013](https://github.com/mapbox/mapbox-gl-js/pull/7013))
  - Optimize calculation for getting visible tile coordinates ([#6998](https://github.com/mapbox/mapbox-gl-js/pull/6998))
  - Improve performance of creating `{Glyph/Image}Atlas`es ([#7091](https://github.com/mapbox/mapbox-gl-js/pull/7091))
  - Optimize and simplify tile retention logic ([#6995](https://github.com/mapbox/mapbox-gl-js/pull/6995))
- Add a user turnstile event for users accessing Mapbox APIs ([#6980](https://github.com/mapbox/mapbox-gl-js/pull/6980))
- Add support for autogenerating feature ids for GeoJSON sources so they can be used more easily with the `Map#setFeatureState` API ([#7043](https://www.github.com/mapbox/mapbox-gl-js/pull/7043))) ([#7091](https://github.com/mapbox/mapbox-gl-js/pull/7091))
- Add ability to style symbol layers labels with multiple fonts and text sizes via `"format"` expression ([#6994](https://www.github.com/mapbox/mapbox-gl-js/pull/6994))
- Add customAttribution option to AttributionControl ([#7033](https://github.com/mapbox/mapbox-gl-js/pull/7033)) (h/t [mklopets](https://github.com/mklopets))
- Publish Flow type definitions alongside compiled bundle ([#7079](https://api.github.com/repos/mapbox/mapbox-gl-js/pulls/7079))
- Introduce symbol cross fading when crossing integer zoom levels to prevent labels from disappearing before newly loaded tiles' labels can be rendered ([#6951](https://github.com/mapbox/mapbox-gl-js/pull/6951))
- Improvements in label collision detection ([#6925](https://api.github.com/repos/mapbox/mapbox-gl-js/pulls/6925)))

## 0.47.0

### ✨ Features and improvements

- Add configurable drag pan threshold ([#6809](https://github.com/mapbox/mapbox-gl-js/pull/6809)) (h/t [msbarry](https://github.com/msbarry))
- Add `raster-resampling` raster paint property ([#6411](https://github.com/mapbox/mapbox-gl-js/pull/6411)) (h/t [@andrewharvey](https://github.com/andrewharvey))
- Add `symbol-placement: line-center` ([#6821](https://github.com/mapbox/mapbox-gl-js/pull/6821))
- Add methods for inspecting GeoJSON clusters ([#3318](https://github.com/mapbox/mapbox-gl-js/issues/3318), fixed by [#6829](https://github.com/mapbox/mapbox-gl-js/pull/6829))
- Add warning to geolocate control when unsupported ([#6923](https://github.com/mapbox/mapbox-gl-js/pull/6923)) (h/t [@aendrew](https://github.com/aendrew))
- Upgrade geojson-vt to 3.1.4 ([#6942](https://github.com/mapbox/mapbox-gl-js/pull/6942))
- Include link to license in compiled bundle ([#6975](https://github.com/mapbox/mapbox-gl-js/pull/6975))

### 🐛 Bug fixes

- Use updateData instead of re-creating buffers for repopulated paint arrays ([#6853](https://github.com/mapbox/mapbox-gl-js/pull/6853))
- Fix ScrollZoom handler setting tr.zoom = NaN ([#6924](https://github.com/mapbox/mapbox-gl-js/pull/6924))
  - Failed to invert matrix error ([#6486](https://github.com/mapbox/mapbox-gl-js/issues/6486), fixed by [#6924](https://github.com/mapbox/mapbox-gl-js/pull/6924))
  - Fixing matrix errors ([#6782](https://github.com/mapbox/mapbox-gl-js/issues/6782), fixed by [#6924](https://github.com/mapbox/mapbox-gl-js/pull/6924))
- Fix heatmap tile clipping when layers are ordered above it ([#6806](https://github.com/mapbox/mapbox-gl-js/issues/6806), fixed by [#6807](https://github.com/mapbox/mapbox-gl-js/pull/6807))
- Fix video source in safari (macOS and iOS) ([#6443](https://github.com/mapbox/mapbox-gl-js/issues/6443), fixed by [#6811](https://github.com/mapbox/mapbox-gl-js/pull/6811))
- Do not reload errored tiles ([#6813](https://github.com/mapbox/mapbox-gl-js/pull/6813))
- Fix send / remove timing bug in Dispatcher ([#6756](https://github.com/mapbox/mapbox-gl-js/pull/6756), fixed by [#6826](https://github.com/mapbox/mapbox-gl-js/pull/6826))
- Fix flyTo not zooming to exact given zoom ([#6828](https://github.com/mapbox/mapbox-gl-js/pull/6828))
- Don't stop animation on map resize ([#6636](https://github.com/mapbox/mapbox-gl-js/pull/6636))
- Fix map.getBounds() with rotated map ([#6875](https://github.com/mapbox/mapbox-gl-js/pull/6875)) (h/t [zoltan-mihalyi](https://github.com/zoltan-mihalyi))
- Support collators in feature filter expressions. ([#6929](https://github.com/mapbox/mapbox-gl-js/pull/6929))
- Fix Webpack production mode compatibility ([#6981](https://github.com/mapbox/mapbox-gl-js/pull/6981))

## 0.46.0

### ⚠️ Breaking changes

- Align implicit type casting behavior of `match` expressions with with `case/==` ([#6684](https://github.com/mapbox/mapbox-gl-js/pull/6684))

### ✨ Features and improvements

- :tada: Add `Map#setFeatureState` and `feature-state` expression to support interactive styling ([#6263](https://github.com/mapbox/mapbox-gl-js/pull/6263))
- Create draggable `Marker` with `setDraggable` ([#6687](https://github.com/mapbox/mapbox-gl-js/pull/6687))
- Add `Map#listImages` for listing all currently active sprites/images ([#6381](https://github.com/mapbox/mapbox-gl-js/issues/6381))
- Add "crossSourceCollisions" option to disable cross-source collision detection ([#6566](https://github.com/mapbox/mapbox-gl-js/pull/6566))
- Handle `text/icon-rotate` for symbols with `symbol-placement: point` ([#6075](https://github.com/mapbox/mapbox-gl-js/issues/6075))
- Automatically compact Mapbox wordmark on narrow maps. ([#4282](https://github.com/mapbox/mapbox-gl-js/issues/4282)) (h/t [@andrewharvey](https://github.com/andrewharvey))
- Only show compacted AttributionControl on interactive displays ([#6506](https://github.com/mapbox/mapbox-gl-js/pull/6506)) (h/t [@andrewharvey](https://github.com/andrewharvey))
- Use postcss to inline svg files into css, reduce size of mapbox-gl.css ([#6513](https://github.com/mapbox/mapbox-gl-js/pull/6513)) (h/t [@andrewharvey](https://github.com/andrewharvey))
- Add support for GeoJSON attribution ([#6364](https://github.com/mapbox/mapbox-gl-js/pull/6364)) (h/t [@andrewharvey](https://github.com/andrewharvey))
- Add instructions for running individual unit and render tests ([#6686](https://github.com/mapbox/mapbox-gl-js/pull/6686))
- Make Map constructor fail if WebGL init fails. ([#6744](https://github.com/mapbox/mapbox-gl-js/pull/6744)) (h/t [uforic](https://github.com/uforic))
- Add browser fallback code for `collectResourceTiming: true` in web workers ([#6721](https://github.com/mapbox/mapbox-gl-js/pull/6721))
- Remove ignored usage of gl.lineWidth ([#5541](https://github.com/mapbox/mapbox-gl-js/pull/5541))
- Split new bounds calculation out of fitBounds into new method ([#6683](https://github.com/mapbox/mapbox-gl-js/pull/6683))
- Allow integration tests to be organized in an arbitrarily deep directory structure ([#3920](https://github.com/mapbox/mapbox-gl-js/issues/3920))
- Make "Missing Mapbox GL JS CSS" a console warning ([#5786](https://github.com/mapbox/mapbox-gl-js/issues/5786))
- Add rel="noopener" to Mapbox attribution link. ([#6729](https://github.com/mapbox/mapbox-gl-js/pull/6729)) (h/t [gorbypark](https://github.com/gorbypark))
- Update to deep equality check in example code ([#6599](https://github.com/mapbox/mapbox-gl-js/pull/6599)) (h/t [jonsadka](https://github.com/jonsadka))
- Upgrades!
  - Upgrade ESM dependency to ^3.0.39 ([#6750](https://github.com/mapbox/mapbox-gl-js/pull/6750))
  - Ditch gl-matrix fork in favor of the original package ([#6751](https://github.com/mapbox/mapbox-gl-js/pull/6751))
  - Update to latest sinon ([#6771](https://github.com/mapbox/mapbox-gl-js/pull/6771))
  - Upgrade to Flow 0.69 ([#6594](https://github.com/mapbox/mapbox-gl-js/pull/6594))
  - Update to mapbox-gl-supported 1.4.0 ([#6773](https://github.com/mapbox/mapbox-gl-js/pull/6773))

### 🐛 Bug fixes

- `collectResourceTiming: true` generates error on iOS9 Safari, IE 11 ([#6690](https://github.com/mapbox/mapbox-gl-js/issues/6690))
- Fix PopupOptions flow type declarations ([#6670](https://github.com/mapbox/mapbox-gl-js/pull/6670)) (h/t [TimPetricola](https://github.com/TimPetricola))
- Add className option to Popup constructor ([#6502](https://github.com/mapbox/mapbox-gl-js/pull/6502)) (h/t [Ashot-KR](https://github.com/Ashot-KR))
- GeoJSON MultiLineStrings with `lineMetrics=true` only rendered first line ([#6649](https://github.com/mapbox/mapbox-gl-js/issues/6649))
- Provide target property for mouseenter/over/leave/out events ([#6623](https://github.com/mapbox/mapbox-gl-js/issues/6623))
- Don't break on sources whose name contains "." ([#6660](https://github.com/mapbox/mapbox-gl-js/issues/6660))
- Rotate and pitch with navigationControl broke in v0.45 ([#6650](https://github.com/mapbox/mapbox-gl-js/issues/6650))
- Zero-width lines remained visible ([#6769](https://github.com/mapbox/mapbox-gl-js/pull/6769))
- Heatmaps inappropriately clipped at tile boundaries ([#6806](https://github.com/mapbox/mapbox-gl-js/issues/6806))
- Use named exports for style-spec entrypoint module ([#6601](https://github.com/mapbox/mapbox-gl-js/issues/6601)
- Don't fire click event if default is prevented on mousedown for a drag event ([#6697](https://github.com/mapbox/mapbox-gl-js/pull/6697), fixes [#6642](https://github.com/mapbox/mapbox-gl-js/issues/6642))
- Double clicking to zoom in breaks map dragging/panning in Edge ([#6740](https://github.com/mapbox/mapbox-gl-js/issues/6740)) (h/t [GUI](https://github.com/GUI))
- \*-transition properties cannot be set with setPaintProperty() ([#6706](https://github.com/mapbox/mapbox-gl-js/issues/6706))
- Marker with `a` element does not open the url when clicked ([#6730](https://github.com/mapbox/mapbox-gl-js/issues/6730))
- `setRTLTextPlugin` fails with relative URLs ([#6719](https://github.com/mapbox/mapbox-gl-js/issues/6719))
- Collision detection incorrect for symbol layers that share the same layout properties ([#6548](https://github.com/mapbox/mapbox-gl-js/pull/6548))
- Fix a possible crash when calling queryRenderedFeatures after querySourceFeatures
  ([#6559](https://github.com/mapbox/mapbox-gl-js/pull/6559))
- Fix a collision detection issue that could cause labels to temporarily be placed too densely during rapid panning ([#5654](https://github.com/mapbox/mapbox-gl-js/issues/5654))

## 0.45.0

### ⚠️ Breaking changes

- `Evented#fire` and `Evented#listens` are now marked as private. Though `Evented` is still exported, and `fire` and `listens` are still functional, we encourage you to seek alternatives; a future version may remove their API accessibility or change its behavior. If you are writing a class that needs event emitting functionality, consider using [`EventEmitter`](https://nodejs.org/api/events.html#events_class_eventemitter) or similar libraries instead.
- The `"to-string"` expression operator now converts `null` to an empty string rather than to `"null"`. [#6534](https://github.com/mapbox/mapbox-gl-js/pull/6534)

### ✨ Features and improvements

- :rainbow: Add `line-gradient` property [#6303](https://github.com/mapbox/mapbox-gl-js/pull/6303)
- Add `abs`, `round`, `floor`, and `ceil` expression operators [#6496](https://github.com/mapbox/mapbox-gl-js/pull/6496)
- Add `collator` expression for controlling case and diacritic sensitivity in string comparisons [#6270](https://github.com/mapbox/mapbox-gl-js/pull/6270)
  - Rename `caseSensitive` and `diacriticSensitive` expressions to `case-sensitive` and `diacritic-sensitive` for consistency [#6598](https://github.com/mapbox/mapbox-gl-js/pull/6598)
  - Prevent `collator` expressions for evaluating as constant to account for potential environment-specific differences in expression evaluation [#6596](https://github.com/mapbox/mapbox-gl-js/pull/6596)
- Add CSS linting to test suite (h/t [@jasonbarry](https://github.com/jasonbarry))) [#6071](https://github.com/mapbox/mapbox-gl-js/pull/6071)
- Add support for configurable maxzoom in `raster-dem` tilesets [#6103](https://github.com/mapbox/mapbox-gl-js/pull/6103)
- Add `Map#isZooming` and `Map#isRotating` methods [#6128](https://github.com/mapbox/mapbox-gl-js/pull/6128), [#6183](https://github.com/mapbox/mapbox-gl-js/pull/6183)
- Add support for Mapzen Terrarium tiles in `raster-dem` sources [#6110](https://github.com/mapbox/mapbox-gl-js/pull/6110)
- Add `preventDefault` method on `mousedown`, `touchstart`, and `dblclick` events [#6218](https://github.com/mapbox/mapbox-gl-js/pull/6218)
- Add `originalEvent` property on `zoomend` and `moveend` for user-initiated scroll events (h/t [@stepankuzmin](https://github.com/stepankuzmin))) [#6175](https://github.com/mapbox/mapbox-gl-js/pull/6175)
- Accept arguments of type `value` in [`"length"` expressions](https://www.mapbox.com/mapbox-gl-js/style-spec/#expressions-length) [#6244](https://github.com/mapbox/mapbox-gl-js/pull/6244)
- Introduce `MapWheelEvent`[#6237](https://github.com/mapbox/mapbox-gl-js/pull/6237)
- Add setter for `ScaleControl` units (h/t [@ryanhamley](https://github.com/ryanhamley))) [#6138](https://github.com/mapbox/mapbox-gl-js/pull/6138), [#6274](https://github.com/mapbox/mapbox-gl-js/pull/6274)
- Add `open` event for `Popup` [#6311](https://github.com/mapbox/mapbox-gl-js/pull/6311)
- Explicit `"object"` type assertions are no longer required when using expressions [#6235](https://github.com/mapbox/mapbox-gl-js/pull/6235)
- Add `anchor` option to `Marker` [#6350](https://github.com/mapbox/mapbox-gl-js/pull/6350)
- `HTMLElement` is now passed to `Marker` as part of the `options` object, but the old function signature is still supported for backwards compatibility [#6356](https://github.com/mapbox/mapbox-gl-js/pull/6356)
- Add support for custom colors when using the default `Marker` SVG element (h/t [@andrewharvey](https://github.com/andrewharvey))) [#6416](https://github.com/mapbox/mapbox-gl-js/pull/6416)
- Allow `CanvasSource` initialization from `HTMLElement` [#6424](https://github.com/mapbox/mapbox-gl-js/pull/6424)
- Add `is-supported-script` expression [#6260](https://github.com/mapbox/mapbox-gl-js/pull/6260)

### 🐛 Bug fixes

- Align `raster-dem` tiles to pixel grid to eliminate blurry rendering on some devices [#6059](https://github.com/mapbox/mapbox-gl-js/pull/6059)
- Fix label collision circle debug drawing on overzoomed tiles [#6073](https://github.com/mapbox/mapbox-gl-js/pull/6073)
- Improve error reporting for some failed requests [#6126](https://github.com/mapbox/mapbox-gl-js/pull/6126), [#6032](https://github.com/mapbox/mapbox-gl-js/pull/6032)
- Fix several `Map#queryRenderedFeatures` bugs:
  - account for `{text, icon}-offset` when querying[#6135](https://github.com/mapbox/mapbox-gl-js/pull/6135)
  - correctly query features that extend across tile boundaries [#5756](https://github.com/mapbox/mapbox-gl-js/pull/6283)
  - fix querying of `circle` layer features with `-pitch-scaling: 'viewport'` or `-pitch-alignment: 'map'` [#6036](https://github.com/mapbox/mapbox-gl-js/pull/6036)
  - eliminate flicker effects when using query results to set a hover effect by switching from tile-based to viewport-based symbol querying [#6497](https://github.com/mapbox/mapbox-gl-js/pull/6497)
- Preserve browser history state when updating the `Map` hash [#6140](https://github.com/mapbox/mapbox-gl-js/pull/6140)
- Fix undefined behavior when `Map#addLayer` is invoked with an `id` of a preexisting layer [#6147](https://github.com/mapbox/mapbox-gl-js/pull/6147)
- Fix bug where `icon-image` would not be rendered if `text-field` is an empty string [#6164](https://github.com/mapbox/mapbox-gl-js/pull/6164)
- Ensure all camera methods fire `rotatestart` and `rotateend` events [#6187](https://github.com/mapbox/mapbox-gl-js/pull/6187)
- Always hide duplicate labels [#6166](https://github.com/mapbox/mapbox-gl-js/pull/6166)
- Fix `DragHandler` bugs where a left-button mouse click would end a right-button drag rotate and a drag gesture would not end if the control key is down on `mouseup` [#6193](https://github.com/mapbox/mapbox-gl-js/pull/6193)
- Add support for calling `{DragPanHandler, DragRotateHandler}#disable` while a gesture is in progress [#6232](https://github.com/mapbox/mapbox-gl-js/pull/6232)
- Fix `GeolocateControl` user location dot sizing when `Map`'s `<div>` inherits `box-sizing: border-box;` (h/t [@andrewharvey](https://github.com/andrewharvey))) [#6227](https://github.com/mapbox/mapbox-gl-js/pull/6232)
- Fix bug causing an off-by-one error in `array` expression error messages (h/t [@drewbo](https://github.com/drewbo))) [#6269](https://github.com/mapbox/mapbox-gl-js/pull/6269)
- Improve error message when an invalid access token triggers a 401 error [#6283](https://github.com/mapbox/mapbox-gl-js/pull/6283)
- Fix bug where lines with `line-width` larger than the sprite height of the `line-pattern` property would render other sprite images [#6246](https://github.com/mapbox/mapbox-gl-js/pull/6246)
- Fix broken touch events for `DragPanHandler` on mobile using Edge (note that zoom/rotate/pitch handlers still do not support Edge touch events [#1928](https://github.com/mapbox/mapbox-gl-js/pull/1928)) [#6325](https://github.com/mapbox/mapbox-gl-js/pull/6325)
- Fix race condition in `VectorTileWorkerSource#reloadTile` causing a rendering timeout [#6308](https://github.com/mapbox/mapbox-gl-js/issues/6308)
- Fix bug causing redundant `gl.stencilFunc` calls due to incorrect state checking (h/t [@yangdonglai](https://github.com/yangdonglai))) [#6330](https://github.com/mapbox/mapbox-gl-js/pull/6330)
- Fix bug where `mousedown` or `touchstart` would cancel camera animations in non-interactive maps [#6338](https://github.com/mapbox/mapbox-gl-js/pull/6338)
- Fix bug causing a full-screen flicker when the map is pitched and a symbol layer uses non-zero `text-translate` [#6365](https://github.com/mapbox/mapbox-gl-js/issues/6365)
- Fix bug in `to-rgba` expression causing division by zero [#6388](https://github.com/mapbox/mapbox-gl-js/pull/6388)
- Fix bug in cross-fading for `*-pattern` properties with non-integer zoom stops [#6430](https://github.com/mapbox/mapbox-gl-js/pull/6430)
- Fix bug where calling `Map#remove` on a map with constructor option `hash: true` throws an error (h/t [@allthesignals](https://github.com/allthesignals))) [#6490](https://github.com/mapbox/mapbox-gl-js/pull/6497)
- Fix bug causing flickering when panning across the anti-meridian [#6438](https://github.com/mapbox/mapbox-gl-js/pull/6438)
- Fix error when using tiles of non-power-of-two size [#6444](https://github.com/mapbox/mapbox-gl-js/pull/6444)
- Fix bug causing `Map#moveLayer(layerId, beforeId)` to remove the layer when `layerId === beforeId` [#6542](https://github.com/mapbox/mapbox-gl-js/pull/6542)

* Fix Rollup build for style-spec module [#6575](https://github.com/mapbox/mapbox-gl-js/pull/6575)
* Fix bug causing `Map#querySourceFeatures` to throw an `Uncaught TypeError`(https://github.com/mapbox/mapbox-gl-js/pull/6555)
* Fix issue where label collision detection was inaccurate for some symbol layers that shared layout properties with another layer [#6558](https://github.com/mapbox/mapbox-gl-js/pull/6558)
* Restore `target` property for `mouse{enter,over,leave,out}` events [#6623](https://github.com/mapbox/mapbox-gl-js/pull/6623)

## 0.44.2

### 🐛 Bug fixes

- Workaround a breaking change in Safari causing page to scroll/zoom in response to user actions intended to pan/zoom the map [#6095](https://github.com/mapbox/mapbox-gl-js/issues/6095). (N.B., not to be confused with the workaround from April 2017 dealing with the same breaking change in Chrome [#4259](https://github.com/mapbox/mapbox-gl-js/issues/6095). See also https://github.com/WICG/interventions/issues/18, https://bugs.webkit.org/show_bug.cgi?id=182521, https://bugs.chromium.org/p/chromium/issues/detail?id=639227 .)

## 0.44.1

### 🐛 Bug fixes

- Fix bug causing features from symbol layers to be omitted from `map.queryRenderedFeatures()` [#6074](https://github.com/mapbox/mapbox-gl-js/issues/6074)
- Fix error triggered by simultaneous scroll-zooming and drag-panning. [#6106](https://github.com/mapbox/mapbox-gl-js/issues/6106)
- Fix bug wherein drag-panning failed to resume after a brief pause [#6063](https://github.com/mapbox/mapbox-gl-js/issues/6063)

## 0.44.0

### ✨ Features and improvements

- The CSP policy of a page using mapbox-gl-js no longer needs to include `script-src 'unsafe-eval'` [#559](https://github.com/mapbox/mapbox-gl-js/issues/559)
- Add `LngLatBounds#isEmpty()` method [#5917](https://github.com/mapbox/mapbox-gl-js/pull/5917)
- Updated to flow 0.62.0 [#5923](https://github.com/mapbox/mapbox-gl-js/issues/5923)
- Make compass and zoom controls optional ([#5348](https://github.com/mapbox/mapbox-gl-js/pull/5348)) (h/t [@matijs](https://github.com/matijs)))
- Add `collectResourceTiming` option to the enable collection of [Resource Timing](https://developer.mozilla.org/en-US/docs/Web/API/Resource_Timing_API/Using_the_Resource_Timing_API) data for requests that are made from Web Workers. ([#5948](https://github.com/mapbox/mapbox-gl-js/issues/5948))
- Improve user location dot appearance across browsers ([#5498](https://github.com/mapbox/mapbox-gl-js/pull/5498)) (h/t [@jasonbarry](https://github.com/jasonbarry)))

### 🐛 Bug fixes

- Fix error triggered by `==` and `!=` expressions [#5947](https://github.com/mapbox/mapbox-gl-js/issues/5947)
- Image sources honor `renderWorldCopies` [#5932](https://github.com/mapbox/mapbox-gl-js/pull/5932)
- Fix transitions to default fill-outline-color [#5953](https://github.com/mapbox/mapbox-gl-js/issues/5953)
- Fix transitions for light properties [#5982](https://github.com/mapbox/mapbox-gl-js/issues/5982)
- Fix minor symbol collisions on pitched maps [#5913](https://github.com/mapbox/mapbox-gl-js/pull/5913)
- Fix memory leaks after `Map#remove()` [#5943](https://github.com/mapbox/mapbox-gl-js/pull/5943), [#5951](https://github.com/mapbox/mapbox-gl-js/pull/5951)
- Fix bug wherein `GeoJSONSource#setData()` caused labels to fade out and back in ([#6002](https://github.com/mapbox/mapbox-gl-js/issues/6002))
- Fix bug that could cause incorrect collisions for labels placed very near to each other at low zoom levels ([#5993](https://github.com/mapbox/mapbox-gl-js/issues/5993))
- Fix bug causing `move` events to be fired out of sync with actual map movements ([#6005](https://github.com/mapbox/mapbox-gl-js/pull/6005))
- Fix bug wherein `Map` did not fire `mouseover` events ([#6000](https://github.com/mapbox/mapbox-gl-js/pull/6000)] (h/t [@jay-manday](https://github.com/jay-manday)))
- Fix bug causing blurry rendering of raster tiles ([#4552](https://github.com/mapbox/mapbox-gl-js/issues/4552))
- Fix potential memory leak caused by removing layers ([#5995](https://github.com/mapbox/mapbox-gl-js/issues/5995))
- Fix bug causing attribution icon to appear incorrectly in compact maps not using Mapbox data ([#6042](https://github.com/mapbox/mapbox-gl-js/pull/6042))
- Fix positioning of default marker element ([#6012](https://github.com/mapbox/mapbox-gl-js/pull/6012)) (h/t [@andrewharvey](https://github.com/andrewharvey)))

## 0.43.0 (December 21, 2017)

### ⚠️ Breaking changes

- It is now an error to attempt to remove a source that is in use [#5562](https://github.com/mapbox/mapbox-gl-js/pull/5562)
- It is now an error if the layer specified by the `before` parameter to `moveLayer` does not exist [#5679](https://github.com/mapbox/mapbox-gl-js/pull/5679)
- `"colorSpace": "hcl"` now uses shortest-path interpolation for hue [#5811](https://github.com/mapbox/mapbox-gl-js/issues/5811)

### ✨ Features and improvements

- Introduce client-side hillshading with `raster-dem` source type and `hillshade` layer type [#5286](https://github.com/mapbox/mapbox-gl-js/pull/5286)
- GeoJSON sources take 2x less memory and generate tiles 20%–100% faster [#5799](https://github.com/mapbox/mapbox-gl-js/pull/5799)
- Enable data-driven values for text-font [#5698](https://github.com/mapbox/mapbox-gl-js/pull/5698)
- Enable data-driven values for heatmap-radius [#5898](https://github.com/mapbox/mapbox-gl-js/pull/5898)
- Add getter and setter for offset on marker [#5759](https://github.com/mapbox/mapbox-gl-js/pull/5759)
- Add `Map#hasImage` [#5775](https://github.com/mapbox/mapbox-gl-js/pull/5775)
- Improve typing for `==` and `!=` expressions [#5840](https://github.com/mapbox/mapbox-gl-js/pull/5840)
- Made `coalesce` expressions more useful [#5755](https://github.com/mapbox/mapbox-gl-js/issues/5755)
- Enable implicit type assertions for array types [#5738](https://github.com/mapbox/mapbox-gl-js/pull/5738)
- Improve hash control precision [#5767](https://github.com/mapbox/mapbox-gl-js/pull/5767)
- `supported()` now returns false on old IE 11 versions that don't support Web Worker blob URLs [#5801](https://github.com/mapbox/mapbox-gl-js/pull/5801)
- Remove flow globals TileJSON and Transferable [#5668](https://github.com/mapbox/mapbox-gl-js/pull/5668)
- Improve performance of image, video, and canvas sources [#5845](https://github.com/mapbox/mapbox-gl-js/pull/5845)

### 🐛 Bug fixes

- Fix popups and markers lag during pan animation [#4670](https://github.com/mapbox/mapbox-gl-js/issues/4670)
- Fix fading of symbol layers caused by setData [#5716](https://github.com/mapbox/mapbox-gl-js/issues/5716)
- Fix behavior of `to-rgba` and `rgba` expressions [#5778](https://github.com/mapbox/mapbox-gl-js/pull/5778), [#5866](https://github.com/mapbox/mapbox-gl-js/pull/5866)
- Fix cross-fading of `*-pattern` and `line-dasharray` [#5791](https://github.com/mapbox/mapbox-gl-js/pull/5791)
- Fix `colorSpace` function property [#5843](https://github.com/mapbox/mapbox-gl-js/pull/5843)
- Fix style diffing when changing GeoJSON source properties [#5731](https://github.com/mapbox/mapbox-gl-js/issues/5731)
- Fix missing labels when zooming out from overzoomed tile [#5827](https://github.com/mapbox/mapbox-gl-js/issues/5827)
- Fix missing labels when zooming out and quickly using setData [#5837](https://github.com/mapbox/mapbox-gl-js/issues/5837)
- Handle NaN as input to step and interpolate expressions [#5757](https://github.com/mapbox/mapbox-gl-js/pull/5757)
- Clone property values on input and output [#5806](https://github.com/mapbox/mapbox-gl-js/pull/5806)
- Bump geojson-rewind dependency [#5769](https://github.com/mapbox/mapbox-gl-js/pull/5769)
- Allow setting Marker's popup before LngLat [#5893](https://github.com/mapbox/mapbox-gl-js/pull/5893)

## 0.42.2 (November 21, 2017)

### 🐛 Bug fixes

- Add box-sizing to the "mapboxgl-ctrl-scale"-class [#5715](https://github.com/mapbox/mapbox-gl-js/pull/5715)
- Fix rendering in Safari [#5712](https://github.com/mapbox/mapbox-gl-js/issues/5712)
- Fix "Cannot read property 'hasTransition' of undefined" error [#5714](https://github.com/mapbox/mapbox-gl-js/issues/5714)
- Fix misplaced raster tiles [#5713](https://github.com/mapbox/mapbox-gl-js/issues/5713)
- Fix raster tile fading [#5722](https://github.com/mapbox/mapbox-gl-js/issues/5722)
- Ensure that an unset filter is undefined rather than null [#5727](https://github.com/mapbox/mapbox-gl-js/pull/5727)
- Restore pitch-with-rotate to nav control [#5725](https://github.com/mapbox/mapbox-gl-js/pull/5725)
- Validate container option in map constructor [#5695](https://github.com/mapbox/mapbox-gl-js/pull/5695)
- Fix queryRenderedFeatures behavior for features displayed in multiple layers [#5172](https://github.com/mapbox/mapbox-gl-js/issues/5172)

## 0.42.1 (November 17, 2017)

### 🐛 Bug fixes

- Workaround for map flashing bug on Chrome 62+ with Intel Iris Graphics 6100 cards [#5704](https://github.com/mapbox/mapbox-gl-js/pull/5704)
- Rerender map when `map.showCollisionBoxes` is set to `false` [#5673](https://github.com/mapbox/mapbox-gl-js/pull/5673)
- Fix transitions from property default values [#5682](https://github.com/mapbox/mapbox-gl-js/pull/5682)
- Fix runtime updating of `heatmap-color` [#5682](https://github.com/mapbox/mapbox-gl-js/pull/5682)
- Fix mobile Safari `history.replaceState` error [#5613](https://github.com/mapbox/mapbox-gl-js/pull/5613)

### ✨ Features and improvements

- Provide default element for Marker class [#5661](https://github.com/mapbox/mapbox-gl-js/pull/5661)

## 0.42.0 (November 10, 2017)

### ⚠️ Breaking changes

- Require that `heatmap-color` use expressions instead of stop functions [#5624](https://github.com/mapbox/mapbox-gl-js/issues/5624)
- Remove support for validating and migrating v6 styles
- Remove support for validating v7 styles [#5604](https://github.com/mapbox/mapbox-gl-js/pull/5604)
- Remove support for including `{tokens}` in expressions for `text-field` and `icon-image` [#5599](https://github.com/mapbox/mapbox-gl-js/issues/5599)
- Split `curve` expression into `step` and `interpolate` expressions [#5542](https://github.com/mapbox/mapbox-gl-js/pull/5542)
- Disallow interpolation in expressions for `line-dasharray` [#5519](https://github.com/mapbox/mapbox-gl-js/pull/5519)

### ✨ Features and improvements

- Improve label collision detection [#5150](https://github.com/mapbox/mapbox-gl-js/pull/5150)
  - Labels from different sources will now collide with each other
  - Collisions caused by rotation and pitch are now smoothly transitioned with a fade
  - Improved algorithm for fewer erroneous collisions, denser label placement, and greater label stability during rotation
- Add `sqrt` expression [#5493](https://github.com/mapbox/mapbox-gl-js/pull/5493)

### 🐛 Bug fixes and error reporting improvements

- Fix viewport calculations for `fitBounds` when both zooming and padding change [#4846](https://github.com/mapbox/mapbox-gl-js/issues/4846)
- Fix WebGL "range out of bounds for buffer" error caused by sorted symbol layers [#5620](https://github.com/mapbox/mapbox-gl-js/issues/5620)
- Fix symbol fading across tile reloads [#5491](https://github.com/mapbox/mapbox-gl-js/issues/5491)
- Change tile rendering order to better match GL Native [#5601](https://github.com/mapbox/mapbox-gl-js/pull/5601)
- Ensure no errors are triggered when calling `queryRenderedFeatures` on a heatmap layer [#5594](https://github.com/mapbox/mapbox-gl-js/pull/5594)
- Fix bug causing `queryRenderedSymbols` to return results from different sources [#5554](https://github.com/mapbox/mapbox-gl-js/issues/5554)
- Fix CJK rendering issues [#5544](https://github.com/mapbox/mapbox-gl-js/issues/5544), [#5546](https://github.com/mapbox/mapbox-gl-js/issues/5546)
- Account for `circle-stroke-width` in `queryRenderedFeatures` [#5514](https://github.com/mapbox/mapbox-gl-js/pull/5514)
- Fix rendering of fill layers atop raster layers [#5513](https://github.com/mapbox/mapbox-gl-js/pull/5513)
- Fix rendering of circle layers with a `circle-stroke-opacity` of 0 [#5496](https://github.com/mapbox/mapbox-gl-js/issues/5496)
- Fix memory leak caused by actor callbacks [#5443](https://github.com/mapbox/mapbox-gl-js/issues/5443)
- Fix source cache size for raster sources with tile sizes other than 512px [#4313](https://github.com/mapbox/mapbox-gl-js/issues/4313)
- Validate that zoom expressions only appear at the top level of an expression [#5609](https://github.com/mapbox/mapbox-gl-js/issues/5609)
- Validate that step and interpolate expressions don't have any duplicate stops [#5605](https://github.com/mapbox/mapbox-gl-js/issues/5605)
- Fix rendering for `icon-text-fit` with a data-driven `text-size` [#5632](https://github.com/mapbox/mapbox-gl-js/pull/5632)
- Improve validation to catch uses of deprecated function syntax [#5667](https://github.com/mapbox/mapbox-gl-js/pull/5667)
- Permit altitude coordinates in `position` field in GeoJSON [#5608](https://github.com/mapbox/mapbox-gl-js/pull/5608)

## 0.41.0 (October 11, 2017)

### :warning: Breaking changes

- Removed support for paint classes [#3643](https://github.com/mapbox/mapbox-gl-js/pull/3643). Instead, use runtime styling APIs or `Map#setStyle`.
- Reverted the `canvas` source `contextType` option added in 0.40.0 [#5449](https://github.com/mapbox/mapbox-gl-js/pull/5449)

### :bug: Bug fixes

- Clip raster tiles to avoid tile overlap [#5105](https://github.com/mapbox/mapbox-gl-js/pull/5105)
- Guard for offset edgecase in flyTo [#5331](https://github.com/mapbox/mapbox-gl-js/pull/5331)
- Ensure the map is updated after the sprite loads [#5367](https://github.com/mapbox/mapbox-gl-js/pull/5367)
- Limit animation duration on flyTo with maxDuration option [#5349](https://github.com/mapbox/mapbox-gl-js/pull/5349)
- Make double-tapping on make zoom in by a factor of 2 on iOS [#5274](https://github.com/mapbox/mapbox-gl-js/pull/5274)
- Fix rendering error with translucent raster tiles [#5380](https://github.com/mapbox/mapbox-gl-js/pull/5380)
- Error if invalid 'before' argument is passed to Map#addLayer [#5401](https://github.com/mapbox/mapbox-gl-js/pull/5401)
- Revert CanvasSource intermediary image buffer fix [#5449](https://github.com/mapbox/mapbox-gl-js/pull/5449)

### :sparkles: Features and improvements

- Use setData operation when diffing geojson sources [#5332](https://github.com/mapbox/mapbox-gl-js/pull/5332)
- Return early from draw calls on layers where opacity=0 [#5429](https://github.com/mapbox/mapbox-gl-js/pull/5429)
- A [heatmap](https://www.mapbox.com/mapbox-gl-js/example/heatmap-layer/) layer type is now available. This layer type allows you to visualize and explore massive datasets of points, reflecting the shape and density of data well while also looking beautiful. See [the blog post](https://blog.mapbox.com/sneak-peek-at-heatmaps-in-mapbox-gl-73b41d4b16ae) for further details.
  ![](https://cdn-images-1.medium.com/max/1600/1*Dme5MAgdA3pYdTRHUQzvLw.png)
- The value of a style property or filter can now be an [expression](http://www.mapbox.com/mapbox-gl-js/style-spec/#expressions). Expressions are a way of doing data-driven and zoom-driven styling that provides more flexibility and control, and unifies property and filter syntax.

  Previously, data-driven and zoom-driven styling relied on stop functions: you specify a feature property and a set of input-output pairs that essentially define a “scale” for how the style should be calculated based on the feature property. For example, the following would set circle colors on a green-to-red scale based on the value of `feature.properties.population`:

  ```
  "circle-color": {
    "property": "population",
    "stops": [
      [0, "green"],
      [1000000, "red"]
    ]
  }
  ```

  This approach is powerful, but we’ve seen a number of use cases that stop functions don't satisfy. Expressions provide the flexibility to address use cases like these:

  **Multiple feature properties**
  Using more than one feature property to calculate a given style property. E.g., styling land polygon colors based on both `feature.properties.land_use_category` and `feature.properties.elevation`.

  **Arithmetic**
  For some use cases it’s necessary to do some arithmetic on the input data. One example is sizing circles to represent quantitative data. Since a circle’s visual size on the screen is really its area (and A=πr^2), the right way to scale `circle-radius` is `square_root(feature.properties.input_data_value)`. Another example is unit conversions: feature data may include properties that are in some particular unit. Displaying such data in units appropriate to, say, a user’s preference or location, requires being able to do simple arithmetic (multiplication, division) on whatever value is in the data.

  **Conditional logic**
  This is a big one: basic if-then logic, for example to decide exactly what text to display for a label based on which properties are available in the feature or even the length of the name. A key example of this is properly supporting bilingual labels, where we have to decide whether to show local + English, local-only, or English-only, based on the data that’s available for each feature.

  **String manipulation**
  More dynamic control over label text with things like uppercase/lowercase/title case transforms, localized number formatting, etc. Without this functionality, crafting and iterating on label content entails a large data-prep burden.

  **Filters**
  Style layer filters had similar limitations. Moreover, they use a different syntax, even though their job is very similar to that of data-driven styling functions: filters say, “here’s how to look at a feature and decide whether to draw it,” and data-driven style functions say, “here’s how to look at a feature and decide how to size/color/place it.” Expressions provide a unified syntax for defining parts of a style that need to be calculated dynamically from feature data.

  For information on the syntax and behavior of expressions, please see [the documentation](http://www.mapbox.com/mapbox-gl-js/style-spec/#expressions).

### :wrench: Development workflow improvements

- Made the performance benchmarking runner more informative and statistically robust

## 0.40.1 (September 18, 2017)

### :bug: Bug fixes

- Fix bug causing flicker when zooming in on overzoomed tiles [#5295](https://github.com/mapbox/mapbox-gl-js/pull/5295)
- Remove erroneous call to Tile#redoPlacement for zoom-only or low pitch camera changes [#5284](https://github.com/mapbox/mapbox-gl-js/pull/5284)
- Fix bug where `CanvasSource` coordinates were flipped and improve performance for non-animated `CanvasSource`s [#5303](https://github.com/mapbox/mapbox-gl-js/pull/5303)
- Fix bug causing map not to render on some cases on Internet Explorer 11 [#5321](https://github.com/mapbox/mapbox-gl-js/pull/5321)
- Remove upper limit on `fill-extrusion-height` property [#5320](https://github.com/mapbox/mapbox-gl-js/pull/5320)

## 0.40.0 (September 13, 2017)

### :warning: Breaking changes

- `Map#addImage` now requires the image as an `HTMLImageElement`, `ImageData`, or object with `width`, `height`, and
  `data` properties with the same format as `ImageData`. It no longer accepts a raw `ArrayBufferView` in the second
  argument and `width` and `height` options in the third argument.
- `canvas` sources now require a `contextType` option specifying the drawing context associated with the source canvas. [#5155](https://github.com/mapbox/mapbox-gl-js/pull/5155)

### :sparkles: Features and improvements

- Correct rendering for multiple `fill-extrusion` layers on the same map [#5101](https://github.com/mapbox/mapbox-gl-js/pull/5101)
- Add an `icon-anchor` property to symbol layers [#5183](https://github.com/mapbox/mapbox-gl-js/pull/5183)
- Add a per-map `transformRequest` option, allowing users to provide a callback that transforms resource request URLs [#5021](https://github.com/mapbox/mapbox-gl-js/pull/5021)
- Add data-driven styling support for
  - `text-max-width` [#5067](https://github.com/mapbox/mapbox-gl-js/pull/5067)
  - `text-letter-spacing` [#5071](https://github.com/mapbox/mapbox-gl-js/pull/5071)
  - `line-join` [#5020](https://github.com/mapbox/mapbox-gl-js/pull/5020)
- Add support for SDF icons in `Map#addImage()` [#5181](https://github.com/mapbox/mapbox-gl-js/pull/5181)
- Added nautical miles unit to ScaleControl [#5238](https://github.com/mapbox/mapbox-gl-js/pull/5238) (h/t [@fmairesse](https://github.com/fmairesse)))
- Eliminate the map-wide limit on the number of glyphs and sprites that may be used in a style [#141](https://github.com/mapbox/mapbox-gl-js/issues/141). (Fixed by [#5190](https://github.com/mapbox/mapbox-gl-js/pull/5190), see also [mapbox-gl-native[#9213](https://github.com/mapbox/mapbox-gl-js/issues/9213)](https://github.com/mapbox/mapbox-gl-native/pull/9213)
- Numerous performance optimizations (including [#5108](https://github.com/mapbox/mapbox-gl-js/pull/5108) h/t [@pirxpilot](https://github.com/pirxpilot)))

### :bug: Bug fixes

- Add missing documentation for mouseenter, mouseover, mouseleave events [#4772](https://github.com/mapbox/mapbox-gl-js/issues/4772)
- Add missing documentation for `Marker#getElement()` method [#5242](https://github.com/mapbox/mapbox-gl-js/pull/5242)
- Fix bug wherein removing canvas source with animate=true leaves map in render loop [#5097](https://github.com/mapbox/mapbox-gl-js/issues/5097)
- Fix fullscreen detection on Firefox [#5272](https://github.com/mapbox/mapbox-gl-js/pull/5272)
- Fix z-fighting on overlapping fills within the same layer [#3320](https://github.com/mapbox/mapbox-gl-js/issues/3320)
- Fix handling of fractional values for `layer.minzoom` [#2929](https://github.com/mapbox/mapbox-gl-js/issues/2929)
- Clarify coordinate ordering in documentation for `center` option [#5042](https://github.com/mapbox/mapbox-gl-js/pull/5042) (h/t [@karthikb351](https://github.com/karthikb351)))
- Fix output of stop functions where two stops have the same input value [#5020](https://github.com/mapbox/mapbox-gl-js/pull/5020) (h/t [@edpop](https://github.com/edpop))
- Fix bug wherein using `Map#addLayer()` with an inline source would mutate its input [#4040](https://github.com/mapbox/mapbox-gl-js/issues/4040)
- Fix invalid css keyframes selector [#5075](https://github.com/mapbox/mapbox-gl-js/pull/5075) (h/t [@aar0nr](https://github.com/aar0nr)))
- Fix GPU-specific bug wherein canvas sources caused an error [#4262](https://github.com/mapbox/mapbox-gl-js/issues/4262)
- Fix a race condition in symbol layer handling that caused sporadic uncaught errors [#5185](https://github.com/mapbox/mapbox-gl-js/pull/5185)
- Fix bug causing line labels to render incorrectly on overzoomed tiles [#5120](https://github.com/mapbox/mapbox-gl-js/pull/5120)
- Fix bug wherein `NavigationControl` triggered mouse events unexpectedly [#5148](https://github.com/mapbox/mapbox-gl-js/issues/5148)
- Fix bug wherein clicking on the `NavigationControl` compass caused an error in IE 11 [#4784](https://github.com/mapbox/mapbox-gl-js/issues/4784)
- Remove dependency on GPL-3-licensed `fast-stable-stringify` module [#5152](https://github.com/mapbox/mapbox-gl-js/issues/5152)
- Fix bug wherein layer-specific an event listener produced an error after its target layer was removed from the map [#5145](https://github.com/mapbox/mapbox-gl-js/issues/5145)
- Fix `Marker#togglePopup()` failing to return the marker instance [#5116](https://github.com/mapbox/mapbox-gl-js/issues/5116)
- Fix bug wherein a marker's position failed to adapt to the marker element's size changing [#5133](https://github.com/mapbox/mapbox-gl-js/issues/5133)
- Fix rendering bug affecting Broadcom GPUs [#5073](https://github.com/mapbox/mapbox-gl-js/pull/5073)

### :wrench: Development workflow improvements

- Add (and now require) Flow type annotations throughout the majority of the codebase.
- Migrate to CircleCI 2.0 [#4939](https://github.com/mapbox/mapbox-gl-js/pull/4939)

## 0.39.1 (July 24, 2017)

### :bug: Bug fixes

- Fix packaging issue in 0.39.0 [#5025](https://github.com/mapbox/mapbox-gl-js/issues/5025)
- Correctly evaluate enum-based identity functions [#5023](https://github.com/mapbox/mapbox-gl-js/issues/5023)

## 0.39.0 (July 21, 2017)

### :warning: Breaking changes

- `GeolocateControl` breaking changes [#4479](https://github.com/mapbox/mapbox-gl-js/pull/4479)
  - The option `watchPosition` has been replaced with `trackUserLocation`
  - The camera operation has changed from `jumpTo` (not animated) to `fitBounds` (animated). An effect of this is the map pitch is no longer reset, although the bearing is still reset to 0.
  - The accuracy of the geolocation provided by the device is used to set the view (previously it was fixed at zoom level 17). The `maxZoom` can be controlled via the new `fitBoundsOptions` option (defaults to 15).
- Anchor `Marker`s at their center by default [#5019](https://github.com/mapbox/mapbox-gl-js/issues/5019) [@andrewharvey](https://github.com/andrewharvey)
- Increase `significantRotateThreshold` for the `TouchZoomRotateHandler` [#4971](https://github.com/mapbox/mapbox-gl-js/pull/4971), [@dagjomar](https://github.com/dagjomar)

### :sparkles: Features and improvements

- Improve performance of updating GeoJSON sources [#4069](https://github.com/mapbox/mapbox-gl-js/pull/4069), [@ezheidtmann](https://github.com/ezheidtmann)
- Improve rendering speed of extrusion layers [#4818](https://github.com/mapbox/mapbox-gl-js/pull/4818)
- Improve line label legibility in pitched views [#4781](https://github.com/mapbox/mapbox-gl-js/pull/4781)
- Improve line label legibility on curved lines [#4853](https://github.com/mapbox/mapbox-gl-js/pull/4853)
- Add user location tracking capability to `GeolocateControl` [#4479](https://github.com/mapbox/mapbox-gl-js/pull/4479), [@andrewharvey](https://github.com/andrewharvey)
  - New option `showUserLocation` to draw a "dot" as a `Marker` on the map at the user's location
  - An active lock and background state are introduced with `trackUserLocation`. When in active lock the camera will update to follow the user location, however if the camera is changed by the API or UI then the control will enter the background state where it won't update the camera to follow the user location.
  - New option `fitBoundsOptions` to control the camera operation
  - New `trackuserlocationstart` and `trackuserlocationend` events
  - New `LngLat.toBounds` method to extend a point location by a given radius to a `LngLatBounds` object
- Include main CSS file in `package.json` [#4809](https://github.com/mapbox/mapbox-gl-js/pull/4809), [@tomscholz](https://github.com/tomscholz)
- Add property function (data-driven styling) support for `line-width` [#4773](https://github.com/mapbox/mapbox-gl-js/pull/4773)
- Add property function (data-driven styling) support for `text-anchor` [#4997](https://github.com/mapbox/mapbox-gl-js/pull/4997)
- Add property function (data-driven styling) support for `text-justify` [#5000](https://github.com/mapbox/mapbox-gl-js/pull/5000)
- Add `maxTileCacheSize` option [#4778](https://github.com/mapbox/mapbox-gl-js/pull/4778), [@jczaplew](https://github.com/jczaplew)
- Add new `icon-pitch-alignment` and `circle-pitch-alignment` properties [#4869](https://github.com/mapbox/mapbox-gl-js/pull/4869) [#4871](https://github.com/mapbox/mapbox-gl-js/pull/4871)
- Add `Map#getMaxBounds` method [#4890](https://github.com/mapbox/mapbox-gl-js/pull/4890), [@andrewharvey](https://github.com/andrewharvey) [@lamuertepeluda](https://github.com/lamuertepeluda)
- Add option (`localIdeographFontFamily`) to use TinySDF to avoid loading expensive CJK glyphs [#4895](https://github.com/mapbox/mapbox-gl-js/pull/4895)
- If `config.API_URL` includes a path prepend it to the request URL [#4995](https://github.com/mapbox/mapbox-gl-js/pull/4995)
- Bump `supercluster` version to expose `cluster_id` property on clustered sources [#5002](https://github.com/mapbox/mapbox-gl-js/pull/5002)

### :bug: Bug fixes

- Do not display `FullscreenControl` on unsupported devices [#4838](https://github.com/mapbox/mapbox-gl-js/pull/4838), [@stepankuzmin](https://github.com/stepankuzmin)
- Fix yarn build on Windows machines [#4887](https://github.com/mapbox/mapbox-gl-js/pull/4887)
- Prevent potential memory leaks by dispatching `loadData` to the same worker every time [#4877](https://github.com/mapbox/mapbox-gl-js/pull/4877)
- Fix bug preventing the rtlTextPlugin from loading before the initial style `load` [#4870](https://github.com/mapbox/mapbox-gl-js/pull/4870)
- Fix bug causing runtime-stying to not take effect in some situations [#4893](https://github.com/mapbox/mapbox-gl-js/pull/4893)
- Prevent requests of vertical glyphs for labels that can't be verticalized [#4720](https://github.com/mapbox/mapbox-gl-js/issues/4720)
- Fix character detection for Zanabazar Square [#4940](https://github.com/mapbox/mapbox-gl-js/pull/4940)
- Fix `LogoControl` logic to update correctly, and hide the `<div>` instead of removing it from the DOM when it is not needed [#4842](https://github.com/mapbox/mapbox-gl-js/pull/4842)
- Fix `GeoJSONSource#serialize` to include all options
- Fix error handling in `GlyphSource#getSimpleGlyphs`[#4992](https://github.com/mapbox/mapbox-gl-js/pull/4992)
- Fix bug causing `setStyle` to reload raster tiles [#4852](https://github.com/mapbox/mapbox-gl-js/pull/4852)
- Fix bug causing symbol layers not to render on devices with non-integer device pixel ratios [#4989](https://github.com/mapbox/mapbox-gl-js/pull/4989)
- Fix bug where `Map#queryRenderedFeatures` would error when returning no results [#4993](https://github.com/mapbox/mapbox-gl-js/pull/4993)
- Fix bug where `Map#areTilesLoaded` would always be false on `sourcedata` events for reloading tiles [#4987](https://github.com/mapbox/mapbox-gl-js/pull/4987)
- Fix bug causing categorical property functions to error on non-ascending order stops [#4996](https://github.com/mapbox/mapbox-gl-js/pull/4996)

### :hammer_and_wrench: Development workflow changes

- Use flow to type much of the code base [#4629](https://github.com/mapbox/mapbox-gl-js/pull/4629) [#4903](https://github.com/mapbox/mapbox-gl-js/pull/4903) [#4909](https://github.com/mapbox/mapbox-gl-js/pull/4909) [#4910](https://github.com/mapbox/mapbox-gl-js/pull/4910) [#4911](https://github.com/mapbox/mapbox-gl-js/pull/4911) [#4913](https://github.com/mapbox/mapbox-gl-js/pull/4913) [#4915](https://github.com/mapbox/mapbox-gl-js/pull/4915) [#4918](https://github.com/mapbox/mapbox-gl-js/pull/4918) [#4932](https://github.com/mapbox/mapbox-gl-js/pull/4932) [#4933](https://github.com/mapbox/mapbox-gl-js/pull/4933) [#4948](https://github.com/mapbox/mapbox-gl-js/pull/4948) [#4949](https://github.com/mapbox/mapbox-gl-js/pull/4949) [#4955](https://github.com/mapbox/mapbox-gl-js/pull/4955) [#4966](https://github.com/mapbox/mapbox-gl-js/pull/4966) [#4967](https://github.com/mapbox/mapbox-gl-js/pull/4967) [#4973](https://github.com/mapbox/mapbox-gl-js/pull/4973) :muscle: [@jfirebaugh](https://github.com/jfirebaugh) [@vicapow](https://github.com/vicapow)
- Use style specification to generate flow type [#4958](https://github.com/mapbox/mapbox-gl-js/pull/4958)
- Explicitly list which files to publish in `package.json` [#4819](https://github.com/mapbox/mapbox-gl-js/pull/4819) [@tomscholz](https://github.com/tomscholz)
- Move render test ignores to a separate file [#4977](https://github.com/mapbox/mapbox-gl-js/pull/4977)
- Add code of conduct [#5015](https://github.com/mapbox/mapbox-gl-js/pull/5015) :sparkling_heart:

## 0.38.0 (June 9, 2017)

#### New features :sparkles:

- Attenuate label size scaling with distance, improving readability of pitched maps [#4547](https://github.com/mapbox/mapbox-gl-js/pull/4547)

#### Bug fixes :beetle:

- Skip rendering for patterned layers when pattern is missing [#4687](https://github.com/mapbox/mapbox-gl-js/pull/4687)
- Fix bug with map failing to rerender after `webglcontextlost` event [#4725](https://github.com/mapbox/mapbox-gl-js/pull/4725) [@cdawi](https://github.com/cdawi)
- Clamp zoom level in `flyTo` to within the map's specified min- and maxzoom to prevent undefined behavior [#4726](https://github.com/mapbox/mapbox-gl-js/pull/4726) [@](https://github.com/) IvanSanchez
- Fix wordmark rendering in IE [#4741](https://github.com/mapbox/mapbox-gl-js/pull/4741)
- Fix slight pixelwise symbol rendering bugs caused by incorrect sprite calculations [#4737](https://github.com/mapbox/mapbox-gl-js/pull/4737)
- Prevent exceptions thrown by certain `flyTo` calls [#4761](https://github.com/mapbox/mapbox-gl-js/pull/4761)
- Fix "Improve this map" link [#4685](https://github.com/mapbox/mapbox-gl-js/pull/4685)
- Tweak `queryRenderedSymbols` logic to better account for pitch scaling [#4792](https://github.com/mapbox/mapbox-gl-js/pull/4792)
- Fix for symbol layers sometimes failing to render, most frequently in Safari [#4795](https://github.com/mapbox/mapbox-gl-js/pull/4795)
- Apply `text-keep-upright` after `text-offset` to keep labels upright when intended [#4779](https://github.com/mapbox/mapbox-gl-js/pull/4779) **[Potentially breaking :warning: but considered a bugfix]**
- Prevent exceptions thrown by empty GeoJSON tiles [#4803](https://github.com/mapbox/mapbox-gl-js/pull/4803)

#### Accessibility improvements :sound:

- Add `aria-label` to popup close button [#4799](https://github.com/mapbox/mapbox-gl-js/pull/4799) [@andrewharvey](https://github.com/andrewharvey)

#### Development workflow + testing improvements :wrench:

- Fix equality assertion bug in tests [#4731](https://github.com/mapbox/mapbox-gl-js/pull/4731) [@IvanSanchez](https://github.com/IvanSanchez)
- Benchmark results page improvements [#4746](https://github.com/mapbox/mapbox-gl-js/pull/4746)
- Require node version >=6.4.0, enabling the use of more ES6 features [#4752](https://github.com/mapbox/mapbox-gl-js/pull/4752)
- Document missing `pitchWithRotate` option [#4800](https://github.com/mapbox/mapbox-gl-js/pull/4800) [@simast](https://github.com/simast)
- Move Github-specific Markdown files into subdirectory [#4806](https://github.com/mapbox/mapbox-gl-js/pull/4806) [@tomscholz](https://github.com/tomscholz)

## 0.37.0 (May 2nd, 2017)

#### :warning: Breaking changes

- Removed `LngLat#wrapToBestWorld`

#### New features :rocket:

- Improve popup/marker positioning [#4577](https://github.com/mapbox/mapbox-gl-js/pull/4577)
- Add `Map#isStyleLoaded` and `Map#areTilesLoaded` events [#4321](https://github.com/mapbox/mapbox-gl-js/pull/4321)
- Support offline sprites using `file:` protocol [#4649](https://github.com/mapbox/mapbox-gl-js/pull/4649) [@oscarfonts](https://github.com/oscarfonts)

#### Bug fixes :bug:

- Fix fullscreen control in Firefox [#4666](https://github.com/mapbox/mapbox-gl-js/pull/4666)
- Fix rendering artifacts that caused tile boundaries to be visible in some cases [#4636](https://github.com/mapbox/mapbox-gl-js/pull/4636)
- Fix default calculation for categorical zoom-and-property functions [#4657](https://github.com/mapbox/mapbox-gl-js/pull/4657)
- Fix scaling of images on retina screens [#4645](https://github.com/mapbox/mapbox-gl-js/pull/4645)
- Rendering error when a transparent image is added via `Map#addImage` [#4644](https://github.com/mapbox/mapbox-gl-js/pull/4644)
- Fix an issue with rendering lines with duplicate points [#4634](https://github.com/mapbox/mapbox-gl-js/pull/4634)
- Fix error when switching from data-driven styles to a constant paint value [#4611](https://github.com/mapbox/mapbox-gl-js/pull/4611)
- Add check to make sure invalid bounds on tilejson don't error out [#4641](https://github.com/mapbox/mapbox-gl-js/pull/4641)

#### Development workflow improvements :computer:

- Add flowtype interfaces and definitions [@vicapow](https://github.com/vicapow)
- Add stylelinting to ensure `mapboxgl-` prefix on all classes [#4584](https://github.com/mapbox/mapbox-gl-js/pull/4584) [@asantos3026](https://github.com/asantos3026)

## 0.36.0 (April 19, 2017)

#### New features :sparkles:

- Replace LogoControl logo with the new Mapbox logo [#4598](https://github.com/mapbox/mapbox-gl-js/pull/4598)

#### Bug fixes :bug:

- Fix bug with the BoxZoomHandler that made it glitchy if it is enabled after the DragPanHandler [#4528](https://github.com/mapbox/mapbox-gl-js/pull/4528)
- Fix undefined behavior in `fill_outline` shaders [#4600](https://github.com/mapbox/mapbox-gl-js/pull/4600)
- Fix `Camera#easeTo` interpolation on pitched maps [#4540](https://github.com/mapbox/mapbox-gl-js/pull/4540)
- Choose property function interpolation method by the `property`'s type [#4614](https://github.com/mapbox/mapbox-gl-js/pull/4614)

#### Development workflow improvements :nerd_face:

- Fix crash on missing `style.json` in integration tests
- `gl-style-composite` is now executable in line with the other tools [@andrewharvey](https://github.com/andrewharvey) [#4595](https://github.com/mapbox/mapbox-gl-js/pull/4595)
- `gl-style-composite` utility now throws an error if a name conflict would occur between layers [@andrewharvey](https://github.com/andrewharvey) [#4595](https://github.com/mapbox/mapbox-gl-js/pull/4595)

## 0.35.1 (April 12, 2017)

#### Bug fixes :bug:

- Add `.json` extension to style-spec `require` statements for webpack compatibility [#4563](https://github.com/mapbox/mapbox-gl-js/pull/4563) [@orangemug](https://github.com/orangemug)
- Fix documentation type for `Map#fitBounde` [#4569](https://github.com/mapbox/mapbox-gl-js/pull/4569) [@andrewharvey](https://github.com/andrewharvey)
- Fix bug causing {Image,Video,Canvas}Source to throw exception if latitude is outside of +/-85.05113 [#4574](https://github.com/mapbox/mapbox-gl-js/pull/4574)
- Fix bug causing overzoomed raster tiles to disappear from map [#4567](https://github.com/mapbox/mapbox-gl-js/pull/4567)
- Fix bug causing queryRenderedFeatures to crash on polygon features that have an `id` field. [#4581](https://github.com/mapbox/mapbox-gl-js/pull/4581)

## 0.35.0 (April 7, 2017)

#### New features :rocket:

- Use anisotropic filtering to improve rendering of raster tiles on pitched maps [#1064](https://github.com/mapbox/mapbox-gl-js/issues/1064)
- Add `pitchstart` and `pitchend` events [#2449](https://github.com/mapbox/mapbox-gl-js/issues/2449)
- Add an optional `layers` parameter to `Map#on` [#1002](https://github.com/mapbox/mapbox-gl-js/issues/1002)
- Add data-driven styling support for `text-offset` [#4495](https://github.com/mapbox/mapbox-gl-js/pull/4495)
- Add data-driven styling support for `text-rotate` [#3516](https://github.com/mapbox/mapbox-gl-js/issues/3516)
- Add data-driven styling support for `icon-image` [#4304](https://github.com/mapbox/mapbox-gl-js/issues/4304)
- Add data-driven styling support for `{text,icon}-size` [#4455](https://github.com/mapbox/mapbox-gl-js/pull/4455)

#### Bug fixes :bug:

- Suppress error messages in JS console due to missing tiles [#1800](https://github.com/mapbox/mapbox-gl-js/issues/1800)
- Fix bug wherein `GeoJSONSource#setData()` could cause unnecessary DOM updates [#4447](https://github.com/mapbox/mapbox-gl-js/issues/4447)
- Fix bug wherein `Map#flyTo` did not respect the `renderWorldCopies` setting [#4449](https://github.com/mapbox/mapbox-gl-js/issues/4449)
- Fix regression in browserify support # 4453
- Fix bug causing poor touch event behavior on mobile devices [#4259](https://github.com/mapbox/mapbox-gl-js/issues/4259)
- Fix bug wherein duplicate stops in property functions could cause an infinite loop [#4498](https://github.com/mapbox/mapbox-gl-js/issues/4498)
- Respect image height/width in `addImage` api [#4531](https://github.com/mapbox/mapbox-gl-js/pull/4531)
- Fix bug preventing correct behavior of `shift+zoom` [#3334](https://github.com/mapbox/mapbox-gl-js/issues/3334)
- Fix bug preventing image source from rendering when coordinate area is too large [#4550](https://github.com/mapbox/mapbox-gl-js/issues/4550)
- Show image source on horizontally wrapped worlds [#4555](https://github.com/mapbox/mapbox-gl-js/pull/4555)
- Fix bug in the handling of `refreshedExpiredTiles` option [#4549](https://github.com/mapbox/mapbox-gl-js/pull/4549)
- Support the TileJSON `bounds` property [#1775](https://github.com/mapbox/mapbox-gl-js/issues/1775)

#### Development workflow improvements :computer:

- Upgrade flow to 0.42.0 ([#4500](https://github.com/mapbox/mapbox-gl-js/pull/4500))

## 0.34.0 (March 17, 2017)

#### New features :rocket:

- Add `Map#addImage` and `Map#removeImage` API to allow adding icon images at runtime [#4404](https://github.com/mapbox/mapbox-gl-js/pull/4404)
- Simplify non-browserify bundler usage by making the distribution build the main entrypoint [#4423](https://github.com/mapbox/mapbox-gl-js/pull/4423)

#### Bug fixes :bug:

- Fix issue where coincident start/end points of LineStrings were incorrectly rendered as joined [#4413](https://github.com/mapbox/mapbox-gl-js/pull/4413)
- Fix bug causing `queryRenderedFeatures` to fail in cases where both multiple sources and data-driven paint properties were present [#4417](https://github.com/mapbox/mapbox-gl-js/issues/4417)
- Fix bug where tile request errors caused `map.loaded()` to incorrectly return `false` [#4425](https://github.com/mapbox/mapbox-gl-js/issues/4425)

#### Testing improvements :white_check_mark:

- Improve test coverage across several core modules [#4432](https://github.com/mapbox/mapbox-gl-js/pull/4432) [#4431](https://github.com/mapbox/mapbox-gl-js/pull/4431) [#4422](https://github.com/mapbox/mapbox-gl-js/pull/4422) [#4244](https://github.com/mapbox/mapbox-gl-js/pull/4244) :bowing_man:

## 0.33.1 (March 10, 2017)

#### Bug fixes :bug:

- Prevent Mapbox logo from being added to the map more than once [#4386](https://github.com/mapbox/mapbox-gl-js/pull/4386)
- Add `type='button'` to `FullscreenControl` to prevent button from acting as a form submit [#4397](https://github.com/mapbox/mapbox-gl-js/pull/4397)
- Fix issue where map would continue to rotate if `Ctrl` key is released before the click during a `DragRotate` event [#4389](https://github.com/mapbox/mapbox-gl-js/pull/4389)
- Remove double `options.easing` description from the `Map#fitBounds` documentation [#4402](https://github.com/mapbox/mapbox-gl-js/pull/4402)

## 0.33.0 (March 8, 2017)

#### :warning: Breaking changes

- Automatically add Mapbox wordmark when required by Mapbox TOS [#3933](https://github.com/mapbox/mapbox-gl-js/pull/3933)
- Increase default `maxZoom` from 20 to 22 [#4333](https://github.com/mapbox/mapbox-gl-js/pull/4333)
- Deprecate `tiledata` and `tiledataloading` events in favor of `sourcedata` and `sourcedataloading`. [#4347](https://github.com/mapbox/mapbox-gl-js/pull/4347)
- `mapboxgl.util` is no longer exported [#1408](https://github.com/mapbox/mapbox-gl-js/issues/1408)
- `"type": "categorical"` is now required for all categorical functions. Previously, some forms of "implicitly" categorical functions worked, and others did not. [#3717](https://github.com/mapbox/mapbox-gl-js/issues/3717)

#### :white_check_mark: New features

- Add property functions support for most symbol paint properties [#4074](https://github.com/mapbox/mapbox-gl-js/pull/4074), [#4186](https://github.com/mapbox/mapbox-gl-js/pull/4186), [#4226](https://github.com/mapbox/mapbox-gl-js/pull/4226)
- Add ability to specify default property value for undefined or invalid property values used in property functions. [#4175](https://github.com/mapbox/mapbox-gl-js/pull/4175)
- Improve `Map#fitBounds` to accept different values for top, bottom, left, and right `padding` [#3890](https://github.com/mapbox/mapbox-gl-js/pull/3890)
- Add a `FullscreenControl` for displaying a fullscreen map [#3977](https://github.com/mapbox/mapbox-gl-js/pull/3977)

#### :beetle: Bug fixes

- Fix validation error on categorical zoom-and-property functions [#4220](https://github.com/mapbox/mapbox-gl-js/pull/4220)
- Fix bug causing expired resources to be re-requested causing an infinite loop [#4255](https://github.com/mapbox/mapbox-gl-js/pull/4255)
- Fix problem where `MapDataEvent#isSourceLoaded` always returned false [#4254](https://github.com/mapbox/mapbox-gl-js/pull/4254)
- Resolve an issue where tiles in the source cache were prematurely deleted, resulting in tiles flickering when zooming in and out and [#4311](https://github.com/mapbox/mapbox-gl-js/pull/4311)
- Make sure `MapEventData` is passed through on calls `Map#flyTo` [#4342](https://github.com/mapbox/mapbox-gl-js/pull/4342)
- Fix incorrect returned values for `Map#isMoving` [#4350](https://github.com/mapbox/mapbox-gl-js/pull/4350)
- Fix categorical functions not allowing boolean stop domain values [#4195](https://github.com/mapbox/mapbox-gl-js/pull/4195)
- Fix piecewise-constant functions to allow non-integer zoom levels. [#4196](https://github.com/mapbox/mapbox-gl-js/pull/4196)
- Fix issues with `$id` in filters [#4236](https://github.com/mapbox/mapbox-gl-js/pull/4236) [#4237](https://github.com/mapbox/mapbox-gl-js/pull/4237)
- Fix a race condition with polygon centroid algorithm causing tiles not to load in some cases. [#4273](https://github.com/mapbox/mapbox-gl-js/pull/4273)
- Throw a meaningful error when giving non-array `layers` parameter to `queryRenderedFeatures` [#4331](https://github.com/mapbox/mapbox-gl-js/pull/4331)
- Throw a meaningful error when supplying invalid `minZoom` and `maxZoom` values [#4324](https://github.com/mapbox/mapbox-gl-js/pull/4324)
- Fix a memory leak when using the RTL Text plugin [#4248](https://github.com/mapbox/mapbox-gl-js/pull/4248)

#### Dev workflow changes

- Merged the [Mapbox GL style specification](https://github.com/mapbox/mapbox-gl-style-spec) repo to this one (now under `src/style-spec` and `test/unit/style-spec`).

## 0.32.1 (Jan 26, 2017)

#### Bug Fixes

- Fix bug causing [`mapbox-gl-rtl-text` plugin](https://github.com/mapbox/mapbox-gl-rtl-text) to not work [#4055](https://github.com/mapbox/mapbox-gl-js/pull/4055)

## 0.32.0 (Jan 26, 2017)

#### Deprecation Notices

- [Style classes](https://www.mapbox.com/mapbox-gl-style-spec/#layer-paint.*) are deprecated and will be removed in an upcoming release of Mapbox GL JS.

#### New Features

- Add `Map#isSourceLoaded` method [#4033](https://github.com/mapbox/mapbox-gl-js/pull/4033)
- Automatically reload tiles based on their `Expires` and `Cache-Control` HTTP headers [#3944](https://github.com/mapbox/mapbox-gl-js/pull/3944)
- Add `around=center` option to `scrollZoom` and `touchZoomRotate` interaction handlers [#3876](https://github.com/mapbox/mapbox-gl-js/pull/3876)
- Add support for [`mapbox-gl-rtl-text` plugin](https://github.com/mapbox/mapbox-gl-rtl-text) to support right-to-left scripts [#3758](https://github.com/mapbox/mapbox-gl-js/pull/3758)
- Add `canvas` source type [#3765](https://github.com/mapbox/mapbox-gl-js/pull/3765)
- Add `Map#isMoving` method [#2792](https://github.com/mapbox/mapbox-gl-js/issues/2792)

#### Bug Fixes

- Fix bug causing garbled text on zoom [#3962](https://github.com/mapbox/mapbox-gl-js/pull/3962)
- Fix bug causing crash in Firefox and Mobile Safari when rendering a large map [#4037](https://github.com/mapbox/mapbox-gl-js/pull/4037)
- Fix bug causing raster tiles to flicker during zoom [#2467](https://github.com/mapbox/mapbox-gl-js/issues/2467)
- Fix bug causing exception when unsetting and resetting fill-outline-color [#3657](https://github.com/mapbox/mapbox-gl-js/issues/3657)
- Fix memory leak when removing raster sources [#3951](https://github.com/mapbox/mapbox-gl-js/issues/3951)
- Fix bug causing exception when when zooming in / out on empty GeoJSON tile [#3985](https://github.com/mapbox/mapbox-gl-js/pull/3985)
- Fix line join artifacts at very sharp angles [#4008](https://github.com/mapbox/mapbox-gl-js/pull/4008)

## 0.31.0 (Jan 10 2017)

#### New Features

- Add `renderWorldCopies` option to the `Map` constructor to give users control over whether multiple worlds are rendered in a map [#3885](https://github.com/mapbox/mapbox-gl-js/pull/3885)

#### Bug Fixes

- Fix performance regression triggered when `Map` pitch or bearing is changed [#3938](https://github.com/mapbox/mapbox-gl-js/pull/3938)
- Fix null pointer exception caused by trying to clear an `undefined` source [#3903](https://github.com/mapbox/mapbox-gl-js/pull/3903)

#### Miscellaneous

- Incorporate integration tests formerly at [`mapbox-gl-test-suite`](https://github.com/mapbox/mapbox-gl-test-suite) into this repository [#3834](https://github.com/mapbox/mapbox-gl-js/pull/3834)

## 0.30.0 (Jan 5 2017)

#### New Features

- Fire an error when map canvas is larger than allowed by `gl.MAX_RENDERBUFFER_SIZE` [#2893](https://github.com/mapbox/mapbox-gl-js/issues/2893)
- Improve error messages when referencing a nonexistent layer id [#2597](https://github.com/mapbox/mapbox-gl-js/issues/2597)
- Fire an error when layer uses a `geojson` source and specifies a `source-layer` [#3896](https://github.com/mapbox/mapbox-gl-js/pull/3896)
- Add inline source declaration syntax [#3857](https://github.com/mapbox/mapbox-gl-js/issues/3857)
- Improve line breaking behavior [#3887](https://github.com/mapbox/mapbox-gl-js/issues/3887)

#### Performance Improvements

- Improve `Map#setStyle` performance in some cases [#3853](https://github.com/mapbox/mapbox-gl-js/pull/3853)

#### Bug Fixes

- Fix unexpected popup positioning when some offsets are unspecified [#3367](https://github.com/mapbox/mapbox-gl-js/issues/3367)
- Fix incorrect interpolation in functions [#3838](https://github.com/mapbox/mapbox-gl-js/issues/3838)
- Fix incorrect opacity when multiple backgrounds are rendered [#3819](https://github.com/mapbox/mapbox-gl-js/issues/3819)
- Fix exception thrown when instantiating geolocation control in Safari [#3844](https://github.com/mapbox/mapbox-gl-js/issues/3844)
- Fix exception thrown when setting `showTileBoundaries` with no sources [#3849](https://github.com/mapbox/mapbox-gl-js/issues/3849)
- Fix incorrect rendering of transparent parts of raster layers in some cases [#3723](https://github.com/mapbox/mapbox-gl-js/issues/3723)
- Fix non-terminating render loop when zooming in in some cases [#3399](https://github.com/mapbox/mapbox-gl-js/pull/3399)

## 0.29.0 (December 20 2016)

#### New Features

- Add support for property functions for many style properties on line layers [#3033](https://github.com/mapbox/mapbox-gl-js/pull/3033)
- Make `Map#setStyle` smoothly transition to the new style [#3621](https://github.com/mapbox/mapbox-gl-js/pull/3621)
- Add `styledata`, `sourcedata`, `styledataloading`, and `sourcedataloading` events
- Add `isSourceLoaded` and `source` properties to `MapDataEvent` [#3590](https://github.com/mapbox/mapbox-gl-js/pull/3590)
- Remove "max zoom" cap of 20 [#3683](https://github.com/mapbox/mapbox-gl-js/pull/3683)
- Add `circle-stroke-*` style properties [#3672](https://github.com/mapbox/mapbox-gl-js/pull/3672)
- Add a more helpful error message when the specified `container` element doesn't exist [#3719](https://github.com/mapbox/mapbox-gl-js/pull/3719)
- Add `watchPosition` option to `GeolocateControl` [#3739](https://github.com/mapbox/mapbox-gl-js/pull/3739)
- Add `positionOptions` option to `GeolocateControl` [#3739](https://github.com/mapbox/mapbox-gl-js/pull/3739)
- Add `aria-label` to map canvas [#3782](https://github.com/mapbox/mapbox-gl-js/pull/3782)
- Adjust multipoint symbol rendering behavior [#3763](https://github.com/mapbox/mapbox-gl-js/pull/3763)
- Add support for property functions for `icon-offset` [#3791](https://github.com/mapbox/mapbox-gl-js/pull/3791)
- Improved antialiasing on pitched lines [#3790](https://github.com/mapbox/mapbox-gl-js/pull/3790)
- Allow attribution control to collapse to an ⓘ button on smaller screens [#3783](https://github.com/mapbox/mapbox-gl-js/pull/3783)
- Improve line breaking algorithm [#3743](https://github.com/mapbox/mapbox-gl-js/pull/3743)

#### Performance Improvements

- Fix memory leak when calling `Map#removeSource` [#3602](https://github.com/mapbox/mapbox-gl-js/pull/3602)
- Reduce bundle size by adding custom build of `gl-matrix` [#3734](https://github.com/mapbox/mapbox-gl-js/pull/3734)
- Improve performance of projection code [#3721](https://github.com/mapbox/mapbox-gl-js/pull/3721)
- Improve performance of style function evaluation [#3816](https://github.com/mapbox/mapbox-gl-js/pull/3816)

#### Bug fixes

- Fix exception thrown when using `line-color` property functions [#3639](https://github.com/mapbox/mapbox-gl-js/issues/3639)
- Fix exception thrown when removing a layer and then adding another layer with the same id but different type [#3655](https://github.com/mapbox/mapbox-gl-js/pull/3655)
- Fix exception thrown when passing a single point to `Map#fitBounds` [#3655](https://github.com/mapbox/mapbox-gl-js/pull/3655)
- Fix exception thrown occasionally during rapid map mutations [#3681](https://github.com/mapbox/mapbox-gl-js/pull/3681)
- Fix rendering defects on pitch=0 on some systems [#3740](https://github.com/mapbox/mapbox-gl-js/pull/3740)
- Fix unnecessary CPU usage when displaying a raster layer [#3764](https://github.com/mapbox/mapbox-gl-js/pull/3764)
- Fix bug causing sprite after `Map#setStyle` [#3829](https://github.com/mapbox/mapbox-gl-js/pull/3829)
- Fix bug preventing `Map` from emitting a `contextmenu` event on Windows browsers [#3822](https://github.com/mapbox/mapbox-gl-js/pull/3822)

## 0.28.0 (November 17 2016)

#### New features and improvements

- Performance improvements for `Map#addLayer` and `Map#removeLayer` [#3584](https://github.com/mapbox/mapbox-gl-js/pull/3584)
- Add method for changing layer order at runtime - `Map#moveLayer` [#3584](https://github.com/mapbox/mapbox-gl-js/pull/3584)
- Update vertical punctuation logic to Unicode 9.0 standard [#3608](https://github.com/mapbox/mapbox-gl-js/pull/3608)

#### Bug fixes

- Fix data-driven `fill-opacity` rendering when using a `fill-pattern` [#3598](https://github.com/mapbox/mapbox-gl-js/pull/3598)
- Fix line rendering artifacts [#3627](https://github.com/mapbox/mapbox-gl-js/pull/3627)
- Fix incorrect rendering of opaque fills on top of transparent fills [#2628](https://github.com/mapbox/mapbox-gl-js/pull/2628)
- Prevent `AssertionErrors` from pitching raster layers by only calling `Worker#redoPlacement` on vector and GeoJSON sources [#3624](https://github.com/mapbox/mapbox-gl-js/pull/3624)
- Restore IE11 compatability [#3635](https://github.com/mapbox/mapbox-gl-js/pull/3635)
- Fix symbol placement for cached tiles [#3637](https://github.com/mapbox/mapbox-gl-js/pull/3637)

## 0.27.0 (November 11 2016)

#### ⚠️ Breaking changes ⚠️

- Replace `fill-extrude-height` and `fill-extrude-base` properties of `fill` render type with a separate `fill-extrusion` type (with corresponding `fill-extrusion-height` and `fill-extrusion-base` properties), solving problems with render parity and runtime switching between flat and extruded fills. https://github.com/mapbox/mapbox-gl-style-spec/issues/554
- Change the units for extrusion height properties (`fill-extrusion-height`, `fill-extrusion-base`) from "magic numbers" to meters. [#3509](https://github.com/mapbox/mapbox-gl-js/pull/3509)
- Remove `mapboxgl.Control` class and change the way custom controls should be implemented. [#3497](https://github.com/mapbox/mapbox-gl-js/pull/3497)
- Remove `mapboxgl.util` functions: `inherit`, `extendAll`, `debounce`, `coalesce`, `startsWith`, `supportsGeolocation`. [#3441](https://github.com/mapbox/mapbox-gl-js/pull/3441) [#3571](https://github.com/mapbox/mapbox-gl-js/pull/3571)
- **`mapboxgl.util` is deprecated** and will be removed in the next release. [#1408](https://github.com/mapbox/mapbox-gl-js/issues/1408)

#### New features and improvements

- Tons of **performance improvements** that combined make rendering **up to 3 times faster**, especially for complex styles. [#3485](https://github.com/mapbox/mapbox-gl-js/pull/3485) [#3489](https://github.com/mapbox/mapbox-gl-js/pull/3489) [#3490](https://github.com/mapbox/mapbox-gl-js/pull/3490) [#3491](https://github.com/mapbox/mapbox-gl-js/pull/3491) [#3498](https://github.com/mapbox/mapbox-gl-js/pull/3498) [#3499](https://github.com/mapbox/mapbox-gl-js/pull/3499) [#3501](https://github.com/mapbox/mapbox-gl-js/pull/3501) [#3510](https://github.com/mapbox/mapbox-gl-js/pull/3510) [#3514](https://github.com/mapbox/mapbox-gl-js/pull/3514) [#3515](https://github.com/mapbox/mapbox-gl-js/pull/3515) [#3486](https://github.com/mapbox/mapbox-gl-js/pull/3486) [#3527](https://github.com/mapbox/mapbox-gl-js/pull/3527) [#3574](https://github.com/mapbox/mapbox-gl-js/pull/3574) ⚡️⚡️⚡️
- 🈯 Added **vertical text writing mode** for languages that support it. [#3438](https://github.com/mapbox/mapbox-gl-js/pull/3438)
- 🈯 Improved **line breaking of Chinese and Japanese text** in point-placed labels. [#3420](https://github.com/mapbox/mapbox-gl-js/pull/3420)
- Reduce the default number of worker threads (`mapboxgl.workerCount`) for better performance. [#3565](https://github.com/mapbox/mapbox-gl-js/pull/3565)
- Automatically use `categorical` style function type when input values are strings. [#3384](https://github.com/mapbox/mapbox-gl-js/pull/3384)
- Improve control buttons accessibility. [#3492](https://github.com/mapbox/mapbox-gl-js/pull/3492)
- Remove geolocation button if geolocation is disabled (e.g. the page is not served through `https`). [#3571](https://github.com/mapbox/mapbox-gl-js/pull/3571)
- Added `Map#getMaxZoom` and `Map#getMinZoom` methods [#3592](https://github.com/mapbox/mapbox-gl-js/pull/3592)

#### Bugfixes

- Fix several line dash rendering bugs. [#3451](https://github.com/mapbox/mapbox-gl-js/pull/3451)
- Fix intermittent map flicker when using image sources. [#3522](https://github.com/mapbox/mapbox-gl-js/pull/3522)
- Fix incorrect rendering of semitransparent `background` layers. [#3521](https://github.com/mapbox/mapbox-gl-js/pull/3521)
- Fix broken `raster-fade-duration` property. [#3532](https://github.com/mapbox/mapbox-gl-js/pull/3532)
- Fix handling of extrusion heights with negative values (by clamping to `0`). [#3463](https://github.com/mapbox/mapbox-gl-js/pull/3463)
- Fix GeoJSON sources not placing labels/icons correctly after map rotation. [#3366](https://github.com/mapbox/mapbox-gl-js/pull/3366)
- Fix icon/label placement not respecting order for layers with numeric names. [#3404](https://github.com/mapbox/mapbox-gl-js/pull/3404)
- Fix `queryRenderedFeatures` working incorrectly on colliding labels. [#3459](https://github.com/mapbox/mapbox-gl-js/pull/3459)
- Fix a bug where changing extrusion properties at runtime sometimes threw an error. [#3487](https://github.com/mapbox/mapbox-gl-js/pull/3487) [#3468](https://github.com/mapbox/mapbox-gl-js/pull/3468)
- Fix a bug where `map.loaded()` always returned `true` when using raster tile sources. [#3302](https://github.com/mapbox/mapbox-gl-js/pull/3302)
- Fix a bug where moving the map out of bounds sometimes threw `failed to invert matrix` error. [#3518](https://github.com/mapbox/mapbox-gl-js/pull/3518)
- Fixed `queryRenderedFeatures` throwing an error if no parameters provided. [#3542](https://github.com/mapbox/mapbox-gl-js/pull/3542)
- Fixed a bug where using multiple `\n` in a text field resulted in an error. [#3570](https://github.com/mapbox/mapbox-gl-js/pull/3570)

#### Misc

- 🐞 Fix `npm install mapbox-gl` pulling in all `devDependencies`, leading to an extremely slow install. [#3377](https://github.com/mapbox/mapbox-gl-js/pull/3377)
- Switch the codebase to ES6. [#c](https://github.com/mapbox/mapbox-gl-js/pull/3388) [#3408](https://github.com/mapbox/mapbox-gl-js/pull/3408) [#3415](https://github.com/mapbox/mapbox-gl-js/pull/3415) [#3421](https://github.com/mapbox/mapbox-gl-js/pull/3421)
- A lot of internal refactoring to make the codebase simpler and more maintainable.
- Various documentation fixes. [#3440](https://github.com/mapbox/mapbox-gl-js/pull/3440)

## 0.26.0 (October 13 2016)

#### New Features & Improvements

- Add `fill-extrude-height` and `fill-extrude-base` style properties (3d buildings) :cityscape: [#3223](https://github.com/mapbox/mapbox-gl-js/pull/3223)
- Add customizable `colorSpace` interpolation to functions [#3245](https://github.com/mapbox/mapbox-gl-js/pull/3245)
- Add `identity` function type [#3274](https://github.com/mapbox/mapbox-gl-js/pull/3274)
- Add depth testing for symbols with `'pitch-alignment': 'map'` [#3243](https://github.com/mapbox/mapbox-gl-js/pull/3243)
- Add `dataloading` events for styles and sources [#3306](https://github.com/mapbox/mapbox-gl-js/pull/3306)
- Add `Control` suffix to all controls :warning: BREAKING CHANGE :warning: [#3355](https://github.com/mapbox/mapbox-gl-js/pull/3355)
- Calculate style layer `ref`s automatically and get rid of user-specified `ref`s :warning: BREAKING CHANGE :warning: [#3486](https://github.com/mapbox/mapbox-gl-js/pull/3486)

#### Performance Improvements

- Ensure removing style or source releases all tile resources [#3359](https://github.com/mapbox/mapbox-gl-js/pull/3359)

#### Bugfixes

- Fix bug causing an error when `Marker#setLngLat` is called [#3294](https://github.com/mapbox/mapbox-gl-js/pull/3294)
- Fix bug causing incorrect coordinates in `touchend` on Android Chrome [#3319](https://github.com/mapbox/mapbox-gl-js/pull/3319)
- Fix bug causing incorrect popup positioning at top of screen [#3333](https://github.com/mapbox/mapbox-gl-js/pull/3333)
- Restore `tile` property to `data` events fired when a tile is removed [#3328](https://github.com/mapbox/mapbox-gl-js/pull/3328)
- Fix bug causing "Improve this map" link to not preload map location [#3356](https://github.com/mapbox/mapbox-gl-js/pull/3356)

## 0.25.1 (September 30 2016)

#### Bugfixes

- Fix bug causing attribution to not be shown [#3278](https://github.com/mapbox/mapbox-gl-js/pull/3278)
- Fix bug causing exceptions when symbol text has a trailing newline [#3281](https://github.com/mapbox/mapbox-gl-js/pull/3281)

## 0.25.0 (September 29 2016)

#### Breaking Changes

- `Evented#off` now require two arguments; omitting the second argument in order to unbind all listeners for an event
  type is no longer supported, as it could cause unintended unbinding of internal listeners.

#### New Features & Improvements

- Consolidate undocumented data lifecycle events into `data` and `dataloading` events ([#3255](https://github.com/mapbox/mapbox-gl-js/pull/3255))
- Add `auto` value for style spec properties ([#3203](https://github.com/mapbox/mapbox-gl-js/pull/3203))

#### Bugfixes

- Fix bug causing "Map#queryRenderedFeatures" to return no features after map rotation or filter change ([#3233](https://github.com/mapbox/mapbox-gl-js/pull/3233))
- Change webpack build process ([#3235](https://github.com/mapbox/mapbox-gl-js/pull/3235)) :warning: BREAKING CHANGE :warning:
- Improved error messages for `LngLat#convert` ([#3232](https://github.com/mapbox/mapbox-gl-js/pull/3232))
- Fix bug where the `tiles` field is omitted from the `RasterTileSource#serialize` method ([#3259](https://github.com/mapbox/mapbox-gl-js/pull/3259))
- Comply with HTML spec by replacing the `div` within the `Navigation` control `<button>` with a `span` element ([#3268](https://github.com/mapbox/mapbox-gl-js/pull/3268))
- Fix bug causing `Marker` instances to be translated to non-whole pixel coordinates that caused blurriness ([#3270](https://github.com/mapbox/mapbox-gl-js/pull/3270))

#### Performance Improvements

- Avoid unnecessary style validation ([#3224](https://github.com/mapbox/mapbox-gl-js/pull/3224))
- Share a single blob URL between all workers ([#3239](https://github.com/mapbox/mapbox-gl-js/pull/3239))

## 0.24.0 (September 19 2016)

#### New Features & Improvements

- Allow querystrings in `mapbox://` URLs [#3113](https://github.com/mapbox/mapbox-gl-js/issues/3113)
- Allow "drag rotate" interaction to control pitch [#3105](https://github.com/mapbox/mapbox-gl-js/pull/3105)
- Improve performance by decreasing `Worker` script `Blob` size [#3158](https://github.com/mapbox/mapbox-gl-js/pull/3158)
- Improve vector tile performance [#3067](https://github.com/mapbox/mapbox-gl-js/pull/3067)
- Decrease size of distributed library by removing `package.json` [#3174](https://github.com/mapbox/mapbox-gl-js/pull/3174)
- Add support for new lines in `text-field` [#3179](https://github.com/mapbox/mapbox-gl-js/pull/3179)
- Make keyboard navigation smoother [#3190](https://github.com/mapbox/mapbox-gl-js/pull/3190)
- Make mouse wheel zooming smoother [#3189](https://github.com/mapbox/mapbox-gl-js/pull/3189)
- Add better error message when calling `Map#queryRenderedFeatures` on nonexistent layer [#3196](https://github.com/mapbox/mapbox-gl-js/pull/3196)
- Add support for imperial units on `Scale` control [#3160](https://github.com/mapbox/mapbox-gl-js/pull/3160)
- Add map's pitch to URL hash [#3218](https://github.com/mapbox/mapbox-gl-js/pull/3218)

#### Bugfixes

- Fix exception thrown when using box zoom handler [#3078](https://github.com/mapbox/mapbox-gl-js/pull/3078)
- Ensure style filters cannot be mutated by reference [#3093](https://github.com/mapbox/mapbox-gl-js/pull/3093)
- Fix exceptions thrown when opening marker-bound popup by click [#3104](https://github.com/mapbox/mapbox-gl-js/pull/3104)
- Fix bug causing fills with transparent colors and patterns to not render [#3107](https://github.com/mapbox/mapbox-gl-js/issues/3107)
- Fix order of latitudes in `Map#getBounds` [#3081](https://github.com/mapbox/mapbox-gl-js/issues/3081)
- Fix incorrect evaluation of zoom-and-property functions [#2827](https://github.com/mapbox/mapbox-gl-js/issues/2827) [#3155](https://github.com/mapbox/mapbox-gl-js/pull/3155)
- Fix incorrect evaluation of property functions [#2828](https://github.com/mapbox/mapbox-gl-js/issues/2828) [#3155](https://github.com/mapbox/mapbox-gl-js/pull/3155)
- Fix bug causing garbled text rendering when multiple maps are rendered on the page [#3086](https://github.com/mapbox/mapbox-gl-js/issues/3086)
- Fix rendering defects caused by `Map#setFilter` and map rotation on iOS 10 [#3207](https://github.com/mapbox/mapbox-gl-js/pull/3207)
- Fix bug causing image and video sources to disappear when zooming in [#3010](https://github.com/mapbox/mapbox-gl-js/issues/3010)

## 0.23.0 (August 25 2016)

#### New Features & Improvements

- Add support for `line-color` property functions [#2938](https://github.com/mapbox/mapbox-gl-js/pull/2938)
- Add `Scale` control [#2940](https://github.com/mapbox/mapbox-gl-js/pull/2940) [#3042](https://github.com/mapbox/mapbox-gl-js/pull/3042)
- Improve polygon label placement by rendering labels at the pole of inaccessability [#3038](https://github.com/mapbox/mapbox-gl-js/pull/3038)
- Add `Popup` `offset` option [#1962](https://github.com/mapbox/mapbox-gl-js/issues/1962)
- Add `Marker#bindPopup` method [#3056](https://github.com/mapbox/mapbox-gl-js/pull/3056)

#### Performance Improvements

- Improve performance of pages with multiple maps using a shared `WebWorker` pool [#2952](https://github.com/mapbox/mapbox-gl-js/pull/2952)

#### Bugfixes

- Make `LatLngBounds` obey its documented argument order (`southwest`, `northeast`), allowing bounds across the dateline [#2414](https://github.com/mapbox/mapbox-gl-js/pull/2414) :warning: **BREAKING CHANGE** :warning:
- Fix bug causing `fill-opacity` property functions to not render as expected [#3061](https://github.com/mapbox/mapbox-gl-js/pull/3061)

## 0.22.1 (August 18 2016)

#### New Features & Improvements

- Reduce library size by using minified version of style specification [#2998](https://github.com/mapbox/mapbox-gl-js/pull/2998)
- Add a warning when rendering artifacts occur due to too many symbols or glyphs being rendered in a tile [#2966](https://github.com/mapbox/mapbox-gl-js/pull/2966)

#### Bugfixes

- Fix bug causing exception to be thrown by `Map#querySourceFeatures` [#3022](https://github.com/mapbox/mapbox-gl-js/pull/3022)
- Fix bug causing `Map#loaded` to return true while there are outstanding tile updates [#2847](https://github.com/mapbox/mapbox-gl-js/pull/2847)

## 0.22.0 (August 11 2016)

#### Breaking Changes

- The `GeoJSONSource`, `VideoSource`, `ImageSource` constructors are now private. Please use `map.addSource({...})` to create sources and `map.getSource(...).setData(...)` to update GeoJSON sources. [#2667](https://github.com/mapbox/mapbox-gl-js/pull/2667)
- `Map#onError` has been removed. You may catch errors by listening for the `error` event. If no listeners are bound to `error`, error messages will be printed to the console. [#2852](https://github.com/mapbox/mapbox-gl-js/pull/2852)

#### New Features & Improvements

- Increase max glyph atlas size to accommodate alphabets with large numbers of characters [#2930](https://github.com/mapbox/mapbox-gl-js/pull/2930)
- Add support for filtering features on GeoJSON / vector tile `$id` [#2888](https://github.com/mapbox/mapbox-gl-js/pull/2888)
- Update geolocate icon [#2973](https://github.com/mapbox/mapbox-gl-js/pull/2973)
- Add a `close` event to `Popup`s [#2953](https://github.com/mapbox/mapbox-gl-js/pull/2953)
- Add a `offset` option to `Marker` [#2885](https://github.com/mapbox/mapbox-gl-js/pull/2885)
- Print `error` events without any listeners to the console [#2852](https://github.com/mapbox/mapbox-gl-js/pull/2852)
- Refactored `Source` interface to prepare for custom source types [#2667](https://github.com/mapbox/mapbox-gl-js/pull/2667)

#### Bugfixes

- Fix opacity property-functions for fill layers [#2971](https://github.com/mapbox/mapbox-gl-js/pull/2971)
- Fix `DataCloneError` in Firefox and IE11 [#2559](https://github.com/mapbox/mapbox-gl-js/pull/2559)
- Fix bug preventing camera animations from being triggered in `moveend` listeners [#2944](https://github.com/mapbox/mapbox-gl-js/pull/2944)
- Fix bug preventing `fill-outline-color` from being unset [#2964](https://github.com/mapbox/mapbox-gl-js/pull/2964)
- Fix webpack support [#2887](https://github.com/mapbox/mapbox-gl-js/pull/2887)
- Prevent buttons in controls from acting like form submit buttons [#2935](https://github.com/mapbox/mapbox-gl-js/pull/2935)
- Fix bug preventing map interactions near two controls in the same corner [#2932](https://github.com/mapbox/mapbox-gl-js/pull/2932)
- Fix crash resulting for large style batch queue [#2926](https://github.com/mapbox/mapbox-gl-js/issues/2926)

## 0.21.0 (July 13 2016)

#### Breaking Changes

- GeoJSON polygon inner rings are now rewound for compliance with the [v2 vector tile](https://github.com/mapbox/vector-tile-spec/blob/master/2.1/README.md#4344-polygon-geometry-type). This may affect some uses of `line-offset`, reversing the direction of the offset. [#2889](https://github.com/mapbox/mapbox-gl-js/issues/2889)

#### New Features & Improvements

- Add `text-pitch-alignment` style property [#2668](https://github.com/mapbox/mapbox-gl-js/pull/2668)
- Allow query parameters on `mapbox://` URLs [#2702](https://github.com/mapbox/mapbox-gl-js/pull/2702)
- Add `icon-text-fit` and `icon-text-fit-padding` style properties [#2720](https://github.com/mapbox/mapbox-gl-js/pull/2720)
- Enable property functions for `icon-rotate` [#2738](https://github.com/mapbox/mapbox-gl-js/pull/2738)
- Enable property functions for `fill-opacity` [#2733](https://github.com/mapbox/mapbox-gl-js/pull/2733)
- Fire `Map#mouseout` events [#2777](https://github.com/mapbox/mapbox-gl-js/pull/2777)
- Allow query parameters on all sprite URLs [#2772](https://github.com/mapbox/mapbox-gl-js/pull/2772)
- Increase sprite atlas size to 1024px square, allowing more and larger sprites [#2802](https://github.com/mapbox/mapbox-gl-js/pull/2802)
- Add `Marker` class [#2725](https://github.com/mapbox/mapbox-gl-js/pull/2725) [#2810](https://github.com/mapbox/mapbox-gl-js/pull/2810)
- Add `{quadkey}` URL parameter [#2805](https://github.com/mapbox/mapbox-gl-js/pull/2805)
- Add `circle-pitch-scale` style property [#2821](https://github.com/mapbox/mapbox-gl-js/pull/2821)

#### Bugfixes

- Fix rendering of layers with large numbers of features [#2794](https://github.com/mapbox/mapbox-gl-js/pull/2794)
- Fix exceptions thrown during drag-rotate interactions [#2840](https://github.com/mapbox/mapbox-gl-js/pull/2840)
- Fix error when adding and removing a layer within the same update cycle [#2845](https://github.com/mapbox/mapbox-gl-js/pull/2845)
- Fix false "Geometry exceeds allowed extent" warnings [#2568](https://github.com/mapbox/mapbox-gl-js/issues/2568)
- Fix `Map#loaded` returning true while there are outstanding tile updates [#2847](https://github.com/mapbox/mapbox-gl-js/pull/2847)
- Fix style validation error thrown while removing a filter [#2847](https://github.com/mapbox/mapbox-gl-js/pull/2847)
- Fix event data object not being passed for double click events [#2814](https://github.com/mapbox/mapbox-gl-js/pull/2814)
- Fix multipolygons disappearing from map at certain zoom levels [#2704](https://github.com/mapbox/mapbox-gl-js/issues/2704)
- Fix exceptions caused by `queryRenderedFeatures` in Safari and Firefox [#2822](https://github.com/mapbox/mapbox-gl-js/pull/2822)
- Fix `mapboxgl#supported()` returning `true` in old versions of IE11 [mapbox/mapbox-gl-supported#1](https://github.com/mapbox/mapbox-gl-supported/issues/1)

## 0.20.1 (June 21 2016)

#### Bugfixes

- Fixed exception thrown when changing `*-translate` properties via `setPaintProperty` ([#2762](https://github.com/mapbox/mapbox-gl-js/issues/2762))

## 0.20.0 (June 10 2016)

#### New Features & Improvements

- Add limited WMS support [#2612](https://github.com/mapbox/mapbox-gl-js/pull/2612)
- Add `workerCount` constructor option [#2666](https://github.com/mapbox/mapbox-gl-js/pull/2666)
- Improve performance of `locationPoint` and `pointLocation` [#2690](https://github.com/mapbox/mapbox-gl-js/pull/2690)
- Remove "Not using VertexArrayObject extension" warning messages [#2707](https://github.com/mapbox/mapbox-gl-js/pull/2707)
- Add `version` property to mapboxgl [#2660](https://github.com/mapbox/mapbox-gl-js/pull/2660)
- Support property functions in `circle-opacity` and `circle-blur` [#2693](https://github.com/mapbox/mapbox-gl-js/pull/2693)

#### Bugfixes

- Fix exception thrown by "drag rotate" handler [#2680](https://github.com/mapbox/mapbox-gl-js/issues/2680)
- Return an empty array instead of an empty object from `queryRenderedFeatures` [#2694](https://github.com/mapbox/mapbox-gl-js/pull/2694)
- Fix bug causing map to not render in IE

## 0.19.1 (June 2 2016)

#### Bugfixes

- Fix rendering of polygons with more than 35k vertices [#2657](https://github.com/mapbox/mapbox-gl-js/issues/2657)

## 0.19.0 (May 31 2016)

#### New Features & Improvements

- Allow use of special characters in property field names [#2547](https://github.com/mapbox/mapbox-gl-js/pull/2547)
- Improve rendering speeds on fill layers [#1606](https://github.com/mapbox/mapbox-gl-js/pull/1606)
- Add data driven styling support for `fill-color` and `fill-outline-color` [#2629](https://github.com/mapbox/mapbox-gl-js/pull/2629)
- Add `has` and `!has` filter operators [mapbox/feature-filter#15](https://github.com/mapbox/feature-filter/pull/15)
- Improve keyboard handlers with held-down keys [#2530](https://github.com/mapbox/mapbox-gl-js/pull/2530)
- Support 'tms' tile scheme [#2565](https://github.com/mapbox/mapbox-gl-js/pull/2565)
- Add `trackResize` option to `Map` [#2591](https://github.com/mapbox/mapbox-gl-js/pull/2591)

#### Bugfixes

- Scale circles when map is displayed at a pitch [#2541](https://github.com/mapbox/mapbox-gl-js/issues/2541)
- Fix background pattern rendering bug [#2557](https://github.com/mapbox/mapbox-gl-js/pull/2557)
- Fix bug that prevented removal of a `fill-pattern` from a fill layer [#2534](https://github.com/mapbox/mapbox-gl-js/issues/2534)
- Fix `line-pattern` and `fill-pattern`rendering [#2596](https://github.com/mapbox/mapbox-gl-js/pull/2596)
- Fix some platform specific rendering bugs [#2553](https://github.com/mapbox/mapbox-gl-js/pull/2553)
- Return empty object from `queryRenderedFeatures` before the map is loaded [#2621](https://github.com/mapbox/mapbox-gl-js/pull/2621)
- Fix "there is no texture bound to the unit 1" warnings [#2509](https://github.com/mapbox/mapbox-gl-js/pull/2509)
- Allow transitioned values to be unset [#2561](https://github.com/mapbox/mapbox-gl-js/pull/2561)

## 0.18.0 (April 13 2016)

#### New Features & Improvements

- Implement zoom-and-property functions for `circle-color` and `circle-size` [#2454](https://github.com/mapbox/mapbox-gl-js/pull/2454)
- Dedupe attributions that are substrings of others [#2453](https://github.com/mapbox/mapbox-gl-js/pull/2453)
- Misc performance improvements [#2483](https://github.com/mapbox/mapbox-gl-js/pull/2483) [#2488](https://github.com/mapbox/mapbox-gl-js/pull/2488)

#### Bugfixes

- Fix errors when unsetting and resetting a style property [#2464](https://github.com/mapbox/mapbox-gl-js/pull/2464)
- Fix errors when updating paint properties while using classes [#2496](https://github.com/mapbox/mapbox-gl-js/pull/2496)
- Fix errors caused by race condition in unserializeBuckets [#2497](https://github.com/mapbox/mapbox-gl-js/pull/2497)
- Fix overzoomed tiles in wrapped worlds [#2482](https://github.com/mapbox/mapbox-gl-js/issues/2482)
- Fix errors caused by mutating a filter object after calling `Map#setFilter` [#2495](https://github.com/mapbox/mapbox-gl-js/pull/2495)

## 0.17.0 (April 13 2016)

#### Breaking Changes

- Remove `map.batch` in favor of automatically batching style mutations (i.e. calls to `Map#setLayoutProperty`, `Map#setPaintProperty`, `Map#setFilter`, `Map#setClasses`, etc.) and applying them once per frame, significantly improving performance when updating the style frequently [#2355](https://github.com/mapbox/mapbox-gl-js/pull/2355) [#2380](https://github.com/mapbox/mapbox-gl-js/pull/2380)
- Remove `util.throttle` [#2345](https://github.com/mapbox/mapbox-gl-js/issues/2345)

#### New Features & Improvements

- Improve performance of all style mutation methods by only recalculating affected properties [#2339](https://github.com/mapbox/mapbox-gl-js/issues/2339)
- Improve fading of labels and icons [#2376](https://github.com/mapbox/mapbox-gl-js/pull/2376)
- Improve rendering performance by reducing work done on the main thread [#2394](https://github.com/mapbox/mapbox-gl-js/pull/2394)
- Validate filters passed to `Map#queryRenderedFeatures` and `Map#querySourceFeatures` [#2349](https://github.com/mapbox/mapbox-gl-js/issues/2349)
- Display a warning if a vector tile's geometry extent is larger than supported [#2383](https://github.com/mapbox/mapbox-gl-js/pull/2383)
- Implement property functions (i.e. data-driven styling) for `circle-color` and `circle-size` [#1932](https://github.com/mapbox/mapbox-gl-js/pull/1932)
- Add `Popup#setDOMContent` method [#2436](https://github.com/mapbox/mapbox-gl-js/pull/2436)

#### Bugfixes

- Fix a performance regression caused by using 1 `WebWorker` instead of `# cpus - 1` `WebWorker`s, slowing down tile loading times [#2408](https://github.com/mapbox/mapbox-gl-js/pull/2408)
- Fix a bug in which `Map#queryRenderedFeatures` would sometimes return features that had been removed [#2353](https://github.com/mapbox/mapbox-gl-js/issues/2353)
- Fix `clusterMaxZoom` option on `GeoJSONSource` not working as expected [#2374](https://github.com/mapbox/mapbox-gl-js/issues/2374)
- Fix anti-aliased rendering for pattern fills [#2372](https://github.com/mapbox/mapbox-gl-js/issues/2372)
- Fix exception caused by calling `Map#queryRenderedFeatures` or `Map#querySourceFeatures` with no arguments
- Fix exception caused by calling `Map#setLayoutProperty` for `text-field` or `icon-image` [#2407](https://github.com/mapbox/mapbox-gl-js/issues/2407)

## 0.16.0 (March 24 2016)

#### Breaking Changes

- Replace `Map#featuresAt` and `Map#featuresIn` with `Map#queryRenderedFeatures` and `map.querySourceFeatures` ([#2224](https://github.com/mapbox/mapbox-gl-js/pull/2224))
  - Replace `featuresAt` and `featuresIn` with `queryRenderedFeatures`
  - Make `queryRenderedFeatures` synchronous, remove the callback and use the return value.
  - Rename `layer` parameter to `layers` and make it an array of layer names.
  - Remove the `radius` parameter. `radius` was used with `featuresAt` to account for style properties like `line-width` and `circle-radius`. `queryRenderedFeatures` accounts for these style properties. If you need to query a larger area, use a bounding box query instead of a point query.
  - Remove the `includeGeometry` parameter because `queryRenderedFeatures` always includes geometries.
- `Map#debug` is renamed to `Map#showTileBoundaries` ([#2284](https://github.com/mapbox/mapbox-gl-js/pull/2284))
- `Map#collisionDebug` is renamed to `Map#showCollisionBoxes` ([#2284](https://github.com/mapbox/mapbox-gl-js/pull/2284))

#### New Features & Improvements

- Improve overall rendering performance. ([#2221](https://github.com/mapbox/mapbox-gl-js/pull/2221))
- Improve performance of `GeoJSONSource#setData`. ([#2222](https://github.com/mapbox/mapbox-gl-js/pull/2222))
- Add `Map#setMaxBounds` method ([#2234](https://github.com/mapbox/mapbox-gl-js/pull/2234))
- Add `isActive` and `isEnabled` methods to interaction handlers ([#2238](https://github.com/mapbox/mapbox-gl-js/pull/2238))
- Add `Map#setZoomBounds` method ([#2243](https://github.com/mapbox/mapbox-gl-js/pull/2243))
- Add touch events ([#2195](https://github.com/mapbox/mapbox-gl-js/issues/2195))
- Add `map.queryRenderedFeatures` to query the styled and rendered representations of features ([#2224](https://github.com/mapbox/mapbox-gl-js/pull/2224))
- Add `map.querySourceFeatures` to get features directly from vector tiles, independent of the style ([#2224](https://github.com/mapbox/mapbox-gl-js/pull/2224))
- Add `mapboxgl.Geolocate` control ([#1939](https://github.com/mapbox/mapbox-gl-js/issues/1939))
- Make background patterns render seamlessly across tile boundaries ([#2305](https://github.com/mapbox/mapbox-gl-js/pull/2305))

#### Bugfixes

- Fix calls to `setFilter`, `setLayoutProperty`, and `setLayerZoomRange` on ref children ([#2228](https://github.com/mapbox/mapbox-gl-js/issues/2228))
- Fix `undefined` bucket errors after `setFilter` calls ([#2244](https://github.com/mapbox/mapbox-gl-js/issues/2244))
- Fix bugs causing hidden symbols to be rendered ([#2246](https://github.com/mapbox/mapbox-gl-js/pull/2246), [#2276](https://github.com/mapbox/mapbox-gl-js/pull/2276))
- Fix raster flickering ([#2236](https://github.com/mapbox/mapbox-gl-js/issues/2236))
- Fix `queryRenderedFeatures` precision at high zoom levels ([#2292](https://github.com/mapbox/mapbox-gl-js/pull/2292))
- Fix holes in GeoJSON data caused by unexpected winding order ([#2285](https://github.com/mapbox/mapbox-gl-js/pull/2285))
- Fix bug causing deleted features to be returned by `queryRenderedFeatures` ([#2306](https://github.com/mapbox/mapbox-gl-js/pull/2306))
- Fix bug causing unexpected fill patterns to be rendered ([#2307](https://github.com/mapbox/mapbox-gl-js/pull/2307))
- Fix popup location with preceding sibling elements ([#2311](https://github.com/mapbox/mapbox-gl-js/pull/2311))
- Fix polygon anti-aliasing ([#2319](https://github.com/mapbox/mapbox-gl-js/pull/2319))
- Fix slivers between non-adjacent polygons ([#2319](https://github.com/mapbox/mapbox-gl-js/pull/2319))
- Fix keyboard shortcuts causing page to scroll ([#2312](https://github.com/mapbox/mapbox-gl-js/pull/2312))

## 0.15.0 (March 1 2016)

#### New Features & Improvements

- Add `ImageSource#setCoordinates` and `VideoSource#setCoordinates` ([#2184](https://github.com/mapbox/mapbox-gl-js/pull/2184))

#### Bugfixes

- Fix flickering on raster layers ([#2211](https://github.com/mapbox/mapbox-gl-js/pull/2211))
- Fix browser hang when zooming quickly on raster layers ([#2211](https://github.com/mapbox/mapbox-gl-js/pull/2211))

## 0.14.3 (Feb 25 2016)

#### New Features & Improvements

- Improve responsiveness of zooming out by using cached parent tiles ([#2168](https://github.com/mapbox/mapbox-gl-js/pull/2168))
- Improve contextual clues on style API validation ([#2170](https://github.com/mapbox/mapbox-gl-js/issues/2170))
- Improve performance of methods including `setData` ([#2174](https://github.com/mapbox/mapbox-gl-js/pull/2174))

#### Bugfixes

- Fix incorrectly sized line dashes ([#2099](https://github.com/mapbox/mapbox-gl-js/issues/2099))
- Fix bug in which `in` feature filter drops features ([#2166](https://github.com/mapbox/mapbox-gl-js/pull/2166))
- Fix bug preventing `Map#load` from firing when tile "Not Found" errors occurred ([#2176](https://github.com/mapbox/mapbox-gl-js/pull/2176))
- Fix rendering artifacts on mobile GPUs ([#2117](https://github.com/mapbox/mapbox-gl-js/pull/2117))

## 0.14.2 (Feb 19 2016)

#### Bugfixes

- Look for loaded parent tiles in cache
- Set tile cache size based on viewport size ([#2137](https://github.com/mapbox/mapbox-gl-js/issues/2137))
- Fix tile render order for layer-by-layer
- Remove source update throttling ([#2139](https://github.com/mapbox/mapbox-gl-js/issues/2139))
- Make panning while zooming more linear ([#2070](https://github.com/mapbox/mapbox-gl-js/issues/2070))
- Round points created during bucket creation ([#2067](https://github.com/mapbox/mapbox-gl-js/issues/2067))
- Correct bounds for a rotated or tilted map ([#1842](https://github.com/mapbox/mapbox-gl-js/issues/1842))
- Fix overscaled featuresAt ([#2103](https://github.com/mapbox/mapbox-gl-js/issues/2103))
- Allow using `tileSize: 512` as a switch to trade retina support for 512px raster tiles
- Fix the serialization of paint classes ([#2107](https://github.com/mapbox/mapbox-gl-js/issues/2107))
- Fixed bug where unsetting style properties could mutate the value of other style properties ([#2105](https://github.com/mapbox/mapbox-gl-js/pull/2105))
- Less slanted dashed lines near sharp corners ([#967](https://github.com/mapbox/mapbox-gl-js/issues/967))
- Fire map#load if no initial style is set ([#2042](https://github.com/mapbox/mapbox-gl-js/issues/2042))

## 0.14.1 (Feb 10 2016)

#### Bugfixes

- Fix incorrectly rotated symbols along lines near tile boundaries ([#2062](https://github.com/mapbox/mapbox-gl-js/issues/2062))
- Fix broken rendering when a fill layer follows certain symbol layers ([#2092](https://github.com/mapbox/mapbox-gl-js/issues/2092))

## 0.14.0 (Feb 8 2016)

#### Breaking Changes

- Switch `GeoJSONSource` clustering options from being measured in extent-units to pixels ([#2026](https://github.com/mapbox/mapbox-gl-js/pull/2026))

#### New Features & Improvements

- Improved error message for invalid colors ([#2006](https://github.com/mapbox/mapbox-gl-js/pull/2006))
- Added support for tiles with variable extents ([#2010](https://github.com/mapbox/mapbox-gl-js/pull/2010))
- Improved `filter` performance and maximum size ([#2024](https://github.com/mapbox/mapbox-gl-js/issues/2024))
- Changed circle rendering such that all geometry nodes are drawn, not just the geometry's outer ring ([#2027](https://github.com/mapbox/mapbox-gl-js/pull/2027))
- Added `Map#getStyle` method ([#1982](https://github.com/mapbox/mapbox-gl-js/issues/1982))

#### Bugfixes

- Fixed bug causing WebGL contexts to be "used up" by calling `mapboxgl.supported()` ([#2018](https://github.com/mapbox/mapbox-gl-js/issues/2018))
- Fixed non-deterministic symbol z-order sorting ([#2023](https://github.com/mapbox/mapbox-gl-js/pull/2023))
- Fixed garbled labels while zooming ([#2012](https://github.com/mapbox/mapbox-gl-js/issues/2012))
- Fixed icon jumping when touching trackpad with two fingers ([#1990](https://github.com/mapbox/mapbox-gl-js/pull/1990))
- Fixed overzoomed collision debug labels ([#2033](https://github.com/mapbox/mapbox-gl-js/issues/2033))
- Fixed dashes sliding along their line during zooming ([#2039](https://github.com/mapbox/mapbox-gl-js/issues/2039))
- Fixed overscaled `minzoom` setting for GeoJSON sources ([#1651](https://github.com/mapbox/mapbox-gl-js/issues/1651))
- Fixed overly-strict function validation for duplicate stops ([#2075](https://github.com/mapbox/mapbox-gl-js/pull/2075))
- Fixed crash due to `performance.now` not being present on some browsers ([#2056](https://github.com/mapbox/mapbox-gl-js/issues/2056))
- Fixed the unsetting of paint properties ([#2037](https://github.com/mapbox/mapbox-gl-js/issues/2037))
- Fixed bug causing multiple interaction handler event listeners to be attached ([#2069](https://github.com/mapbox/mapbox-gl-js/issues/2069))
- Fixed bug causing only a single debug box to be drawn ([#2034](https://github.com/mapbox/mapbox-gl-js/issues/2034))

## 0.13.1 (Jan 27 2016)

#### Bugfixes

- Fixed broken npm package due to outdated bundled modules

## 0.13.0 (Jan 27 2016)

#### Bugfixes

- Fixed easeTo pan, zoom, and rotate when initial rotation != 0 ([#1950](https://github.com/mapbox/mapbox-gl-js/pull/1950))
- Fixed rendering of tiles with an extent != 4096 ([#1952](https://github.com/mapbox/mapbox-gl-js/issues/1952))
- Fixed missing icon collision boxes ([#1978](https://github.com/mapbox/mapbox-gl-js/issues/1978))
- Fixed null `Tile#buffers` errors ([#1987](https://github.com/mapbox/mapbox-gl-js/pull/1987))

#### New Features & Improvements

- Added `symbol-avoid-edges` style property ([#1951](https://github.com/mapbox/mapbox-gl-js/pull/1951))
- Improved `symbol-max-angle` check algorithm ([#1959](https://github.com/mapbox/mapbox-gl-js/pull/1959))
- Added marker clustering! ([#1931](https://github.com/mapbox/mapbox-gl-js/pull/1931))
- Added zoomstart, zoom, and zoomend events ([#1958](https://github.com/mapbox/mapbox-gl-js/issues/1958))
- Disabled drag on mousedown when using boxzoom ([#1907](https://github.com/mapbox/mapbox-gl-js/issues/1907))

## 0.12.4 (Jan 19 2016)

#### Bugfixes

- Fix elementGroups null value errors ([#1933](https://github.com/mapbox/mapbox-gl-js/issues/1933))
- Fix some glyph atlas overflow cases ([#1923](https://github.com/mapbox/mapbox-gl-js/pull/1923))

## 0.12.3 (Jan 14 2016)

#### API Improvements

- Support inline attribution options in map options ([#1865](https://github.com/mapbox/mapbox-gl-js/issues/1865))
- Improve flyTo options ([#1854](https://github.com/mapbox/mapbox-gl-js/issues/1854), [#1429](https://github.com/mapbox/mapbox-gl-js/issues/1429))

#### Bugfixes

- Fix flickering with overscaled tiles ([#1921](https://github.com/mapbox/mapbox-gl-js/issues/1921))
- Remove Node.remove calls for IE browser compatibility ([#1900](https://github.com/mapbox/mapbox-gl-js/issues/1900))
- Match patterns at tile boundaries ([#1908](https://github.com/mapbox/mapbox-gl-js/pull/1908))
- Fix Tile#positionAt, fix query tests ([#1899](https://github.com/mapbox/mapbox-gl-js/issues/1899))
- Fix flickering on streets ([#1875](https://github.com/mapbox/mapbox-gl-js/issues/1875))
- Fix text-max-angle property ([#1870](https://github.com/mapbox/mapbox-gl-js/issues/1870))
- Fix overscaled line patterns ([#1856](https://github.com/mapbox/mapbox-gl-js/issues/1856))
- Fix patterns and icons for mismatched pixelRatios ([#1851](https://github.com/mapbox/mapbox-gl-js/issues/1851))
- Fix missing labels when text size 0 at max zoom ([#1809](https://github.com/mapbox/mapbox-gl-js/issues/1809))
- Use linear interp when pixel ratios don't match ([#1601](https://github.com/mapbox/mapbox-gl-js/issues/1601))
- Fix blank areas, flickering in raster layers ([#1876](https://github.com/mapbox/mapbox-gl-js/issues/1876), [#675](https://github.com/mapbox/mapbox-gl-js/issues/675))
- Fix labels slipping/cropping at tile bounds ([#757](https://github.com/mapbox/mapbox-gl-js/issues/757))

#### UX Improvements

- Improve touch handler perceived performance ([#1844](https://github.com/mapbox/mapbox-gl-js/issues/1844))

## 0.12.2 (Dec 22 2015)

#### API Improvements

- Support LngLat.convert([w, s, e, n]) ([#1812](https://github.com/mapbox/mapbox-gl-js/issues/1812))
- Invalid GeoJSON is now handled better

#### Bugfixes

- Fixed `Popup#addTo` when the popup is already open ([#1811](https://github.com/mapbox/mapbox-gl-js/issues/1811))
- Fixed warping when rotating / zooming really fast
- `Map#flyTo` now flies across the antimeridan if shorter ([#1853](https://github.com/mapbox/mapbox-gl-js/issues/1853))

## 0.12.1 (Dec 8 2015)

#### Breaking changes

- Reversed the direction of `line-offset` ([#1808](https://github.com/mapbox/mapbox-gl-js/pull/1808))
- Renamed `Pinch` interaction handler to `TouchZoomRotate` ([#1777](https://github.com/mapbox/mapbox-gl-js/pull/1777))
- Made `Map#update` and `Map#render` private methods ([#1798](https://github.com/mapbox/mapbox-gl-js/pull/1798))
- Made `Map#remove` remove created DOM elements ([#1789](https://github.com/mapbox/mapbox-gl-js/issues/1789))

#### API Improvements

- Added an method to disable touch rotation ([#1777](https://github.com/mapbox/mapbox-gl-js/pull/1777))
- Added a `position` option for `Attribution` ([#1689](https://github.com/mapbox/mapbox-gl-js/issues/1689))

#### Bugfixes

- Ensure tile loading errors are properly reported ([#1799](https://github.com/mapbox/mapbox-gl-js/pull/1799))
- Ensure re-adding a previously removed pop-up works ([#1477](https://github.com/mapbox/mapbox-gl-js/issues/1477))

#### UX Improvements

- Don't round zoom level during double-click interaction ([#1640](https://github.com/mapbox/mapbox-gl-js/issues/1640))

## 0.12.0 (Dec 2 2015)

#### API Improvements

- Added `line-offset` style property ([#1778](https://github.com/mapbox/mapbox-gl-js/issues/1778))

## 0.11.5 (Dec 1 2015)

#### Bugfixes

- Fixed unstable symbol layer render order when adding / removing layers ([#1558](https://github.com/mapbox/mapbox-gl-js/issues/1558))
- Fire map loaded event even if raster tiles have errors
- Fix panning animation during easeTo with zoom change
- Fix pitching animation during flyTo
- Fix pitching animation during easeTo
- Prevent rotation from firing `mouseend` events ([#1104](https://github.com/mapbox/mapbox-gl-js/issues/1104))

#### API Improvements

- Fire `mousedown` and `mouseup` events ([#1411](https://github.com/mapbox/mapbox-gl-js/issues/1411))
- Fire `movestart` and `moveend` when panning ([#1658](https://github.com/mapbox/mapbox-gl-js/issues/1658))
- Added drag events ([#1442](https://github.com/mapbox/mapbox-gl-js/issues/1442))
- Request webp images for mapbox:// raster tiles in chrome ([#1725](https://github.com/mapbox/mapbox-gl-js/issues/1725))

#### UX Improvements

- Added inertia to map rotation ([#620](https://github.com/mapbox/mapbox-gl-js/issues/620))

## 0.11.4 (Nov 16 2015)

#### Bugfixes

- Fix alpha blending of alpha layers ([#1684](https://github.com/mapbox/mapbox-gl-js/issues/1684))

## 0.11.3 (Nov 10 2015)

#### Bugfixes

- Fix GeoJSON rendering and performance ([#1685](https://github.com/mapbox/mapbox-gl-js/pull/1685))

#### UX Improvements

- Use SVG assets for UI controls ([#1657](https://github.com/mapbox/mapbox-gl-js/pull/1657))
- Zoom out with shift + dblclick ([#1666](https://github.com/mapbox/mapbox-gl-js/issues/1666))

## 0.11.2 (Oct 29 2015)

- Misc performance improvements

#### Bugfixes

- Fix sprites on systems with non-integer `devicePixelRatio`s ([#1029](https://github.com/mapbox/mapbox-gl-js/issues/1029) [#1475](https://github.com/mapbox/mapbox-gl-js/issues/1475) [#1476](https://github.com/mapbox/mapbox-gl-js/issues/1476))
- Fix layer minZoom being ignored if not less than source maxZoom
- Fix symbol placement at the start of a line ([#1461](https://github.com/mapbox/mapbox-gl-js/issues/1461))
- Fix `raster-opacity` on non-tile sources ([#1270](https://github.com/mapbox/mapbox-gl-js/issues/1270))
- Ignore boxzoom on shift-click ([#1655](https://github.com/mapbox/mapbox-gl-js/issues/1655))

#### UX Improvements

- Enable line breaks on common punctuation ([#1115](https://github.com/mapbox/mapbox-gl-js/issues/1115))

#### API Improvements

- Add toString and toArray methods to LngLat, LngLatBounds ([#1571](https://github.com/mapbox/mapbox-gl-js/issues/1571))
- Add `Transform#resize` method
- Add `Map#getLayer` method ([#1183](https://github.com/mapbox/mapbox-gl-js/issues/1183))
- Add `Transform#unmodified` property ([#1452](https://github.com/mapbox/mapbox-gl-js/issues/1452))
- Propagate WebGL context events ([#1612](https://github.com/mapbox/mapbox-gl-js/pull/1612))

## 0.11.1 (Sep 30 2015)

#### Bugfixes

- Add statistics and checkboxes to debug page
- Fix `Map#featuresAt` for non-4096 vector sources ([#1529](https://github.com/mapbox/mapbox-gl-js/issues/1529))
- Don't fire `mousemove` on drag-pan
- Fix maxBounds constrains ([#1539](https://github.com/mapbox/mapbox-gl-js/issues/1539))
- Fix maxBounds infinite loop ([#1538](https://github.com/mapbox/mapbox-gl-js/issues/1538))
- Fix memory leak in worker
- Assert valid `TileCoord`, fix wrap calculation in `TileCoord#cover` ([#1483](https://github.com/mapbox/mapbox-gl-js/issues/1483))
- Abort raster tile load if not in viewport ([#1490](https://github.com/mapbox/mapbox-gl-js/issues/1490))

#### API Improvements

- Add `Map` event listeners for `mouseup`, `contextmenu` (right click) ([#1532](https://github.com/mapbox/mapbox-gl-js/issues/1532))

## 0.11.0 (Sep 11 2015)

#### API Improvements

- Add `Map#featuresIn`: a bounding-box feature query
- Emit stylesheet validation errors ([#1436](https://github.com/mapbox/mapbox-gl-js/issues/1436))

#### UX Improvements

- Handle v8 style `center`, `zoom`, `bearing`, `pitch` ([#1452](https://github.com/mapbox/mapbox-gl-js/issues/1452))
- Improve circle type styling ([#1446](https://github.com/mapbox/mapbox-gl-js/issues/1446))
- Improve dashed and patterned line antialiasing

#### Bugfixes

- Load images in a way that respects Cache-Control headers
- Filter for rtree matches to those crossing bbox
- Log errors by default ([#1463](https://github.com/mapbox/mapbox-gl-js/issues/1463))
- Fixed modification of `text-size` via `setLayoutProperty` ([#1451](https://github.com/mapbox/mapbox-gl-js/issues/1451))
- Throw on lat > 90 || < -90. ([#1443](https://github.com/mapbox/mapbox-gl-js/issues/1443))
- Fix circle clipping bug ([#1457](https://github.com/mapbox/mapbox-gl-js/issues/1457))

## 0.10.0 (Aug 21 2015)

#### Breaking changes

- Switched to [longitude, latitude] coordinate order, matching GeoJSON. We anticipate that mapbox-gl-js will be widely used
  with GeoJSON, and in the long term having a coordinate order that is consistent with GeoJSON will lead to less confusion
  and impedance mismatch than will a [latitude, longitude] order.

  The following APIs were renamed:

  - `LatLng` was renamed to `LngLat`
  - `LatLngBounds` was renamed to `LngLatBounds`
  - `Popup#setLatLng` was renamed to `Popup#setLngLat`
  - `Popup#getLatLng` was renamed to `Popup#getLngLat`
  - The `latLng` property of Map events was renamed `lngLat`

  The following APIs now expect array coordinates in [longitude, latitude] order:

  - `LngLat.convert`
  - `LngLatBounds.convert`
  - `Popup#setLngLat`
  - The `center` and `maxBounds` options of the `Map` constructor
  - The arguments to `Map#setCenter`, `Map#fitBounds`, `Map#panTo`, and `Map#project`
  - The `center` option of `Map#jumpTo`, `Map#easeTo`, and `Map#flyTo`
  - The `around` option of `Map#zoomTo`, `Map#rotateTo`, and `Map#easeTo`
  - The `coordinates` properties of video and image sources

- Updated to mapbox-gl-style-spec v8.0.0 ([Changelog](https://github.com/mapbox/mapbox-gl-style-spec/blob/v8.0.0/CHANGELOG.md)). Styles are
  now expected to be version 8. You can use the [gl-style-migrate](https://github.com/mapbox/mapbox-gl-style-lint#migrations)
  utility to update existing styles.

- The format for `mapbox://` style and glyphs URLs has changed. For style URLs, you should now use the format
  `mapbox://styles/:username/:style`. The `:style` portion of the URL no longer contains a username. For font URLs, you
  should now use the format `mapbox://fonts/:username/{fontstack}/{range}.pbf`.
- Mapbox default styles are now hosted via the Styles API rather than www.mapbox.com. You can make use of the Styles API
  with a `mapbox://` style URL pointing to a v8 style, e.g. `mapbox://styles/mapbox/streets-v8`.
- The v8 satellite style (`mapbox://styles/mapbox/satellite-v8`) is now a plain satellite style, and not longer supports labels
  or contour lines via classes. For a labeled satellite style, use `mapbox://styles/mapbox/satellite-hybrid`.

- Removed `mbgl.config.HTTP_URL` and `mbgl.config.FORCE_HTTPS`; https is always used when connecting to the Mapbox API.
- Renamed `mbgl.config.HTTPS_URL` to `mbgl.config.API_URL`.

#### Bugfixes

- Don't draw halo when halo-width is 0 ([#1381](https://github.com/mapbox/mapbox-gl-js/issues/1381))
- Reverted shader changes that degraded performance on IE

#### API Improvements

- You can now unset layout and paint properties via the `setLayoutProperty` and `setPaintProperty` APIs
  by passing `undefined` as a property value.
- The `layer` option of `featuresAt` now supports an array of layers.

## 0.9.0 (Jul 29 2015)

- `glyphs` URL now normalizes without the `/v4/` prefix for `mapbox://` urls. Legacy behavior for `mapbox://fontstacks` is still maintained ([#1385](https://github.com/mapbox/mapbox-gl-js/issues/1385))
- Expose `geojson-vt` options for GeoJSON sources ([#1271](https://github.com/mapbox/mapbox-gl-js/issues/1271))
- bearing snaps to "North" within a tolerance of 7 degrees ([#1059](https://github.com/mapbox/mapbox-gl-js/issues/1059))
- Now you can directly mutate the minzoom and maxzoom layer properties with `map.setLayerZoomRange(layerId, minzoom, maxzoom)`
- Exposed `mapboxgl.Control`, a base class used by all UI controls
- Refactored handlers to be individually included in Map options, or enable/disable them individually at runtime, e.g. `map.scrollZoom.disable()`.
- New feature: Batch operations can now be done at once, improving performance for calling multiple style functions: ([#1352](https://github.com/mapbox/mapbox-gl-js/pull/1352))

  ```js
  style.batch(function (s) {
    s.addLayer({ id: "first", type: "symbol", source: "streets" });
    s.addLayer({ id: "second", type: "symbol", source: "streets" });
    s.addLayer({ id: "third", type: "symbol", source: "terrain" });
    s.setPaintProperty("first", "text-color", "black");
    s.setPaintProperty("first", "text-halo-color", "white");
  });
  ```

- Improved documentation
- `featuresAt` performance improvements by exposing `includeGeometry` option
- Better label placement along lines ([#1283](https://github.com/mapbox/mapbox-gl-js/pull/1283))
- Improvements to round linejoins on semi-transparent lines (mapbox/mapbox-gl-native[#1771](https://github.com/mapbox/mapbox-gl-js/pull/1771))
- Round zoom levels for raster tile loading ([@2a2aec](https://github.com/mapbox/mapbox-gl-js/commit/2a2aec44a39e11e73bdf663258bd6d52b83775f5))
- Source#reload cannot be called if source is not loaded ([#1198](https://github.com/mapbox/mapbox-gl-js/issues/1198))
- Events bubble to the canvas container for custom overlays ([#1301](https://github.com/mapbox/mapbox-gl-js/pull/1301))
- Move handlers are now bound on mousedown and touchstart events
- map.featuresAt() now works across the dateline

## 0.8.1 (Jun 16 2015)

- No code changes; released only to correct a build issue in 0.8.0.

## 0.8.0 (Jun 15 2015)

#### Breaking changes

- `map.setView(latlng, zoom, bearing)` has been removed. Use
  [`map.jumpTo(options)`](https://www.mapbox.com/mapbox-gl-js/api/#map/jumpto) instead:

  ```js
  map.setView([40, -74.5], 9); // 0.7.0 or earlier
  map.jumpTo({ center: [40, -74.5], zoom: 9 }); // now
  ```

- [`map.easeTo`](https://www.mapbox.com/mapbox-gl-js/api/#map/easeto) and
  [`map.flyTo`](https://www.mapbox.com/mapbox-gl-js/api/#map/flyto) now accept a single
  options object rather than positional parameters:

  ```js
  map.easeTo([40, -74.5], 9, null, { duration: 400 }); // 0.7.0 or earlier
  map.easeTo({ center: [40, -74.5], zoom: 9, duration: 400 }); // now
  ```

- `mapboxgl.Source` is no longer exported. Use `map.addSource()` instead. See the
  [GeoJSON line](https://www.mapbox.com/mapbox-gl-js/example/geojson-line/) or
  [GeoJSON markers](https://www.mapbox.com/mapbox-gl-js/example/geojson-markers/)
  examples.
- `mapboxgl.util.supported()` moved to [`mapboxgl.supported()`](https://www.mapbox.com/mapbox-gl-js/api/#mapboxgl/supported).

#### UX improvements

- Add perspective rendering ([#1049](https://github.com/mapbox/mapbox-gl-js/pull/1049))
- Better and faster labelling ([#1079](https://github.com/mapbox/mapbox-gl-js/pull/1079))
- Add touch interactions support on mobile devices ([#949](https://github.com/mapbox/mapbox-gl-js/pull/949))
- Viewport-relative popup arrows ([#1065](https://github.com/mapbox/mapbox-gl-js/pull/1065))
- Normalize mousewheel zooming speed ([#1060](https://github.com/mapbox/mapbox-gl-js/pull/1060))
- Add proper handling of GeoJSON features that cross the date line ([#1275](https://github.com/mapbox/mapbox-gl-js/issues/1275))
- Sort overlapping symbols in the y direction ([#470](https://github.com/mapbox/mapbox-gl-js/issues/470))
- Control buttons are now on a 30 pixel grid ([#1143](https://github.com/mapbox/mapbox-gl-js/issues/1143))
- Improve GeoJSON processing performance

#### API Improvements

- Switch to JSDoc for documentation
- Bundling with browserify is now supported
- Validate incoming map styles ([#1054](https://github.com/mapbox/mapbox-gl-js/pull/1054))
- Add `Map` `setPitch` `getPitch`
- Add `Map` `dblclick` event. ([#1168](https://github.com/mapbox/mapbox-gl-js/issues/1168))
- Add `Map` `getSource` ([@660a8c1](https://github.com/mapbox/mapbox-gl-js/commit/660a8c1e087f63282d24a30684d686523bce36cb))
- Add `Map` `setFilter` and `getFilter` ([#985](https://github.com/mapbox/mapbox-gl-js/issues/985))
- Add `Map` `failIfMajorPerformanceCaveat` option ([#1082](https://github.com/mapbox/mapbox-gl-js/pull/1082))
- Add `Map` `preserveDrawingBuffer` option ([#1232](https://github.com/mapbox/mapbox-gl-js/pull/1232))
- Add `VideoSource` `getVideo()` ([#1162](https://github.com/mapbox/mapbox-gl-js/issues/1162))
- Support vector tiles with extents other than 4096 ([#1227](https://github.com/mapbox/mapbox-gl-js/pull/1227))
- Use a DOM hierarchy that supports evented overlays ([#1217](https://github.com/mapbox/mapbox-gl-js/issues/1217))
- Pass `latLng` to the event object ([#1068](https://github.com/mapbox/mapbox-gl-js/pull/1068))

#### UX Bugfixes

- Fix rendering glitch on iOS 8 ([#750](https://github.com/mapbox/mapbox-gl-js/issues/750))
- Fix line triangulation errors ([#1120](https://github.com/mapbox/mapbox-gl-js/issues/1120), [#992](https://github.com/mapbox/mapbox-gl-js/issues/992))
- Support unicode range 65280-65535 ([#1108](https://github.com/mapbox/mapbox-gl-js/pull/1108))
- Fix cracks between fill patterns ([#972](https://github.com/mapbox/mapbox-gl-js/issues/972))
- Fix angle of icons aligned with lines ([@37a498a](https://github.com/mapbox/mapbox-gl-js/commit/37a498a7aa2c37d6b94611b614b4efe134e6dd59))
- Fix dashed line bug for overscaled tiles ([#1132](https://github.com/mapbox/mapbox-gl-js/issues/1132))
- Fix icon artifacts caused by sprite neighbors ([#1195](https://github.com/mapbox/mapbox-gl-js/pull/1195))

#### API Bugfixes

- Don't fire spurious `moveend` events on mouseup ([#1107](https://github.com/mapbox/mapbox-gl-js/issues/1107))
- Fix a race condition in `featuresAt` ([#1220](https://github.com/mapbox/mapbox-gl-js/pull/1220))
- Fix for brittle fontstack name convention ([#1070](https://github.com/mapbox/mapbox-gl-js/pull/1070))
- Fix broken `Popup` `setHTML` ([#1272](https://github.com/mapbox/mapbox-gl-js/issues/1272))
- Fix an issue with cross-origin image requests ([#1269](https://github.com/mapbox/mapbox-gl-js/pull/1269))

## 0.7.0 (Mar 3 2015)

#### Breaking

- Rename `Map` `hover` event to `mousemove`.
- Change `featuresAt` to return GeoJSON objects, including geometry ([#1010](https://github.com/mapbox/mapbox-gl-js/issues/1010))
- Remove `Map` `canvas` and `container` properties, add `getCanvas` and `getContainer` methods instead

#### UX Improvements

- Improve line label density
- Add boxzoom interaction ([#1038](https://github.com/mapbox/mapbox-gl-js/issues/1038))
- Add keyboard interaction ([#1034](https://github.com/mapbox/mapbox-gl-js/pull/1034))
- Faster `GeoJSONSource` `setData` without flickering ([#973](https://github.com/mapbox/mapbox-gl-js/issues/973))

#### API Improvements

- Add Popup component ([#325](https://github.com/mapbox/mapbox-gl-js/issues/325))
- Add layer API ([#1022](https://github.com/mapbox/mapbox-gl-js/issues/1022))
- Add filter API ([#985](https://github.com/mapbox/mapbox-gl-js/issues/985))
- More efficient filter API ([#1018](https://github.com/mapbox/mapbox-gl-js/issues/1018))
- Accept plain old JS object for `addSource` ([#1021](https://github.com/mapbox/mapbox-gl-js/issues/1021))
- Reparse overscaled tiles

#### Bugfixes

- Fix `featuresAt` for LineStrings ([#1006](https://github.com/mapbox/mapbox-gl-js/issues/1006))
- Fix `tileSize` argument to `GeoJSON` worker ([#987](https://github.com/mapbox/mapbox-gl-js/issues/987))
- Remove extraneous files from the npm package ([#1024](https://github.com/mapbox/mapbox-gl-js/issues/1024))
- Hide "improve map" link in print ([#988](https://github.com/mapbox/mapbox-gl-js/issues/988))

## 0.6.0 (Feb 9 2015)

#### Bugfixes

- Add wrapped padding to sprite for repeating images ([#972](https://github.com/mapbox/mapbox-gl-js/issues/972))
- Clear color buffers before rendering ([#966](https://github.com/mapbox/mapbox-gl-js/issues/966))
- Make line-opacity work with line-image ([#970](https://github.com/mapbox/mapbox-gl-js/issues/970))
- event.toElement fallback for Firefox ([#932](https://github.com/mapbox/mapbox-gl-js/issues/932))
- skip duplicate vertices at ends of lines ([#776](https://github.com/mapbox/mapbox-gl-js/issues/776))
- allow characters outside \w to be used in token
- Clear old tiles when new GeoJSON is loaded ([#905](https://github.com/mapbox/mapbox-gl-js/issues/905))

#### Improvements

- Added `map.setPaintProperty()`, `map.getPaintProperty()`, `map.setLayoutProperty()`, and `map.getLayoutProperty()`.
- Switch to ESLint and more strict code rules ([#957](https://github.com/mapbox/mapbox-gl-js/pull/957))
- Grab 2x raster tiles if retina ([#754](https://github.com/mapbox/mapbox-gl-js/issues/754))
- Support for mapbox:// style URLs ([#875](https://github.com/mapbox/mapbox-gl-js/issues/875))

#### Breaking

- Updated to mapbox-gl-style-spec v7.0.0 ([Changelog](https://github.com/mapbox/mapbox-gl-style-spec/blob/a2b0b561ce16015a1ef400dc870326b1b5255091/CHANGELOG.md)). Styles are
  now expected to be version 7. You can use the [gl-style-migrate](https://github.com/mapbox/mapbox-gl-style-lint#migrations)
  utility to update existing styles.
- HTTP_URL and HTTPS_URL config options must no longer include a `/v4` path prefix.
- `addClass`, `removeClass`, `setClasses`, `hasClass`, and `getClasses` are now methods
  on Map.
- `Style#cascade` is now private, pending a public style mutation API ([#755](https://github.com/mapbox/mapbox-gl-js/pull/755)).
- The format for `featuresAt` results changed. Instead of result-per-geometry-cross-layer,
  each result has a `layers` array with all layers that contain the feature. This avoids
  duplication of geometry and properties in the result set.

## 0.5.2 (Jan 07 2015)

#### Bugfixes

- Remove tiles for unused sources ([#863](https://github.com/mapbox/mapbox-gl-js/issues/863))
- Fix fill pattern alignment

#### Improvements

- Add GeoJSONSource maxzoom option ([#760](https://github.com/mapbox/mapbox-gl-js/issues/760))
- Return ref layers in featuresAt ([#847](https://github.com/mapbox/mapbox-gl-js/issues/847))
- Return any extra layer keys provided in the stylesheet in featuresAt
- Faster protobuf parsing

## 0.5.1 (Dec 19 2014)

#### Bugfixes

- Fix race conditions with style loading/rendering
- Fix race conditions with setStyle
- Fix map.remove()
- Fix featuresAt properties

## 0.5.0 (Dec 17 2014)

#### Bugfixes

- Fix multiple calls to setStyle

#### Improvements

- `featuresAt` now returns additional information
- Complete style/source/tile event suite:
  style.load, style.error, style.change,
  source.add, source.remove, source.load, source.error, source.change,
  tile.add, tile.remove, tile.load, tile.error
- Vastly improved performance and correctness for GeoJSON sources
- Map#setStyle accepts a style URL
- Support {prefix} in tile URL templates
- Provide a source map with minified source

#### Breaking

- Results format for `featuresAt` changed

## 0.4.2 (Nov 14 2014)

#### Bugfixes

- Ensure only one easing is active at a time ([#807](https://github.com/mapbox/mapbox-gl-js/issues/807))
- Don't require style to perform easings ([#817](https://github.com/mapbox/mapbox-gl-js/issues/817))
- Fix raster tiles sometimes not showing up ([#761](https://github.com/mapbox/mapbox-gl-js/issues/761))

#### Improvements

- Internet Explorer 11 support (experimental)

## 0.4.1 (Nov 10 2014)

#### Bugfixes

- Interpolate to the closest bearing when doing rotation animations ([#818](https://github.com/mapbox/mapbox-gl-js/issues/818))

## 0.4.0 (Nov 4 2014)

#### Breaking

- Updated to mapbox-gl-style-spec v6.0.0 ([Changelog](https://github.com/mapbox/mapbox-gl-style-spec/blob/v6.0.0/CHANGELOG.md)). Styles are
  now expected to be version 6. You can use the [gl-style-migrate](https://github.com/mapbox/mapbox-gl-style-lint#migrations)
  utility to update existing styles.

## 0.3.2 (Oct 23 2014)

#### Bugfixes

- Fix worker initialization with deferred or async scripts

#### Improvements

- Added map.remove()
- CDN assets are now served with gzip compression

## 0.3.1 (Oct 06 2014)

#### Bugfixes

- Fixed iteration over arrays with for/in
- Made browserify deps non-dev ([#752](https://github.com/mapbox/mapbox-gl-js/issues/752))

## 0.3.0 (Sep 23 2014)

#### Breaking

- Updated to mapbox-gl-style-spec v0.0.5 ([Changelog](https://github.com/mapbox/mapbox-gl-style-spec/blob/v0.0.5/CHANGELOG.md)). Styles are
  now expected to be version 5. You can use the [gl-style-migrate](https://github.com/mapbox/mapbox-gl-style-lint#migrations)
  utility to update existing styles.
- Removed support for composite layers for performance reasons. [#523](https://github.com/mapbox/mapbox-gl-js/issues/523#issuecomment-51731405)
- `raster-hue-rotate` units are now degrees.

### Improvements

- Added LatLng#wrap
- Added support for Mapbox fontstack API.
- Added support for remote, non-Mapbox TileJSON sources and inline TileJSON sources ([#535](https://github.com/mapbox/mapbox-gl-js/issues/535), [#698](https://github.com/mapbox/mapbox-gl-js/issues/698)).
- Added support for `symbol-avoid-edges` property to allow labels to be placed across tile edges.
- Fixed mkdir issue on Windows ([#674](https://github.com/mapbox/mapbox-gl-js/issues/674)).
- Fixed drawing beveled line joins without overlap.

#### Bugfixes

- Fixed performance when underzooming a layer's minzoom.
- Fixed `raster-opacity` for regular raster layers.
- Fixed various corner cases of easing functions.
- Do not modify original stylesheet ([#728](https://github.com/mapbox/mapbox-gl-js/issues/728)).
- Inherit video source from source ([#699](https://github.com/mapbox/mapbox-gl-js/issues/699)).
- Fixed interactivity for geojson layers.
- Stop dblclick on navigation so the map does not pan ([#715](https://github.com/mapbox/mapbox-gl-js/issues/715)).

## 0.2.2 (Aug 12 2014)

#### Breaking

- `map.setBearing()` no longer supports a second argument. Use `map.rotateTo` with an `offset` option and duration 0
  if you need to rotate around a point other than the map center.

#### Improvements

- Improved `GeoJSONSource` to also accept URL as `data` option, eliminating a huge performance bottleneck in case of large GeoJSON files.
  [#669](https://github.com/mapbox/mapbox-gl-js/issues/669) [#671](https://github.com/mapbox/mapbox-gl-js/issues/671)
- Switched to a different fill outlines rendering approach. [#668](https://github.com/mapbox/mapbox-gl-js/issues/668)
- Made the minified build 12% smaller gzipped (66 KB now).
- Added `around` option to `Map` `zoomTo`/`rotateTo`.
- Made the permalink hash more compact.
- Bevel linejoins no longer overlap and look much better when drawn with transparency.

#### Bugfixes

- Fixed the **broken minified build**. [#679](https://github.com/mapbox/mapbox-gl-js/issues/679)
- Fixed **blurry icons** rendering. [#666](https://github.com/mapbox/mapbox-gl-js/issues/666)
- Fixed `util.supports` WebGL detection producing false positives in some cases. [#677](https://github.com/mapbox/mapbox-gl-js/issues/677)
- Fixed invalid font configuration completely blocking tile rendering. [#662](https://github.com/mapbox/mapbox-gl-js/issues/662)
- Fixed `Map` `project`/`unproject` to properly accept array-form values.
- Fixed sprite loading race condition. [#593](https://github.com/mapbox/mapbox-gl-js/issues/593)
- Fixed `GeoJSONSource` `setData` not updating the map until zoomed or panned. [#676](https://github.com/mapbox/mapbox-gl-js/issues/676)

## 0.2.1 (Aug 8 2014)

#### Breaking

- Changed `Navigation` control signature: now it doesn't need `map` in constructor
  and gets added with `map.addControl(nav)` or `nav.addTo(map)`.
- Updated CSS classes to have consistent naming prefixed with `mapboxgl-`.

#### Improvements

- Added attribution control (present by default, disable by passing `attributionControl: false` in options).
- Added rotation by dragging the compass control.
- Added grabbing cursors for the map by default.
- Added `util.inherit` and `util.debounce` functions.
- Changed the default debug page style to OSM Bright.
- Token replacements now support dashes.
- Improved navigation control design.

#### Bugfixes

- Fixed compass control to rotate its icon with the map.
- Fixed navigation control cursors.
- Fixed inertia going to the wrong direction in a rotated map.
- Fixed inertia race condition where error was sometimes thrown after erratic panning/zooming.

## 0.2.0 (Aug 6 2014)

- First public release.<|MERGE_RESOLUTION|>--- conflicted
+++ resolved
@@ -1,16 +1,13 @@
 ## main
 
 ### ✨ Features and improvements
-<<<<<<< HEAD
 - ⚠️ Change attribution to be on by default ([#3618](https://github.com/maplibre/maplibre-gl-js/issues/3618))
-=======
 - ⚠️ Remove all global getters and setters from `maplibregl`, this means the the following methods have changed:
   `maplibregl.version` => `getVersion()`
   `maplibregl.workerCount` => `getWorkerCount()`, `setWorkerCount(...)`
   `maplibregl.maxParallelImageRequests` => `getMaxParallelImageRequests()`, `setMaxParallelImageRequests(...)`
   `maplibregl.workerUrl` => `getWorkerUrl()`, `setWorkerUrl(...)`
   This is to avoid the need to use a global object and allow named exports/imports ([#3601](https://github.com/maplibre/maplibre-gl-js/issues/3601))
->>>>>>> 15afd542
 - _...Add new stuff here..._
 
 ### 🐞 Bug fixes
