--- conflicted
+++ resolved
@@ -4,12 +4,10 @@
 - _...Add new stuff here..._
 
 ### 🐞 Bug fixes
-<<<<<<< HEAD
+
 - Fix drift in zoom that may happen during flyTo and easeTo due to freezeElevation logic. ([#3878](https://github.com/maplibre/maplibre-gl-js/issues/3878))
-=======
 - Fix normalizeSpriteURL before transformRequest throwing an Error with relative URLs ([#3897](https://github.com/maplibre/maplibre-gl-js/issues/3897))
 - _...Add new stuff here..._
->>>>>>> 4b2462a4
 
 ## 4.2.0
 
