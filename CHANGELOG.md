--- conflicted
+++ resolved
@@ -4,15 +4,11 @@
 - Improve performance of `queryRenderedFeatures` by using JavaScript `Set`s to assess layer membership internally.
 
 ### 🐞 Bug fixes
-<<<<<<< HEAD
-
-- improved symbol collision performance for both mercator and globe projections ([#4778](https://github.com/maplibre/maplibre-gl-js/pull/4778))
-- fixed bad line scaling near the poles under globe projection ([#4778](https://github.com/maplibre/maplibre-gl-js/pull/4778))
-- fixed globe loading many tiles at an unnecessarily high zoom level when the camera is pitched ([#4778](https://github.com/maplibre/maplibre-gl-js/pull/4778))
-=======
 - Fix a memory leak due to missing removal of event listener registration ([#4824](https://github.com/maplibre/maplibre-gl-js/pull/4824))
+- Improve symbol collision performance for both mercator and globe projections ([#4778](https://github.com/maplibre/maplibre-gl-js/pull/4778))
+- Fix bad line scaling near the poles under globe projection ([#4778](https://github.com/maplibre/maplibre-gl-js/pull/4778))
+- Fix globe loading many tiles at an unnecessarily high zoom level when the camera is pitched ([#4778](https://github.com/maplibre/maplibre-gl-js/pull/4778))
 - _...Add new stuff here..._
->>>>>>> 3d4d7c61
 
 ## 5.0.0-pre.1
 
