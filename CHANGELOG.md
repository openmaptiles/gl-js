## main

### ✨ Features and improvements
- When clustering circles and the promoteId is set to some parameter, the promoted ID is used on non-clustered features and the cluster_id is used on clustered features. Previously the ID was undefined for non-clustered features.
- Support Terrain in Globe projection ([#4976](https://github.com/maplibre/maplibre-gl-js/pull/4976))
- Improved performance of the `coveringTiles` (tile culling) function for globe ([#4937](https://github.com/maplibre/maplibre-gl-js/pull/4937))
- _...Add new stuff here..._

### 🐞 Bug fixes
- ⚠️ Fix level of detail at high pitch angle by changing which tiles to load ([#3983](https://github.com/maplibre/maplibre-gl-js/issues/3983))
- _...Add new stuff here..._

## 5.0.0-pre.5

### ✨ Features and improvements

- Catches network fetching errors such as CORS, DNS or malformed URL as actual `AJAXError` to expose HTTP request details to the `"error"` event (https://github.com/maplibre/maplibre-gl-js/pull/4822)
- Add setVerticalFieldOfView() to public API ([#4717](https://github.com/maplibre/maplibre-gl-js/issues/4717))
- ⚠️ Return actual altitude from queryTerrainElevation + Pass non-translated matrices to custom layer on mercator map ([#3854](https://github.com/maplibre/maplibre-gl-js/pull/3854))
- Disable sky when using globe and blend it in when changing to mercator ([#4853](https://github.com/maplibre/maplibre-gl-js/issues/4853))
- New GlobeControl ([#4960](https://github.com/maplibre/maplibre-gl-js/pull/4960))
<<<<<<< HEAD
- _...Add new stuff here..._
- ⚠️ Fix URL parsing in `normalizeSpriteURL`, sprite URLs must be absolute.
=======
>>>>>>> 928fc0c4

### 🐞 Bug fixes

- Fix line-placed map-pitch-aligned texts being too large when viewed from some latitudes on a globe ([#4786](https://github.com/maplibre/maplibre-gl-js/issues/4786))
- Disabled unsupported Fog rendering, for Terrain3D on Globe ([#4963](https://github.com/maplibre/maplibre-gl-js/pull/4963))

## 5.0.0-pre.4

### ✨ Features and improvements

- ⚠️ Changed `geometry-type` to identify "Multi-" features ([#4877](https://github.com/maplibre/maplibre-gl-js/pull/4877))
- Add support for pitch > 90 degrees ([#4717](https://github.com/maplibre/maplibre-gl-js/issues/4717))

### 🐞 Bug fixes

- ~~⚠️ Fix order of normalizeSpriteURL and transformRequest in loadSprite ([#3897](https://github.com/maplibre/maplibre-gl-js/issues/3897))~~
- ⚠️ Remove unminified prod build ([#4906](https://github.com/maplibre/maplibre-gl-js/pull/4906))
- Fix issue where raster tile source won't fetch updates following request error ([#4890](https://github.com/maplibre/maplibre-gl-js/pull/4890))
- Fix 3D models in custom layers not being properly occluded by the globe ([#4817](https://github.com/maplibre/maplibre-gl-js/issues/4817))
- Fix issue where raster tiles were not rendered correctly when using globe and terrain ([#4912](https://github.com/maplibre/maplibre-gl-js/pull/4912))

## v5.0.0-pre.3

### ✨ Features and improvements

- Add support for camera roll angle ([#4717](https://github.com/maplibre/maplibre-gl-js/issues/4717))

### 🐞 Bug fixes

- Fix text not being hidden behind the globe when overlap mode was set to `always` ([#4802](https://github.com/maplibre/maplibre-gl-js/issues/4802))
- Fix a single white frame being displayed when the map internally transitions from mercator to globe projection ([#4816](https://github.com/maplibre/maplibre-gl-js/issues/4816))
- Fix loading of RTL plugin version 0.3.0 ([#4860](https://github.com/maplibre/maplibre-gl-js/pull/4860))

## 5.0.0-pre.2

### ✨ Features and improvements

- Improve performance of `queryRenderedFeatures` by using JavaScript `Set`s to assess layer membership internally ([#4777](https://github.com/maplibre/maplibre-gl-js/pull/4777))

### 🐞 Bug fixes

- Fix a memory leak due to missing removal of event listener registration ([#4824](https://github.com/maplibre/maplibre-gl-js/pull/4824))
- Improve symbol collision performance for both mercator and globe projections ([#4778](https://github.com/maplibre/maplibre-gl-js/pull/4778))
- Fix bad line scaling near the poles under globe projection ([#4778](https://github.com/maplibre/maplibre-gl-js/pull/4778))
- Fix globe loading many tiles at an unnecessarily high zoom level when the camera is pitched ([#4778](https://github.com/maplibre/maplibre-gl-js/pull/4778))

## 5.0.0-pre.1

### ✨ Features and improvements

- Support globe mode ([#3963](https://github.com/maplibre/maplibre-gl-js/issues/3963))
- Merge atmosphere an sky implementation ([#3888](https://github.com/maplibre/maplibre-gl-js/issues/3888))
- Add option to display a realistic atmosphere when using a Globe projection ([#3888](https://github.com/maplibre/maplibre-gl-js/issues/3888))

## 4.7.1

### 🐞 Bug fixes

- Fix circle won't render on mesa 24.1 with AMD GPU ([#4062](https://github.com/maplibre/maplibre-gl-js/issues/4062))
- Fix hash router for urls ending with a hashtag ([#4730](https://github.com/maplibre/maplibre-gl-js/pull/4730))
- Replace rollup-plugin-sourcemaps with rollup-plugin-sourcemaps2 ([#4740](https://github.com/maplibre/maplibre-gl-js/pull/4740))

## 4.7.0

### ✨ Features and improvements

- Support multiple layers in `map.on`, `map.once` and `map.off` methods ([#4570](https://github.com/maplibre/maplibre-gl-js/pull/4570))
- Ensure GeoJSON cluster sources emit a console warning if `maxzoom` is less than or equal to `clusterMaxZoom` since in this case you may see unexpected results. ([#4604](https://github.com/maplibre/maplibre-gl-js/pull/4604))

### 🐞 Bug fixes

- Heatmap Fix for 3D terrain ([#4571](https://github.com/maplibre/maplibre-gl-js/pull/4571))
- Fix Map#off to not remove listener with layer(s) registered with Map#once ([#4592](https://github.com/maplibre/maplibre-gl-js/pull/4592))
- Improve types a bit for `addSource` and `getSource` ([#4616](https://github.com/maplibre/maplibre-gl-js/pull/4616))
- Fix the color near the horizon when terrain is enabled without any sky ([#4607](https://github.com/maplibre/maplibre-gl-js/pull/4607))
- Fix bug where `fitBounds` and `cameraForBounds` would not display across the 180th meridian (antimeridian)
- Fix white flickering on map resize ([#4158](https://github.com/maplibre/maplibre-gl-js/pull/4158))
- Fixed a performance regression related to symbol placement ([#4599](https://github.com/maplibre/maplibre-gl-js/pull/4599))
- Fix a bug where cloning a Transform instance didn't include the `lngRange`. This caused a bug where
using `transformCameraUpdate` caused the `maxBounds` to stop working just for east/west bounds. ([#4625](https://github.com/maplibre/maplibre-gl-js/pull/4625))

## 4.6.0

### ✨ Features and improvements

- Prefer local glyph rendering for all CJKV characters, not just those in the CJK Unified Ideographs, Hiragana, Katakana, and Hangul Syllables blocks. ([#4560](https://github.com/maplibre/maplibre-gl-js/pull/4560)))

### 🐞 Bug fixes

- Fix right-to-left layout of labels that contain characters in the Arabic Extended-B code block. ([#4536](https://github.com/maplibre/maplibre-gl-js/pull/4536))
- Fix 3D map freezing when camera is adjusted against map bounds. ([#4537](https://github.com/maplibre/maplibre-gl-js/issues/4537))
- Fix `getStyle()` to return a clone so the object cannot be internally changed ([#4488](https://github.com/maplibre/maplibre-gl-js/issues/4488))
- Fix issues with setting sky to `undefined` ([#4587](https://github.com/maplibre/maplibre-gl-js/pull/4587)))

## 4.5.2

### ✨ Features and improvements

- Emit events when the cooperative gestures option has prevented a gesture. ([#4470](https://github.com/maplibre/maplibre-gl-js/pull/4470))
- Enable anisotropic filtering only when the pitch is greater than 20 degrees to preserve image sharpness on flat or slightly tilted maps.

### 🐞 Bug fixes

- Fix camera being able to move into 3D terrain ([#1542](https://github.com/maplibre/maplibre-gl-js/issues/1542))

## 4.5.1

### ✨ Features and improvements

- Allow trackpad pinch gestures to break through the `cooperativeGestures` setting, bringing it in line with other embedded map behaviours, such as Google Maps and Mapbox. ([#4465](https://github.com/maplibre/maplibre-gl-js/pull/4465))
- Expose projection matrix parameters ([#3136](https://github.com/maplibre/maplibre-gl-js/pull/3136))
- Add option to position markers at subpixel coordinates to prevent markers jumping on `moveend` ([#4458](https://github.com/maplibre/maplibre-gl-js/pull/4458))

### 🐞 Bug fixes

- Fix lag on fast map zoom ([#4366](https://github.com/maplibre/maplibre-gl-js/pull/4366))
- Fix unguarded read access to possibly undefined object ([#4431](https://github.com/maplibre/maplibre-gl-js/pull/4431))
- Fix remove hash string when map is removed ([#4427](https://github.com/maplibre/maplibre-gl-js/pull/4427))
- Fix GeolocateControl may be added twice when calling addControl/removeControl/addControl rapidly ([#4454](https://github.com/maplibre/maplibre-gl-js/pull/4454))
- Fix `style.loadURL` abort error being logged when removing style ([#4425](https://github.com/maplibre/maplibre-gl-js/pull/4425))
- Fix vector tiles not loading when html is opened via "resource://android" (i.e., the assets folder) in GeckoView on Android ([#4451](https://github.com/maplibre/maplibre-gl-js/pull/4451))

## 4.5.0

### ✨ Features and improvements

- Add sky implementation according to spec ([#3645](https://github.com/maplibre/maplibre-gl-js/pull/3645))

### 🐞 Bug fixes

- Fix (de)serialization of extends of built-ins (currently only AjaxError) not working correctly in web_worker_transfer. Also refactored related web_worker_transfer code and added more tests ([#4024](https://github.com/maplibre/maplibre-gl-js/pull/4211))

## 4.4.1

### 🐞 Bug fixes

- Fix `terrain` listener memory leak when adding and removing Marker ([#4284](https://github.com/maplibre/maplibre-gl-js/pull/4284))

## 4.4.0

### ✨ Features and improvements

- Improve animation curve when easeTo and flyTo with constraints ([#3793](https://github.com/maplibre/maplibre-gl-js/pull/3793))
- For filled extrusions, calculate the elevation per polygon ([#3313](https://github.com/maplibre/maplibre-gl-js/issues/3313))
- Add events to `GeolocateControl` to allow a more granular interaction ([#3847](https://github.com/maplibre/maplibre-gl-js/pull/3847))
- Make `MapOptions.style` optional to be consistent with `Map.setStyle(null)` ([#4151](https://github.com/maplibre/maplibre-gl-js/pull/4151))
- Use Autoprefixer to handle vendor prefixes in CSS ([#4165](https://github.com/maplibre/maplibre-gl-js/pull/4165))
- Make `aria-label` configurable for Map, Marker and Popup ([#4147](https://github.com/maplibre/maplibre-gl-js/pull/4147))
- Map `<canvas>` is focusable only when interactive ([#4147](https://github.com/maplibre/maplibre-gl-js/pull/4147))
- "Accept" headers set in Request Transformers are not overwritten ([#4210](https://github.com/maplibre/maplibre-gl-js/pull/4210))
- ⚠️ Rename projMatrix to modelViewProjectionMatrix. Also rename invProjMatrix, alignedProjMatrix accordingly ([#4215](https://github.com/maplibre/maplibre-gl-js/pull/4215))
- Publish an unminified prod build ([#4265](https://github.com/maplibre/maplibre-gl-js/pull/4265))

### 🐞 Bug fixes

- ⚠️ Allow breaking lines in labels before a left parenthesis ([#4138](https://github.com/maplibre/maplibre-gl-js/pull/4138))
- ⚠️ Fix ignoring embedded line breaks when `symbol-placement` is `line` or `line-center` ([#4124](https://github.com/maplibre/maplibre-gl-js/pull/4124))
- Ensure loseContext exists before calling it ([#4245](https://github.com/maplibre/maplibre-gl-js/pull/4245))
- Update deprecated `-ms-high-contrast` vendor prefix to `(forced-colors: active)` and `(prefers-color-scheme: light)` as appropriate ([#4250](https://github.com/maplibre/maplibre-gl-js/pull/4250))

## 4.3.2

### 🐞 Bug fixes

- Fix an issue with `moveend` zoom being different than the actual current zoom ([#4132](https://github.com/maplibre/maplibre-gl-js/pull/4132))

## 4.3.1

### 🐞 Bug fixes

- Fix drift in zoom that may happen during flyTo and easeTo due to freezeElevation logic. ([#3878](https://github.com/maplibre/maplibre-gl-js/issues/3878))

## 4.3.0

### ✨ Features and improvements

- Add `getData` method for GeoJSON Sources to provide the possibility to obtain all the source's features ([#4082](https://github.com/maplibre/maplibre-gl-js/pull/4082))
- Allow cross-fading between raster tile source updates at the same zoom level ([#4072](https://github.com/maplibre/maplibre-gl-js/pull/4072))

### 🐞 Bug fixes

- Fix normalizeSpriteURL before transformRequest throwing an Error with relative URLs ([#3897](https://github.com/maplibre/maplibre-gl-js/issues/3897))
- Fix return type of map.cameraForBounds ([#3760](https://github.com/maplibre/maplibre-gl-js/issues/3760))
- Fix to run benchmark with MAPLIBRE_STYLES environment variable ([#2122](https://github.com/maplibre/maplibre-gl-js/issues/2122))
- Fix symbol collisions using inaccurate and sometimes entirely wrong collision boxes when the map is pitched or rotated ([#210](https://github.com/maplibre/maplibre-gl-js/issues/210))
- Fix `text-translate` and `icon-translate` behaving weirdly and inconsistently with other `-translate` properties ([#3456](https://github.com/maplibre/maplibre-gl-js/issues/3456))
- Fix symbol collision debug view (`showCollisionBoxes`) not showing the actual bounding boxes used for collision and click areas. The displayed boxes now match actual collision boxes exactly ([#4071](https://github.com/maplibre/maplibre-gl-js/pull/4071))
- Fix symbol collision boxes not being accurate for variable-anchor symbols ([#4071](https://github.com/maplibre/maplibre-gl-js/pull/4071))
- Fix icon collision boxes using `text-translate` property for translation instead of the correct `icon-translate` ([#4071](https://github.com/maplibre/maplibre-gl-js/pull/4071))

## 4.2.0

### ✨ Features and improvements

- Update `Popup`'s methods `addClass` and `removeClass` to return an instance of Popup ([#3975](https://github.com/maplibre/maplibre-gl-js/pull/3975))
- New map option to decide whether to cancel previous pending tiles while zooming in ([#4051](https://github.com/maplibre/maplibre-gl-js/pull/4051))
- Sprites include optional textFitHeight and textFitWidth values ([#4019](https://github.com/maplibre/maplibre-gl-js/pull/4019))
- Add support for `distance` expression ([#4076](https://github.com/maplibre/maplibre-gl-js/pull/4076))

## 4.1.3

### ✨ Features and improvements

- Added const enum for actor messages to improve readability and maintainability. In tsconfig.json, `isolatedModules` flag is set to false in favor of generated JS size. ([#3879](https://github.com/maplibre/maplibre-gl-js/issues/3879))

### 🐞 Bug fixes

- Fix different unwanted panning changes at the end of a panning motion, that happen on a large screen ([#3935](https://github.com/maplibre/maplibre-gl-js/issues/3935))
- Fix image sources not being marked as loaded on error ([#3981](https://github.com/maplibre/maplibre-gl-js/pull/3981))
- Fix ScaleControl options should be optional. ([#4002](https://github.com/maplibre/maplibre-gl-js/pull/4002))
- Fix race condition in `SourceCache` that makes unit tests unstable. Eliminate a redundant 'visibility' event fired from Style class. ([#3992](https://github.com/maplibre/maplibre-gl-js/issues/3992))
- Fix paint property not being updated by setPaintProperty ([#2651](https://github.com/maplibre/maplibre-gl-js/issues/2651))

## 4.1.2

### ✨ Features and improvements

- Hide Popup when its parent Marker is behind terrain ([#3865](https://github.com/maplibre/maplibre-gl-js/pull/3865))

### 🐞 Bug fixes

- Fix type definition on `localIdeographFontFamily` ([#3896](https://github.com/maplibre/maplibre-gl-js/pull/3896))
- Fix unwanted panning changes at the end of a panning motion ([#3872](https://github.com/maplibre/maplibre-gl-js/issues/3872))
- Fix `close` events being fired for popups that aren't open ([#3901](https://github.com/maplibre/maplibre-gl-js/pull/3901))

## 4.1.1

### ✨ Features and improvements

- Improve animation curve when easeTo and flyTo with constraints ([#3793](https://github.com/maplibre/maplibre-gl-js/pull/3793))

### 🐞 Bug fixes

- Fix unwanted zoom changes at the end of a panning motion ([#2094](https://github.com/maplibre/maplibre-gl-js/issues/2094))

## 4.1.0

### ✨ Features and improvements

- Add option to position popup at subpixel coordinates to allow for smooth animations ([#3710](https://github.com/maplibre/maplibre-gl-js/pull/3710))
- Constrain horizontal panning when renderWorldCopies is set to false ([3738](https://github.com/maplibre/maplibre-gl-js/pull/3738))

### 🐞 Bug fixes

- Fix popup appearing far from marker that was moved to a side globe ([3712](https://github.com/maplibre/maplibre-gl-js/pull/3712))
- Set text color to ensure contrast in the attribution pill ([3737](https://github.com/maplibre/maplibre-gl-js/pull/3737))
- Fix memory leak in Worker when map is removed ([3734](https://github.com/maplibre/maplibre-gl-js/pull/3734))
- Fix issue with `FullscreenControl` when MapLibre is within a [ShadowRoot](https://developer.mozilla.org/en-US/docs/Web/API/ShadowRoot) ([#3573](https://github.com/maplibre/maplibre-gl-js/pull/3573))
- Fix performance regression with `setRTLTextPlugin` which can cause 1 or 2 extra frames to render. ([#3728](https://github.com/maplibre/maplibre-gl-js/pull/3728))

## 4.0.2

### 🐞 Bug fixes

- Fix `Style.setState` ignoring validate flag ([#3709](https://github.com/maplibre/maplibre-gl-js/pull/3709))
- Fix marker flying off near horizon ([3704](https://github.com/maplibre/maplibre-gl-js/pull/3704))

## 4.0.1

### ✨ Features and improvements

- Add `setUrl` method to RasterTileSource to dynamically update existing TileJSON resource. ([3700](https://github.com/maplibre/maplibre-gl-js/pull/3700))

### 🐞 Bug fixes

- Fix Marker losing opacity after window resize ([#3656](https://github.com/maplibre/maplibre-gl-js/pull/3656))
- Fix vector tiles not loading when html is opened via "file://" ([#3681](https://github.com/maplibre/maplibre-gl-js/pull/3681))

## 4.0.0

### ✨ Features and improvements

- ⚠️ Remove all global getters and setters from `maplibregl`, this means the the following methods have changed:

  - `maplibregl.version` => `getVersion()`
  - `maplibregl.workerCount` => `getWorkerCount()`, `setWorkerCount(...)`
  - `maplibregl.maxParallelImageRequests` => `getMaxParallelImageRequests()`, `setMaxParallelImageRequests(...)`
  - `maplibregl.workerUrl` => `getWorkerUrl()`, `setWorkerUrl(...)`

  This is to avoid the need to use a global object and allow named exports/imports ([#3601](https://github.com/maplibre/maplibre-gl-js/issues/3601))

- ⚠️ Change attribution to be on by default, change `MapOptions.attributionControl` to be the type that the control handles, removed `MapOptions.customAttribution` ([#3618](https://github.com/maplibre/maplibre-gl-js/issues/3618))
  Note: showing the logo of MapLibre is not required for using MapLibre.
- ⚠️ Changed cooperative gesture config and removed the strings from it in favor of the locale variable ([#3621](https://github.com/maplibre/maplibre-gl-js/issues/3621))
- ⚠️ Changed the terrain enable disable locale key to match the other keys' styles, updated the typings to allow using locale with more ease ([#3621](https://github.com/maplibre/maplibre-gl-js/issues/3621))
- ⚠️ Add the ability to import a script in the worker thread and call `addProtocol` and `removeProtocol` there ([#3459](https://github.com/maplibre/maplibre-gl-js/pull/3459)) - this also changed how `addSourceType` works since now you'll need to load the script with `maplibregl.importScriptInWorkers`.
- ⚠️ Changes `addProtocol` to be promise-based without the usage of callbacks and cancelable ([#3433](https://github.com/maplibre/maplibre-gl-js/pull/3433))
- ⚠️ Moved the `addSourceType` to be a part of the global maplibregl object instead of being per map object ([#3420](https://github.com/maplibre/maplibre-gl-js/pull/3420))
- ⚠️ Removed callback usage from `map.loadImage` in continue to below change ([#3422](https://github.com/maplibre/maplibre-gl-js/pull/3422))
- ⚠️ Changed the `GeoJSONSource`'s `getClusterExpansionZoom`, `getClusterChildren`, `getClusterLeaves` methods to return a `Promise` instead of a callback usage ([#3421](https://github.com/maplibre/maplibre-gl-js/pull/3421))
- ⚠️ Changed the `setRTLTextPlugin` function to return a promise instead of using callback ([#3418](https://github.com/maplibre/maplibre-gl-js/pull/3418)) this also changed how the RTL plugin code is handled internally by splitting the main thread and worker thread code.
- ⚠️ Remove `setCooperativeGestures` and `getCooperativeGestures` functions in favor of `cooperativeGestures` handler which now has an `enabled()` or `disabled()` methods ([#3430](https://github.com/maplibre/maplibre-gl-js/pull/3430))
- ⚠️ Changed the underlying worker communication from callbacks to promises. This has a breaking effect on the implementation of custom `WorkerSource` and how it behaves ([#3233](https://github.com/maplibre/maplibre-gl-js/pull/3233))
- ⚠️ Changed the `Source` interface to return promises instead of callbacks ([#3233](https://github.com/maplibre/maplibre-gl-js/pull/3233))
- ⚠️ Changed all the sources to be promises based. ([#3233](https://github.com/maplibre/maplibre-gl-js/pull/3233))
- ⚠️ Changed the `map.loadImage` method to return a `Promise` instead of a callback usage ([#3233](https://github.com/maplibre/maplibre-gl-js/pull/3233))
- Add "opacity" option and `setOpacity` method to Marker ([#3620](https://github.com/maplibre/maplibre-gl-js/pull/3620))
- Created a new example showing how to place a threejs scene as a `CustomLayer` over maplibre 3d-terrain ([#3429](https://github.com/maplibre/maplibre-gl-js/pull/3429))
- Changed `ImageRequest` to be `Promise` based ([#3233](https://github.com/maplibre/maplibre-gl-js/pull/3233))
- Improved precision and added a subtle fade transition to marker opacity changes ([#3431](https://github.com/maplibre/maplibre-gl-js/pull/3431))
- Adds support for terrain in `setStyle` with diff method ([#3515](https://github.com/maplibre/maplibre-gl-js/pull/3515), [#3463](https://github.com/maplibre/maplibre-gl-js/pull/3463))
- Upgraded to use Node JS 20 and removed the dependency of `gl` package from the tests to allow easier development setup. ([#3452](https://github.com/maplibre/maplibre-gl-js/pull/3452))

### 🐞 Bug fixes

- Fix wheel zoom to be into the same direction above or under the horizon ([#3398](https://github.com/maplibre/maplibre-gl-js/issues/3398))
- Fix \_cameraForBoxAndBearing not fitting bounds properly when using asymmetrical camera viewport and bearing.([#3591](https://github.com/maplibre/maplibre-gl-js/pull/3591))
- Fix missing export `Map` type in the `d.ts` file ([#3564](https://github.com/maplibre/maplibre-gl-js/pull/3564))
- Fix the shifted mouse events after a css transform scale on the map container ([#3437](https://github.com/maplibre/maplibre-gl-js/pull/3437))
- Fix markers remaining transparent when disabling terrain ([#3431](https://github.com/maplibre/maplibre-gl-js/pull/3431))
- Fix labels disappearing when enabling terrain at high zoom ([#3545](https://github.com/maplibre/maplibre-gl-js/pull/3545))
- Fix zooming outside the central globe when terrain 3D is enabled ([#3425](https://github.com/maplibre/maplibre-gl-js/pull/3425))
- Fix cursor being shown indefinitely as a pointer when removing a popup with its `trackPointer` method active ([#3434](https://github.com/maplibre/maplibre-gl-js/pull/3434))
- Fix a bug in showing cooperative gestures when scroll zoom is disabled ([#2498](https://github.com/maplibre/maplibre-gl-js/pull/2498))
- Handle loading of empty raster tiles (204 No Content) ([#3428](https://github.com/maplibre/maplibre-gl-js/pull/3428))
- Fixes a security issue in `Actor` against XSS attacks in postMessage / onmessage ([#3239](https://github.com/maplibre/maplibre-gl-js/pull/3239))

## 4.0.0-pre.6

### ✨ Features and improvements

- ⚠️ Change attribution to be on by default, change `MapOptions.attributionControl` to be the type that the control handles, removed `MapOptions.customAttribution` ([#3618](https://github.com/maplibre/maplibre-gl-js/issues/3618))
  Note: showing the logo of MapLibre is not required for using MapLibre.
- ⚠️ Changed cooperative gesture config and removed the strings from it in favor of the locale variable ([#3621](https://github.com/maplibre/maplibre-gl-js/issues/3621))
- ⚠️ Changed the terrain enable disable locale key to match the other keys' styles, updated the typings to allow using locale with more ease ([#3621](https://github.com/maplibre/maplibre-gl-js/issues/3621))
- Add "opacity" option and "setOpacity" method to Marker ([#3620](https://github.com/maplibre/maplibre-gl-js/pull/3620))

## 4.0.0-pre.5

### ✨ Features and improvements

- ⚠️ Remove all global getters and setters from `maplibregl`, this means the the following methods have changed:
  `maplibregl.version` => `getVersion()`
  `maplibregl.workerCount` => `getWorkerCount()`, `setWorkerCount(...)`
  `maplibregl.maxParallelImageRequests` => `getMaxParallelImageRequests()`, `setMaxParallelImageRequests(...)`
  `maplibregl.workerUrl` => `getWorkerUrl()`, `setWorkerUrl(...)`
  This is to avoid the need to use a global object and allow named exports/imports ([#3601](https://github.com/maplibre/maplibre-gl-js/issues/3601))

### 🐞 Bug fixes

- Fix wheel zoom to be into the same direction above or under the horizon ([#3398](https://github.com/maplibre/maplibre-gl-js/issues/3398))
- Fix \_cameraForBoxAndBearing not fitting bounds properly when using asymmetrical camera viewport and bearing ([#3591](https://github.com/maplibre/maplibre-gl-js/pull/3591))

## 4.0.0-pre.4

### 🐞 Bug fixes

- Fix missing export `Map` type in the `d.ts` file ([#3564](https://github.com/maplibre/maplibre-gl-js/pull/3564))

## 4.0.0-pre.3

### ✨ Features and improvements

- ⚠️ Add the ability to import a script in the worker thread and call `addProtocol` and `removeProtocol` there ([#3459](https://github.com/maplibre/maplibre-gl-js/pull/3459)) - this also changed how `addSourceType` works since now you'll need to load the script with `maplibregl.importScriptInWorkers`.
- Upgraded to use Node JS 20 and removed the dependency of `gl` package from the tests to allow easier development setup. ([#3452](https://github.com/maplibre/maplibre-gl-js/pull/3452))
- Improved precision and added a subtle fade transition to marker opacity changes ([#3431](https://github.com/maplibre/maplibre-gl-js/pull/3431))
- Adds support for terrain in `setStyle` with diff method ([#3515](https://github.com/maplibre/maplibre-gl-js/pull/3515), [#3463](https://github.com/maplibre/maplibre-gl-js/pull/3463))

### 🐞 Bug fixes

- Fix the shifted mouse events after a css transform scale on the map container ([#3437](https://github.com/maplibre/maplibre-gl-js/pull/3437))
- Fix markers remaining transparent when disabling terrain ([#3431](https://github.com/maplibre/maplibre-gl-js/pull/3431))
- Fix labels disappearing when enabling terrain at high zoom ([#3545](https://github.com/maplibre/maplibre-gl-js/pull/3545))

## 4.0.0-pre.2

### ✨ Features and improvements

- ⚠️ Changes `addProtocol` to be promise-based without the usage of callbacks and cancelable ([#3433](https://github.com/maplibre/maplibre-gl-js/pull/3433))
- ⚠️ Moved the `addSourceType` to be a part of the global maplibregl object instead of being per map object ([#3420](https://github.com/maplibre/maplibre-gl-js/pull/3420))
- ⚠️ Removed callback usage from `map.loadImage` in continue to below change ([#3422](https://github.com/maplibre/maplibre-gl-js/pull/3422))
- ⚠️ Changed the `GeoJSONSource`'s `getClusterExpansionZoom`, `getClusterChildren`, `getClusterLeaves` methods to return a `Promise` instead of a callback usage ([#3421](https://github.com/maplibre/maplibre-gl-js/pull/3421))
- ⚠️ Changed the `setRTLTextPlugin` function to return a promise instead of using callback ([#3418](https://github.com/maplibre/maplibre-gl-js/pull/3418)) this also changed how the RTL plugin code is handled internally by splitting the main thread and worker thread code.
- ⚠️ Remove `setCooperativeGestures` and `getCooperativeGestures` functions in favor of `cooperativeGestures` handler which now has an `enabled()` or `disabled()` methods ([#3430](https://github.com/maplibre/maplibre-gl-js/pull/3430))
- Created a new example showing how to place a threejs scene as a `CustomLayer` over maplibre 3d-terrain ([#3429](https://github.com/maplibre/maplibre-gl-js/pull/3429))

### 🐞 Bug fixes

- Fix zooming outside the central globe when terrain 3D is enabled ([#3425](https://github.com/maplibre/maplibre-gl-js/pull/3425))
- Fix cursor being shown indefinitely as a pointer when removing a popup with its `trackPointer` method active ([#3434](https://github.com/maplibre/maplibre-gl-js/pull/3434))
- Fix a bug in showing cooperative gestures when scroll zoom is disabled ([#2498](https://github.com/maplibre/maplibre-gl-js/pull/2498))
- Handle loading of empty raster tiles (204 No Content) ([#3428](https://github.com/maplibre/maplibre-gl-js/pull/3428))

## 4.0.0-pre.1

### ✨ Features and improvements

- Changed `ImageRequest` to be `Promise` based ([#3233](https://github.com/maplibre/maplibre-gl-js/pull/3233))
- ⚠️ Changed the underlying worker communication from callbacks to promises. This has a breaking effect on the implementation of custom `WorkerSource` and how it behaves ([#3233](https://github.com/maplibre/maplibre-gl-js/pull/3233))
- ⚠️ Changed the `Source` interface to return promises instead of callbacks ([#3233](https://github.com/maplibre/maplibre-gl-js/pull/3233))
- ⚠️ Changed all the sources to be promises based. ([#3233](https://github.com/maplibre/maplibre-gl-js/pull/3233))
- ⚠️ Changed the `map.loadImage` method to return a `Promise` instead of a callback usage ([#3233](https://github.com/maplibre/maplibre-gl-js/pull/3233))

### 🐞 Bug fixes

- Fixes a security issue in `Actor` against XSS attacks in postMessage / onmessage ([#3239](https://github.com/maplibre/maplibre-gl-js/pull/3239))

## 3.6.2

### 🐞 Bug fixes

- Fix mapbox-gl-draw example ([#2601](https://github.com/maplibre/maplibre-gl-js/issues/2601), [#3394](https://github.com/maplibre/maplibre-gl-js/pull/3394))
- Fix fill patterns sometimes not rendering at all ([#3339](https://github.com/maplibre/maplibre-gl-js/pull/3339))

## 3.6.1

### 🐞 Bug fixes

- Fix `undefined` `_onEaseFrame` call in `Camera._renderFrameCallback()` while doing `Camera.jumpTo` during a `Camera.easeTo` ([#3332](https://github.com/maplibre/maplibre-gl-js/pull/3332))

## 3.6.0

### ✨ Features and improvements

- Add getLayersOrder() to Map and Style ([#3279](https://github.com/maplibre/maplibre-gl-js/pull/3279))
- Updated description of `fullscreen` example ([#3311](https://github.com/maplibre/maplibre-gl-js/pull/3311))

### 🐞 Bug fixes

- Fix null feature properties in resolve_tokens ([#3272](https://github.com/maplibre/maplibre-gl-js/pull/3272))

## 3.5.2

### ✨ Features and improvements

- Convert plantuml diagrams to mermaid ([#3217](https://github.com/maplibre/maplibre-gl-js/pull/3217))
- Improve buffer transfer in Safari after Safari fixed a memory leak bug ([#3225](https://github.com/maplibre/maplibre-gl-js/pull/3225))
- Minify internal exports to reduce bundle size ([#3216](https://github.com/maplibre/maplibre-gl-js/pull/3216))

### 🐞 Bug fixes

- Add terrain property to map style object ([#3234](https://github.com/maplibre/maplibre-gl-js/pull/3234))
- Fix exception thrown from `isWebGL2` check ([#3238](https://github.com/maplibre/maplibre-gl-js/pull/3238))
- Fix rollup watch mode ([#3270](https://github.com/maplibre/maplibre-gl-js/pull/3270))

## 3.5.1

### 🐞 Bug fixes

- Fix regression introduced in 3.5.0, related to async/await ([#3228](https://github.com/maplibre/maplibre-gl-js/pull/3228))

## 3.5.0

### ✨ Features and improvements

- Add setTiles method to RasterTileSource to dynamically update existing tile sources. ([#3208](https://github.com/maplibre/maplibre-gl-js/pull/3208))

## 3.4.1

### ✨ Features and improvements

- Locally rendered glyphs are double resolution (48px), greatly improving sharpness of CJK text. ([#2990](https://github.com/maplibre/maplibre-gl-js/issues/2990), [#3006](https://github.com/maplibre/maplibre-gl-js/pull/3006))

### 🐞 Bug fixes

- Fix setStyle->style.setState didn't reset \_serializedLayers ([#3133](https://github.com/maplibre/maplibre-gl-js/pull/3133)).
- Fix Raster DEM decoding in safari private browsing mode ([#3185](https://github.com/maplibre/maplibre-gl-js/pull/3185))

## 3.4.0

### ✨ Features and improvements

- Improve error message when a tile can't be loaded ([#3130](https://github.com/maplibre/maplibre-gl-js/pull/3130))
- Support custom raster-dem encodings ([#3087](https://github.com/maplibre/maplibre-gl-js/pull/3087))

### 🐞 Bug fixes

- Fixed Interrupting a scroll zoom causes the next scroll zoom to return to the prior zoom level by reseting scroll handler state properly ([#2709](https://github.com/maplibre/maplibre-gl-js/issues/2709), [#3051](https://github.com/maplibre/maplibre-gl-js/pull/305))
- Fix unit test warning about duplicate module names ([#3049](https://github.com/maplibre/maplibre-gl-js/pull/3049))
- Correct marker position when switching between 2D and 3D view ([#2996](https://github.com/maplibre/maplibre-gl-js/pull/2996))
- Fix error thrown when unsetting line-gradient [#2683]
- Update raster tile end points in documentation
- Avoiding inertia animation on Mac when reduced motion is on ([#3068](https://github.com/maplibre/maplibre-gl-js/pull/3068))
- 3d buildings example doesn't work as expected ([#3165](https://github.com/maplibre/maplibre-gl-js/pull/3165))

## 3.3.1

### ✨ Features and improvements

- Copy LICENSE.txt to dist folder so it's included in 3rdpartylicenses.txt by webpack ([#3021](https://github.com/maplibre/maplibre-gl-js/pull/3021))

### 🐞 Bug fixes

- Correct declared return type of `Map.getLayer()` and `Style.getLayer()` to be `StyleLayer | undefined` to match the documentation ([#2969](https://github.com/maplibre/maplibre-gl-js/pull/2969))
- Correct type of `Map.addLayer()` and `Style.addLayer()` to allow adding a layer with an embedded source, matching the documentation ([#2966](https://github.com/maplibre/maplibre-gl-js/pull/2966))
- Throttle map resizes from ResizeObserver to reduce flicker ([#2986](https://github.com/maplibre/maplibre-gl-js/pull/2986))
- Correct function `Map.setTerrain(options: TerrainSpecification): Map` to be `Map.setTerrain(options: TerrainSpecification | null): Map` per the API spec ([#2993](https://github.com/maplibre/maplibre-gl-js/pull/2993))
- Correct function `Map.getTerrain(): TerrainSpecification` to be `Map.getTerrain(): TerrainSpecification | null` for consistency with the setTerrain function ([#3020](https://github.com/maplibre/maplibre-gl-js/pull/3020))

## 3.3.0

### ✨ Features and improvements

- Add support for [`text-variable-anchor-offset`](https://maplibre.org/maplibre-style-spec/layers/#layout-symbol-text-variable-anchor-offset) symbol style layer property ([#2914](https://github.com/maplibre/maplibre-gl-js/pull/2914))

## 3.2.2

### ✨ Features and improvements

- Add `cache` parameter to [`RequestParameters`](https://maplibre.org/maplibre-gl-js/docs/API/types/maplibregl.RequestParameters/) ([#2910](https://github.com/maplibre/maplibre-gl-js/pull/2910))
- Removed some classed from the docs to better define the public API ([#2945](https://github.com/maplibre/maplibre-gl-js/pull/2945))

### 🐞 Bug fixes

- Properly check ImageBitmap ([#2942](https://github.com/maplibre/maplibre-gl-js/pull/2942), [#2940](https://github.com/maplibre/maplibre-gl-js/issues/2940))
- VectorTileWorkerSource: fix reload for original's load parse would not pass the rawTileData and meta. ([#2941](https://github.com/maplibre/maplibre-gl-js/pull/2941))

## 3.2.1

### ✨ Features and improvements

- Remove cooperative gesture screen from the accessibility tree since screenreaders cannot interact with the map using gestures
- Add `cooperated gestures` example to the doc.([#2860](https://github.com/maplibre/maplibre-gl-js/pull/2860))

### 🐞 Bug fixes

- Incorrect distance field of view calculation for negative elevation, fixed by storing min elevation for the tile in view ([#1655](https://github.com/maplibre/maplibre-gl-js/issues/1655), [#2858](https://github.com/maplibre/maplibre-gl-js/pull/2858))
- Fix reloadCallback not firing on VectorTileWorkerSource.reloadTile ([#1874](https://github.com/maplibre/maplibre-gl-js/pull/1874))
- Don't draw halo pixels underneath text pixels ([#2897](https://github.com/maplibre/maplibre-gl-js/pull/2897))
- Fix RasterDEMTileSource not serializing its options correctly ([#2895](https://github.com/maplibre/maplibre-gl-js/pull/2895))
- Remove node and jest from dist type checking, fix map event and other typing problems ([#2898](https://github.com/maplibre/maplibre-gl-js/pull/2898))

## 3.2.0

### ✨ Features and improvements

- Change all internal exports to named exports([#2711](https://github.com/maplibre/maplibre-gl-js/pull/2711))
- Docs generation is now part of this repo([#2733](https://github.com/maplibre/maplibre-gl-js/pull/2733))
- Add `className` option to Marker constructor ([#2729](https://github.com/maplibre/maplibre-gl-js/pull/2729))
- Immediately redraw the map after setting pixel ratio ([#2674](https://github.com/maplibre/maplibre-gl-js/pull/2673))
- Add maxCanvasSize option to limit canvas size. It can prevent reaching the GL limits and reduce the load on the devices. Default value is [4096, 4096].
- Reduce maxCanvasSize when hitting GL limits to avoid distortions ([#2674](https://github.com/maplibre/maplibre-gl-js/pull/2673))
- Rewrite all the code comments in TSDocs, introduced a new documentation system and moved examples into this repository for better debug options ([#2756](https://github.com/maplibre/maplibre-gl-js/pull/2756))
- ⚠️ Removed non documented `Marker` constructor parameter ([#2756](https://github.com/maplibre/maplibre-gl-js/pull/2756))
- Updated `check-for-support` example ([#2859](https://github.com/maplibre/maplibre-gl-js/pull/2859))

### 🐞 Bug fixes

- Return undefined instead of throwing from `Style.serialize()` when the style hasn't loaded yet ([#2712](https://github.com/maplibre/maplibre-gl-js/pull/2712))
- Don't throw an exception from `checkMaxAngle` when a label with length 0 is on the last segment of a line ([#2710](https://github.com/maplibre/maplibre-gl-js/pull/2710))
- Fix the `tap then drag` zoom gesture detection to abort when the two taps are far away ([#2673](https://github.com/maplibre/maplibre-gl-js/pull/2673))
- Fix regression - update pixel ratio when devicePixelRatio changes, restoring the v1.x behaviour ([#2706](https://github.com/maplibre/maplibre-gl-js/issues/2706))
- Fix incorrect elevation calculation [#2772]

## 3.1.0

### ✨ Features and improvements

- Expose map options.maxTileCacheZoomLevels to allow better control of tile cache ([#2581](https://github.com/maplibre/maplibre-gl-js/pull/2581))

### 🐞 Bug fixes

- Fix regression - Add webgl1 fallback to accommodate users without webgl2 support ([#2653](https://github.com/maplibre/maplibre-gl-js/issues/2653))

## 3.0.1

### ✨ Features and improvements

- Update shaders to GLSL ES 3.0 ([#2599](https://github.com/maplibre/maplibre-gl-js/pull/2599))

### 🐞 Bug fixes

- Fix `RequestTransformFunction` type to return RequestParameters or undefined ([#2586](https://github.com/maplibre/maplibre-gl-js/pull/2586))
- Load `EXT_color_buffer_float` WebGL2 extension to fix heatmap in firefox ([#2595](https://github.com/maplibre/maplibre-gl-js/pull/2595))

## 3.0.0

## New features and improvements

- Add `transformCameraUpdate` callback to `Map` options ([#2535](https://github.com/maplibre/maplibre-gl-js/pull/2535))
- Bump KDBush and supercluster for better memory efficiency ([#2522](https://github.com/maplibre/maplibre-gl-js/pull/2522))
- Improve performance by using HTMLImageElement to download raster source images when refreshExpiredTiles tiles is false ([#2126](https://github.com/maplibre/maplibre-gl-js/pull/2126))
- Set fetchPriority for HTMLImageElement to help improve raster-heavy scenarios ([#2459](https://github.com/maplibre/maplibre-gl-js/pull/2459))
- Reduce rendering calls on initial load. No reason to try rendering before the style is loaded. ([#2464](https://github.com/maplibre/maplibre-gl-js/pull/2464))
- Lazy load default style properties on demand to improve loading performance and reduce memory usage. ([#2476](https://github.com/maplibre/maplibre-gl-js/pull/2476))
- Add queryTerrainElevation allows getting terrain elevation in meters at a specific point ([#2264](https://github.com/maplibre/maplibre-gl-js/pull/2264))
- Improve performance by sending style layers to the worker thread before processing it on the main thread to allow parallel processing ([#2131](https://github.com/maplibre/maplibre-gl-js/pull/2131))
- Add Map.getImage() to retrieve previously-loaded images. ([#2168](https://github.com/maplibre/maplibre-gl-js/pull/2168))
- Add a method to enable/disable cooperative gestures
- Update CONTRIBUTING.md with details on setting up on M1 mac ([#2196](https://github.com/maplibre/maplibre-gl-js/pull/2196))
- Update default type of originalEvent in MapLibreEvent to be `unknown` ([#2243](https://github.com/maplibre/maplibre-gl-js/pull/2243))
- Improve performance when forcing full symbol placement by short-circuiting pause checks ([#2241](https://github.com/maplibre/maplibre-gl-js/pull/2241))
- Adding a `warnonce` when terrain and hillshade source are the same ([#2298](https://github.com/maplibre/maplibre-gl-js/pull/2298))
- Remove a deprecation warning by removing an empty texture that is no longer being used in the codebase ([#2299](https://github.com/maplibre/maplibre-gl-js/pull/2299))
- Improve initial loading performance by lazy serializing layers only when needed. ([#2306](https://github.com/maplibre/maplibre-gl-js/pull/2306))
- Add validateStyle MapOption to allow disabling style validation for faster performance in production environment. ([#2390](https://github.com/maplibre/maplibre-gl-js/pull/2390))
- Add `setiClusterOptions` to update cluster properties of the added sources: fixing these issues ([#429](https://github.com/maplibre/maplibre-gl-js/issues/429)) and ([#1384](https://github.com/maplibre/maplibre-gl-js/issues/1384))
- Add types for `workerOptions` and `_options` in `geojson_source.ts`
- Add fullscreenstart, fullscreenend events to FullscreenControl ([#2128](https://github.com/maplibre/maplibre-gl-js/issues/2128)
- Throttle the image request queue while the map is moving to improve performance ([#2097](https://github.com/maplibre/maplibre-gl-js/issues/2097)
- Add support for multiple `sprite` declarations in one style file ([#1805](https://github.com/maplibre/maplibre-gl-js/pull/1805))
- Extract sprite image on demand to reduce memory usage and improve performance by reducing the number of getImageData calls ([#1809](https://github.com/maplibre/maplibre-gl-js/pull/1809))
- `QueryRenderedFeaturesOptions` type added to both of the params in queryRenderedFeatures in map.ts ([#1900](https://github.com/maplibre/maplibre-gl-js/issues/1900))
- NavigationControlOptions is now optional when creating an instance of NavigationControl ([#1754](https://github.com/maplibre/maplibre-gl-js/issues/1754))
- Listen to webglcontextcreationerror event and give detailed debug info when it fails ([#1715](https://github.com/maplibre/maplibre-gl-js/pull/1715))
- Make sure `cooperativeGestures` overlay is always "on top" (z-index) of map features ([#1753](https://github.com/maplibre/maplibre-gl-js/pull/1753))
- Use `willReadFrequently` hint to optimize 2D canvas usage and remove warnings ([#1808](https://github.com/maplibre/maplibre-gl-js/pull/1808))
- Speed up the cross tile symbol index in certain circumstances ([#1755](https://github.com/maplibre/maplibre-gl-js/pull/1755))
- Improve rendering speed in scenes with many colliding symbolic icons and labels ([#1757](https://github.com/maplibre/maplibre-gl-js/pull/1757))
- Make request for ImageSource cancelable ([#1802](https://github.com/maplibre/maplibre-gl-js/pull/1802))
- Throttle the image request queue while the map is moving to improve performance ([#2097](https://github.com/maplibre/maplibre-gl-js/pull/2097))
- Return a promise from `once` method to allow easier usage of async/await in this case ([#1690](https://github.com/maplibre/maplibre-gl-js/pull/1690))
- Add pseudo (CSS) fullscreen as a fallback for iPhones ([#1678](https://github.com/maplibre/maplibre-gl-js/pull/1678))
- Add `updateData` to `GeoJSONSource` which allows for partial data updates ([#1605](https://github.com/maplibre/maplibre-gl-js/pull/1605))
- Add a RenderPool to render tiles onto textures for 3D ([#1671](https://github.com/maplibre/maplibre-gl-js/pull/1671))
- Add map.getCameraTargetElevation() ([#1558](https://github.com/maplibre/maplibre-gl-js/pull/1558))
- Add `freezeElevation` to `AnimationOptions` to allow smooth camera movement in 3D ([#1514](https://github.com/maplibre/maplibre-gl-js/pull/1514), [#1492](https://github.com/maplibre/maplibre-gl-js/issues/1492))
- Add map.setStyle's transformStyle option ([#1632](https://github.com/maplibre/maplibre-gl-js/pull/1632))

## Potentially breaking changes

Most of these changes will not affect your code but read carefully through the list to asses if a migration is needed.

- ⚠️ Cancel unloaded tile request on zooming in across multiple zooms. Previously these requests were not cancelled. ([#2377](https://github.com/maplibre/maplibre-gl-js/pull/2377))
- ⚠️ Resize map when container element is resized. The "resize"-related events now has different data associated with it ([#2157](https://github.com/maplibre/maplibre-gl-js/pull/2157), [#2551](https://github.com/maplibre/maplibre-gl-js/issues/2551)). Previously the originalEvent field was the reason of this change, for example it could be a `resize` event from the browser. Now it is `ResizeObserverEntry`, see more [here](https://developer.mozilla.org/en-US/docs/web/api/resizeobserverentry).
- ⚠️ Improve rendering of areas below sea level, and remove elevationOffset workaround ([#1578](https://github.com/maplibre/maplibre-gl-js/pull/1578))
- ⚠️ Remove support for `hsl` css color in a format that does not comply with the CSS Color specification. Colors defined in `hsl(110, 0.7, 0.055)` format will no longer work, instead it is recommended to use the format with percentages `hsl(110, 70%, 5.5%)`. ([#2376](https://github.com/maplibre/maplibre-gl-js/pull/2376))
- ⚠️ Move terrain object from style.terrain to map.terrain ([#1628](https://github.com/maplibre/maplibre-gl-js/pull/1628))
- ⚠️ Remove deprecated `mapboxgl-` css classes (use `maplibregl-` instead) ([#1575](https://github.com/maplibre/maplibre-gl-js/pull/1575))
- ⚠️ Full transition from WebGL1 to WebGL2 ([browser support](https://caniuse.com/?search=webgl2)) ([#2512](https://github.com/maplibre/maplibre-gl-js/pull/2512), [#1891](https://github.com/maplibre/maplibre-gl-js/pull/1891))
- ⚠️ `LngLat.toBounds()` is replaced by a static method `LngLatBounds.fromLngLat()` ([#2188](https://github.com/maplibre/maplibre-gl-js/pull/2188))
- ⚠️ Make geojson data source a required field to align with the docs ([#1396](https://github.com/maplibre/maplibre-gl-js/issue/1396))
- ⚠️ Improve control initial loading performance by forcing fadeDuration to 0 till first idle event ([#2447](https://github.com/maplibre/maplibre-gl-js/pull/2447))
- ⚠️ Remove "mapbox-gl-supported" package from API. If needed, please reference it directly instead of going through MapLibre. ([#2451](https://github.com/maplibre/maplibre-gl-js/pull/2451))
- ⚠️ Improve control performance by restricting worker count to a max of 1 except for Safari browser. ([#2354](https://github.com/maplibre/maplibre-gl-js/pull/2354))

## Bug fixes

- Fix of incorrect dash in diagonal lines with a vector source at some zoom levels. ([#2479](https://github.com/maplibre/maplibre-gl-js/pull/2479))
- Fix event.isSourceLoaded to reflect the state of source loading for sourcedata event ([#2543](https://github.com/maplibre/maplibre-gl-js/pull/2543))
- Fix overlapping of 3D building parts when 3D Terrain is activated ([#2513](https://github.com/maplibre/maplibre-gl-js/issues/2513))
- Show 3D buildings located below sea level when 3D Terrain is activated ([#2544](https://github.com/maplibre/maplibre-gl-js/issues/2544))
- Fix `LngLatBounds.extend()` to correctly handle `{ lng: number, lat: number }` coordinates. ([#2425](https://github.com/maplibre/maplibre-gl-js/pull/2425))
- Fix the accuracy-circle in the geolocate control from randomly resizing. ([#2450](https://github.com/maplibre/maplibre-gl-js/pull/2450))
- Fix the type of the `features` property on `MapLayerMouseEvent` and `MapLayerTouchEvent` to be `MapGeoJSONFeature[]` in lieu of `GeoJSON.Feature[]` ([#2244](https://github.com/maplibre/maplibre-gl-js/pull/2244))
- Fix GeolocateControl error if removed quickly ([#2391](https://github.com/maplibre/maplibre-gl-js/pull/2391))
- Fix issue unloading sprite sheet when using `setStyle(style, {diff:true})` ([#2146](https://github.com/maplibre/maplibre-gl-js/pull/2146))
- Fix wrap coords in `getTerrain` when `fitBounds` across the AM ([#2155](https://github.com/maplibre/maplibre-gl-js/pull/2155))
- Fix LngLat `toArray` method return type to [number,number] ([#2233](https://github.com/maplibre/maplibre-gl-js/issues/2233))
- Fix handling of text-offset with symbol-placement: line ([#2170](https://github.com/maplibre/maplibre-gl-js/issues/2170) and [#2171](https://github.com/maplibre/maplibre-gl-js/issues/2171))
- Fix geolocate control permissions failure on IOS16 web view with fallback to `window.navigator.geolocation` ([#2359](https://github.com/maplibre/maplibre-gl-js/pull/2359))
- Prevent unnecessary reload of raster sources when RTL Text Plugin loads ([#2380](https://github.com/maplibre/maplibre-gl-js/issues/2380))
- Fix Handle AddProtocol callback function returning an HTMLImageElement ([#](https://github.com/maplibre/maplibre-gl-js/pull/2393)2393](https://github.com/maplibre/maplibre-gl-js/pull/2393))
- Fix raster tiles being retained when raster-fade-duration is 0 ([#2445](https://github.com/maplibre/maplibre-gl-js/issues/2445), [#2501](https://github.com/maplibre/maplibre-gl-js/issues/2501))
- Fix the worker been terminated on setting new style ([#2123](https://github.com/maplibre/maplibre-gl-js/pull/2123))
- Change how meta key is detected for cooperative gestures
- Fix the worker been terminated on setting new style ([#2123](https://github.com/maplibre/maplibre-gl-js/pull/2123))
- Fix issue [#1024](https://github.com/maplibre/maplibre-gl-js/pull/1024) - Zoom center not under cursor when terrain is on
- Fix errors when running style-spec bin scripts and added missing help. Removed unnecessary script 'gl-style-composite'. ([#1971](https://github.com/maplibre/maplibre-gl-js/pull/1971))
- Fix the `slice` expression type ([#1886](https://github.com/maplibre/maplibre-gl-js/issues/1886))
- Remove dependency on `@rollup/plugin-json`, which was in conflict with `rollup-plugin-import-assert`
- Remove dependency on `@mapbox/gazetteer` which caused some build warnings ([#1757](https://github.com/maplibre/maplibre-gl-js/pull/1757) [#1898](https://github.com/maplibre/maplibre-gl-js/pull/1898))
- Fix `getElevation()` causing uncaught error ([#1650](https://github.com/maplibre/maplibre-gl-js/issues/1650)).
- Fix headless benchmark execution especially on VM ([#1732](https://github.com/maplibre/maplibre-gl-js/pull/1732))
- fix issue [#860](https://github.com/maplibre/maplibre-gl-js/issues/860) fill-pattern with pixelRatio > 1 is now switched correctly at runtime. ([#1765](https://github.com/maplibre/maplibre-gl-js/pull/1765))
- Fix the exception that would be thrown on `map.setStyle` when it is passed with transformStyle option and map is initialized without an initial style. ([#1824](https://github.com/maplibre/maplibre-gl-js/pull/1824))
- Fix the behavior of the compass button on touch devices. ([#1852](https://github.com/maplibre/maplibre-gl-js/pull/1852))
- Fix `GeoJSONSource` appearing to never finish loading when calling its `setData` method immediately after adding it to a `Map` due to it not firing a `metadata` `data` event ([#1693](https://github.com/maplibre/maplibre-gl-js/issues/1693))
- Fix the gap between terrain elevated tiles ([#1602](https://github.com/maplibre/maplibre-gl-js/issues/1602))
- Fix showTileBoundaries to show the first vector source [#1395](https://github.com/maplibre/maplibre-gl-js/pull/1395)
- Fix `match` expression type ([#1631](https://github.com/maplibre/maplibre-gl-js/pull/1631))
- Fix for blurry raster tiles due to raster tiles requests stuck in image queue. ([#2511](https://github.com/maplibre/maplibre-gl-js/pull/2511))

## 3.0.0-pre.9

### 🐞 Bug fixes

- Fixes issue with ResizeObserver firing an initial 'resize' event (since 3.0.0-pre.5) ([#2551](https://github.com/maplibre/maplibre-gl-js/issues/2551))

## 3.0.0-pre.8

### ✨ Features and improvements

- Add `transformCameraUpdate` callback to `Map` options ([#2535](https://github.com/maplibre/maplibre-gl-js/pull/2535))

### 🐞 Bug fixes

- Revise previous fix ([#2445](https://github.com/maplibre/maplibre-gl-js/issues/2445)) for raster tiles being retained when raster-fade-duration is 0 ([#2501](https://github.com/maplibre/maplibre-gl-js/issues/2501))

## 3.0.0-pre.7

### ✨ Features and improvements

- ⚠️ Breaking - Remove WebGL1 support. Move to WebGL2 ([#2512](https://github.com/maplibre/maplibre-gl-js/pull/2512))
- Bump KDBush and supercluster ([#2522](https://github.com/maplibre/maplibre-gl-js/pull/2522))

## 3.0.0-pre.6

### ✨ Features and improvements

- ⚠️ Breaking - Improve control performance by restricting worker count to a max of 1 except safari browser. ([#2354](https://github.com/maplibre/maplibre-gl-js/pull/2354))
- Improve performance by using HTMLImageElement to download raster source images when refreshExpiredTiles tiles is false ([#2126](https://github.com/maplibre/maplibre-gl-js/pull/2126))
- ⚠️ Breaking - Improve control initial loading performance by forcing fadeDuration to 0 till first idle event ([#2447](https://github.com/maplibre/maplibre-gl-js/pull/2447))
- ⚠️ Breaking - Remove "mapbox-gl-supported" package from API. If needed, please reference it directly instead of going through MapLibre. ([#2451](https://github.com/maplibre/maplibre-gl-js/pull/2451))
- Set fetchPriority for HTMLImageElement to help improve raster heavy scenarios ([#2459](https://github.com/maplibre/maplibre-gl-js/pull/2459))
- Reduce rendering calls on initial load. No reason to try rendering before style is loaded. ([#2464](https://github.com/maplibre/maplibre-gl-js/pull/2464))
- Lazy load default style properties on demand to improve loading performance and reduce memory usage. ([#2476](https://github.com/maplibre/maplibre-gl-js/pull/2476))
- Conditional WebGL2 support ([#1891](https://github.com/maplibre/maplibre-gl-js/pull/1891)

### 🐞 Bug fixes

- Fix `LngLatBounds.extend()` to correctly handle `{ lng: number, lat: number }` coordinates. ([#2425](https://github.com/maplibre/maplibre-gl-js/pull/2425))
- Fix the accuracy-circle in the geolocate control from randomly resizing. ([#2450](https://github.com/maplibre/maplibre-gl-js/pull/2450))

## 3.0.0-pre.5

### ✨ Features and improvements

- Add queryTerrainElevation allows getting terrain elevation in meters at specific point ([#2264](https://github.com/maplibre/maplibre-gl-js/pull/2264))
- Improve performance by sending style layers to worker thread before processing it on main thread to allow parallel processing ([#2131](https://github.com/maplibre/maplibre-gl-js/pull/2131))
- ⚠️ Breaking - Resize map when container element is resized. The resize related events now has different data associated with it ([#2157](https://github.com/maplibre/maplibre-gl-js/pull/2157)). Previously the originalEvent field was the reason of this change, for example it could be a `resize` event from the browser. Now it is `ResizeObserverEntry`, see more [here](https://developer.mozilla.org/en-US/docs/web/api/resizeobserverentry).
- Add Map.getImage() to retrieve previously-loaded images. ([#2168](https://github.com/maplibre/maplibre-gl-js/pull/2168))
- Add method to enable/disable cooperative gestures
- ⚠️ Breaking - `LngLat.toBounds()` is replaced by a static method `LngLatBounds.fromLngLat()` ([#2188](https://github.com/maplibre/maplibre-gl-js/pull/2188))
- Update CONTRIBUTING.md with details on setting up on M1 mac ([#2196](https://github.com/maplibre/maplibre-gl-js/pull/2196))
- Update default type of originalEvent in MapLibreEvent to be `unknown` ([#2243](https://github.com/maplibre/maplibre-gl-js/pull/2243))
- Improve performance when forcing full symbol placement by short circuiting pause checks ([#2241](https://github.com/maplibre/maplibre-gl-js/pull/2241))
- Adding a `warnonce` when terrain and hillshade source are the same ([#2298](https://github.com/maplibre/maplibre-gl-js/pull/2298))
- Remove a deprecation warning by removing an empty texture that is no longer being used in the codebase ([#2299](https://github.com/maplibre/maplibre-gl-js/pull/2299))
- Improve initial loading performance by lazy serializing layers only when needed. ([#2306](https://github.com/maplibre/maplibre-gl-js/pull/2306))
- ⚠️ Breaking - Cancel unloaded tile request on zooming in across multiple zoom. Previously these requests were not cancelled. ([#2377](https://github.com/maplibre/maplibre-gl-js/pull/2377))
- Add validateStyle MapOption to allow disabling style validation for faster performance in production environment. ([#2390](https://github.com/maplibre/maplibre-gl-js/pull/2390))
- ⚠️ Breaking - Remove support for `hsl` css color in a format that does not comply with the CSS Color specification. Colors defined in `hsl(110, 0.7, 0.055)` format will no longer work, instead it is recommended to use the format with percentages `hsl(110, 70%, 5.5%)`. ([#2376](https://github.com/maplibre/maplibre-gl-js/pull/2376))

### 🐞 Bug fixes

- Fix the type of the `features` property on `MapLayerMouseEvent` and `MapLayerTouchEvent` to be `MapGeoJSONFeature[]` in lieu of `GeoJSON.Feature[]` ([#2244](https://github.com/maplibre/maplibre-gl-js/pull/2244))
- Fix GeolocateControl error if removed quickly ([#2391](https://github.com/maplibre/maplibre-gl-js/pull/2391))
- Fix issue unloading sprite sheet when using `setStyle(style, {diff:true})` ([#2146](https://github.com/maplibre/maplibre-gl-js/pull/2146))
- Fix wrap coords in `getTerrain` when `fitBounds` across the AM ([#2155](https://github.com/maplibre/maplibre-gl-js/pull/2155))
- Fix LngLat `toArray` method return type to [number,number] ([#2233](https://github.com/maplibre/maplibre-gl-js/issues/2233))
- Fix handling of text-offset with symbol-placement: line ([#2170](https://github.com/maplibre/maplibre-gl-js/issues/2170) and [#2171](https://github.com/maplibre/maplibre-gl-js/issues/2171))
- Fix geolocate control permissions failure on IOS16 web view with fallback to `window.navigator.geolocation` ([#2359](https://github.com/maplibre/maplibre-gl-js/pull/2359))
- Prevent unnecessary reload of raster sources when RTL Text Plugin loads ([#2380](https://github.com/maplibre/maplibre-gl-js/issues/2380))
- Fix Handle AddProtocol callback function returning an HTMLImageElement ([#](https://github.com/maplibre/maplibre-gl-js/pull/2393)2393](https://github.com/maplibre/maplibre-gl-js/pull/2393))
- Fix raster tiles being retained when raster-fade-duration is 0 ([#2445](https://github.com/maplibre/maplibre-gl-js/issues/2445))

## 3.0.0-pre.4

### ✨ Features and improvements

- Add `setiClusterOptions` to update cluster properties of the added sources: fixing these issues ([#429](https://github.com/maplibre/maplibre-gl-js/issues/429)) and ([#1384](https://github.com/maplibre/maplibre-gl-js/issues/1384))
- Add types for `workerOptions` and `_options` in `geojson_source.ts`
- Add fullscreenstart, fullscreenend events to FullscreenControl ([#2128](https://github.com/maplibre/maplibre-gl-js/issues/2128)
- Throttle the image request queue while the map is moving to improve performance ([#2097](https://github.com/maplibre/maplibre-gl-js/issues/2097)

### 🐞 Bug fixes

- Fix the worker been terminated on setting new style ([#2123](https://github.com/maplibre/maplibre-gl-js/pull/2123))
- Change how meta key is detected for cooperative gestures
- Fix the worker been terminated on setting new style ([#2123](https://github.com/maplibre/maplibre-gl-js/pull/2123))

## 3.0.0-pre.3

### ✨ Features and improvements

- Add support for multiple `sprite` declarations in one style file ([#1805](https://github.com/maplibre/maplibre-gl-js/pull/1805))
- Extract sprite image on demand to reduce memory usage and improve performance by reducing number of getImageData calls ([#1809](https://github.com/maplibre/maplibre-gl-js/pull/1809))

### 🐞 Bug fixes

- Fix issue [#1024](https://github.com/maplibre/maplibre-gl-js/pull/1024) - Zoom center not under cursor when terrain is on
- Fix errors when running style-spec bin scripts and added missing help. Removed unnecessary script 'gl-style-composite'. ([#1971](https://github.com/maplibre/maplibre-gl-js/pull/1971))
- Fix the `slice` expression type ([#1886](https://github.com/maplibre/maplibre-gl-js/issues/1886))

## 3.0.0-pre.2

### ✨ Features and improvements

- `QueryRenderedFeaturesOptions` type added to both of the params in queryRenderedFeatures in map.ts ([#1900](https://github.com/maplibre/maplibre-gl-js/issues/1900))
- NavigationControlOptions is now optional when creating an instance of NavigationControl ([#1754](https://github.com/maplibre/maplibre-gl-js/issues/1754))
- Listen to webglcontextcreationerror event and give detailed debug info when it fails ([#1715](https://github.com/maplibre/maplibre-gl-js/pull/1715))
- Make sure `cooperativeGestures` overlay is always "on top" (z-index) of map features ([#1753](https://github.com/maplibre/maplibre-gl-js/pull/1753))
- Use `willReadFrequently` hint to optimize 2D canvas usage and remove warnings ([#1808](https://github.com/maplibre/maplibre-gl-js/pull/1808))
- Speed up the cross tile symbol index in certain circumstances ([#1755](https://github.com/maplibre/maplibre-gl-js/pull/1755))
- Improve rendering speed in scenes with many colliding symbolic icons and labels ([#1757](https://github.com/maplibre/maplibre-gl-js/pull/1757))
- Make request for ImageSource cancelable ([#1802](https://github.com/maplibre/maplibre-gl-js/pull/1802))
- Throttle the image request queue while the map is moving to improve performance ([#2097](https://github.com/maplibre/maplibre-gl-js/pull/2097))

### 🐞 Bug fixes

- Remove dependency on `@rollup/plugin-json`, which was in conflict with `rollup-plugin-import-assert`
- Remove dependency on `@mapbox/gazetteer` which caused some build warnings ([#1757](https://github.com/maplibre/maplibre-gl-js/pull/1757) [#1898](https://github.com/maplibre/maplibre-gl-js/pull/1898))
- Fix `getElevation()` causing uncaught error ([#1650](https://github.com/maplibre/maplibre-gl-js/issues/1650)).
- Fix headless benchmark execution especially on VM ([#1732](https://github.com/maplibre/maplibre-gl-js/pull/1732))
- fix issue [#860](https://github.com/maplibre/maplibre-gl-js/issues/860) fill-pattern with pixelRatio > 1 is now switched correctly at runtime. ([#1765](https://github.com/maplibre/maplibre-gl-js/pull/1765))
- Fix the exception that would be thrown on `map.setStyle` when it is passed with transformStyle option and map is initialized without an initial style. ([#1824](https://github.com/maplibre/maplibre-gl-js/pull/1824))
- Fix the behavior of the compass button on touch devices.

## 3.0.0-pre.1

### ✨ Features and improvements

- Return a promise from `once` method to allow easier usage of async/await in this case ([#1690](https://github.com/maplibre/maplibre-gl-js/pull/1690))
- Add pseudo (CSS) fullscreen as a fallback for iPhones ([#1678](https://github.com/maplibre/maplibre-gl-js/pull/1678))
- Add `updateData` to `GeoJSONSource` which allows for partial data updates ([#1605](https://github.com/maplibre/maplibre-gl-js/pull/1605))

### 🐞 Bug fixes

- Fix `GeoJSONSource` appearing to never finish loading when calling its `setData` method immediately after adding it to a `Map` due to it not firing a `metadata` `data` event ([#1693](https://github.com/maplibre/maplibre-gl-js/issues/1693))
- Fix the gap between terrain elevated tiles ([#1602](https://github.com/maplibre/maplibre-gl-js/issues/1602))

## 3.0.0-pre.0

### ✨ Features and improvements

- Add a RenderPool to render tiles onto textures for 3D ([#1671](https://github.com/maplibre/maplibre-gl-js/pull/1671))
- Add map.getCameraTargetElevation() ([#1558](https://github.com/maplibre/maplibre-gl-js/pull/1558))
- Add `freezeElevation` to `AnimationOptions` to allow smooth camera movement in 3D ([#1514](https://github.com/maplibre/maplibre-gl-js/pull/1514), [#1492](https://github.com/maplibre/maplibre-gl-js/issues/1492))
- ⚠️ Breaking - Remove deprecated `mapboxgl-` css classes ([#1575](https://github.com/maplibre/maplibre-gl-js/pull/1575))
- Add map.setStyle's transformStyle option ([#1632](https://github.com/maplibre/maplibre-gl-js/pull/1632))
- ⚠️ Breaking - Improve rendering of areas below sea level, and remove elevationOffset workaround ([#1578](https://github.com/maplibre/maplibre-gl-js/pull/1578))
- ⚠️ Breaking - Move terrain object from style.terrain to map.terrain ([#1628](https://github.com/maplibre/maplibre-gl-js/pull/1628))

### 🐞 Bug fixes

- ⚠️ Breaking - Make geojson data source a required field to align with the docs ([#1396](https://github.com/maplibre/maplibre-gl-js/issue/1396))
- Fix showTileBoundaries to show the first vector source [#1395](https://github.com/maplibre/maplibre-gl-js/pull/1395)
- Fix `match` expression type ([#1631](https://github.com/maplibre/maplibre-gl-js/pull/1631))

## 2.4.0

### ✨ Features and improvements

- Added calculateCameraOptionsFromTo to camera ([#1427](https://github.com/maplibre/maplibre-gl-js/pull/1427))
- Improve expression types ([#1510](https://github.com/maplibre/maplibre-gl-js/pull/1510))
- Improve performance for primitive size selection ([#1508](https://github.com/maplibre/maplibre-gl-js/pull/1508))
- Upgrade target from ES2017 to ES2019 ([#1499](https://github.com/maplibre/maplibre-gl-js/pull/1499))
- Improve error handling ([#1485](https://github.com/maplibre/maplibre-gl-js/pull/1485))
- Removed `_interpolationType` unused field ([#264](https://github.com/maplibre/maplibre-gl-js/issues/264))

### 🐞 Bug fixes

- Fix attribution not being displayed for terrain ([#1516](https://github.com/maplibre/maplibre-gl-js/pull/1516))
- No triggering of contextmenu after rotate, pitch, etc. also on Windows ([#1537](https://github.com/maplibre/maplibre-gl-js/pull/1537))

## 2.3.1-pre.2

### ✨ Features and improvements

- Improve expression types ([#1510](https://github.com/maplibre/maplibre-gl-js/pull/1510))
- Improve performance for primitive size selection ([#1508](https://github.com/maplibre/maplibre-gl-js/pull/1508))
- Upgrade target from ES2017 to ES2019 ([#1499](https://github.com/maplibre/maplibre-gl-js/pull/1499))

## 2.3.1-pre.1

### ✨ Features and improvements

- Improve error handling ([#1485](https://github.com/maplibre/maplibre-gl-js/pull/1485))

## 2.3.0

### ✨ Features and improvements

- Re-enable method to get library version. Either with `import {version} from 'maplibre-gl'`, or on a Map instance as `map.version`.

## 2.2.1

### 🐞 Bug fixes

- Fix types generation and make sure they run as part of the CI ([#1462](https://github.com/maplibre/maplibre-gl-js/issues/1462), [#1465](https://github.com/maplibre/maplibre-gl-js/pull/1465))

## 2.2.0

Everything from the four previous pre-releases:

### ✨ Features and improvements

- Update `icon-padding` symbol layout property to support asymmetric padding ([#1289](https://github.com/maplibre/maplibre-gl-js/pull/1289))
- Added `cooperativeGestures` option when instantiating map to prevent inadvertent scrolling/panning when navigating a page where map is embedded inline ([#234](https://github.com/maplibre/maplibre-gl-js/issues/234))
- Improve filter specification typings ([#1390](https://github.com/maplibre/maplibre-gl-js/pull/1390))
- Add 3D terrain capabilities ([#165](https://github.com/maplibre/maplibre-gl-js/pull/165), [#1022](https://github.com/maplibre/maplibre-gl-js/pull/1022))
- Cancel pending GeoJSON requests when `GeoJSONSource.setData()` is called instead of waiting for any pending request to complete before issuing the request for the new URL ([#1102](https://github.com/maplibre/maplibre-gl-js/pull/1102))

### 🐞 Bug fixes

- Fix compact attribution style when using global CSS that sets `box-sizing: border-box;` ([#1250](https://github.com/maplibre/maplibre-gl-js/pull/1250))
- Handle maxBounds which cross the meridian at longitude ±180° ([#1298](https://github.com/maplibre/maplibre-gl-js/pull/1298), [#1299](https://github.com/maplibre/maplibre-gl-js/pull/1299))
- Hide arrow displayed in default `summary` styles on the attribution control ([#1258](https://github.com/maplibre/maplibre-gl-js/pull/1258))
- Fix memory usage in terrain 3D ([#1291](https://github.com/maplibre/maplibre-gl-js/issues/1291), [#1302](https://github.com/maplibre/maplibre-gl-js/pull/1302))
- Fix disappearance of closest tiles when 3D terrain is enabled ([#1241](https://github.com/maplibre/maplibre-gl-js/issues/1241), [#1300](https://github.com/maplibre/maplibre-gl-js/pull/1300))

## 2.2.0-pre.4

### ✨ Features and improvements

- Update `icon-padding` symbol layout property to support asymmetric padding ([#1289](https://github.com/maplibre/maplibre-gl-js/pull/1289))
- Added `cooperativeGestures` option when instantiating map to prevent inadvertent scrolling/panning when navigating a page where map is embedded inline ([#234](https://github.com/maplibre/maplibre-gl-js/issues/234))
- Improve filter specification typings ([#1390](https://github.com/maplibre/maplibre-gl-js/pull/1390))

### 🐞 Bug fixes

- Fix compact attribution style when using global CSS that sets `box-sizing: border-box;` ([#1250](https://github.com/maplibre/maplibre-gl-js/pull/1250))

## 2.2.0-pre.3

### 🐞 Bug fixes

- Handle maxBounds which cross the meridian at longitude ±180° ([#1298](https://github.com/maplibre/maplibre-gl-js/issues/1298), [#1299](https://github.com/maplibre/maplibre-gl-js/pull/1299))
- Hide arrow displayed in default `summary` styles on the attribution control ([#1258](https://github.com/maplibre/maplibre-gl-js/pull/1258))
- Fix memory usage in terrain 3D ([#1291](https://github.com/maplibre/maplibre-gl-js/issues/1291), [#1302](https://github.com/maplibre/maplibre-gl-js/pull/1302))
- Fix disappearance of closest tiles when 3D terrain is enabled ([#1241](https://github.com/maplibre/maplibre-gl-js/issues/1241), [#1300](https://github.com/maplibre/maplibre-gl-js/pull/1300))

## 2.2.0-pre.2

### ✨ Features and improvements

- Add 3D terrain capabilities ([#165](https://github.com/maplibre/maplibre-gl-js/pull/165), [#1022](https://github.com/maplibre/maplibre-gl-js/pull/1022))

## 2.2.0-pre.1

### ✨ Features and improvements

- Cancel pending GeoJSON requests when `GeoJSONSource.setData()` is called instead of waiting for any pending request to complete before issuing the request for the new URL ([#1102](https://github.com/maplibre/maplibre-gl-js/pull/1102))

## 2.1.9

### 🐞 Bug fixes

- Add back typescript typings to dependencies instead of devDependencies ([#1178](https://github.com/maplibre/maplibre-gl-js/pull/1178))

## 2.1.8

### ✨ Features and improvements

- Changed logic for showing the MapLibre logo. The MapLibre logo is now shown by setting the map option 'maplibreLogo' to true or by adding it to a map with addControl. TileJSON no longer controls if the logo is shown. ([#786](https://github.com/maplibre/maplibre-gl-js/pull/786))

### 🐞 Bug fixes

- Fix missing `touchmove` in `MapTouchEvent["type"]` ([#1131](https://github.com/maplibre/maplibre-gl-js/pull/1131))
- Type CustomLayerInterface renderingMode, onRemove, onAdd, and prerender optional ([#1122](https://github.com/maplibre/maplibre-gl-js/pull/1122))

## 2.1.8-pre.3

### 🐞 Bug fixes

- Use correct location for mouse events of line layer with line-offset ([#1108](https://github.com/maplibre/maplibre-gl-js/issues/1108)).
- Change `GeoJSONFeature.properties` type from `{}` to `{ [name: string]: any; }` ([#1115](https://github.com/maplibre/maplibre-gl-js/pull/1115)).
- Fix `error TS2503: Cannot find namespace 'GeoJSON'` ([#1096](https://github.com/maplibre/maplibre-gl-js/issues/1096)).

## 2.1.8-pre.2

### ✨ Features and improvements

- Removal of the unminified production build target, so `npm run build-prod` will be the main build command going forward.

### 🐞 Bug fixes

- Dispose source resources on map style removal, it also fixes `cannot read properties of undefined (reading 'sourceCaches')` error ([#1099](https://github.com/maplibre/maplibre-gl-js/pull/1099)).
- Add MapGeoJSONFeature type as replacement for MapboxGeoJSONFeature. MapGeoJSONFeature type extends GeoJSONFeature type with layer, source, sourceLayer, and state properties ([#1104](https://github.com/maplibre/maplibre-gl-js/pull/1104)).
- Fix automatic refreshing of expired raster tiles ([#1106](https://github.com/maplibre/maplibre-gl-js/pull/1106))
- Fix precision loss in some matrix calculations ([#1105](https://github.com/maplibre/maplibre-gl-js/pull/1105))

## 2.1.8-pre.1

### ✨ Features and improvements

- Add option `viewport-glyph` to `text-rotation-alignment` which places glyphs along a linestring and rotates them to the x-axis of the viewport ([#716](https://github.com/maplibre/maplibre-gl-js/pull/716)).

### 🐞 Bug fixes

- Change `GeoJSONFeature.id` type from `number | string | void` to `number | string | undefined` ([#1093](https://github.com/maplibre/maplibre-gl-js/pull/1093))
- Add FeatureIdentifier type to define feature parameter in setFeatureState, removeFeatureState, and getFeatureState methods. Change FeatureIdentifier.id from `id: string | number;` to `id?: string | number | undefined;` ([#1095](https://github.com/maplibre/maplibre-gl-js/pull/1095))
- Change map.on, map.off, and map.once type parameter from "type: MapEvent" to "type: MapEvent | string" ([#1094](https://github.com/maplibre/maplibre-gl-js/pull/1094))

## 2.1.7

### 🐞 Bug fixes

- Add adjustment for glyph rendering, CJK fonts are mainly affected ([#1002](https://github.com/maplibre/maplibre-gl-js/issues/1002)).
- Improve typings to fix Angular strict mode failure ([#790](https://github.com/maplibre/maplibre-gl-js/issues/790), [#970](https://github.com/maplibre/maplibre-gl-js/issues/970), [#934](https://github.com/maplibre/maplibre-gl-js/issues/934))
- Fix `SourceCache.loaded()` always returning `true` following a load error ([#1025](https://github.com/maplibre/maplibre-gl-js/issues/1025))
- Added back csp and dev builds to npm package ([#1042](https://github.com/maplibre/maplibre-gl-js/issues/1042))

## 2.1.6

### 🐞 Bug fixes

- Publish `dist/package.json` ([#998](https://github.com/maplibre/maplibre-gl-js/pull/998)).

## 2.1.6-pre.1

### 🐞 Bug fixes

- Publish `dist/package.json` ([#998](https://github.com/maplibre/maplibre-gl-js/pull/998)).

## 2.1.5

### 🐞 Bug fixes

- Publish empty `postinstall.js` file. Follow-up on ([#990](https://github.com/maplibre/maplibre-gl-js/issues/990)), ([#991](https://github.com/maplibre/maplibre-gl-js/pull/991)), ([#992](https://github.com/maplibre/maplibre-gl-js/pull/992)).

## 2.1.5-pre.1

### 🐞 Bug fixes

- Publish empty `postinstall.js` file. Follow-up on ([#990](https://github.com/maplibre/maplibre-gl-js/pull/990)), ([#991](https://github.com/maplibre/maplibre-gl-js/pull/991)), ([#992](https://github.com/maplibre/maplibre-gl-js/pull/992)).

## 2.1.4

### 🐞 Bug fixes

- Fix missing `postinstall.js` file in npm publish. Follow-up on ([#990](https://github.com/maplibre/maplibre-gl-js/issues/990)), ([#991](https://github.com/maplibre/maplibre-gl-js/pull/991)).

## 2.1.3

### 🐞 Bug fixes

- Fix postinstall `ts-node` error on non-dev installs ([#900](https://github.com/maplibre/maplibre-gl-js/pull/900))

## 2.1.2

### Features and improvements

- Default compact attribution to be open by default to comply with OpenStreetMap Attribution Guidelines ([#795](https://github.com/maplibre/maplibre-gl-js/pull/795))
- Export `Source` classes (`GeoJSONSource` etc.) declarations. ([#801](https://github.com/maplibre/maplibre-gl-js/issues/801))
- Make `AJAXError` public so error HTTP responses can be handled differently from other errors.

### 🐞 Bug fixes

- Fix compact attribution button showing when attribution is blank ([#795](https://github.com/maplibre/maplibre-gl-js/pull/795))
- Fix error mismatched image size for CJK characters ([#718](https://github.com/maplibre/maplibre-gl-js/issues/718))
- Fire `dataabort` and `sourcedataabort` events when a tile request is aborted ([#794](https://github.com/maplibre/maplibre-gl-js/issues/794))
- Fix NextJs `performance` undefined ([#768](https://github.com/maplibre/maplibre-gl-js/issues/768))

## 2.1.1

### 🐞 Bug fixes

- Fix stale tiles being shown when calling VectorTileSource#setTiles while the map is moving.

## 2.1.0

### ✨ Features and improvements

- Add `icon-overlap` and `text-overlap` symbol layout properties [#347](https://github.com/maplibre/maplibre-gl-js/pull/347)
- Deprecate `icon-allow-overlap` and `text-allow-overlap` symbol layout properties. `icon-overlap` and `text-overlap` are their replacements.
- Remove node package chalk from devDependencies ([#789](https://github.com/maplibre/maplibre-gl-js/pull/789)).
- Allow setting a custom pixel ratio by adding a `MapOptions#pixelRatio` property and a `Map#setPixelRatio` method. Since a high `devicePixelRatio` value can lead to performance and display problems, it is done at your own risk. ([#769](https://github.com/maplibre/maplibre-gl-js/issues/769))

## 2.0.5

### 🐞 Bug fixes

- Remove list of node versions allowed to install the package.

## 2.0.4

### 🐞 Bug fixes

- Missing package.json file in version 2.0.3 dist in npm ([#811](https://github.com/maplibre/maplibre-gl-js/issues/811)) - this causes webpack to fail

## 2.0.3

### Features and improvements

- Remove node package chalk from devDependencies ([#789](https://github.com/maplibre/maplibre-gl-js/pull/789)).
- Remove vector-tile module declaration and revert to using point from [@mapbox/point-geometry](https://github.com/mapbox/point-geometry] ([#788](https://github.com/maplibre/maplibre-gl-js/issues/788), [#800](https://github.com/maplibre/maplibre-gl-js/pull/800))
- Moved development environment to use NodeJs 16 ([#781](https://github.com/maplibre/maplibre-gl-js/pull/781), [#806](https://github.com/maplibre/maplibre-gl-js/pull/806))

### 🐞 Bug fixes

- Fix max cluster zoom in geojson source ([#61](https://github.com/maplibre/maplibre-gl-js/issues/61))

## 2.0.2

### 🐞 Bug fixes

- Fix typescript generated file ([#776](https://github.com/maplibre/maplibre-gl-js/issues/776)).

## 2.0.1

### 🐞 Bug fixes

- Fix documentation of `addProtocol` and `removeProtocol`.

## 2.0.0

### Features and improvements

- Migrated the production code to typescript
- ** Breaking Change ** removed `version` from the public API
- ** Breaking Change ** stopped supporting IE (internet explorer)
- ** Breaking Change ** stopped supporting Chrome 49-65. Chrome 66+ required. For Chrome 49-65 support use version 1.15.2.
- ** Breaking Change ** removed all code related to `accessToken` and Mapbox specific urls starting with `mapbox://`. Telemetry and tracking code was removed.
- ** Breaking Change ** removed `baseApiUrl` as it was used only for Mapbox related urls
- ** Breaking Change ** typescript typings have changed:
  - `Style` => `StyleSpecification`
  - `AnyLayer` => `LayerSpecification`
  - `AnySourceData` => `SourceSpecification`
  - `MapboxEvent` => `MapLibreEvent`
  - `MapboxOptions` => `MapOptions`
  - `MapBoxZoomEvent` => `MapLibreZoomEvent`
  - `*SourceRaw` + `*SourceOptions` => `*SourceSpecification`
  - `*Source` (source implementation definition) were removed
  - `*Layer` => `*LayerSpecification`
  - `*Paint` => `*LayerSpecification['paint']`
  - `*Layout` => `*LayerSpecification['layout']`
  - `MapboxGeoJSONFeature` => `GeoJSONFeature`
- Added `redraw` function to map ([#206](https://github.com/maplibre/maplibre-gl-js/issues/206))
- Improve attribution controls accessibility. See [#359](https://github.com/maplibre/maplibre-gl-js/issues/359)
- Allow maxPitch value up to 85, use values greater than 60 at your own risk ([#574](https://github.com/maplibre/maplibre-gl-js/pull/574))
- `getImage` uses createImageBitmap when supported ([#650](https://github.com/maplibre/maplibre-gl-js/pull/650))

### 🐞 Bug fixes

- Fix warning due to strict comparison of SDF property in image sprite ([#303](https://github.com/maplibre/maplibre-gl-js/issues/303))
- Fix tile placeholder replacement to allow for placeholders to be in a URL more than once. ([#348](https://github.com/maplibre/maplibre-gl-js/pull/348))
- Fix type check for non dom environment. ([#334](https://github.com/maplibre/maplibre-gl-js/issues/334))
- Fix precision problem in patterns when overzoomed in OpenGL ES devices.
- Fix padding-top of the popup to improve readability of popup text ([#354](https://github.com/maplibre/maplibre-gl-js/pull/354)).
- Fix GeoJSONSource#loaded sometimes returning true while there are still pending loads ([#669](https://github.com/maplibre/maplibre-gl-js/issues/669))
- Fix MapDataEvent#isSourceLoaded being true in GeoJSONSource "dataloading" event handlers ([#694](https://github.com/maplibre/maplibre-gl-js/issues/694))
- Fix events being fired after Map#remove has been called when the WebGL context is lost and restored ([#726](https://github.com/maplibre/maplibre-gl-js/issues/726))
- Fix nested expressions types definition [#757](https://github.com/maplibre/maplibre-gl-js/pull/757)

## 1.15.2

### 🐞 Bug fixes

- Fix breaking changes introduced in v1.15.0 by adoption dual naming scheme for CSS class names

## 1.15.1

### 🐞 Bug fixes

- Add void return for some method declaration to match TS strict mode ([#194](https://github.com/maplibre/maplibre-gl-js/pull/194))
- Fix css leftovers ([#83](https://github.com/maplibre/maplibre-gl-js/issues/83))

## 1.15.0

### Features and improvements

- ** Breaking Change: ** Rename css classes ([#83](https://github.com/maplibre/maplibre-gl-js/issues/83))
- Added custom protocol support to allow overriding ajax calls ([#29](https://github.com/maplibre/maplibre-gl-js/issues/29))
- Added setTransformRequest to map ([#159](https://github.com/maplibre/maplibre-gl-js/pull/159))
- Publish @maplibre/maplibre-gl-style-spec v14.0.0 on NPM ([#149](https://github.com/maplibre/maplibre-gl-js/pull/149))
- Replace link to mapbox on LogoControl by link to maplibre ([#151](https://github.com/maplibre/maplibre-gl-js/pull/151))
- Migrate style spec files from mapbox to maplibre ([#147](https://github.com/maplibre/maplibre-gl-js/pull/147))
- Publish the MapLibre style spec in NPM ([#140](https://github.com/maplibre/maplibre-gl-js/pull/140))
- Replace mapboxgl with maplibregl in JSDocs inline examples ([#134](https://github.com/maplibre/maplibre-gl-js/pull/134))
- Bring in typescript definitions file ([#24](https://github.com/maplibre/maplibre-gl-js/issues/24))
- Update example links to https://maplibre.org/maplibre-gl-js-docs/ ([#131](https://github.com/maplibre/maplibre-gl-js/pull/131))
- Improve performance of layers with constant `*-sort-key` ([#78](https://github.com/maplibre/maplibre-gl-js/pull/78))

### 🐞 Bug fixes

- Prevented attribution button from submitting form ([#178](https://github.com/maplibre/maplibre-gl-js/issues/178))

## 1.14.0

### Features and improvements

- Rebranded to MapLibre
- New logo

### 🐞 Bug fixes

- Rename SVGs mapboxgl-ctrl-\*.svg to maplibregl ([#85](https://github.com/maplibre/maplibre-gl-js/pull/85))
- fix ImageSource not working in FF/Safari ([#87](https://github.com/maplibre/maplibre-gl-js/pull/87))
- Update HTML debug files to use MapLibre in titles ([#84](https://github.com/maplibre/maplibre-gl-js/pull/84))
- fix CI checksize job to use maplibre name ([#86](https://github.com/maplibre/maplibre-gl-js/pull/86))
- Move output files from mapbox._ to maplibre._ ([#75](https://github.com/maplibre/maplibre-gl-js/pull/75))
- Remove mapbox specifics and branding from .github ([#64](https://github.com/maplibre/maplibre-gl-js/pull/64))
- Fix a bug where mapbox-gl-js is no longer licensed as open source, but we owe immeasurable gratitude to Mapbox for releasing all their initial code to the community under BSD-3 license.

## 1.13.0

### ✨ Features and improvements

- Improve accessibility by fixing issues reported by WCAG 2.1. [#9991](https://github.com/mapbox/mapbox-gl-js/pull/9991)
- Improve accessibility when opening a popup by immediately focusing on the content. [#9774](https://github.com/mapbox/mapbox-gl-js/pull/9774) (h/t [@watofundefined](https://github.com/watofundefined)))
- Improve rendering performance of symbols with `symbol-sort-key`. [#9751](https://github.com/mapbox/mapbox-gl-js/pull/9751) (h/t [@osvodef](https://github.com/osvodef)))
- Add `Marker` `clickTolerance` option. [#9640](https://github.com/mapbox/mapbox-gl-js/pull/9640) (h/t [@ChristopherChudzicki](https://github.com/ChristopherChudzicki)))
- Add `Map` `hasControl` method. [#10035](https://github.com/mapbox/mapbox-gl-js/pull/10035)
- Add `Popup` `setOffset` method. [#9946](https://github.com/mapbox/mapbox-gl-js/pull/9946) (h/t [@jutaz](https://github.com/jutaz)))
- Add `KeyboardHandler` `disableRotation` and `enableRotation` methods. [#10072](https://github.com/mapbox/mapbox-gl-js/pull/10072) (h/t [@jmbott](https://github.com/jmbott)))

### 🐞 Bug fixes

- Fix a bug where `queryRenderedFeatures` didn't properly expose the paint values if they were data-driven. [#10074](https://github.com/mapbox/mapbox-gl-js/pull/10074) (h/t [@osvodef](https://github.com/osvodef)))
- Fix a bug where attribution didn't update when layer visibility changed during zooming. [#9943](https://github.com/mapbox/mapbox-gl-js/pull/9943)
- Fix a bug where hash control conflicted with external history manipulation (e.g. in single-page apps). [#9960](https://github.com/mapbox/mapbox-gl-js/pull/9960) (h/t [@raegen](https://github.com/raegen)))
- Fix a bug where `fitBounds` had an unexpected result with non-zero bearing and uneven padding. [#9821](https://github.com/mapbox/mapbox-gl-js/pull/9821) (h/t [@allison-strandberg](https://github.com/allison-strandberg)))
- Fix HTTP support when running GL JS against [Mapbox Atlas](https://www.mapbox.com/atlas). [#10090](https://github.com/mapbox/mapbox-gl-js/pull/10090)
- Fix a bug where the `within` expression didn't work in `querySourceFeatures`. [#9933](https://github.com/mapbox/mapbox-gl-js/pull/9933)
- Fix a bug where `Popup` content HTML element was removed on `setDOMContent`. [#10036](https://github.com/mapbox/mapbox-gl-js/pull/10036)
- Fix a compatibility bug when `icon-image` is used as a legacy categorical function. [#10060](https://github.com/mapbox/mapbox-gl-js/pull/10060)
- Reduce rapid memory growth in Safari by ensuring `Image` dataURI's are released. [#10118](https://github.com/mapbox/mapbox-gl-js/pull/10118)

### ⚠️ Note on IE11

We intend to remove support for Internet Explorer 11 in a future release of GL JS later this year.

## 1.12.0

### ✨ Features and improvements

- Add methods for changing a vector tile source dynamically (e.g. `setTiles`, `setUrl`). [#8048](https://github.com/mapbox/mapbox-gl-js/pull/8048) (h/t [@stepankuzmin](https://github.com/stepankuzmin))
- Add a `filter` option for GeoJSON sources to filter out features prior to processing (e.g. before clustering). [#9864](https://github.com/mapbox/mapbox-gl-js/pull/9864)
- Vastly increase precision of `line-gradient` for long lines. [#9694](https://github.com/mapbox/mapbox-gl-js/pull/9694)
- Improve `raster-dem` sources to properly support the `maxzoom` option and overzooming. [#9789](https://github.com/mapbox/mapbox-gl-js/pull/9789) (h/t [@brendan-ward](@brendanhttps://github.com/ward))

### 🐞 Bug fixes

- Fix a bug where bearing snap interfered with `easeTo` and `flyTo` animations, freezing the map. [#9884](https://github.com/mapbox/mapbox-gl-js/pull/9884) (h/t [@andycalder](https://github.com/andycalder))
- Fix a bug where a fallback image was not used if it was added via `addImage`. [#9911](https://github.com/mapbox/mapbox-gl-js/pull/9911) (h/t [@francois2metz](https://github.com/francois2metz))
- Fix a bug where `promoteId` option failed for fill extrusions with defined feature ids. [#9863](https://github.com/mapbox/mapbox-gl-js/pull/9863)

### 🛠️ Workflow

- Renamed the default development branch from `master` to `main`.

## 1.11.1

### 🐞 Bug fixes

- Fix a bug that caused `map.loaded()` to incorrectly return `false` after a click event. ([#9825](https://github.com/mapbox/mapbox-gl-js/pull/9825))

## 1.11.0

### ✨ Features and improvements

- Add an option to scale the default `Marker` icon.([#9414](https://github.com/mapbox/mapbox-gl-js/pull/9414)) (h/t [@adrianababakanian](https://github.com/adrianababakanian))
- Improving the shader compilation speed by manually getting the run-time attributes and uniforms.([#9497](https://github.com/mapbox/mapbox-gl-js/pull/9497))
- Added `clusterMinPoints` option for clustered GeoJSON sources that defines the minimum number of points to form a cluster.([#9748](https://github.com/mapbox/mapbox-gl-js/pull/9748))

### 🐞 Bug fixes

- Fix a bug where map got stuck in a DragRotate interaction if it's mouseup occurred outside of the browser window or iframe.([#9512](https://github.com/mapbox/mapbox-gl-js/pull/9512))
- Fix potential visual regression for `*-pattern` properties on AMD graphics card vendor.([#9681](https://github.com/mapbox/mapbox-gl-js/pull/9681))
- Fix zooming with a double tap on iOS Safari 13.([#9757](https://github.com/mapbox/mapbox-gl-js/pull/9757))
- Removed a misleading `geometry exceeds allowed extent` warning when using Mapbox Streets vector tiles.([#9753](https://github.com/mapbox/mapbox-gl-js/pull/9753))
- Fix reference error when requiring the browser bundle in Node. ([#9749](https://github.com/mapbox/mapbox-gl-js/pull/9749))

## 1.10.2

### 🐞 Bug fixes

- Fix zooming with a double tap in iOS Safari 13.([#9757](https://github.com/mapbox/mapbox-gl-js/pull/9757))

## 1.10.1

### 🐞 Bug fixes

- Fix markers interrupting touch gestures ([#9675](https://github.com/mapbox/mapbox-gl-js/issues/9675), fixed by [#9683](https://github.com/mapbox/mapbox-gl-js/pull/9683))
- Fix bug where `map.isMoving()` returned true while map was not moving ([#9647](https://github.com/mapbox/mapbox-gl-js/issues/9647), fixed by [#9679](https://github.com/mapbox/mapbox-gl-js/pull/9679))
- Fix regression that prevented `touchmove` events from firing during gestures ([#9676](https://github.com/mapbox/mapbox-gl-js/issues/9676), fixed by [#9685](https://github.com/mapbox/mapbox-gl-js/pull/9685))
- Fix `image` expression evaluation which was broken under certain conditions ([#9630](https://github.com/mapbox/mapbox-gl-js/issues/9630), fixed by [#9685](https://github.com/mapbox/mapbox-gl-js/pull/9668))
- Fix nested `within` expressions in filters not evaluating correctly ([#9605](https://github.com/mapbox/mapbox-gl-js/issues/9605), fixed by [#9611](https://github.com/mapbox/mapbox-gl-js/pull/9611))
- Fix potential `undefined` paint variable in `StyleLayer` ([#9688](https://github.com/mapbox/mapbox-gl-js/pull/9688)) (h/t [mannnick24](https://github.com/mannnick24))

## 1.10.0

### ✨ Features

- Add `mapboxgl.prewarm()` and `mapboxgl.clearPrewarmedResources()` methods to allow developers to optimize load times for their maps ([#9391](https://github.com/mapbox/mapbox-gl-js/pull/9391))
- Add `index-of` and `slice` expressions to search arrays and strings for the first occurrence of a specified value and return a section of the original array or string ([#9450](https://github.com/mapbox/mapbox-gl-js/pull/9450)) (h/t [lbutler](https://github.com/lbutler))
- Correctly set RTL text plugin status if the plugin URL could not be loaded. This allows developers to add retry logic on network errors when loading the plugin ([#9489](https://github.com/mapbox/mapbox-gl-js/pull/9489))

### 🍏 Gestures

This release significantly refactors and improves gesture handling on desktop and mobile. Three new touch gestures have been added: `two-finger swipe` to adjust pitch, `two-finger double tap` to zoom out, and `tap then drag` to adjust zoom with one finger ([#9365](https://github.com/mapbox/mapbox-gl-js/pull/9365)). In addition, this release brings the following changes and bug fixes:

- It's now possible to interact with multiple maps on the same page at the same time ([#9365](https://github.com/mapbox/mapbox-gl-js/pull/9365))
- Fix map jump when releasing one finger after pinch zoom ([#9136](https://github.com/mapbox/mapbox-gl-js/issues/9136))
- Stop mousedown and touchstart from interrupting `easeTo` animations when interaction handlers are disabled ([#8725](https://github.com/mapbox/mapbox-gl-js/issues/8725))
- Stop mouse wheel from interrupting animations when `map.scrollZoom` is disabled ([#9230](https://github.com/mapbox/mapbox-gl-js/issues/9230))
- A camera change can no longer be prevented by disabling the interaction handler within the camera change event. Selectively prevent camera changes by listening to the `mousedown` or `touchstart` map event and calling [.preventDefault()](https://docs.mapbox.com/mapbox-gl-js/api/#mapmouseevent#preventdefault) ([#9365](https://github.com/mapbox/mapbox-gl-js/pull/9365))
- Undocumented properties on the camera change events fired by the doubleClickZoom handler have been removed ([#9365](https://github.com/mapbox/mapbox-gl-js/pull/9365))

### 🐞 Improvements and bug fixes

- Line labels now have improved collision detection, with greater precision in placement, reduced memory footprint, better placement under pitched camera orientations ([#9219](https://github.com/mapbox/mapbox-gl-js/pull/9219))
- Fix `GlyphManager` continually re-requesting missing glyph ranges ([#8027](https://github.com/mapbox/mapbox-gl-js/issues/8027), fixed by [#9375](https://github.com/mapbox/mapbox-gl-js/pull/9375)) (h/t [oterral](https://github.com/oterral))
- Avoid throwing errors when calling certain popup methods before the popup element is created ([#9433](https://github.com/mapbox/mapbox-gl-js/pull/9433))
- Fix a bug where fill-extrusion features with colinear points were not returned by `map.queryRenderedFeatures(...)` ([#9454](https://github.com/mapbox/mapbox-gl-js/pull/9454))
- Fix a bug where using feature state on a large input could cause a stack overflow error ([#9463](https://github.com/mapbox/mapbox-gl-js/pull/9463))
- Fix exception when using `background-pattern` with data driven expressions ([#9518](https://github.com/mapbox/mapbox-gl-js/issues/9518), fixed by [#9520](https://github.com/mapbox/mapbox-gl-js/pull/9520))
- Fix a bug where UI popups were potentially leaking event listeners ([#9498](https://github.com/mapbox/mapbox-gl-js/pull/9498)) (h/t [mbell697](https://github.com/mbell697))
- Fix a bug where the `within` expression would return inconsistent values for points on tile boundaries ([#9411](https://github.com/mapbox/mapbox-gl-js/issues/9411), [#9428](https://github.com/mapbox/mapbox-gl-js/pull/9428))
- Fix a bug where the `within` expression would incorrectly evaluate geometries that cross the antimeridian ([#9440](https://github.com/mapbox/mapbox-gl-js/pull/9440))
- Fix possible undefined exception on paint variable of style layer ([#9437](https://github.com/mapbox/mapbox-gl-js/pull/9437)) (h/t [mannnick24](https://github.com/mannnick24))
- Upgrade minimist to ^1.2.5 to get fix for security issue [CVE-2020-7598](https://cve.mitre.org/cgi-bin/cvename.cgi?name=CVE-2020-7598) upstream ([#9425](https://github.com/mapbox/mapbox-gl-js/issues/9431), fixed by [#9425](https://github.com/mapbox/mapbox-gl-js/pull/9425)) (h/t [watson](https://github.com/watson))

## 1.9.1

### 🐞 Bug fixes

- Fix a bug [#9477](https://github.com/mapbox/mapbox-gl-js/issues/9477) in `Map#fitBounds(..)` wherein the `padding` passed to options would get applied twice.
- Fix rendering bug [#9479](https://github.com/mapbox/mapbox-gl-js/issues/9479) caused when data-driven `*-pattern` properties reference images added with `Map#addImage(..)`.
- Fix a bug [#9468](https://github.com/mapbox/mapbox-gl-js/issues/9468) in which an exception would get thrown when updating symbol layer paint property using `setPaintProperty`.

## 1.9.0

With this release, we're adding [a new changelog policy](./CONTRIBUTING.md#changelog-conventions) to our contribution guidelines.

This release also fixes several long-standing bugs and unintentional rendering behavior with `line-pattern`. The fixes come with a visual change to how patterns added with `line-pattern` scale. Previously, patterns that became larger than the line would be clipped, sometimes distorting the pattern, particularly on mobile and retina devices. Now the pattern will be scaled to fit under all circumstances. [#9266](https://github.com/mapbox/mapbox-gl-js/pull/9266) showcases examples of the visual differences. For more information and to provide feedback on this change, see [#9394](https://github.com/mapbox/mapbox-gl-js/pull/9394).

### ✨ Features

- Add `within` expression for testing whether an evaluated feature lies within a given GeoJSON object ([#9352](https://github.com/mapbox/mapbox-gl-js/pull/9352)). - We are aware of an edge case in which points with wrapped coordinates (e.g. longitude -185) are not evaluated properly. See ([#9442](https://github.com/mapbox/mapbox-gl-js/issues/9442)) for more information. - An example of the `within` expression:<br>
  `"icon-opacity": ["case", ["==", ["within", "some-polygon"], true], 1,
["==", ["within", "some-polygon"], false], 0]`
- Map API functions such as `easeTo` and `flyTo` now support `padding: PaddingOptions` which lets developers shift a map's center of perspective when building floating sidebars ([#8638](https://github.com/mapbox/mapbox-gl-js/pull/8638))

### 🍏 Improvements

- Results from `queryRenderedFeatures` now have evaluated property values rather than raw expressions ([#9198](https://github.com/mapbox/mapbox-gl-js/pull/9198))
- Improve scaling of patterns used in `line-pattern` on all device resolutions and pixel ratios ([#9266](https://github.com/mapbox/mapbox-gl-js/pull/9266))
- Slightly improve GPU memory footprint ([#9377](https://github.com/mapbox/mapbox-gl-js/pull/9377))
- `LngLatBounds.extend` is more flexible because it now accepts objects with `lat` and `lon` properties as well as arrays of coordinates ([#9293](https://github.com/mapbox/mapbox-gl-js/pull/9293))
- Reduce bundle size and improve visual quality of `showTileBoundaries` debug text ([#9267](https://github.com/mapbox/mapbox-gl-js/pull/9267))

### 🐞 Bug fixes

- Correctly adjust patterns added with `addImage(id, image, pixelRatio)` by the asset pixel ratio, not the device pixel ratio ([#9372](https://github.com/mapbox/mapbox-gl-js/pull/9372))
- Allow needle argument to `in` expression to be false ([#9295](https://github.com/mapbox/mapbox-gl-js/pull/9295))
- Fix exception thrown when trying to set `feature-state` for a layer that has been removed, fixes [#8634](https://github.com/mapbox/mapbox-gl-js/issues/8634) ([#9305](https://github.com/mapbox/mapbox-gl-js/pull/9305))
- Fix a bug where maps were not displaying inside elements with `dir=rtl` ([#9332](https://github.com/mapbox/mapbox-gl-js/pull/9332))
- Fix a rendering error for very old versions of Chrome (ca. 2016) where text would appear much bigger than intended ([#9349](https://github.com/mapbox/mapbox-gl-js/pull/9349))
- Prevent exception resulting from `line-dash-array` of empty length ([#9385](https://github.com/mapbox/mapbox-gl-js/pull/9385))
- Fix a bug where `icon-image` expression that evaluates to an empty string (`''`) produced a warning ([#9380](https://github.com/mapbox/mapbox-gl-js/pull/9380))
- Fix a bug where certain `popup` methods threw errors when accessing the container element before it was created, fixes [#9429](https://github.com/mapbox/mapbox-gl-js/issues/9429)([#9433](https://github.com/mapbox/mapbox-gl-js/pull/9433))

## 1.8.1

- Fixed a bug where all labels showed up on a diagonal line on Windows when using an integrated Intel GPU from the Haswell generation ([#9327](https://github.com/mapbox/mapbox-gl-js/issues/9327), fixed by reverting [#9229](https://github.com/mapbox/mapbox-gl-js/pull/9229))

## 1.8.0

### ✨ Features and improvements

- Reduce size of line atlas by removing unused channels ([#9232](https://github.com/mapbox/mapbox-gl-js/pull/9232))
- Prevent empty buffers from being created for debug data when unused ([#9237](https://github.com/mapbox/mapbox-gl-js/pull/9237))
- Add space between distance and unit in scale control ([#9276](https://github.com/mapbox/mapbox-gl-js/pull/9276)) (h/t [gely](https://api.github.com/users/gely)) and ([#9284](https://github.com/mapbox/mapbox-gl-js/pull/9284)) (h/t [pakastin](https://api.github.com/users/pakastin))
- Add a `showAccuracyCircle` option to GeolocateControl that shows the accuracy of the user's location as a transparent circle. Mapbox GL JS will show this circle by default. ([#9253](https://github.com/mapbox/mapbox-gl-js/pull/9253)) (h/t [Meekohi](https://api.github.com/users/Meekohi))
- Implemented a new tile coverage algorithm to enable level-of-detail support in a future release ([#8975](https://github.com/mapbox/mapbox-gl-js/pull/8975))

### 🐞 Bug fixes

- `line-dasharray` is now ignored correctly when `line-pattern` is set ([#9189](https://github.com/mapbox/mapbox-gl-js/pull/9189))
- Fix line distances breaking gradient across tile boundaries ([#9220](https://github.com/mapbox/mapbox-gl-js/pull/9220))
- Fix a bug where lines with duplicate endpoints could disappear at zoom 18+ ([#9218](https://github.com/mapbox/mapbox-gl-js/pull/9218))
- Fix a bug where Ctrl-click to drag rotate the map was disabled if the Alt, Cmd or Windows key is also pressed ([#9203](https://github.com/mapbox/mapbox-gl-js/pull/9203))
- Pass errors to `getClusterExpansionZoom`, `getClusterChildren`, and `getClusterLeaves` callbacks ([#9251](https://github.com/mapbox/mapbox-gl-js/pull/9251))
- Fix a rendering performance regression ([#9261](https://github.com/mapbox/mapbox-gl-js/pull/9261))
- Fix visual artifact for `line-dasharray` ([#9246](https://github.com/mapbox/mapbox-gl-js/pull/9246))
- Fixed a bug in the GeolocateControl which resulted in an error when `trackUserLocation` was `false` and the control was removed before the Geolocation API had returned a location ([#9291](https://github.com/mapbox/mapbox-gl-js/pull/9291))
- Fix `promoteId` for line layers ([#9210](https://github.com/mapbox/mapbox-gl-js/pull/9210))
- Improve accuracy of distance calculations ([#9202](https://github.com/mapbox/mapbox-gl-js/pull/9202)) (h/t [Meekohi](https://api.github.com/users/Meekohi))

## 1.7.0

### ✨ Features

- Add `promoteId` option to use a feature property as ID for feature state ([#8987](https://github.com/mapbox/mapbox-gl-js/pull/8987))
- Add a new constructor option to `mapboxgl.Popup`, `closeOnMove`, that closes the popup when the map's position changes ([#9163](https://github.com/mapbox/mapbox-gl-js/pull/9163))
- Allow creating a map without a style (an empty one will be created automatically) (h/t [@stepankuzmin](https://github.com/stepankuzmin)) ([#8924](https://github.com/mapbox/mapbox-gl-js/pull/8924))
- `map.once()` now allows specifying a layer id as a third parameter making it consistent with `map.on()` ([#8875](https://github.com/mapbox/mapbox-gl-js/pull/8875))

### 🍏 Improvements

- Improve performance of raster layers on large screens ([#9050](https://github.com/mapbox/mapbox-gl-js/pull/9050))
- Improve performance for hillshade and raster layers by implementing a progressive enhancement that utilizes `ImageBitmap` and `OffscreenCanvas` ([#8845](https://github.com/mapbox/mapbox-gl-js/pull/8845))
- Improve performance for raster tile rendering by using the stencil buffer ([#9012](https://github.com/mapbox/mapbox-gl-js/pull/9012))
- Update `symbol-avoid-edges` documentation to acknowledge the existence of global collision detection ([#9157](https://github.com/mapbox/mapbox-gl-js/pull/9157))
- Remove reference to `in` function which has been replaced by the `in` expression ([#9102](https://github.com/mapbox/mapbox-gl-js/pull/9102))

### 🐞 Bug Fixes

- Change the type of tile id key to string to prevent hash collisions ([#8979](https://github.com/mapbox/mapbox-gl-js/pull/8979))
- Prevent changing bearing via URL hash when rotation is disabled ([#9156](https://github.com/mapbox/mapbox-gl-js/pull/9156))
- Fix URL hash with no bearing causing map to fail to load ([#9170](https://github.com/mapbox/mapbox-gl-js/pull/9170))
- Fix bug in `GeolocateControl` where multiple instances of the control on one page may result in the user location not being updated ([#9092](https://github.com/mapbox/mapbox-gl-js/pull/9092))
- Fix query `fill-extrusions` made from polygons with coincident points and polygons with less than four points ([#9138](https://github.com/mapbox/mapbox-gl-js/pull/9138))
- Fix bug where `symbol-sort-key` was not used for collisions that crossed tile boundaries ([#9054](https://github.com/mapbox/mapbox-gl-js/pull/9054))
- Fix bug in `DragRotateHandler._onMouseUp` getting stuck in drag/rotate ([#9137](https://github.com/mapbox/mapbox-gl-js/pull/9137))
- Fix "Click on Compass" on some mobile devices (add `clickTolerance` to `DragRotateHandler`) ([#9015](https://github.com/mapbox/mapbox-gl-js/pull/9015)) (h/t [Yanonix](https://github.com/Yanonix))

## 1.6.1

### 🐞 Bug Fixes

- Fix style validation error messages not being displayed ([#9073](https://github.com/mapbox/mapbox-gl-js/pull/9073))
- Fix deferred loading of rtl-text-plugin not working for labels created from GeoJSON sources ([#9091](https://github.com/mapbox/mapbox-gl-js/pull/9091))
- Fix RTL text not being rendered with the rtl-text-plugin on pages that don't allow `script-src: blob:` in their CSP.([#9122](https://github.com/mapbox/mapbox-gl-js/pull/9122))

## 1.6.0

### ✨ Features

- Add ability to insert images into text labels using an `image` expression within a `format` expression: `"text-field": ["format", "Some text", ["image", "my-image"], "some more text"]` ([#8904](https://github.com/mapbox/mapbox-gl-js/pull/8904))
- Add support for stretchable images (aka nine-part or nine-patch images). Stretchable images can be used with `icon-text-fit` to draw resized images with unstretched corners and borders. ([#8997](https://github.com/mapbox/mapbox-gl-js/pull/8997))
- Add `in` expression. It can check if a value is in an array (`["in", value, array]`) or a substring is in a string (`["in", substring, string]`) ([#8876](https://github.com/mapbox/mapbox-gl-js/pull/8876))
- Add `minPitch` and `maxPitch` map options ([#8834](https://github.com/mapbox/mapbox-gl-js/pull/8834))
- Add `rotation`, `rotationAlignment` and `pitchAlignment` options to markers ([#8836](https://github.com/mapbox/mapbox-gl-js/pull/8836)) (h/t [@dburnsii](https://github.com/dburnsii))
- Add methods to Popup to manipulate container class names ([#8759](https://github.com/mapbox/mapbox-gl-js/pull/8759)) (h/t [Ashot-KR](https://github.com/Ashot-KR))
- Add configurable inertia settings for panning (h/t [@aMoniker](https://github.com/aMoniker))) ([#8887](https://github.com/mapbox/mapbox-gl-js/pull/8887))
- Add ability to localize UI controls ([#8095](https://github.com/mapbox/mapbox-gl-js/pull/8095)) (h/t [@dmytro-gokun](https://github.com/dmytro-gokun))
- Add LatLngBounds.contains() method ([#7512](https://github.com/mapbox/mapbox-gl-js/issues/7512), fixed by [#8200](https://github.com/mapbox/mapbox-gl-js/pull/8200))
- Add option to load rtl-text-plugin lazily ([#8865](https://github.com/mapbox/mapbox-gl-js/pull/8865))
- Add `essential` parameter to AnimationOptions that can override `prefers-reduced-motion: reduce` ([#8743](https://github.com/mapbox/mapbox-gl-js/issues/8743), fixed by [#8883](https://github.com/mapbox/mapbox-gl-js/pull/8883))

### 🍏 Improvements

- Allow rendering full world smaller than 512px. To restore the previous limit call `map.setMinZoom(0)` ([#9028](https://github.com/mapbox/mapbox-gl-js/pull/9028))
- Add an es modules build for mapbox-gl-style-spec in dist/ ([#8247](https://github.com/mapbox/mapbox-gl-js/pull/8247)) (h/t [@ahocevar](https://github.com/ahocevar))
- Add 'image/webp,_/_' accept header to fetch/ajax image requests when webp supported ([#8262](https://github.com/mapbox/mapbox-gl-js/pull/8262))
- Improve documentation for setStyle, getStyle, and isStyleLoaded ([#8807](https://github.com/mapbox/mapbox-gl-js/pull/8807))

### 🐞 Bug Fixes

- Fix map rendering after addImage and removeImage are used to change a used image ([#9016](https://github.com/mapbox/mapbox-gl-js/pull/9016))
- Fix visibility of controls in High Contrast mode in IE ([#8874](https://github.com/mapbox/mapbox-gl-js/pull/8874))
- Fix customizable url hash string in IE 11 ([#8990](https://github.com/mapbox/mapbox-gl-js/pull/8990)) (h/t [pakastin](https://github.com/pakastin))
- Allow expression stops up to zoom 24 instead of 22 ([#8908](https://github.com/mapbox/mapbox-gl-js/pull/8908)) (h/t [nicholas-l](https://github.com/nicholas-l))
- Fix alignment of lines in really overscaled tiles ([#9024](https://github.com/mapbox/mapbox-gl-js/pull/9024))
- Fix `Failed to execute 'shaderSource' on 'WebGLRenderingContext'` errors ([#9017](https://github.com/mapbox/mapbox-gl-js/pull/9017))
- Make expression validation fail on NaN ([#8615](https://github.com/mapbox/mapbox-gl-js/pull/8615))
- Fix setLayerZoomRange bug that caused tiles to be re-requested ([#7865](https://github.com/mapbox/mapbox-gl-js/issues/7865), fixed by [#8854](https://github.com/mapbox/mapbox-gl-js/pull/8854))
- Fix `map.showTileBoundaries` rendering ([#7314](https://github.com/mapbox/mapbox-gl-js/pull/7314))
- Fix using `generateId` in conjunction with `cluster` in a GeoJSONSource ([#8223](https://github.com/mapbox/mapbox-gl-js/issues/8223), fixed by [#8945](https://github.com/mapbox/mapbox-gl-js/pull/8945))
- Fix opening popup on a marker from keyboard ([#6835](https://github.com/mapbox/mapbox-gl-js/pull/6835))
- Fix error thrown when request aborted ([#7614](https://github.com/mapbox/mapbox-gl-js/issues/7614), fixed by [#9021](https://github.com/mapbox/mapbox-gl-js/pull/9021))
- Fix attribution control when repeatedly removing and adding it ([#9052](https://github.com/mapbox/mapbox-gl-js/pull/9052))

## 1.5.1

This patch introduces two workarounds that address longstanding issues related to unbounded memory growth in Safari, including [#8771](https://github.com/mapbox/mapbox-gl-js/issues/8771) and [#4695](https://github.com/mapbox/mapbox-gl-js/issues/4695). We’ve identified two memory leaks in Safari: one in the [CacheStorage](https://developer.mozilla.org/en-US/docs/Web/API/CacheStorage) API, addressed by [#8956](https://github.com/mapbox/mapbox-gl-js/pull/8956), and one in transferring data between web workers through [Transferables](https://developer.mozilla.org/en-US/docs/Web/API/Transferable), addressed by [#9003](https://github.com/mapbox/mapbox-gl-js/pull/9003).

### 🍏 Improvements

- Implement workaround for memory leak in Safari when using the `CacheStorage` API. ([#8856](https://github.com/mapbox/mapbox-gl-js/pull/8956))
- Implement workaround for memory leak in Safari when using `Transferable` objects to transfer `ArrayBuffers` to WebWorkers. If GL-JS detects that it is running in Safari, the use of `Transferables` to transfer data to WebWorkers is disabled. ([#9003](https://github.com/mapbox/mapbox-gl-js/pull/9003))
- Improve animation performance when using `map.setData`. ([#8913](https://github.com/mapbox/mapbox-gl-js/pull/8913)) (h/t [msbarry](https://github.com/msbarry))

## 1.5.0

### ✨ Features

- Add disabled icon to GeolocateControl if user denies geolocation permission. [#8871](https://github.com/mapbox/mapbox-gl-js/pull/8871))
- Add `outofmaxbounds` event to GeolocateControl, which is emitted when the user is outside of `map.maxBounds` ([#8756](https://github.com/mapbox/mapbox-gl-js/pull/8756)) (h/t [MoradiDavijani](https://github.com/MoradiDavijani))
- Add `mapboxgl.getRTLTextPluginStatus()` to query the current status of the `rtl-text-plugin` to make it easier to allow clearing the plugin when necessary. (ref. [#7869](https://github.com/mapbox/mapbox-gl-js/issues/7869)) ([#8864](https://github.com/mapbox/mapbox-gl-js/pull/8864))
- Allow `hash` Map option to be set as a string, which sets the map hash in the url to a custom query parameter. ([#8603](https://github.com/mapbox/mapbox-gl-js/pull/8603)) (h/t [SebCorbin](https://github.com/SebCorbin))

### 🍏 Improvements

- Fade symbols faster when zooming out quickly, reducing overlap. ([#8628](https://github.com/mapbox/mapbox-gl-js/pull/8628))
- Reduce memory usage for vector tiles that contain long strings in feature properties. ([#8863](https://github.com/mapbox/mapbox-gl-js/pull/8863))

### 🐞 Bug Fixes

- Fix `text-variable-anchor` not trying multiple placements during collision with icons when `icon-text-fit` is enabled. ([#8803](https://github.com/mapbox/mapbox-gl-js/pull/8803))
- Fix `icon-text-fit` not properly respecting vertical labels. ([#8835](https://github.com/mapbox/mapbox-gl-js/pull/8835))
- Fix opacity interpolation for composition expressions. ([#8818](https://github.com/mapbox/mapbox-gl-js/pull/8818))
- Fix rotate and pitch events being fired at the same time. ([#8872](https://github.com/mapbox/mapbox-gl-js/pull/8872))
- Fix memory leaks that occurred during tile loading and map removal.([#8813](https://github.com/mapbox/mapbox-gl-js/pull/8813) and [#8850](https://github.com/mapbox/mapbox-gl-js/pull/8850))
- Fix web-worker transfer of `ArrayBuffers` in environments where `instanceof ArrayBuffer` fails.(e.g `cypress`) ([#8868](https://github.com/mapbox/mapbox-gl-js/pull/8868))

## 1.4.1

### 🐞 Bug Fixes

- Fix the way that `coalesce` handles the `image` operator so available images are rendered properly ([#8839](https://github.com/mapbox/mapbox-gl-js/pull/8839))
- Do not emit the `styleimagemissing` event for an empty string value ([#8840](https://github.com/mapbox/mapbox-gl-js/pull/8840))
- Fix serialization of `ResolvedImage` type so `*-pattern` properties work properly ([#8833](https://github.com/mapbox/mapbox-gl-js/pull/8833))

## 1.4.0

### ✨ Features

- Add `image` expression operator to determine image availability ([#8684](https://github.com/mapbox/mapbox-gl-js/pull/8684))
- Enable `text-offset` with variable label placement ([#8642](https://github.com/mapbox/mapbox-gl-js/pull/8642))

### 🍏 Improvements

- Faster loading and better look of raster terrain ([#8694](https://github.com/mapbox/mapbox-gl-js/pull/8694))
- Improved code documentation around resizing and {get/set}RenderedWorldCopies and more ([#8748](https://github.com/mapbox/mapbox-gl-js/pull/8748), [#8754](https://github.com/mapbox/mapbox-gl-js/pull/8754))
- Improve single vs. multi-touch zoom & pan interaction ([#7196](https://github.com/mapbox/mapbox-gl-js/issues/7196)) ([#8100](https://github.com/mapbox/mapbox-gl-js/pull/8100))

### 🐞 Bug fixes

- Fix rendering of `collisionBox` when `text-translate` or `icon-translate` is enabled ([#8659](https://github.com/mapbox/mapbox-gl-js/pull/8659))
- Fix `TypeError` when reloading a source and immediately removing the map ([#8711](https://github.com/mapbox/mapbox-gl-js/pull/8711))
- Adding tooltip to the geolocation control button ([#8735](https://github.com/mapbox/mapbox-gl-js/pull/8735)) (h/t [BAByrne](https://github.com/BAByrne))
- Add `originalEvent` property to NavigationControl events ([#8693](https://github.com/mapbox/mapbox-gl-js/pull/8693)) (h/t [stepankuzmin](https://github.com/stepankuzmin))
- Don't cancel follow mode in the GeolocateControl when resizing the map or rotating the screen ([#8736](https://github.com/mapbox/mapbox-gl-js/pull/8736))
- Fix error when calling `Popup#trackPointer` before setting its content or location ([#8757](https://github.com/mapbox/mapbox-gl-js/pull/8757)) (h/t [zxwandrew](https://github.com/zxwandrew))
- Respect newline characters when text-max-width is set to zero ([#8706](https://github.com/mapbox/mapbox-gl-js/pull/8706))
- Update earcut to v2.2.0 to fix polygon tessellation errors ([#8772](https://github.com/mapbox/mapbox-gl-js/pull/8772))
- Fix icon-fit with variable label placement ([#8755](https://github.com/mapbox/mapbox-gl-js/pull/8755))
- Icons stretched with `icon-text-fit` are now sized correctly ([#8741](https://github.com/mapbox/mapbox-gl-js/pull/8741))
- Collision detection for icons with `icon-text-fit` now works correctly ([#8741](https://github.com/mapbox/mapbox-gl-js/pull/8741))

## 1.3.2

- Fix a SecurityError in Firefox >= 69 when accessing the cache [#8780](https://github.com/mapbox/mapbox-gl-js/pull/8780)

## 1.3.1

### 🐞 Bug Fixes

- Fix a race condition that produced an error when a map was removed while reloading a source. [#8711](https://github.com/mapbox/mapbox-gl-js/pull/8711)
- Fix a race condition were `render` event was sometimes not fired after `load` event in IE11. [#8708](https://github.com/mapbox/mapbox-gl-js/pull/8708)

## 1.3.0

### 🍏 Features

- Introduce `text-writing-mode` symbol layer property to allow placing point labels vertically. [#8399](https://github.com/mapbox/mapbox-gl-js/pull/8399)
- Extend variable text placement to work when `text/icon-allow-overlap` is set to `true`. [#8620](https://github.com/mapbox/mapbox-gl-js/pull/8620)
- Allow `text-color` to be used in formatted expressions to be able to draw different parts of a label in different colors. [#8068](https://github.com/mapbox/mapbox-gl-js/pull/8068)

### ✨ Improvements

- Improve tile loading logic to cancel requests more aggressively, improving performance when zooming or panning quickly. [#8633](https://github.com/mapbox/mapbox-gl-js/pull/8633)
- Display outline on control buttons when focused (e.g. with a tab key) for better accessibility. [#8520](https://github.com/mapbox/mapbox-gl-js/pull/8520)
- Improve the shape of line round joins. [#8275](https://github.com/mapbox/mapbox-gl-js/pull/8275)
- Improve performance of processing line layers. [#8303](https://github.com/mapbox/mapbox-gl-js/pull/8303)
- Improve legibility of info displayed with `map.showTileBoundaries = true`. [#8380](https://github.com/mapbox/mapbox-gl-js/pull/8380) (h/t [@andrewharvey](https://github.com/andrewharvey))
- Add `MercatorCoordinate.meterInMercatorCoordinateUnits` method to make it easier to convert from meter units to coordinate values used in custom layers. [#8524](https://github.com/mapbox/mapbox-gl-js/pull/8524) (h/t [@andrewharvey](https://github.com/andrewharvey))
- Improve conversion of legacy filters with duplicate values. [#8542](https://github.com/mapbox/mapbox-gl-js/pull/8542)
- Move out documentation & examples website source to a separate `mapbox-gl-js-docs` repo. [#8582](https://github.com/mapbox/mapbox-gl-js/pull/8582)

### 🐞 Bug Fixes

- Fix a bug where local CJK fonts would switch to server-generated ones in overzoomed tiles. [#8657](https://github.com/mapbox/mapbox-gl-js/pull/8657)
- Fix precision issues in [deck.gl](https://deck.gl)-powered custom layers. [#8502](https://github.com/mapbox/mapbox-gl-js/pull/8502)
- Fix a bug where fill and line layers wouldn't render correctly over fill extrusions when coming from the same source. [#8661](https://github.com/mapbox/mapbox-gl-js/pull/8661)
- Fix map loading for documents loaded from Blob URLs. [#8612](https://github.com/mapbox/mapbox-gl-js/pull/8612)
- Fix classification of relative file:// URLs when in documents loaded from a file URL. [#8612](https://github.com/mapbox/mapbox-gl-js/pull/8612)
- Remove `esm` from package `dependencies` (so that it's not installed on `npm install mapbox-gl`). [#8586](https://github.com/mapbox/mapbox-gl-js/pull/8586) (h/t [@DatGreekChick](https://github.com/DatGreekChick))

## 1.2.1

### 🐞 Bug fixes

- Fix bug in `NavigationControl` compass button that prevented it from rotating with the map ([#8605](https://github.com/mapbox/mapbox-gl-js/pull/8605))

## 1.2.0

### Features and improvements

- Add `*-sort-key` layout property for circle, fill, and line layers, to dictate which features appear above others within a single layer([#8467](https://github.com/mapbox/mapbox-gl-js/pull/8467))
- Add ability to instantiate maps with specific access tokens ([#8364](https://github.com/mapbox/mapbox-gl-js/pull/8364))
- Accommodate `prefers-reduced-motion` settings in browser ([#8494](https://github.com/mapbox/mapbox-gl-js/pull/8494))
- Add Map `visualizePitch` option that tilts the compass as the map pitches ([#8208](https://github.com/mapbox/mapbox-gl-js/issues/8208), fixed by [#8296](https://github.com/mapbox/mapbox-gl-js/pull/8296)) (h/t [pakastin](https://github.com/pakastin))
- Make source options take precedence over TileJSON ([#8232](https://github.com/mapbox/mapbox-gl-js/pull/8232)) (h/t [jingsam](https://github.com/jingsam))
- Make requirements for text offset properties more precise ([#8418](https://github.com/mapbox/mapbox-gl-js/pull/8418))
- Expose `convertFilter` API in the style specification ([#8493](https://github.com/mapbox/mapbox-gl-js/pull/8493)

### Bug fixes

- Fix changes to `text-variable-anchor`, such that previous anchor positions would take precedence only if they are present in the updated array (considered a bug fix, but is technically a breaking change from previous behavior) ([#8473](https://github.com/mapbox/mapbox-gl-js/pull/8473))
- Fix rendering of opaque pass layers over heatmap and fill-extrusion layers ([#8440](https://github.com/mapbox/mapbox-gl-js/pull/8440))
- Fix rendering of extraneous vertical line in vector tiles ([#8477](https://github.com/mapbox/mapbox-gl-js/issues/8477), fixed by [#8479](https://github.com/mapbox/mapbox-gl-js/pull/8479))
- Turn off 'move' event listeners when removing a marker ([#8465](https://github.com/mapbox/mapbox-gl-js/pull/8465))
- Fix class toggling on navigation control for IE ([#8495](https://github.com/mapbox/mapbox-gl-js/pull/8495)) (h/t [@cs09g](https://github.com/cs09g))
- Fix background rotation hovering on geolocate control ([#8367](https://github.com/mapbox/mapbox-gl-js/pull/8367)) (h/t [GuillaumeGomez](https://github.com/GuillaumeGomez))
- Fix error in click events on markers where `startPos` is not defined ([#8462](https://github.com/mapbox/mapbox-gl-js/pull/8462)) (h/t [@msbarry](https://github.com/msbarry))
- Fix malformed urls when using custom `baseAPIURL` of a certain form ([#8466](https://github.com/mapbox/mapbox-gl-js/pull/8466))

## 1.1.1

### 🐞 Bug fixes

- Fix unbounded memory growth caused by failure to cancel requests to the cache ([#8472](https://github.com/mapbox/mapbox-gl-js/pull/8472))
- Fix unbounded memory growth caused by failure to cancel requests in IE ([#8481](https://github.com/mapbox/mapbox-gl-js/issues/8481))
- Fix performance of getting tiles from the cache ([#8489](https://github.com/mapbox/mapbox-gl-js/pull/8449))

## 1.1.0

### ✨ Minor features and improvements

- Improve line rendering performance by using a more compact line attributes layout ([#8306](https://github.com/mapbox/mapbox-gl-js/pull/8306))
- Improve data-driven symbol layers rendering performance ([#8295](https://github.com/mapbox/mapbox-gl-js/pull/8295))
- Add the ability to disable validation during `queryRenderedFeatures` and `querySourceFeatures` calls, as a performance optimization ([#8211](https://github.com/mapbox/mapbox-gl-js/pull/8211)) (h/t [gorshkov-leonid](https://github.com/gorshkov-leonid))
- Improve `setFilter` performance by caching keys in `groupByLayout` routine ([#8122](https://github.com/mapbox/mapbox-gl-js/pull/8122)) (h/t [vallendm](https://github.com/vallendm))
- Improve rendering of symbol layers with `symbol-z-order: viewport-y`, when icons are allowed to overlap but not text ([#8180](https://github.com/mapbox/mapbox-gl-js/pull/8180))
- Prefer breaking lines at a zero width space to allow better break point suggestions for Japanese labels ([#8255](https://github.com/mapbox/mapbox-gl-js/pull/8255))
- Add a `WebGLRenderingContext` argument to `onRemove` function of `CustomLayerInterface`, to allow direct cleanup of related context ([#8156](https://github.com/mapbox/mapbox-gl-js/pull/8156)) (h/t [ogiermaitre](https://github.com/ogiermaitre))
- Allow zoom speed customization by adding `setZoomRate` and `setWheelZoomRate` methods to `ScrollZoomHandler` ([#7863](https://github.com/mapbox/mapbox-gl-js/pull/7863)) (h/t [sf31](https://github.com/sf31))
- Add `trackPointer` method to `Popup` API that continuously repositions the popup to the mouse cursor when the cursor is within the map ([#7786](https://github.com/mapbox/mapbox-gl-js/pull/7786))
- Add `getElement` method to `Popup` to retrieve the popup's HTML element ([#8123](https://github.com/mapbox/mapbox-gl-js/pull/8123)) (h/t [@bravecow](https://github.com/bravecow))
- Add `fill-pattern` example to the documentation ([#8022](https://github.com/mapbox/mapbox-gl-js/pull/8022)) (h/t [@flawyte](https://github.com/flawyte))
- Update script detection for Unicode 12.1 ([#8158](https://github.com/mapbox/mapbox-gl-js/pull/8158))
- Add `nofollow` to Mapbox logo & "Improve this map" links ([#8106](https://github.com/mapbox/mapbox-gl-js/pull/8106)) (h/t [viniciuskneves](https://github.com/viniciuskneves))
- Include source name in invalid GeoJSON error ([#8113](https://github.com/mapbox/mapbox-gl-js/pull/8113)) (h/t [Zirak](https://github.com/Zirak))

### 🐞 Bug fixes

- Fix `updateImage` not working as expected in Chrome ([#8199](https://github.com/mapbox/mapbox-gl-js/pull/8199))
- Fix issues with double-tap zoom on touch devices ([#8086](https://github.com/mapbox/mapbox-gl-js/pull/8086))
- Fix duplication of `movestart` events when zooming ([#8259](https://github.com/mapbox/mapbox-gl-js/pull/8259)) (h/t [@bambielli-flex](https://github.com/bambielli-flex))
- Fix validation of `"format"` expression failing when options are provided ([#8339](https://github.com/mapbox/mapbox-gl-js/pull/8339))
- Fix `setPaintProperty` not working on `line-pattern` property ([#8289](https://github.com/mapbox/mapbox-gl-js/pull/8289))
- Fix the GL context being left in unpredictable states when using custom layers ([#8132](https://github.com/mapbox/mapbox-gl-js/pull/8132))
- Fix unnecessary updates to attribution control string ([#8082](https://github.com/mapbox/mapbox-gl-js/pull/8082)) (h/t [poletani](https://github.com/poletani))
- Fix bugs in `findStopLessThanOrEqualTo` algorithm ([#8134](https://github.com/mapbox/mapbox-gl-js/pull/8134)) (h/t [Mike96Angelo](https://github.com/Mike96Angelo))
- Fix map not displaying properly when inside an element with `text-align: center` ([#8227](https://github.com/mapbox/mapbox-gl-js/pull/8227)) (h/t [mc100s](https://github.com/mc100s))
- Clarify in documentation that `Popup#maxWidth` accepts all `max-width` CSS values ([#8312](https://github.com/mapbox/mapbox-gl-js/pull/8312)) (h/t [viniciuskneves](https://github.com/viniciuskneves))
- Fix location dot shadow not displaying ([#8119](https://github.com/mapbox/mapbox-gl-js/pull/8119)) (h/t [@bravecow](https://github.com/bravecow))
- Fix docs dev dependencies being mistakenly installed as package dependencies ([#8121](https://github.com/mapbox/mapbox-gl-js/pull/8121)) (h/t [@bravecow](https://github.com/bravecow))
- Various typo fixes ([#8230](https://github.com/mapbox/mapbox-gl-js/pull/8230), h/t [@erictheise](https://github.com/erictheise)) ([#8236](https://github.com/mapbox/mapbox-gl-js/pull/8236), h/t [@fredj](https://github.com/fredj))
- Fix geolocate button CSS ([#8367](https://github.com/mapbox/mapbox-gl-js/pull/8367), h/t [GuillaumeGomez](https://github.com/GuillaumeGomez))
- Fix caching for Mapbox tiles ([#8389](https://github.com/mapbox/mapbox-gl-js/pull/8389))

## 1.0.0

### ⚠️ Breaking changes

This release replaces the existing “map views” pricing model in favor of a “map load” model. Learn more in [a recent blog post about these changes](https://blog.mapbox.com/new-pricing-46b7c26166e7).

**By upgrading to this release, you are opting in to the new map loads pricing.**

**Why is this change being made?**

This change allows us to implement a more standardized and predictable method of billing GL JS map usage. You’ll be charged whenever your website or web application loads, not by when users pan and zoom around the map, incentivizing developers to create highly interactive map experiences. The new pricing structure also creates a significantly larger free tier to help developers get started building their applications with Mapbox tools while pay-as-you-go pricing and automatic volume discounts help your application scale with Mapbox. Session billing also aligns invoices with metrics web developers already track and makes it easier to compare usage with other mapping providers.

**What is changing?**

- Add SKU token to Mapbox API requests [#8276](https://github.com/mapbox/mapbox-gl-js/pull/8276)

When (and only when) loading tiles from a Mapbox API with a Mapbox access token set (`mapboxgl.accessToken`), a query parameter named `sku` will be added to all requests for vector, raster and raster-dem tiles. Every map instance uses a unique `sku` value, which is refreshed every 12 hours. The token itself is comprised of a token version (always “1”), a sku ID (always “01”) and a random 10-digit base-62 number. The purpose of the token is to allow for metering of map sessions on the server-side. A session lasts from a new map instantiation until the map is destroyed or 12 hours passes, whichever comes first.

For further information on the pricing changes, you can read our [blog post](https://blog.mapbox.com/new-pricing-46b7c26166e7) and check out our new [pricing page](https://www.mapbox.com/pricing), which has a price calculator. As always, you can also contact our team at [https://support.mapbox.com](https://support.mapbox.com).

## 0.54.1

### Bug fixes

- Fix unbounded memory growth caused by failure to cancel requests in IE ([#8481](https://github.com/mapbox/mapbox-gl-js/issues/8481))

## 0.54.0

### Breaking changes

- Turned `localIdeographFontFamily` map option on by default. This may change how CJK labels are rendered, but dramatically improves performance of CJK maps (because the browser no longer needs to download heavy amounts of font data from the server). Add `localIdeographFontFamily: false` to turn this off. [#8008](https://github.com/mapbox/mapbox-gl-js/pull/8008)
- Added `Popup` `maxWidth` option, set to `"240px"` by default. [#7906](https://github.com/mapbox/mapbox-gl-js/pull/7906)

### Major features

- Added support for updating and animating style images. [#7999](https://github.com/mapbox/mapbox-gl-js/pull/7999)
- Added support for generating style images dynamically (e.g. for drawing icons based on feature properties). [#7987](https://github.com/mapbox/mapbox-gl-js/pull/7987)
- Added antialiasing support for custom layers. [#7821](https://github.com/mapbox/mapbox-gl-js/pull/7821)
- Added a new `mapbox-gl-csp.js` bundle for strict CSP environments where `worker-src: blob` is disallowed. [#8044](https://github.com/mapbox/mapbox-gl-js/pull/8044)

### Minor features and improvements

- Improved performance of fill extrusions. [#7821](https://github.com/mapbox/mapbox-gl-js/pull/7821)
- Improved performance of symbol layers. [#7967](https://github.com/mapbox/mapbox-gl-js/pull/7967)
- Slightly improved rendering performance in general. [#7969](https://github.com/mapbox/mapbox-gl-js/pull/7969)
- Slightly improved performance of HTML markers. [#8018](https://github.com/mapbox/mapbox-gl-js/pull/8018)
- Improved diffing of styles with `"visibility": "visible"`. [#8005](https://github.com/mapbox/mapbox-gl-js/pull/8005)
- Improved zoom buttons to grey out when reaching min/max zoom. [#8023](https://github.com/mapbox/mapbox-gl-js/pull/8023)
- Added a title to fullscreen control button. [#8012](https://github.com/mapbox/mapbox-gl-js/pull/8012)
- Added `rel="noopener"` attributes to links that lead to external websites (such as Mapbox logo and OpenStreetMap edit link) for improved security. [#7914](https://github.com/mapbox/mapbox-gl-js/pull/7914)
- Added tile size info when `map.showTileBoundaries` is turned on. [#7963](https://github.com/mapbox/mapbox-gl-js/pull/7963)
- Significantly improved load times of the benchmark suite. [#8066](https://github.com/mapbox/mapbox-gl-js/pull/8066)
- Improved behavior of `canvasSource.pause` to be more reliable and able to render a single frame. [#8130](https://github.com/mapbox/mapbox-gl-js/pull/8130)

### Bug fixes

- Fixed a bug in Mac Safari 12+ where controls would disappear until you interact with the map. [#8193](https://github.com/mapbox/mapbox-gl-js/pull/8193)
- Fixed a memory leak when calling `source.setData(url)` many times. [#8035](https://github.com/mapbox/mapbox-gl-js/pull/8035)
- Fixed a bug where marker lost focus when dragging. [#7799](https://github.com/mapbox/mapbox-gl-js/pull/7799)
- Fixed a bug where `map.getCenter()` returned a reference to an internal `LngLat` object instead of cloning it, leading to potential mutability bugs. [#7922](https://github.com/mapbox/mapbox-gl-js/pull/7922)
- Fixed a bug where default HTML marker positioning was slightly off. [#8074](https://github.com/mapbox/mapbox-gl-js/pull/8074)
- Fixed a bug where adding a fill extrusion layer for non-polygon layers would lead to visual artifacts. [#7685](https://github.com/mapbox/mapbox-gl-js/pull/7685)
- Fixed intermittent Flow failures on CI. [#8061](https://github.com/mapbox/mapbox-gl-js/pull/8061)
- Fixed a bug where calling `Map#removeFeatureState` does not remove the state from some tile zooms [#8087](https://github.com/mapbox/mapbox-gl-js/pull/8087)
- Fixed a bug where `removeFeatureState` didn't work on features with `id` equal to `0`. [#8150](https://github.com/mapbox/mapbox-gl-js/pull/8150) (h/t [jutaz](https://github.com/jutaz))

## 0.53.1

### Bug fixes

- Turn off telemetry for Mapbox Atlas ([#7945](https://github.com/mapbox/mapbox-gl-js/pull/7945))
- Fix order of 3D features in query results (fix [#7883](https://github.com/mapbox/mapbox-gl-js/issues/7883)) ([#7953](https://github.com/mapbox/mapbox-gl-js/pull/7953))
- Fix RemovePaintState benchmarks ([#7930](https://github.com/mapbox/mapbox-gl-js/pull/7930))

## 0.53.0

### Features and improvements

- Enable `fill-extrusion` querying with ray picking ([#7499](https://github.com/mapbox/mapbox-gl-js/pull/7499))
- Add `clusterProperties` option for aggregated cluster properties ([#2412](https://github.com/mapbox/mapbox-gl-js/issues/2412), fixed by [#7584](https://github.com/mapbox/mapbox-gl-js/pull/7584))
- Allow initial map bounds to be adjusted with `fitBounds` options. ([#7681](https://github.com/mapbox/mapbox-gl-js/pull/7681)) (h/t [@elyobo](https://github.com/elyobo))
- Remove popups on `Map#remove` ([#7749](https://github.com/mapbox/mapbox-gl-js/pull/7749)) (h/t [@andycalder](https://github.com/andycalder))
- Add `Map#removeFeatureState` ([#7761](https://github.com/mapbox/mapbox-gl-js/pull/7761))
- Add `number-format` expression ([#7626](https://github.com/mapbox/mapbox-gl-js/pull/7626))
- Add `symbol-sort-key` style property ([#7678](https://github.com/mapbox/mapbox-gl-js/pull/7678))

### Bug fixes

- Upgrades Earcut to fix a rare bug in rendering polygons that contain a coincident chain of holes ([#7806](https://github.com/mapbox/mapbox-gl-js/issues/7806), fixed by [#7878](https://github.com/mapbox/mapbox-gl-js/pull/7878))
- Allow `file://` protocol in XHR requests for Cordova/Ionic/etc ([#7818](https://github.com/mapbox/mapbox-gl-js/pull/7818))
- Correctly handle WebP images in Edge 18 ([#7687](https://github.com/mapbox/mapbox-gl-js/pull/7687))
- Fix bug which mistakenly requested WebP images in browsers that do not support WebP ([#7817](https://github.com/mapbox/mapbox-gl-js/pull/7817)) ([#7819](https://github.com/mapbox/mapbox-gl-js/pull/7819))
- Fix images not being aborted when dequeued ([#7655](https://github.com/mapbox/mapbox-gl-js/pull/7655))
- Fix DEM layer memory leak ([#7690](https://github.com/mapbox/mapbox-gl-js/issues/7690), fixed by [#7691](https://github.com/mapbox/mapbox-gl-js/pull/7691))
- Set correct color state before rendering custom layer ([#7711](https://github.com/mapbox/mapbox-gl-js/pull/7711))
- Set `LngLat.toBounds()` default radius to 0 ([#7722](https://github.com/mapbox/mapbox-gl-js/issues/7722), fixed by [#7723](https://github.com/mapbox/mapbox-gl-js/pull/7723)) (h/t [@cherniavskii](https://github.com/cherniavskii))
- Fix race condition in `feature-state` dependent layers ([#7523](https://github.com/mapbox/mapbox-gl-js/issues/7523), fixed by [#7790](https://github.com/mapbox/mapbox-gl-js/pull/7790))
- Prevent `map.repaint` from mistakenly enabling continuous repaints ([#7667](https://github.com/mapbox/mapbox-gl-js/pull/7667))
- Prevent map shaking while zooming in on raster tiles ([#7426](https://github.com/mapbox/mapbox-gl-js/pull/7426))
- Fix query point translation for multi-point geometry ([#6833](https://github.com/mapbox/mapbox-gl-js/issues/6833), fixed by [#7581](https://github.com/mapbox/mapbox-gl-js/pull/7581))

## 0.52.0

### Breaking changes

- Canonicalize tile urls to `mapbox://` urls so they can be transformed with `config.API_URL` ([#7594](https://github.com/mapbox/mapbox-gl-js/pull/7594))

### Features and improvements

- Add getter and setter for `config.API_URL` ([#7594](https://github.com/mapbox/mapbox-gl-js/pull/7594))
- Allow user to define element other than map container for full screen control ([#7548](https://github.com/mapbox/mapbox-gl-js/pull/7548))
- Add validation option to style setters ([#7604](https://github.com/mapbox/mapbox-gl-js/pull/7604))
- Add 'idle' event: fires when no further rendering is expected without further interaction. ([#7625](https://github.com/mapbox/mapbox-gl-js/pull/7625))

### Bug fixes

- Fire error when map.getLayoutProperty references missing layer ([#7537](https://github.com/mapbox/mapbox-gl-js/issues/7537), fixed by [#7539](https://github.com/mapbox/mapbox-gl-js/pull/7539))
- Fix shaky sprites when zooming with scrolling ([#7558](https://github.com/mapbox/mapbox-gl-js/pull/7558))
- Fix layout problems in attribution control ([#7608](https://github.com/mapbox/mapbox-gl-js/pull/7608)) (h/t [lucaswoj](https://github.com/lucaswoj))
- Fixes resetting map's pitch to 0 if initial bounds is set ([#7617](https://github.com/mapbox/mapbox-gl-js/pull/7617)) (h/t [stepankuzmin](https://github.com/stepankuzmin))
- Fix occasional failure to load images after multiple image request abortions [#7641](https://github.com/mapbox/mapbox-gl-js/pull/7641)
- Update repo url to correct one ([#7486](https://github.com/mapbox/mapbox-gl-js/pull/7486)) (h/t [nicholas-l](https://github.com/nicholas-l))
- Fix bug where symbols where sometimes not rendered immediately ([#7610](https://github.com/mapbox/mapbox-gl-js/pull/7610))
- Fix bug where cameraForBounds returns incorrect CameraOptions with asymmetrical padding/offset ([#7517](https://github.com/mapbox/mapbox-gl-js/issues/7517), fixed by [#7518](https://github.com/mapbox/mapbox-gl-js/pull/7518)) (h/t [mike-marcacci](https://github.com/mike-marcacci))
- Use diff+patch approach to map.setStyle when the parameter is a URL ([#4025](https://github.com/mapbox/mapbox-gl-js/issues/4025), fixed by [#7562](https://github.com/mapbox/mapbox-gl-js/pull/7562))
- Begin touch zoom immediately when rotation disabled ([#7582](https://github.com/mapbox/mapbox-gl-js/pull/7582)) (h/t [msbarry](https://github.com/msbarry))
- Fix symbol rendering under opaque fill layers ([#7612](https://github.com/mapbox/mapbox-gl-js/pull/7612))
- Fix shaking by aligning raster sources to pixel grid only when map is idle ([#7426](https://github.com/mapbox/mapbox-gl-js/pull/7426))
- Fix raster layers in Edge 18 by disabling it's incomplete WebP support ([#7687](https://github.com/mapbox/mapbox-gl-js/pull/7687))
- Fix memory leak in hillshade layer ([#7691](https://github.com/mapbox/mapbox-gl-js/pull/7691))
- Fix disappearing custom layers ([#7711](https://github.com/mapbox/mapbox-gl-js/pull/7711))

## 0.51.0

November 7, 2018

### ✨ Features and improvements

- Add initial bounds as map constructor option ([#5518](https://github.com/mapbox/mapbox-gl-js/pull/5518)) (h/t [stepankuzmin](https://github.com/stepankuzmin))
- Improve performance on machines with > 8 cores ([#7407](https://github.com/mapbox/mapbox-gl-js/issues/7407), fixed by [#7430](https://github.com/mapbox/mapbox-gl-js/pull/7430))
- Add `MercatorCoordinate` type ([#7488](https://github.com/mapbox/mapbox-gl-js/pull/7488))
- Allow browser-native `contextmenu` to be enabled ([#2301](https://github.com/mapbox/mapbox-gl-js/issues/2301), fixed by [#7369](https://github.com/mapbox/mapbox-gl-js/pull/7369))
- Add an unminified production build to the NPM package ([#7403](https://github.com/mapbox/mapbox-gl-js/pull/7403))
- Add support for `LngLat` conversion from `{lat, lon}` ([#7507](https://github.com/mapbox/mapbox-gl-js/pull/7507)) (h/t [@bfrengley](https://github.com/bfrengley))
- Add tooltips for navigation controls ([#7373](https://github.com/mapbox/mapbox-gl-js/pull/7373))
- Show attribution only for used sources ([#7384](https://github.com/mapbox/mapbox-gl-js/pull/7384))
- Add telemetry event to log map loads ([#7431](https://github.com/mapbox/mapbox-gl-js/pull/7431))
- **Tighten style validation**
  - Disallow expressions as stop values ([#7396](https://github.com/mapbox/mapbox-gl-js/pull/7396))
  - Disallow `feature-state` expressions in filters ([#7366](https://github.com/mapbox/mapbox-gl-js/pull/7366))

### 🐛 Bug fixes

- Fix for GeoJSON geometries not working when coincident with tile boundaries([#7436](https://github.com/mapbox/mapbox-gl-js/issues/7436), fixed by [#7448](https://github.com/mapbox/mapbox-gl-js/pull/7448))
- Fix depth buffer-related rendering issues on some Android devices. ([#7471](https://github.com/mapbox/mapbox-gl-js/pull/7471))
- Fix positioning of compact attribution strings ([#7444](https://github.com/mapbox/mapbox-gl-js/pull/7444), [#7445](https://github.com/mapbox/mapbox-gl-js/pull/7445), and [#7391](https://github.com/mapbox/mapbox-gl-js/pull/7391))
- Fix an issue with removing markers in mouse event callbacks ([#7442](https://github.com/mapbox/mapbox-gl-js/pull/7442)) (h/t [vbud](https://github.com/vbud))
- Remove controls before destroying a map ([#7479](https://github.com/mapbox/mapbox-gl-js/pull/7479))
- Fix display of Scale control values < 1 ([#7469](https://github.com/mapbox/mapbox-gl-js/pull/7469)) (h/t [MichaelHedman](https://github.com/MichaelHedman))
- Fix an error when using location `hash` within iframes in IE11 ([#7411](https://github.com/mapbox/mapbox-gl-js/pull/7411))
- Fix depth mode usage in custom layers ([#7432](https://github.com/mapbox/mapbox-gl-js/pull/7432)) (h/t [markusjohnsson](https://github.com/markusjohnsson))
- Fix an issue with shaky sprite images during scroll zooms ([#7558](https://github.com/mapbox/mapbox-gl-js/pull/7558))

## 0.50.0

October 10, 2018

### ✨ Features and improvements

- 🎉 Add Custom Layers that can be rendered into with user-provided WebGL code ([#7039](https://github.com/mapbox/mapbox-gl-js/pull/7039))
- Add WebGL face culling for increased performance ([#7178](https://github.com/mapbox/mapbox-gl-js/pull/7178))
- Improve speed of expression evaluation ([#7334](https://github.com/mapbox/mapbox-gl-js/pull/7334))
- Automatically coerce to string for `concat` expression and `text-field` property ([#6190](https://github.com/mapbox/mapbox-gl-js/issues/6190), fixed by [#7280](https://github.com/mapbox/mapbox-gl-js/pull/7280))
- Add `fill-extrusion-vertical-gradient` property for controlling shading of fill extrusions ([#5768](https://github.com/mapbox/mapbox-gl-js/issues/5768), fixed by [#6841](https://github.com/mapbox/mapbox-gl-js/pull/6841))
- Add update functionality for images provided via `ImageSource` ([#4050](https://github.com/mapbox/mapbox-gl-js/issues/4050), fixed by [#7342](https://github.com/mapbox/mapbox-gl-js/pull/7342)) (h/t [@dcervelli](https://github.com/dcervelli))

### 🐛 Bug fixes

- **Expressions**
  - Fix expressions that use `log2` and `log10` in IE11 ([#7318](https://github.com/mapbox/mapbox-gl-js/issues/7318), fixed by [#7320](https://github.com/mapbox/mapbox-gl-js/pull/7320))
  - Fix `let` expression stripping expected type during parsing ([#7300](https://github.com/mapbox/mapbox-gl-js/issues/7300), fixed by [#7301](https://github.com/mapbox/mapbox-gl-js/pull/7301))
  - Fix superfluous wrapping of literals in `literal` expression ([#7336](https://github.com/mapbox/mapbox-gl-js/issues/7336), fixed by [#7337](https://github.com/mapbox/mapbox-gl-js/pull/7337))
  - Allow calling `to-color` on values that are already of type `Color` ([#7260](https://github.com/mapbox/mapbox-gl-js/pull/7260))
  - Fix `to-array` for empty arrays (([#7261](https://github.com/mapbox/mapbox-gl-js/pull/7261)))
  - Fix identity functions for `text-field` when using formatted text ([#7351](https://github.com/mapbox/mapbox-gl-js/pull/7351))
  - Fix coercion of `null` to `0` in `to-number` expression ([#7083](https://github.com/mapbox/mapbox-gl-js/issues/7083), fixed by [#7274](https://github.com/mapbox/mapbox-gl-js/pull/7274))
- **Canvas source**
  - Fix missing repeats of `CanvasSource` when it crosses the antimeridian ([#7273](https://github.com/mapbox/mapbox-gl-js/pull/7273))
  - Fix `CanvasSource` not respecting alpha values set on `canvas` element ([#7302](https://github.com/mapbox/mapbox-gl-js/issues/7302), fixed by [#7309](https://github.com/mapbox/mapbox-gl-js/pull/7309))
- **Rendering**
  - Fix rendering of fill extrusions with really high heights ([#7292](https://github.com/mapbox/mapbox-gl-js/pull/7292))
  - Fix an error where the map state wouldn't return to `loaded` after certain runtime styling changes when there were errored tiles in the viewport ([#7355](https://github.com/mapbox/mapbox-gl-js/pull/7355))
  - Fix errors when rendering symbol layers without symbols ([#7241](https://github.com/mapbox/mapbox-gl-js/issues/7241), fixed by [#7253](https://github.com/mapbox/mapbox-gl-js/pull/7253))
  - Don't fade in symbols with `*-allow-overlap: true` when panning into the viewport ([#7172](https://github.com/mapbox/mapbox-gl-js/issues/7172), fixed by[#7244](https://github.com/mapbox/mapbox-gl-js/pull/7244))
- **Library**
  - Fix disambiguation for `mouseover` event ([#7295](https://github.com/mapbox/mapbox-gl-js/issues/7295), fixed by [#7299](https://github.com/mapbox/mapbox-gl-js/pull/7299))
  - Fix silent failure of `getImage` if an SVG is requested ([#7312](https://github.com/mapbox/mapbox-gl-js/issues/7312), fixed by [#7313](https://github.com/mapbox/mapbox-gl-js/pull/7313))
  - Fix empty control group box shadow ([#7303](https://github.com/mapbox/mapbox-gl-js/issues/7303), fixed by [#7304](https://github.com/mapbox/mapbox-gl-js/pull/7304)) (h/t [Duder-onomy](https://github.com/Duder-onomy))
  - Fixed an issue where a wrong timestamp was sent for Mapbox turnstile events ([#7381](https://github.com/mapbox/mapbox-gl-js/pull/7381))
  - Fixed a bug that lead to attribution not showing up correctly in Internet Explorer ([#3945](https://github.com/mapbox/mapbox-gl-js/issues/3945), fixed by [#7391](https://github.com/mapbox/mapbox-gl-js/pull/7391))

## 0.49.0

September 6, 2018

### ⚠️ Breaking changes

- Use `client{Height/Width}` instead of `offset{Height/Width}` for map canvas sizing ([#6848](https://github.com/mapbox/mapbox-gl-js/issues/6848), fixed by [#7128](https://github.com/mapbox/mapbox-gl-js/pull/7128))

### 🐛 Bug fixes

- Fix [Top Issues list](https://mapbox.github.io/top-issues/#!mapbox/mapbox-gl-js) for mapbox-gl-js ([#7108](https://github.com/mapbox/mapbox-gl-js/issues/7108), fixed by [#7112](https://github.com/mapbox/mapbox-gl-js/pull/7112))
- Fix bug in which symbols with `icon-allow-overlap: true, text-allow-overlap: true, text-optional: false` would show icons when they shouldn't ([#7041](https://github.com/mapbox/mapbox-gl-js/pull/7041))
- Fix bug where the map would not stop at the exact zoom level requested by Map#FlyTo ([#7222](https://github.com/mapbox/mapbox-gl-js/issues/7222)) ([#7223](https://github.com/mapbox/mapbox-gl-js/pull/7223)) (h/t [@benoitbzl](https://github.com/benoitbzl))
- Keep map centered on the center point of a multi-touch gesture when zooming ([#6722](https://github.com/mapbox/mapbox-gl-js/issues/6722)) ([#7191](https://github.com/mapbox/mapbox-gl-js/pull/7191)) (h/t [pakastin](https://github.com/pakastin))
- Update the style-spec's old `gl-style-migrate` script to include conversion of legacy functions and filters to their expression equivalents ([#6927](https://github.com/mapbox/mapbox-gl-js/issues/6927), fixed by [#7095](https://github.com/mapbox/mapbox-gl-js/pull/7095))
- Fix `icon-size` for small data-driven values ([#7125](https://github.com/mapbox/mapbox-gl-js/pull/7125))
- Fix bug in the way AJAX requests load local files on iOS web view ([#6610](https://github.com/mapbox/mapbox-gl-js/pull/6610)) (h/t [oscarfonts](https://github.com/oscarfonts))
- Fix bug in which canvas sources would not render in world wrapped tiles at the edge of the viewport ([#7271]https://github.com/mapbox/mapbox-gl-js/issues/7271), fixed by [#7273](https://github.com/mapbox/mapbox-gl-js/pull/7273))

### ✨ Features and improvements

- Performance updates:
  - Improve time to first render by updating how feature ID maps are transferred to the main thread ([#7110](https://github.com/mapbox/mapbox-gl-js/issues/7110), fixed by [#7132](https://github.com/mapbox/mapbox-gl-js/pull/7132))
  - Reduce size of JSON transmitted from worker thread to main thread ([#7124](https://github.com/mapbox/mapbox-gl-js/pull/7124))
  - Improve image/glyph atlas packing algorithm ([#7171](https://github.com/mapbox/mapbox-gl-js/pull/7171))
  - Use murmur hash on symbol instance keys to reduce worker transfer costs ([#7127](https://github.com/mapbox/mapbox-gl-js/pull/7127))
- Add GL state management for uniforms ([#6018](https://github.com/mapbox/mapbox-gl-js/pull/6018))
- Add `symbol-z-order` symbol layout property to style spec ([#7219](https://github.com/mapbox/mapbox-gl-js/pull/7219))
- Implement data-driven styling support for `*-pattern properties` ([#6289](https://github.com/mapbox/mapbox-gl-js/pull/6289))
- Add `Map#fitScreenCoordinates` which fits viewport to two points, similar to `Map#fitBounds` but uses screen coordinates and supports non-zero map bearings ([#6894](https://github.com/mapbox/mapbox-gl-js/pull/6894))
- Re-implement LAB/HSL color space interpolation for expressions ([#5326](https://github.com/mapbox/mapbox-gl-js/issues/5326), fixed by [#7123](https://github.com/mapbox/mapbox-gl-js/pull/7123))
- Enable benchmark testing for Mapbox styles ([#7047](https://github.com/mapbox/mapbox-gl-js/pull/7047))
- Allow `Map#setFeatureState` and `Map#getFeatureState` to accept numeric IDs ([#7106](https://github.com/mapbox/mapbox-gl-js/pull/7106)) (h/t [@bfrengley](https://github.com/bfrengley))

## 0.48.0

August 16, 2018

### ⚠️ Breaking changes

- Treat tiles that error with status 404 as empty renderable tiles to prevent rendering duplicate features in some sparse tilesets ([#6803](https://github.com/mapbox/mapbox-gl-js/pull/6803))

### 🐛 Bug fixes

- Fix issue where `text-max-angle` property was being calculated incorrectly internally, causing potential rendering errors when `"symbol-placement": line`
- Require `feature.id` when using `Map#setFeatureState` ([#6974](https://github.com/mapbox/mapbox-gl-js/pull/6974))
- Fix issue with removing the `GeolocateControl` when user location is being used ([#6977](https://github.com/mapbox/mapbox-gl-js/pull/6977)) (h/t [sergei-zelinsky](https://github.com/sergei-zelinsky))
- Fix memory leak caused by a failure to remove all controls added to the map ([#7042](https://github.com/mapbox/mapbox-gl-js/pull/7042))
- Fix bug where the build would fail when using mapbox-gl webpack 2 and UglifyJSPlugin ([#4359](https://github.com/mapbox/mapbox-gl-js/issues/4359), fixed by [#6956](https://api.github.com/repos/mapbox/mapbox-gl-js/pulls/6956))
- Fix bug where fitBounds called with coordinates outside the bounds of Web Mercator resulted in uncaught error ([#6906](https://github.com/mapbox/mapbox-gl-js/issues/6906), fixed by [#6918](https://api.github.com/repos/mapbox/mapbox-gl-js/pulls/6918))
- Fix bug wherein `Map#querySourceFeatures` was returning bad results on zooms > maxZoom ([#7061](https://github.com/mapbox/mapbox-gl-js/pull/7061))
- Relax typing for equality and order expressions ([#6459](https://github.com/mapbox/mapbox-gl-js/issues/6459), fixed by [#6961](https://api.github.com/repos/mapbox/mapbox-gl-js/pulls/6961))
- Fix bug where `queryPadding` for all layers in a source was set by the first layer, causing incorrect querying on other layers and, in some cases, incorrect firing of events associated with individual layers ([#6909](https://github.com/mapbox/mapbox-gl-js/pull/6909))

### ✨ Features and improvements

- Performance Improvements:
  - Stop unnecessary serialization of symbol source features. ([#7013](https://github.com/mapbox/mapbox-gl-js/pull/7013))
  - Optimize calculation for getting visible tile coordinates ([#6998](https://github.com/mapbox/mapbox-gl-js/pull/6998))
  - Improve performance of creating `{Glyph/Image}Atlas`es ([#7091](https://github.com/mapbox/mapbox-gl-js/pull/7091))
  - Optimize and simplify tile retention logic ([#6995](https://github.com/mapbox/mapbox-gl-js/pull/6995))
- Add a user turnstile event for users accessing Mapbox APIs ([#6980](https://github.com/mapbox/mapbox-gl-js/pull/6980))
- Add support for autogenerating feature ids for GeoJSON sources so they can be used more easily with the `Map#setFeatureState` API ([#7043](https://www.github.com/mapbox/mapbox-gl-js/pull/7043))) ([#7091](https://github.com/mapbox/mapbox-gl-js/pull/7091))
- Add ability to style symbol layers labels with multiple fonts and text sizes via `"format"` expression ([#6994](https://www.github.com/mapbox/mapbox-gl-js/pull/6994))
- Add customAttribution option to AttributionControl ([#7033](https://github.com/mapbox/mapbox-gl-js/pull/7033)) (h/t [mklopets](https://github.com/mklopets))
- Publish Flow type definitions alongside compiled bundle ([#7079](https://api.github.com/repos/mapbox/mapbox-gl-js/pulls/7079))
- Introduce symbol cross fading when crossing integer zoom levels to prevent labels from disappearing before newly loaded tiles' labels can be rendered ([#6951](https://github.com/mapbox/mapbox-gl-js/pull/6951))
- Improvements in label collision detection ([#6925](https://api.github.com/repos/mapbox/mapbox-gl-js/pulls/6925)))

## 0.47.0

### ✨ Features and improvements

- Add configurable drag pan threshold ([#6809](https://github.com/mapbox/mapbox-gl-js/pull/6809)) (h/t [msbarry](https://github.com/msbarry))
- Add `raster-resampling` raster paint property ([#6411](https://github.com/mapbox/mapbox-gl-js/pull/6411)) (h/t [@andrewharvey](https://github.com/andrewharvey))
- Add `symbol-placement: line-center` ([#6821](https://github.com/mapbox/mapbox-gl-js/pull/6821))
- Add methods for inspecting GeoJSON clusters ([#3318](https://github.com/mapbox/mapbox-gl-js/issues/3318), fixed by [#6829](https://github.com/mapbox/mapbox-gl-js/pull/6829))
- Add warning to geolocate control when unsupported ([#6923](https://github.com/mapbox/mapbox-gl-js/pull/6923)) (h/t [@aendrew](https://github.com/aendrew))
- Upgrade geojson-vt to 3.1.4 ([#6942](https://github.com/mapbox/mapbox-gl-js/pull/6942))
- Include link to license in compiled bundle ([#6975](https://github.com/mapbox/mapbox-gl-js/pull/6975))

### 🐛 Bug fixes

- Use updateData instead of re-creating buffers for repopulated paint arrays ([#6853](https://github.com/mapbox/mapbox-gl-js/pull/6853))
- Fix ScrollZoom handler setting tr.zoom = NaN ([#6924](https://github.com/mapbox/mapbox-gl-js/pull/6924))
  - Failed to invert matrix error ([#6486](https://github.com/mapbox/mapbox-gl-js/issues/6486), fixed by [#6924](https://github.com/mapbox/mapbox-gl-js/pull/6924))
  - Fixing matrix errors ([#6782](https://github.com/mapbox/mapbox-gl-js/issues/6782), fixed by [#6924](https://github.com/mapbox/mapbox-gl-js/pull/6924))
- Fix heatmap tile clipping when layers are ordered above it ([#6806](https://github.com/mapbox/mapbox-gl-js/issues/6806), fixed by [#6807](https://github.com/mapbox/mapbox-gl-js/pull/6807))
- Fix video source in safari (macOS and iOS) ([#6443](https://github.com/mapbox/mapbox-gl-js/issues/6443), fixed by [#6811](https://github.com/mapbox/mapbox-gl-js/pull/6811))
- Do not reload errored tiles ([#6813](https://github.com/mapbox/mapbox-gl-js/pull/6813))
- Fix send / remove timing bug in Dispatcher ([#6756](https://github.com/mapbox/mapbox-gl-js/pull/6756), fixed by [#6826](https://github.com/mapbox/mapbox-gl-js/pull/6826))
- Fix flyTo not zooming to exact given zoom ([#6828](https://github.com/mapbox/mapbox-gl-js/pull/6828))
- Don't stop animation on map resize ([#6636](https://github.com/mapbox/mapbox-gl-js/pull/6636))
- Fix map.getBounds() with rotated map ([#6875](https://github.com/mapbox/mapbox-gl-js/pull/6875)) (h/t [zoltan-mihalyi](https://github.com/zoltan-mihalyi))
- Support collators in feature filter expressions. ([#6929](https://github.com/mapbox/mapbox-gl-js/pull/6929))
- Fix Webpack production mode compatibility ([#6981](https://github.com/mapbox/mapbox-gl-js/pull/6981))

## 0.46.0

### ⚠️ Breaking changes

- Align implicit type casting behavior of `match` expressions with with `case/==` ([#6684](https://github.com/mapbox/mapbox-gl-js/pull/6684))

### ✨ Features and improvements

- :tada: Add `Map#setFeatureState` and `feature-state` expression to support interactive styling ([#6263](https://github.com/mapbox/mapbox-gl-js/pull/6263))
- Create draggable `Marker` with `setDraggable` ([#6687](https://github.com/mapbox/mapbox-gl-js/pull/6687))
- Add `Map#listImages` for listing all currently active sprites/images ([#6381](https://github.com/mapbox/mapbox-gl-js/issues/6381))
- Add "crossSourceCollisions" option to disable cross-source collision detection ([#6566](https://github.com/mapbox/mapbox-gl-js/pull/6566))
- Handle `text/icon-rotate` for symbols with `symbol-placement: point` ([#6075](https://github.com/mapbox/mapbox-gl-js/issues/6075))
- Automatically compact Mapbox wordmark on narrow maps. ([#4282](https://github.com/mapbox/mapbox-gl-js/issues/4282)) (h/t [@andrewharvey](https://github.com/andrewharvey))
- Only show compacted AttributionControl on interactive displays ([#6506](https://github.com/mapbox/mapbox-gl-js/pull/6506)) (h/t [@andrewharvey](https://github.com/andrewharvey))
- Use postcss to inline svg files into css, reduce size of mapbox-gl.css ([#6513](https://github.com/mapbox/mapbox-gl-js/pull/6513)) (h/t [@andrewharvey](https://github.com/andrewharvey))
- Add support for GeoJSON attribution ([#6364](https://github.com/mapbox/mapbox-gl-js/pull/6364)) (h/t [@andrewharvey](https://github.com/andrewharvey))
- Add instructions for running individual unit and render tests ([#6686](https://github.com/mapbox/mapbox-gl-js/pull/6686))
- Make Map constructor fail if WebGL init fails. ([#6744](https://github.com/mapbox/mapbox-gl-js/pull/6744)) (h/t [uforic](https://github.com/uforic))
- Add browser fallback code for `collectResourceTiming: true` in web workers ([#6721](https://github.com/mapbox/mapbox-gl-js/pull/6721))
- Remove ignored usage of gl.lineWidth ([#5541](https://github.com/mapbox/mapbox-gl-js/pull/5541))
- Split new bounds calculation out of fitBounds into new method ([#6683](https://github.com/mapbox/mapbox-gl-js/pull/6683))
- Allow integration tests to be organized in an arbitrarily deep directory structure ([#3920](https://github.com/mapbox/mapbox-gl-js/issues/3920))
- Make "Missing Mapbox GL JS CSS" a console warning ([#5786](https://github.com/mapbox/mapbox-gl-js/issues/5786))
- Add rel="noopener" to Mapbox attribution link. ([#6729](https://github.com/mapbox/mapbox-gl-js/pull/6729)) (h/t [gorbypark](https://github.com/gorbypark))
- Update to deep equality check in example code ([#6599](https://github.com/mapbox/mapbox-gl-js/pull/6599)) (h/t [jonsadka](https://github.com/jonsadka))
- Upgrades!
  - Upgrade ESM dependency to ^3.0.39 ([#6750](https://github.com/mapbox/mapbox-gl-js/pull/6750))
  - Ditch gl-matrix fork in favor of the original package ([#6751](https://github.com/mapbox/mapbox-gl-js/pull/6751))
  - Update to latest sinon ([#6771](https://github.com/mapbox/mapbox-gl-js/pull/6771))
  - Upgrade to Flow 0.69 ([#6594](https://github.com/mapbox/mapbox-gl-js/pull/6594))
  - Update to mapbox-gl-supported 1.4.0 ([#6773](https://github.com/mapbox/mapbox-gl-js/pull/6773))

### 🐛 Bug fixes

- `collectResourceTiming: true` generates error on iOS9 Safari, IE 11 ([#6690](https://github.com/mapbox/mapbox-gl-js/issues/6690))
- Fix PopupOptions flow type declarations ([#6670](https://github.com/mapbox/mapbox-gl-js/pull/6670)) (h/t [TimPetricola](https://github.com/TimPetricola))
- Add className option to Popup constructor ([#6502](https://github.com/mapbox/mapbox-gl-js/pull/6502)) (h/t [Ashot-KR](https://github.com/Ashot-KR))
- GeoJSON MultiLineStrings with `lineMetrics=true` only rendered first line ([#6649](https://github.com/mapbox/mapbox-gl-js/issues/6649))
- Provide target property for mouseenter/over/leave/out events ([#6623](https://github.com/mapbox/mapbox-gl-js/issues/6623))
- Don't break on sources whose name contains "." ([#6660](https://github.com/mapbox/mapbox-gl-js/issues/6660))
- Rotate and pitch with navigationControl broke in v0.45 ([#6650](https://github.com/mapbox/mapbox-gl-js/issues/6650))
- Zero-width lines remained visible ([#6769](https://github.com/mapbox/mapbox-gl-js/pull/6769))
- Heatmaps inappropriately clipped at tile boundaries ([#6806](https://github.com/mapbox/mapbox-gl-js/issues/6806))
- Use named exports for style-spec entrypoint module ([#6601](https://github.com/mapbox/mapbox-gl-js/issues/6601)
- Don't fire click event if default is prevented on mousedown for a drag event ([#6697](https://github.com/mapbox/mapbox-gl-js/pull/6697), fixes [#6642](https://github.com/mapbox/mapbox-gl-js/issues/6642))
- Double clicking to zoom in breaks map dragging/panning in Edge ([#6740](https://github.com/mapbox/mapbox-gl-js/issues/6740)) (h/t [GUI](https://github.com/GUI))
- \*-transition properties cannot be set with setPaintProperty() ([#6706](https://github.com/mapbox/mapbox-gl-js/issues/6706))
- Marker with `a` element does not open the url when clicked ([#6730](https://github.com/mapbox/mapbox-gl-js/issues/6730))
- `setRTLTextPlugin` fails with relative URLs ([#6719](https://github.com/mapbox/mapbox-gl-js/issues/6719))
- Collision detection incorrect for symbol layers that share the same layout properties ([#6548](https://github.com/mapbox/mapbox-gl-js/pull/6548))
- Fix a possible crash when calling queryRenderedFeatures after querySourceFeatures
  ([#6559](https://github.com/mapbox/mapbox-gl-js/pull/6559))
- Fix a collision detection issue that could cause labels to temporarily be placed too densely during rapid panning ([#5654](https://github.com/mapbox/mapbox-gl-js/issues/5654))

## 0.45.0

### ⚠️ Breaking changes

- `Evented#fire` and `Evented#listens` are now marked as private. Though `Evented` is still exported, and `fire` and `listens` are still functional, we encourage you to seek alternatives; a future version may remove their API accessibility or change its behavior. If you are writing a class that needs event emitting functionality, consider using [`EventEmitter`](https://nodejs.org/api/events.html#events_class_eventemitter) or similar libraries instead.
- The `"to-string"` expression operator now converts `null` to an empty string rather than to `"null"`. [#6534](https://github.com/mapbox/mapbox-gl-js/pull/6534)

### ✨ Features and improvements

- :rainbow: Add `line-gradient` property [#6303](https://github.com/mapbox/mapbox-gl-js/pull/6303)
- Add `abs`, `round`, `floor`, and `ceil` expression operators [#6496](https://github.com/mapbox/mapbox-gl-js/pull/6496)
- Add `collator` expression for controlling case and diacritic sensitivity in string comparisons [#6270](https://github.com/mapbox/mapbox-gl-js/pull/6270)
  - Rename `caseSensitive` and `diacriticSensitive` expressions to `case-sensitive` and `diacritic-sensitive` for consistency [#6598](https://github.com/mapbox/mapbox-gl-js/pull/6598)
  - Prevent `collator` expressions for evaluating as constant to account for potential environment-specific differences in expression evaluation [#6596](https://github.com/mapbox/mapbox-gl-js/pull/6596)
- Add CSS linting to test suite (h/t [@jasonbarry](https://github.com/jasonbarry))) [#6071](https://github.com/mapbox/mapbox-gl-js/pull/6071)
- Add support for configurable maxzoom in `raster-dem` tilesets [#6103](https://github.com/mapbox/mapbox-gl-js/pull/6103)
- Add `Map#isZooming` and `Map#isRotating` methods [#6128](https://github.com/mapbox/mapbox-gl-js/pull/6128), [#6183](https://github.com/mapbox/mapbox-gl-js/pull/6183)
- Add support for Mapzen Terrarium tiles in `raster-dem` sources [#6110](https://github.com/mapbox/mapbox-gl-js/pull/6110)
- Add `preventDefault` method on `mousedown`, `touchstart`, and `dblclick` events [#6218](https://github.com/mapbox/mapbox-gl-js/pull/6218)
- Add `originalEvent` property on `zoomend` and `moveend` for user-initiated scroll events (h/t [@stepankuzmin](https://github.com/stepankuzmin))) [#6175](https://github.com/mapbox/mapbox-gl-js/pull/6175)
- Accept arguments of type `value` in [`"length"` expressions](https://www.mapbox.com/mapbox-gl-js/style-spec/#expressions-length) [#6244](https://github.com/mapbox/mapbox-gl-js/pull/6244)
- Introduce `MapWheelEvent`[#6237](https://github.com/mapbox/mapbox-gl-js/pull/6237)
- Add setter for `ScaleControl` units (h/t [@ryanhamley](https://github.com/ryanhamley))) [#6138](https://github.com/mapbox/mapbox-gl-js/pull/6138), [#6274](https://github.com/mapbox/mapbox-gl-js/pull/6274)
- Add `open` event for `Popup` [#6311](https://github.com/mapbox/mapbox-gl-js/pull/6311)
- Explicit `"object"` type assertions are no longer required when using expressions [#6235](https://github.com/mapbox/mapbox-gl-js/pull/6235)
- Add `anchor` option to `Marker` [#6350](https://github.com/mapbox/mapbox-gl-js/pull/6350)
- `HTMLElement` is now passed to `Marker` as part of the `options` object, but the old function signature is still supported for backwards compatibility [#6356](https://github.com/mapbox/mapbox-gl-js/pull/6356)
- Add support for custom colors when using the default `Marker` SVG element (h/t [@andrewharvey](https://github.com/andrewharvey))) [#6416](https://github.com/mapbox/mapbox-gl-js/pull/6416)
- Allow `CanvasSource` initialization from `HTMLElement` [#6424](https://github.com/mapbox/mapbox-gl-js/pull/6424)
- Add `is-supported-script` expression [#6260](https://github.com/mapbox/mapbox-gl-js/pull/6260)

### 🐛 Bug fixes

- Align `raster-dem` tiles to pixel grid to eliminate blurry rendering on some devices [#6059](https://github.com/mapbox/mapbox-gl-js/pull/6059)
- Fix label collision circle debug drawing on overzoomed tiles [#6073](https://github.com/mapbox/mapbox-gl-js/pull/6073)
- Improve error reporting for some failed requests [#6126](https://github.com/mapbox/mapbox-gl-js/pull/6126), [#6032](https://github.com/mapbox/mapbox-gl-js/pull/6032)
- Fix several `Map#queryRenderedFeatures` bugs:
  - account for `{text, icon}-offset` when querying[#6135](https://github.com/mapbox/mapbox-gl-js/pull/6135)
  - correctly query features that extend across tile boundaries [#5756](https://github.com/mapbox/mapbox-gl-js/pull/6283)
  - fix querying of `circle` layer features with `-pitch-scaling: 'viewport'` or `-pitch-alignment: 'map'` [#6036](https://github.com/mapbox/mapbox-gl-js/pull/6036)
  - eliminate flicker effects when using query results to set a hover effect by switching from tile-based to viewport-based symbol querying [#6497](https://github.com/mapbox/mapbox-gl-js/pull/6497)
- Preserve browser history state when updating the `Map` hash [#6140](https://github.com/mapbox/mapbox-gl-js/pull/6140)
- Fix undefined behavior when `Map#addLayer` is invoked with an `id` of a preexisting layer [#6147](https://github.com/mapbox/mapbox-gl-js/pull/6147)
- Fix bug where `icon-image` would not be rendered if `text-field` is an empty string [#6164](https://github.com/mapbox/mapbox-gl-js/pull/6164)
- Ensure all camera methods fire `rotatestart` and `rotateend` events [#6187](https://github.com/mapbox/mapbox-gl-js/pull/6187)
- Always hide duplicate labels [#6166](https://github.com/mapbox/mapbox-gl-js/pull/6166)
- Fix `DragHandler` bugs where a left-button mouse click would end a right-button drag rotate and a drag gesture would not end if the control key is down on `mouseup` [#6193](https://github.com/mapbox/mapbox-gl-js/pull/6193)
- Add support for calling `{DragPanHandler, DragRotateHandler}#disable` while a gesture is in progress [#6232](https://github.com/mapbox/mapbox-gl-js/pull/6232)
- Fix `GeolocateControl` user location dot sizing when `Map`'s `<div>` inherits `box-sizing: border-box;` (h/t [@andrewharvey](https://github.com/andrewharvey))) [#6227](https://github.com/mapbox/mapbox-gl-js/pull/6232)
- Fix bug causing an off-by-one error in `array` expression error messages (h/t [@drewbo](https://github.com/drewbo))) [#6269](https://github.com/mapbox/mapbox-gl-js/pull/6269)
- Improve error message when an invalid access token triggers a 401 error [#6283](https://github.com/mapbox/mapbox-gl-js/pull/6283)
- Fix bug where lines with `line-width` larger than the sprite height of the `line-pattern` property would render other sprite images [#6246](https://github.com/mapbox/mapbox-gl-js/pull/6246)
- Fix broken touch events for `DragPanHandler` on mobile using Edge (note that zoom/rotate/pitch handlers still do not support Edge touch events [#1928](https://github.com/mapbox/mapbox-gl-js/pull/1928)) [#6325](https://github.com/mapbox/mapbox-gl-js/pull/6325)
- Fix race condition in `VectorTileWorkerSource#reloadTile` causing a rendering timeout [#6308](https://github.com/mapbox/mapbox-gl-js/issues/6308)
- Fix bug causing redundant `gl.stencilFunc` calls due to incorrect state checking (h/t [@yangdonglai](https://github.com/yangdonglai))) [#6330](https://github.com/mapbox/mapbox-gl-js/pull/6330)
- Fix bug where `mousedown` or `touchstart` would cancel camera animations in non-interactive maps [#6338](https://github.com/mapbox/mapbox-gl-js/pull/6338)
- Fix bug causing a full-screen flicker when the map is pitched and a symbol layer uses non-zero `text-translate` [#6365](https://github.com/mapbox/mapbox-gl-js/issues/6365)
- Fix bug in `to-rgba` expression causing division by zero [#6388](https://github.com/mapbox/mapbox-gl-js/pull/6388)
- Fix bug in cross-fading for `*-pattern` properties with non-integer zoom stops [#6430](https://github.com/mapbox/mapbox-gl-js/pull/6430)
- Fix bug where calling `Map#remove` on a map with constructor option `hash: true` throws an error (h/t [@allthesignals](https://github.com/allthesignals))) [#6490](https://github.com/mapbox/mapbox-gl-js/pull/6497)
- Fix bug causing flickering when panning across the anti-meridian [#6438](https://github.com/mapbox/mapbox-gl-js/pull/6438)
- Fix error when using tiles of non-power-of-two size [#6444](https://github.com/mapbox/mapbox-gl-js/pull/6444)
- Fix bug causing `Map#moveLayer(layerId, beforeId)` to remove the layer when `layerId === beforeId` [#6542](https://github.com/mapbox/mapbox-gl-js/pull/6542)

* Fix Rollup build for style-spec module [#6575](https://github.com/mapbox/mapbox-gl-js/pull/6575)
* Fix bug causing `Map#querySourceFeatures` to throw an `Uncaught TypeError`(https://github.com/mapbox/mapbox-gl-js/pull/6555)
* Fix issue where label collision detection was inaccurate for some symbol layers that shared layout properties with another layer [#6558](https://github.com/mapbox/mapbox-gl-js/pull/6558)
* Restore `target` property for `mouse{enter,over,leave,out}` events [#6623](https://github.com/mapbox/mapbox-gl-js/pull/6623)

## 0.44.2

### 🐛 Bug fixes

- Workaround a breaking change in Safari causing page to scroll/zoom in response to user actions intended to pan/zoom the map [#6095](https://github.com/mapbox/mapbox-gl-js/issues/6095). (N.B., not to be confused with the workaround from April 2017 dealing with the same breaking change in Chrome [#4259](https://github.com/mapbox/mapbox-gl-js/issues/6095). See also https://github.com/WICG/interventions/issues/18, https://bugs.webkit.org/show_bug.cgi?id=182521, https://bugs.chromium.org/p/chromium/issues/detail?id=639227 .)

## 0.44.1

### 🐛 Bug fixes

- Fix bug causing features from symbol layers to be omitted from `map.queryRenderedFeatures()` [#6074](https://github.com/mapbox/mapbox-gl-js/issues/6074)
- Fix error triggered by simultaneous scroll-zooming and drag-panning. [#6106](https://github.com/mapbox/mapbox-gl-js/issues/6106)
- Fix bug wherein drag-panning failed to resume after a brief pause [#6063](https://github.com/mapbox/mapbox-gl-js/issues/6063)

## 0.44.0

### ✨ Features and improvements

- The CSP policy of a page using mapbox-gl-js no longer needs to include `script-src 'unsafe-eval'` [#559](https://github.com/mapbox/mapbox-gl-js/issues/559)
- Add `LngLatBounds#isEmpty()` method [#5917](https://github.com/mapbox/mapbox-gl-js/pull/5917)
- Updated to flow 0.62.0 [#5923](https://github.com/mapbox/mapbox-gl-js/issues/5923)
- Make compass and zoom controls optional ([#5348](https://github.com/mapbox/mapbox-gl-js/pull/5348)) (h/t [@matijs](https://github.com/matijs)))
- Add `collectResourceTiming` option to the enable collection of [Resource Timing](https://developer.mozilla.org/en-US/docs/Web/API/Resource_Timing_API/Using_the_Resource_Timing_API) data for requests that are made from Web Workers. ([#5948](https://github.com/mapbox/mapbox-gl-js/issues/5948))
- Improve user location dot appearance across browsers ([#5498](https://github.com/mapbox/mapbox-gl-js/pull/5498)) (h/t [@jasonbarry](https://github.com/jasonbarry)))

### 🐛 Bug fixes

- Fix error triggered by `==` and `!=` expressions [#5947](https://github.com/mapbox/mapbox-gl-js/issues/5947)
- Image sources honor `renderWorldCopies` [#5932](https://github.com/mapbox/mapbox-gl-js/pull/5932)
- Fix transitions to default fill-outline-color [#5953](https://github.com/mapbox/mapbox-gl-js/issues/5953)
- Fix transitions for light properties [#5982](https://github.com/mapbox/mapbox-gl-js/issues/5982)
- Fix minor symbol collisions on pitched maps [#5913](https://github.com/mapbox/mapbox-gl-js/pull/5913)
- Fix memory leaks after `Map#remove()` [#5943](https://github.com/mapbox/mapbox-gl-js/pull/5943), [#5951](https://github.com/mapbox/mapbox-gl-js/pull/5951)
- Fix bug wherein `GeoJSONSource#setData()` caused labels to fade out and back in ([#6002](https://github.com/mapbox/mapbox-gl-js/issues/6002))
- Fix bug that could cause incorrect collisions for labels placed very near to each other at low zoom levels ([#5993](https://github.com/mapbox/mapbox-gl-js/issues/5993))
- Fix bug causing `move` events to be fired out of sync with actual map movements ([#6005](https://github.com/mapbox/mapbox-gl-js/pull/6005))
- Fix bug wherein `Map` did not fire `mouseover` events ([#6000](https://github.com/mapbox/mapbox-gl-js/pull/6000)] (h/t [@jay-manday](https://github.com/jay-manday)))
- Fix bug causing blurry rendering of raster tiles ([#4552](https://github.com/mapbox/mapbox-gl-js/issues/4552))
- Fix potential memory leak caused by removing layers ([#5995](https://github.com/mapbox/mapbox-gl-js/issues/5995))
- Fix bug causing attribution icon to appear incorrectly in compact maps not using Mapbox data ([#6042](https://github.com/mapbox/mapbox-gl-js/pull/6042))
- Fix positioning of default marker element ([#6012](https://github.com/mapbox/mapbox-gl-js/pull/6012)) (h/t [@andrewharvey](https://github.com/andrewharvey)))

## 0.43.0 (December 21, 2017)

### ⚠️ Breaking changes

- It is now an error to attempt to remove a source that is in use [#5562](https://github.com/mapbox/mapbox-gl-js/pull/5562)
- It is now an error if the layer specified by the `before` parameter to `moveLayer` does not exist [#5679](https://github.com/mapbox/mapbox-gl-js/pull/5679)
- `"colorSpace": "hcl"` now uses shortest-path interpolation for hue [#5811](https://github.com/mapbox/mapbox-gl-js/issues/5811)

### ✨ Features and improvements

- Introduce client-side hillshading with `raster-dem` source type and `hillshade` layer type [#5286](https://github.com/mapbox/mapbox-gl-js/pull/5286)
- GeoJSON sources take 2x less memory and generate tiles 20%–100% faster [#5799](https://github.com/mapbox/mapbox-gl-js/pull/5799)
- Enable data-driven values for text-font [#5698](https://github.com/mapbox/mapbox-gl-js/pull/5698)
- Enable data-driven values for heatmap-radius [#5898](https://github.com/mapbox/mapbox-gl-js/pull/5898)
- Add getter and setter for offset on marker [#5759](https://github.com/mapbox/mapbox-gl-js/pull/5759)
- Add `Map#hasImage` [#5775](https://github.com/mapbox/mapbox-gl-js/pull/5775)
- Improve typing for `==` and `!=` expressions [#5840](https://github.com/mapbox/mapbox-gl-js/pull/5840)
- Made `coalesce` expressions more useful [#5755](https://github.com/mapbox/mapbox-gl-js/issues/5755)
- Enable implicit type assertions for array types [#5738](https://github.com/mapbox/mapbox-gl-js/pull/5738)
- Improve hash control precision [#5767](https://github.com/mapbox/mapbox-gl-js/pull/5767)
- `supported()` now returns false on old IE 11 versions that don't support Web Worker blob URLs [#5801](https://github.com/mapbox/mapbox-gl-js/pull/5801)
- Remove flow globals TileJSON and Transferable [#5668](https://github.com/mapbox/mapbox-gl-js/pull/5668)
- Improve performance of image, video, and canvas sources [#5845](https://github.com/mapbox/mapbox-gl-js/pull/5845)

### 🐛 Bug fixes

- Fix popups and markers lag during pan animation [#4670](https://github.com/mapbox/mapbox-gl-js/issues/4670)
- Fix fading of symbol layers caused by setData [#5716](https://github.com/mapbox/mapbox-gl-js/issues/5716)
- Fix behavior of `to-rgba` and `rgba` expressions [#5778](https://github.com/mapbox/mapbox-gl-js/pull/5778), [#5866](https://github.com/mapbox/mapbox-gl-js/pull/5866)
- Fix cross-fading of `*-pattern` and `line-dasharray` [#5791](https://github.com/mapbox/mapbox-gl-js/pull/5791)
- Fix `colorSpace` function property [#5843](https://github.com/mapbox/mapbox-gl-js/pull/5843)
- Fix style diffing when changing GeoJSON source properties [#5731](https://github.com/mapbox/mapbox-gl-js/issues/5731)
- Fix missing labels when zooming out from overzoomed tile [#5827](https://github.com/mapbox/mapbox-gl-js/issues/5827)
- Fix missing labels when zooming out and quickly using setData [#5837](https://github.com/mapbox/mapbox-gl-js/issues/5837)
- Handle NaN as input to step and interpolate expressions [#5757](https://github.com/mapbox/mapbox-gl-js/pull/5757)
- Clone property values on input and output [#5806](https://github.com/mapbox/mapbox-gl-js/pull/5806)
- Bump geojson-rewind dependency [#5769](https://github.com/mapbox/mapbox-gl-js/pull/5769)
- Allow setting Marker's popup before LngLat [#5893](https://github.com/mapbox/mapbox-gl-js/pull/5893)

## 0.42.2 (November 21, 2017)

### 🐛 Bug fixes

- Add box-sizing to the "mapboxgl-ctrl-scale"-class [#5715](https://github.com/mapbox/mapbox-gl-js/pull/5715)
- Fix rendering in Safari [#5712](https://github.com/mapbox/mapbox-gl-js/issues/5712)
- Fix "Cannot read property 'hasTransition' of undefined" error [#5714](https://github.com/mapbox/mapbox-gl-js/issues/5714)
- Fix misplaced raster tiles [#5713](https://github.com/mapbox/mapbox-gl-js/issues/5713)
- Fix raster tile fading [#5722](https://github.com/mapbox/mapbox-gl-js/issues/5722)
- Ensure that an unset filter is undefined rather than null [#5727](https://github.com/mapbox/mapbox-gl-js/pull/5727)
- Restore pitch-with-rotate to nav control [#5725](https://github.com/mapbox/mapbox-gl-js/pull/5725)
- Validate container option in map constructor [#5695](https://github.com/mapbox/mapbox-gl-js/pull/5695)
- Fix queryRenderedFeatures behavior for features displayed in multiple layers [#5172](https://github.com/mapbox/mapbox-gl-js/issues/5172)

## 0.42.1 (November 17, 2017)

### 🐛 Bug fixes

- Workaround for map flashing bug on Chrome 62+ with Intel Iris Graphics 6100 cards [#5704](https://github.com/mapbox/mapbox-gl-js/pull/5704)
- Rerender map when `map.showCollisionBoxes` is set to `false` [#5673](https://github.com/mapbox/mapbox-gl-js/pull/5673)
- Fix transitions from property default values [#5682](https://github.com/mapbox/mapbox-gl-js/pull/5682)
- Fix runtime updating of `heatmap-color` [#5682](https://github.com/mapbox/mapbox-gl-js/pull/5682)
- Fix mobile Safari `history.replaceState` error [#5613](https://github.com/mapbox/mapbox-gl-js/pull/5613)

### ✨ Features and improvements

- Provide default element for Marker class [#5661](https://github.com/mapbox/mapbox-gl-js/pull/5661)

## 0.42.0 (November 10, 2017)

### ⚠️ Breaking changes

- Require that `heatmap-color` use expressions instead of stop functions [#5624](https://github.com/mapbox/mapbox-gl-js/issues/5624)
- Remove support for validating and migrating v6 styles
- Remove support for validating v7 styles [#5604](https://github.com/mapbox/mapbox-gl-js/pull/5604)
- Remove support for including `{tokens}` in expressions for `text-field` and `icon-image` [#5599](https://github.com/mapbox/mapbox-gl-js/issues/5599)
- Split `curve` expression into `step` and `interpolate` expressions [#5542](https://github.com/mapbox/mapbox-gl-js/pull/5542)
- Disallow interpolation in expressions for `line-dasharray` [#5519](https://github.com/mapbox/mapbox-gl-js/pull/5519)

### ✨ Features and improvements

- Improve label collision detection [#5150](https://github.com/mapbox/mapbox-gl-js/pull/5150)
  - Labels from different sources will now collide with each other
  - Collisions caused by rotation and pitch are now smoothly transitioned with a fade
  - Improved algorithm for fewer erroneous collisions, denser label placement, and greater label stability during rotation
- Add `sqrt` expression [#5493](https://github.com/mapbox/mapbox-gl-js/pull/5493)

### 🐛 Bug fixes and error reporting improvements

- Fix viewport calculations for `fitBounds` when both zooming and padding change [#4846](https://github.com/mapbox/mapbox-gl-js/issues/4846)
- Fix WebGL "range out of bounds for buffer" error caused by sorted symbol layers [#5620](https://github.com/mapbox/mapbox-gl-js/issues/5620)
- Fix symbol fading across tile reloads [#5491](https://github.com/mapbox/mapbox-gl-js/issues/5491)
- Change tile rendering order to better match GL Native [#5601](https://github.com/mapbox/mapbox-gl-js/pull/5601)
- Ensure no errors are triggered when calling `queryRenderedFeatures` on a heatmap layer [#5594](https://github.com/mapbox/mapbox-gl-js/pull/5594)
- Fix bug causing `queryRenderedSymbols` to return results from different sources [#5554](https://github.com/mapbox/mapbox-gl-js/issues/5554)
- Fix CJK rendering issues [#5544](https://github.com/mapbox/mapbox-gl-js/issues/5544), [#5546](https://github.com/mapbox/mapbox-gl-js/issues/5546)
- Account for `circle-stroke-width` in `queryRenderedFeatures` [#5514](https://github.com/mapbox/mapbox-gl-js/pull/5514)
- Fix rendering of fill layers atop raster layers [#5513](https://github.com/mapbox/mapbox-gl-js/pull/5513)
- Fix rendering of circle layers with a `circle-stroke-opacity` of 0 [#5496](https://github.com/mapbox/mapbox-gl-js/issues/5496)
- Fix memory leak caused by actor callbacks [#5443](https://github.com/mapbox/mapbox-gl-js/issues/5443)
- Fix source cache size for raster sources with tile sizes other than 512px [#4313](https://github.com/mapbox/mapbox-gl-js/issues/4313)
- Validate that zoom expressions only appear at the top level of an expression [#5609](https://github.com/mapbox/mapbox-gl-js/issues/5609)
- Validate that step and interpolate expressions don't have any duplicate stops [#5605](https://github.com/mapbox/mapbox-gl-js/issues/5605)
- Fix rendering for `icon-text-fit` with a data-driven `text-size` [#5632](https://github.com/mapbox/mapbox-gl-js/pull/5632)
- Improve validation to catch uses of deprecated function syntax [#5667](https://github.com/mapbox/mapbox-gl-js/pull/5667)
- Permit altitude coordinates in `position` field in GeoJSON [#5608](https://github.com/mapbox/mapbox-gl-js/pull/5608)

## 0.41.0 (October 11, 2017)

### :warning: Breaking changes

- Removed support for paint classes [#3643](https://github.com/mapbox/mapbox-gl-js/pull/3643). Instead, use runtime styling APIs or `Map#setStyle`.
- Reverted the `canvas` source `contextType` option added in 0.40.0 [#5449](https://github.com/mapbox/mapbox-gl-js/pull/5449)

### :bug: Bug fixes

- Clip raster tiles to avoid tile overlap [#5105](https://github.com/mapbox/mapbox-gl-js/pull/5105)
- Guard for offset edgecase in flyTo [#5331](https://github.com/mapbox/mapbox-gl-js/pull/5331)
- Ensure the map is updated after the sprite loads [#5367](https://github.com/mapbox/mapbox-gl-js/pull/5367)
- Limit animation duration on flyTo with maxDuration option [#5349](https://github.com/mapbox/mapbox-gl-js/pull/5349)
- Make double-tapping on make zoom in by a factor of 2 on iOS [#5274](https://github.com/mapbox/mapbox-gl-js/pull/5274)
- Fix rendering error with translucent raster tiles [#5380](https://github.com/mapbox/mapbox-gl-js/pull/5380)
- Error if invalid 'before' argument is passed to Map#addLayer [#5401](https://github.com/mapbox/mapbox-gl-js/pull/5401)
- Revert CanvasSource intermediary image buffer fix [#5449](https://github.com/mapbox/mapbox-gl-js/pull/5449)

### :sparkles: Features and improvements

- Use setData operation when diffing geojson sources [#5332](https://github.com/mapbox/mapbox-gl-js/pull/5332)
- Return early from draw calls on layers where opacity=0 [#5429](https://github.com/mapbox/mapbox-gl-js/pull/5429)
- A [heatmap](https://www.mapbox.com/mapbox-gl-js/example/heatmap-layer/) layer type is now available. This layer type allows you to visualize and explore massive datasets of points, reflecting the shape and density of data well while also looking beautiful. See [the blog post](https://blog.mapbox.com/sneak-peek-at-heatmaps-in-mapbox-gl-73b41d4b16ae) for further details.
  ![heatmap screenshot](https://cdn-images-1.medium.com/max/1600/1*Dme5MAgdA3pYdTRHUQzvLw.png)
- The value of a style property or filter can now be an [expression](https://www.mapbox.com/mapbox-gl-js/style-spec/#expressions). Expressions are a way of doing data-driven and zoom-driven styling that provides more flexibility and control, and unifies property and filter syntax.

  Previously, data-driven and zoom-driven styling relied on stop functions: you specify a feature property and a set of input-output pairs that essentially define a “scale” for how the style should be calculated based on the feature property. For example, the following would set circle colors on a green-to-red scale based on the value of `feature.properties.population`:

  ```
  "circle-color": {
    "property": "population",
    "stops": [
      [0, "green"],
      [1000000, "red"]
    ]
  }
  ```

  This approach is powerful, but we’ve seen a number of use cases that stop functions don't satisfy. Expressions provide the flexibility to address use cases like these:

  **Multiple feature properties**
  Using more than one feature property to calculate a given style property. E.g., styling land polygon colors based on both `feature.properties.land_use_category` and `feature.properties.elevation`.

  **Arithmetic**
  For some use cases it’s necessary to do some arithmetic on the input data. One example is sizing circles to represent quantitative data. Since a circle’s visual size on the screen is really its area (and A=πr^2), the right way to scale `circle-radius` is `square_root(feature.properties.input_data_value)`. Another example is unit conversions: feature data may include properties that are in some particular unit. Displaying such data in units appropriate to, say, a user’s preference or location, requires being able to do simple arithmetic (multiplication, division) on whatever value is in the data.

  **Conditional logic**
  This is a big one: basic if-then logic, for example to decide exactly what text to display for a label based on which properties are available in the feature or even the length of the name. A key example of this is properly supporting bilingual labels, where we have to decide whether to show local + English, local-only, or English-only, based on the data that’s available for each feature.

  **String manipulation**
  More dynamic control over label text with things like uppercase/lowercase/title case transforms, localized number formatting, etc. Without this functionality, crafting and iterating on label content entails a large data-prep burden.

  **Filters**
  Style layer filters had similar limitations. Moreover, they use a different syntax, even though their job is very similar to that of data-driven styling functions: filters say, “here’s how to look at a feature and decide whether to draw it,” and data-driven style functions say, “here’s how to look at a feature and decide how to size/color/place it.” Expressions provide a unified syntax for defining parts of a style that need to be calculated dynamically from feature data.

  For information on the syntax and behavior of expressions, please see [the documentation](https://www.mapbox.com/mapbox-gl-js/style-spec/#expressions).

### :wrench: Development workflow improvements

- Made the performance benchmarking runner more informative and statistically robust

## 0.40.1 (September 18, 2017)

### :bug: Bug fixes

- Fix bug causing flicker when zooming in on overzoomed tiles [#5295](https://github.com/mapbox/mapbox-gl-js/pull/5295)
- Remove erroneous call to Tile#redoPlacement for zoom-only or low pitch camera changes [#5284](https://github.com/mapbox/mapbox-gl-js/pull/5284)
- Fix bug where `CanvasSource` coordinates were flipped and improve performance for non-animated `CanvasSource`s [#5303](https://github.com/mapbox/mapbox-gl-js/pull/5303)
- Fix bug causing map not to render on some cases on Internet Explorer 11 [#5321](https://github.com/mapbox/mapbox-gl-js/pull/5321)
- Remove upper limit on `fill-extrusion-height` property [#5320](https://github.com/mapbox/mapbox-gl-js/pull/5320)

## 0.40.0 (September 13, 2017)

### :warning: Breaking changes

- `Map#addImage` now requires the image as an `HTMLImageElement`, `ImageData`, or object with `width`, `height`, and
  `data` properties with the same format as `ImageData`. It no longer accepts a raw `ArrayBufferView` in the second
  argument and `width` and `height` options in the third argument.
- `canvas` sources now require a `contextType` option specifying the drawing context associated with the source canvas. [#5155](https://github.com/mapbox/mapbox-gl-js/pull/5155)

### :sparkles: Features and improvements

- Correct rendering for multiple `fill-extrusion` layers on the same map [#5101](https://github.com/mapbox/mapbox-gl-js/pull/5101)
- Add an `icon-anchor` property to symbol layers [#5183](https://github.com/mapbox/mapbox-gl-js/pull/5183)
- Add a per-map `transformRequest` option, allowing users to provide a callback that transforms resource request URLs [#5021](https://github.com/mapbox/mapbox-gl-js/pull/5021)
- Add data-driven styling support for
  - `text-max-width` [#5067](https://github.com/mapbox/mapbox-gl-js/pull/5067)
  - `text-letter-spacing` [#5071](https://github.com/mapbox/mapbox-gl-js/pull/5071)
  - `line-join` [#5020](https://github.com/mapbox/mapbox-gl-js/pull/5020)
- Add support for SDF icons in `Map#addImage()` [#5181](https://github.com/mapbox/mapbox-gl-js/pull/5181)
- Added nautical miles unit to ScaleControl [#5238](https://github.com/mapbox/mapbox-gl-js/pull/5238) (h/t [@fmairesse](https://github.com/fmairesse)))
- Eliminate the map-wide limit on the number of glyphs and sprites that may be used in a style [#141](https://github.com/mapbox/mapbox-gl-js/issues/141). (Fixed by [#5190](https://github.com/mapbox/mapbox-gl-js/pull/5190), see also [mapbox-gl-native[#9213](https://github.com/mapbox/mapbox-gl-js/issues/9213)](https://github.com/mapbox/mapbox-gl-native/pull/9213)
- Numerous performance optimizations (including [#5108](https://github.com/mapbox/mapbox-gl-js/pull/5108) h/t [@pirxpilot](https://github.com/pirxpilot)))

### :bug: Bug fixes

- Add missing documentation for mouseenter, mouseover, mouseleave events [#4772](https://github.com/mapbox/mapbox-gl-js/issues/4772)
- Add missing documentation for `Marker#getElement()` method [#5242](https://github.com/mapbox/mapbox-gl-js/pull/5242)
- Fix bug wherein removing canvas source with animate=true leaves map in render loop [#5097](https://github.com/mapbox/mapbox-gl-js/issues/5097)
- Fix fullscreen detection on Firefox [#5272](https://github.com/mapbox/mapbox-gl-js/pull/5272)
- Fix z-fighting on overlapping fills within the same layer [#3320](https://github.com/mapbox/mapbox-gl-js/issues/3320)
- Fix handling of fractional values for `layer.minzoom` [#2929](https://github.com/mapbox/mapbox-gl-js/issues/2929)
- Clarify coordinate ordering in documentation for `center` option [#5042](https://github.com/mapbox/mapbox-gl-js/pull/5042) (h/t [@karthikb351](https://github.com/karthikb351)))
- Fix output of stop functions where two stops have the same input value [#5020](https://github.com/mapbox/mapbox-gl-js/pull/5020) (h/t [@edpop](https://github.com/edpop))
- Fix bug wherein using `Map#addLayer()` with an inline source would mutate its input [#4040](https://github.com/mapbox/mapbox-gl-js/issues/4040)
- Fix invalid css keyframes selector [#5075](https://github.com/mapbox/mapbox-gl-js/pull/5075) (h/t [@aar0nr](https://github.com/aar0nr)))
- Fix GPU-specific bug wherein canvas sources caused an error [#4262](https://github.com/mapbox/mapbox-gl-js/issues/4262)
- Fix a race condition in symbol layer handling that caused sporadic uncaught errors [#5185](https://github.com/mapbox/mapbox-gl-js/pull/5185)
- Fix bug causing line labels to render incorrectly on overzoomed tiles [#5120](https://github.com/mapbox/mapbox-gl-js/pull/5120)
- Fix bug wherein `NavigationControl` triggered mouse events unexpectedly [#5148](https://github.com/mapbox/mapbox-gl-js/issues/5148)
- Fix bug wherein clicking on the `NavigationControl` compass caused an error in IE 11 [#4784](https://github.com/mapbox/mapbox-gl-js/issues/4784)
- Remove dependency on GPL-3-licensed `fast-stable-stringify` module [#5152](https://github.com/mapbox/mapbox-gl-js/issues/5152)
- Fix bug wherein layer-specific an event listener produced an error after its target layer was removed from the map [#5145](https://github.com/mapbox/mapbox-gl-js/issues/5145)
- Fix `Marker#togglePopup()` failing to return the marker instance [#5116](https://github.com/mapbox/mapbox-gl-js/issues/5116)
- Fix bug wherein a marker's position failed to adapt to the marker element's size changing [#5133](https://github.com/mapbox/mapbox-gl-js/issues/5133)
- Fix rendering bug affecting Broadcom GPUs [#5073](https://github.com/mapbox/mapbox-gl-js/pull/5073)

### :wrench: Development workflow improvements

- Add (and now require) Flow type annotations throughout the majority of the codebase.
- Migrate to CircleCI 2.0 [#4939](https://github.com/mapbox/mapbox-gl-js/pull/4939)

## 0.39.1 (July 24, 2017)

### :bug: Bug fixes

- Fix packaging issue in 0.39.0 [#5025](https://github.com/mapbox/mapbox-gl-js/issues/5025)
- Correctly evaluate enum-based identity functions [#5023](https://github.com/mapbox/mapbox-gl-js/issues/5023)

## 0.39.0 (July 21, 2017)

### :warning: Breaking changes

- `GeolocateControl` breaking changes [#4479](https://github.com/mapbox/mapbox-gl-js/pull/4479)
  - The option `watchPosition` has been replaced with `trackUserLocation`
  - The camera operation has changed from `jumpTo` (not animated) to `fitBounds` (animated). An effect of this is the map pitch is no longer reset, although the bearing is still reset to 0.
  - The accuracy of the geolocation provided by the device is used to set the view (previously it was fixed at zoom level 17). The `maxZoom` can be controlled via the new `fitBoundsOptions` option (defaults to 15).
- Anchor `Marker`s at their center by default [#5019](https://github.com/mapbox/mapbox-gl-js/issues/5019) [@andrewharvey](https://github.com/andrewharvey)
- Increase `significantRotateThreshold` for the `TouchZoomRotateHandler` [#4971](https://github.com/mapbox/mapbox-gl-js/pull/4971), [@dagjomar](https://github.com/dagjomar)

### :sparkles: Features and improvements

- Improve performance of updating GeoJSON sources [#4069](https://github.com/mapbox/mapbox-gl-js/pull/4069), [@ezheidtmann](https://github.com/ezheidtmann)
- Improve rendering speed of extrusion layers [#4818](https://github.com/mapbox/mapbox-gl-js/pull/4818)
- Improve line label legibility in pitched views [#4781](https://github.com/mapbox/mapbox-gl-js/pull/4781)
- Improve line label legibility on curved lines [#4853](https://github.com/mapbox/mapbox-gl-js/pull/4853)
- Add user location tracking capability to `GeolocateControl` [#4479](https://github.com/mapbox/mapbox-gl-js/pull/4479), [@andrewharvey](https://github.com/andrewharvey)
  - New option `showUserLocation` to draw a "dot" as a `Marker` on the map at the user's location
  - An active lock and background state are introduced with `trackUserLocation`. When in active lock the camera will update to follow the user location, however if the camera is changed by the API or UI then the control will enter the background state where it won't update the camera to follow the user location.
  - New option `fitBoundsOptions` to control the camera operation
  - New `trackuserlocationstart` and `trackuserlocationend` events
  - New `LngLat.toBounds` method to extend a point location by a given radius to a `LngLatBounds` object
- Include main CSS file in `package.json` [#4809](https://github.com/mapbox/mapbox-gl-js/pull/4809), [@tomscholz](https://github.com/tomscholz)
- Add property function (data-driven styling) support for `line-width` [#4773](https://github.com/mapbox/mapbox-gl-js/pull/4773)
- Add property function (data-driven styling) support for `text-anchor` [#4997](https://github.com/mapbox/mapbox-gl-js/pull/4997)
- Add property function (data-driven styling) support for `text-justify` [#5000](https://github.com/mapbox/mapbox-gl-js/pull/5000)
- Add `maxTileCacheSize` option [#4778](https://github.com/mapbox/mapbox-gl-js/pull/4778), [@jczaplew](https://github.com/jczaplew)
- Add new `icon-pitch-alignment` and `circle-pitch-alignment` properties [#4869](https://github.com/mapbox/mapbox-gl-js/pull/4869) [#4871](https://github.com/mapbox/mapbox-gl-js/pull/4871)
- Add `Map#getMaxBounds` method [#4890](https://github.com/mapbox/mapbox-gl-js/pull/4890), [@andrewharvey](https://github.com/andrewharvey) [@lamuertepeluda](https://github.com/lamuertepeluda)
- Add option (`localIdeographFontFamily`) to use TinySDF to avoid loading expensive CJK glyphs [#4895](https://github.com/mapbox/mapbox-gl-js/pull/4895)
- If `config.API_URL` includes a path prepend it to the request URL [#4995](https://github.com/mapbox/mapbox-gl-js/pull/4995)
- Bump `supercluster` version to expose `cluster_id` property on clustered sources [#5002](https://github.com/mapbox/mapbox-gl-js/pull/5002)

### :bug: Bug fixes

- Do not display `FullscreenControl` on unsupported devices [#4838](https://github.com/mapbox/mapbox-gl-js/pull/4838), [@stepankuzmin](https://github.com/stepankuzmin)
- Fix yarn build on Windows machines [#4887](https://github.com/mapbox/mapbox-gl-js/pull/4887)
- Prevent potential memory leaks by dispatching `loadData` to the same worker every time [#4877](https://github.com/mapbox/mapbox-gl-js/pull/4877)
- Fix bug preventing the rtlTextPlugin from loading before the initial style `load` [#4870](https://github.com/mapbox/mapbox-gl-js/pull/4870)
- Fix bug causing runtime-stying to not take effect in some situations [#4893](https://github.com/mapbox/mapbox-gl-js/pull/4893)
- Prevent requests of vertical glyphs for labels that can't be verticalized [#4720](https://github.com/mapbox/mapbox-gl-js/issues/4720)
- Fix character detection for Zanabazar Square [#4940](https://github.com/mapbox/mapbox-gl-js/pull/4940)
- Fix `LogoControl` logic to update correctly, and hide the `<div>` instead of removing it from the DOM when it is not needed [#4842](https://github.com/mapbox/mapbox-gl-js/pull/4842)
- Fix `GeoJSONSource#serialize` to include all options
- Fix error handling in `GlyphSource#getSimpleGlyphs`[#4992](https://github.com/mapbox/mapbox-gl-js/pull/4992)
- Fix bug causing `setStyle` to reload raster tiles [#4852](https://github.com/mapbox/mapbox-gl-js/pull/4852)
- Fix bug causing symbol layers not to render on devices with non-integer device pixel ratios [#4989](https://github.com/mapbox/mapbox-gl-js/pull/4989)
- Fix bug where `Map#queryRenderedFeatures` would error when returning no results [#4993](https://github.com/mapbox/mapbox-gl-js/pull/4993)
- Fix bug where `Map#areTilesLoaded` would always be false on `sourcedata` events for reloading tiles [#4987](https://github.com/mapbox/mapbox-gl-js/pull/4987)
- Fix bug causing categorical property functions to error on non-ascending order stops [#4996](https://github.com/mapbox/mapbox-gl-js/pull/4996)

### :hammer_and_wrench: Development workflow changes

- Use flow to type much of the code base [#4629](https://github.com/mapbox/mapbox-gl-js/pull/4629) [#4903](https://github.com/mapbox/mapbox-gl-js/pull/4903) [#4909](https://github.com/mapbox/mapbox-gl-js/pull/4909) [#4910](https://github.com/mapbox/mapbox-gl-js/pull/4910) [#4911](https://github.com/mapbox/mapbox-gl-js/pull/4911) [#4913](https://github.com/mapbox/mapbox-gl-js/pull/4913) [#4915](https://github.com/mapbox/mapbox-gl-js/pull/4915) [#4918](https://github.com/mapbox/mapbox-gl-js/pull/4918) [#4932](https://github.com/mapbox/mapbox-gl-js/pull/4932) [#4933](https://github.com/mapbox/mapbox-gl-js/pull/4933) [#4948](https://github.com/mapbox/mapbox-gl-js/pull/4948) [#4949](https://github.com/mapbox/mapbox-gl-js/pull/4949) [#4955](https://github.com/mapbox/mapbox-gl-js/pull/4955) [#4966](https://github.com/mapbox/mapbox-gl-js/pull/4966) [#4967](https://github.com/mapbox/mapbox-gl-js/pull/4967) [#4973](https://github.com/mapbox/mapbox-gl-js/pull/4973) :muscle: [@jfirebaugh](https://github.com/jfirebaugh) [@vicapow](https://github.com/vicapow)
- Use style specification to generate flow type [#4958](https://github.com/mapbox/mapbox-gl-js/pull/4958)
- Explicitly list which files to publish in `package.json` [#4819](https://github.com/mapbox/mapbox-gl-js/pull/4819) [@tomscholz](https://github.com/tomscholz)
- Move render test ignores to a separate file [#4977](https://github.com/mapbox/mapbox-gl-js/pull/4977)
- Add code of conduct [#5015](https://github.com/mapbox/mapbox-gl-js/pull/5015) :sparkling_heart:

## 0.38.0 (June 9, 2017)

#### New features :sparkles:

- Attenuate label size scaling with distance, improving readability of pitched maps [#4547](https://github.com/mapbox/mapbox-gl-js/pull/4547)

#### Bug fixes :beetle:

- Skip rendering for patterned layers when pattern is missing [#4687](https://github.com/mapbox/mapbox-gl-js/pull/4687)
- Fix bug with map failing to rerender after `webglcontextlost` event [#4725](https://github.com/mapbox/mapbox-gl-js/pull/4725) [@cdawi](https://github.com/cdawi)
- Clamp zoom level in `flyTo` to within the map's specified min- and maxzoom to prevent undefined behavior [#4726](https://github.com/mapbox/mapbox-gl-js/pull/4726) [@](https://github.com/) IvanSanchez
- Fix wordmark rendering in IE [#4741](https://github.com/mapbox/mapbox-gl-js/pull/4741)
- Fix slight pixelwise symbol rendering bugs caused by incorrect sprite calculations [#4737](https://github.com/mapbox/mapbox-gl-js/pull/4737)
- Prevent exceptions thrown by certain `flyTo` calls [#4761](https://github.com/mapbox/mapbox-gl-js/pull/4761)
- Fix "Improve this map" link [#4685](https://github.com/mapbox/mapbox-gl-js/pull/4685)
- Tweak `queryRenderedSymbols` logic to better account for pitch scaling [#4792](https://github.com/mapbox/mapbox-gl-js/pull/4792)
- Fix for symbol layers sometimes failing to render, most frequently in Safari [#4795](https://github.com/mapbox/mapbox-gl-js/pull/4795)
- Apply `text-keep-upright` after `text-offset` to keep labels upright when intended [#4779](https://github.com/mapbox/mapbox-gl-js/pull/4779) **[Potentially breaking :warning: but considered a bugfix]**
- Prevent exceptions thrown by empty GeoJSON tiles [#4803](https://github.com/mapbox/mapbox-gl-js/pull/4803)

#### Accessibility improvements :sound:

- Add `aria-label` to popup close button [#4799](https://github.com/mapbox/mapbox-gl-js/pull/4799) [@andrewharvey](https://github.com/andrewharvey)

#### Development workflow + testing improvements :wrench:

- Fix equality assertion bug in tests [#4731](https://github.com/mapbox/mapbox-gl-js/pull/4731) [@IvanSanchez](https://github.com/IvanSanchez)
- Benchmark results page improvements [#4746](https://github.com/mapbox/mapbox-gl-js/pull/4746)
- Require node version >=6.4.0, enabling the use of more ES6 features [#4752](https://github.com/mapbox/mapbox-gl-js/pull/4752)
- Document missing `pitchWithRotate` option [#4800](https://github.com/mapbox/mapbox-gl-js/pull/4800) [@simast](https://github.com/simast)
- Move Github-specific Markdown files into subdirectory [#4806](https://github.com/mapbox/mapbox-gl-js/pull/4806) [@tomscholz](https://github.com/tomscholz)

## 0.37.0 (May 2nd, 2017)

#### :warning: Breaking changes

- Removed `LngLat#wrapToBestWorld`

#### New features :rocket:

- Improve popup/marker positioning [#4577](https://github.com/mapbox/mapbox-gl-js/pull/4577)
- Add `Map#isStyleLoaded` and `Map#areTilesLoaded` events [#4321](https://github.com/mapbox/mapbox-gl-js/pull/4321)
- Support offline sprites using `file:` protocol [#4649](https://github.com/mapbox/mapbox-gl-js/pull/4649) [@oscarfonts](https://github.com/oscarfonts)

#### Bug fixes :bug:

- Fix fullscreen control in Firefox [#4666](https://github.com/mapbox/mapbox-gl-js/pull/4666)
- Fix rendering artifacts that caused tile boundaries to be visible in some cases [#4636](https://github.com/mapbox/mapbox-gl-js/pull/4636)
- Fix default calculation for categorical zoom-and-property functions [#4657](https://github.com/mapbox/mapbox-gl-js/pull/4657)
- Fix scaling of images on retina screens [#4645](https://github.com/mapbox/mapbox-gl-js/pull/4645)
- Rendering error when a transparent image is added via `Map#addImage` [#4644](https://github.com/mapbox/mapbox-gl-js/pull/4644)
- Fix an issue with rendering lines with duplicate points [#4634](https://github.com/mapbox/mapbox-gl-js/pull/4634)
- Fix error when switching from data-driven styles to a constant paint value [#4611](https://github.com/mapbox/mapbox-gl-js/pull/4611)
- Add check to make sure invalid bounds on tilejson don't error out [#4641](https://github.com/mapbox/mapbox-gl-js/pull/4641)

#### Development workflow improvements :computer:

- Add flowtype interfaces and definitions [@vicapow](https://github.com/vicapow)
- Add stylelinting to ensure `mapboxgl-` prefix on all classes [#4584](https://github.com/mapbox/mapbox-gl-js/pull/4584) [@asantos3026](https://github.com/asantos3026)

## 0.36.0 (April 19, 2017)

#### New features :sparkles:

- Replace LogoControl logo with the new Mapbox logo [#4598](https://github.com/mapbox/mapbox-gl-js/pull/4598)

#### Bug fixes :bug:

- Fix bug with the BoxZoomHandler that made it glitchy if it is enabled after the DragPanHandler [#4528](https://github.com/mapbox/mapbox-gl-js/pull/4528)
- Fix undefined behavior in `fill_outline` shaders [#4600](https://github.com/mapbox/mapbox-gl-js/pull/4600)
- Fix `Camera#easeTo` interpolation on pitched maps [#4540](https://github.com/mapbox/mapbox-gl-js/pull/4540)
- Choose property function interpolation method by the `property`'s type [#4614](https://github.com/mapbox/mapbox-gl-js/pull/4614)

#### Development workflow improvements :nerd_face:

- Fix crash on missing `style.json` in integration tests
- `gl-style-composite` is now executable in line with the other tools [@andrewharvey](https://github.com/andrewharvey) [#4595](https://github.com/mapbox/mapbox-gl-js/pull/4595)
- `gl-style-composite` utility now throws an error if a name conflict would occur between layers [@andrewharvey](https://github.com/andrewharvey) [#4595](https://github.com/mapbox/mapbox-gl-js/pull/4595)

## 0.35.1 (April 12, 2017)

#### Bug fixes :bug:

- Add `.json` extension to style-spec `require` statements for webpack compatibility [#4563](https://github.com/mapbox/mapbox-gl-js/pull/4563) [@orangemug](https://github.com/orangemug)
- Fix documentation type for `Map#fitBounde` [#4569](https://github.com/mapbox/mapbox-gl-js/pull/4569) [@andrewharvey](https://github.com/andrewharvey)
- Fix bug causing {Image,Video,Canvas}Source to throw exception if latitude is outside of +/-85.05113 [#4574](https://github.com/mapbox/mapbox-gl-js/pull/4574)
- Fix bug causing overzoomed raster tiles to disappear from map [#4567](https://github.com/mapbox/mapbox-gl-js/pull/4567)
- Fix bug causing queryRenderedFeatures to crash on polygon features that have an `id` field. [#4581](https://github.com/mapbox/mapbox-gl-js/pull/4581)

## 0.35.0 (April 7, 2017)

#### New features :rocket:

- Use anisotropic filtering to improve rendering of raster tiles on pitched maps [#1064](https://github.com/mapbox/mapbox-gl-js/issues/1064)
- Add `pitchstart` and `pitchend` events [#2449](https://github.com/mapbox/mapbox-gl-js/issues/2449)
- Add an optional `layers` parameter to `Map#on` [#1002](https://github.com/mapbox/mapbox-gl-js/issues/1002)
- Add data-driven styling support for `text-offset` [#4495](https://github.com/mapbox/mapbox-gl-js/pull/4495)
- Add data-driven styling support for `text-rotate` [#3516](https://github.com/mapbox/mapbox-gl-js/issues/3516)
- Add data-driven styling support for `icon-image` [#4304](https://github.com/mapbox/mapbox-gl-js/issues/4304)
- Add data-driven styling support for `{text,icon}-size` [#4455](https://github.com/mapbox/mapbox-gl-js/pull/4455)

#### Bug fixes :bug:

- Suppress error messages in JS console due to missing tiles [#1800](https://github.com/mapbox/mapbox-gl-js/issues/1800)
- Fix bug wherein `GeoJSONSource#setData()` could cause unnecessary DOM updates [#4447](https://github.com/mapbox/mapbox-gl-js/issues/4447)
- Fix bug wherein `Map#flyTo` did not respect the `renderWorldCopies` setting [#4449](https://github.com/mapbox/mapbox-gl-js/issues/4449)
- Fix regression in browserify support # 4453
- Fix bug causing poor touch event behavior on mobile devices [#4259](https://github.com/mapbox/mapbox-gl-js/issues/4259)
- Fix bug wherein duplicate stops in property functions could cause an infinite loop [#4498](https://github.com/mapbox/mapbox-gl-js/issues/4498)
- Respect image height/width in `addImage` api [#4531](https://github.com/mapbox/mapbox-gl-js/pull/4531)
- Fix bug preventing correct behavior of `shift+zoom` [#3334](https://github.com/mapbox/mapbox-gl-js/issues/3334)
- Fix bug preventing image source from rendering when coordinate area is too large [#4550](https://github.com/mapbox/mapbox-gl-js/issues/4550)
- Show image source on horizontally wrapped worlds [#4555](https://github.com/mapbox/mapbox-gl-js/pull/4555)
- Fix bug in the handling of `refreshedExpiredTiles` option [#4549](https://github.com/mapbox/mapbox-gl-js/pull/4549)
- Support the TileJSON `bounds` property [#1775](https://github.com/mapbox/mapbox-gl-js/issues/1775)

#### Development workflow improvements :computer:

- Upgrade flow to 0.42.0 ([#4500](https://github.com/mapbox/mapbox-gl-js/pull/4500))

## 0.34.0 (March 17, 2017)

#### New features :rocket:

- Add `Map#addImage` and `Map#removeImage` API to allow adding icon images at runtime [#4404](https://github.com/mapbox/mapbox-gl-js/pull/4404)
- Simplify non-browserify bundler usage by making the distribution build the main entrypoint [#4423](https://github.com/mapbox/mapbox-gl-js/pull/4423)

#### Bug fixes :bug:

- Fix issue where coincident start/end points of LineStrings were incorrectly rendered as joined [#4413](https://github.com/mapbox/mapbox-gl-js/pull/4413)
- Fix bug causing `queryRenderedFeatures` to fail in cases where both multiple sources and data-driven paint properties were present [#4417](https://github.com/mapbox/mapbox-gl-js/issues/4417)
- Fix bug where tile request errors caused `map.loaded()` to incorrectly return `false` [#4425](https://github.com/mapbox/mapbox-gl-js/issues/4425)

#### Testing improvements :white_check_mark:

- Improve test coverage across several core modules [#4432](https://github.com/mapbox/mapbox-gl-js/pull/4432) [#4431](https://github.com/mapbox/mapbox-gl-js/pull/4431) [#4422](https://github.com/mapbox/mapbox-gl-js/pull/4422) [#4244](https://github.com/mapbox/mapbox-gl-js/pull/4244) :bowing_man:

## 0.33.1 (March 10, 2017)

#### Bug fixes :bug:

- Prevent Mapbox logo from being added to the map more than once [#4386](https://github.com/mapbox/mapbox-gl-js/pull/4386)
- Add `type='button'` to `FullscreenControl` to prevent button from acting as a form submit [#4397](https://github.com/mapbox/mapbox-gl-js/pull/4397)
- Fix issue where map would continue to rotate if `Ctrl` key is released before the click during a `DragRotate` event [#4389](https://github.com/mapbox/mapbox-gl-js/pull/4389)
- Remove double `options.easing` description from the `Map#fitBounds` documentation [#4402](https://github.com/mapbox/mapbox-gl-js/pull/4402)

## 0.33.0 (March 8, 2017)

#### :warning: Breaking changes

- Automatically add Mapbox wordmark when required by Mapbox TOS [#3933](https://github.com/mapbox/mapbox-gl-js/pull/3933)
- Increase default `maxZoom` from 20 to 22 [#4333](https://github.com/mapbox/mapbox-gl-js/pull/4333)
- Deprecate `tiledata` and `tiledataloading` events in favor of `sourcedata` and `sourcedataloading`. [#4347](https://github.com/mapbox/mapbox-gl-js/pull/4347)
- `mapboxgl.util` is no longer exported [#1408](https://github.com/mapbox/mapbox-gl-js/issues/1408)
- `"type": "categorical"` is now required for all categorical functions. Previously, some forms of "implicitly" categorical functions worked, and others did not. [#3717](https://github.com/mapbox/mapbox-gl-js/issues/3717)

#### :white_check_mark: New features

- Add property functions support for most symbol paint properties [#4074](https://github.com/mapbox/mapbox-gl-js/pull/4074), [#4186](https://github.com/mapbox/mapbox-gl-js/pull/4186), [#4226](https://github.com/mapbox/mapbox-gl-js/pull/4226)
- Add ability to specify default property value for undefined or invalid property values used in property functions. [#4175](https://github.com/mapbox/mapbox-gl-js/pull/4175)
- Improve `Map#fitBounds` to accept different values for top, bottom, left, and right `padding` [#3890](https://github.com/mapbox/mapbox-gl-js/pull/3890)
- Add a `FullscreenControl` for displaying a fullscreen map [#3977](https://github.com/mapbox/mapbox-gl-js/pull/3977)

#### :beetle: Bug fixes

- Fix validation error on categorical zoom-and-property functions [#4220](https://github.com/mapbox/mapbox-gl-js/pull/4220)
- Fix bug causing expired resources to be re-requested causing an infinite loop [#4255](https://github.com/mapbox/mapbox-gl-js/pull/4255)
- Fix problem where `MapDataEvent#isSourceLoaded` always returned false [#4254](https://github.com/mapbox/mapbox-gl-js/pull/4254)
- Resolve an issue where tiles in the source cache were prematurely deleted, resulting in tiles flickering when zooming in and out and [#4311](https://github.com/mapbox/mapbox-gl-js/pull/4311)
- Make sure `MapEventData` is passed through on calls `Map#flyTo` [#4342](https://github.com/mapbox/mapbox-gl-js/pull/4342)
- Fix incorrect returned values for `Map#isMoving` [#4350](https://github.com/mapbox/mapbox-gl-js/pull/4350)
- Fix categorical functions not allowing boolean stop domain values [#4195](https://github.com/mapbox/mapbox-gl-js/pull/4195)
- Fix piecewise-constant functions to allow non-integer zoom levels. [#4196](https://github.com/mapbox/mapbox-gl-js/pull/4196)
- Fix issues with `$id` in filters [#4236](https://github.com/mapbox/mapbox-gl-js/pull/4236) [#4237](https://github.com/mapbox/mapbox-gl-js/pull/4237)
- Fix a race condition with polygon centroid algorithm causing tiles not to load in some cases. [#4273](https://github.com/mapbox/mapbox-gl-js/pull/4273)
- Throw a meaningful error when giving non-array `layers` parameter to `queryRenderedFeatures` [#4331](https://github.com/mapbox/mapbox-gl-js/pull/4331)
- Throw a meaningful error when supplying invalid `minZoom` and `maxZoom` values [#4324](https://github.com/mapbox/mapbox-gl-js/pull/4324)
- Fix a memory leak when using the RTL Text plugin [#4248](https://github.com/mapbox/mapbox-gl-js/pull/4248)

#### Dev workflow changes

- Merged the [Mapbox GL style specification](https://github.com/mapbox/mapbox-gl-style-spec) repo to this one (now under `src/style-spec` and `test/unit/style-spec`).

## 0.32.1 (Jan 26, 2017)

#### Bug Fixes

- Fix bug causing [`mapbox-gl-rtl-text` plugin](https://github.com/mapbox/mapbox-gl-rtl-text) to not work [#4055](https://github.com/mapbox/mapbox-gl-js/pull/4055)

## 0.32.0 (Jan 26, 2017)

#### Deprecation Notices

- [Style classes](https://www.mapbox.com/mapbox-gl-style-spec/#layer-paint.*) are deprecated and will be removed in an upcoming release of Mapbox GL JS.

#### New Features

- Add `Map#isSourceLoaded` method [#4033](https://github.com/mapbox/mapbox-gl-js/pull/4033)
- Automatically reload tiles based on their `Expires` and `Cache-Control` HTTP headers [#3944](https://github.com/mapbox/mapbox-gl-js/pull/3944)
- Add `around=center` option to `scrollZoom` and `touchZoomRotate` interaction handlers [#3876](https://github.com/mapbox/mapbox-gl-js/pull/3876)
- Add support for [`mapbox-gl-rtl-text` plugin](https://github.com/mapbox/mapbox-gl-rtl-text) to support right-to-left scripts [#3758](https://github.com/mapbox/mapbox-gl-js/pull/3758)
- Add `canvas` source type [#3765](https://github.com/mapbox/mapbox-gl-js/pull/3765)
- Add `Map#isMoving` method [#2792](https://github.com/mapbox/mapbox-gl-js/issues/2792)

#### Bug Fixes

- Fix bug causing garbled text on zoom [#3962](https://github.com/mapbox/mapbox-gl-js/pull/3962)
- Fix bug causing crash in Firefox and Mobile Safari when rendering a large map [#4037](https://github.com/mapbox/mapbox-gl-js/pull/4037)
- Fix bug causing raster tiles to flicker during zoom [#2467](https://github.com/mapbox/mapbox-gl-js/issues/2467)
- Fix bug causing exception when unsetting and resetting fill-outline-color [#3657](https://github.com/mapbox/mapbox-gl-js/issues/3657)
- Fix memory leak when removing raster sources [#3951](https://github.com/mapbox/mapbox-gl-js/issues/3951)
- Fix bug causing exception when when zooming in / out on empty GeoJSON tile [#3985](https://github.com/mapbox/mapbox-gl-js/pull/3985)
- Fix line join artifacts at very sharp angles [#4008](https://github.com/mapbox/mapbox-gl-js/pull/4008)

## 0.31.0 (Jan 10 2017)

#### New Features

- Add `renderWorldCopies` option to the `Map` constructor to give users control over whether multiple worlds are rendered in a map [#3885](https://github.com/mapbox/mapbox-gl-js/pull/3885)

#### Bug Fixes

- Fix performance regression triggered when `Map` pitch or bearing is changed [#3938](https://github.com/mapbox/mapbox-gl-js/pull/3938)
- Fix null pointer exception caused by trying to clear an `undefined` source [#3903](https://github.com/mapbox/mapbox-gl-js/pull/3903)

#### Miscellaneous

- Incorporate integration tests formerly at [`mapbox-gl-test-suite`](https://github.com/mapbox/mapbox-gl-test-suite) into this repository [#3834](https://github.com/mapbox/mapbox-gl-js/pull/3834)

## 0.30.0 (Jan 5 2017)

#### New Features

- Fire an error when map canvas is larger than allowed by `gl.MAX_RENDERBUFFER_SIZE` [#2893](https://github.com/mapbox/mapbox-gl-js/issues/2893)
- Improve error messages when referencing a nonexistent layer id [#2597](https://github.com/mapbox/mapbox-gl-js/issues/2597)
- Fire an error when layer uses a `geojson` source and specifies a `source-layer` [#3896](https://github.com/mapbox/mapbox-gl-js/pull/3896)
- Add inline source declaration syntax [#3857](https://github.com/mapbox/mapbox-gl-js/issues/3857)
- Improve line breaking behavior [#3887](https://github.com/mapbox/mapbox-gl-js/issues/3887)

#### Performance Improvements

- Improve `Map#setStyle` performance in some cases [#3853](https://github.com/mapbox/mapbox-gl-js/pull/3853)

#### Bug Fixes

- Fix unexpected popup positioning when some offsets are unspecified [#3367](https://github.com/mapbox/mapbox-gl-js/issues/3367)
- Fix incorrect interpolation in functions [#3838](https://github.com/mapbox/mapbox-gl-js/issues/3838)
- Fix incorrect opacity when multiple backgrounds are rendered [#3819](https://github.com/mapbox/mapbox-gl-js/issues/3819)
- Fix exception thrown when instantiating geolocation control in Safari [#3844](https://github.com/mapbox/mapbox-gl-js/issues/3844)
- Fix exception thrown when setting `showTileBoundaries` with no sources [#3849](https://github.com/mapbox/mapbox-gl-js/issues/3849)
- Fix incorrect rendering of transparent parts of raster layers in some cases [#3723](https://github.com/mapbox/mapbox-gl-js/issues/3723)
- Fix non-terminating render loop when zooming in in some cases [#3399](https://github.com/mapbox/mapbox-gl-js/pull/3399)

## 0.29.0 (December 20 2016)

#### New Features

- Add support for property functions for many style properties on line layers [#3033](https://github.com/mapbox/mapbox-gl-js/pull/3033)
- Make `Map#setStyle` smoothly transition to the new style [#3621](https://github.com/mapbox/mapbox-gl-js/pull/3621)
- Add `styledata`, `sourcedata`, `styledataloading`, and `sourcedataloading` events
- Add `isSourceLoaded` and `source` properties to `MapDataEvent` [#3590](https://github.com/mapbox/mapbox-gl-js/pull/3590)
- Remove "max zoom" cap of 20 [#3683](https://github.com/mapbox/mapbox-gl-js/pull/3683)
- Add `circle-stroke-*` style properties [#3672](https://github.com/mapbox/mapbox-gl-js/pull/3672)
- Add a more helpful error message when the specified `container` element doesn't exist [#3719](https://github.com/mapbox/mapbox-gl-js/pull/3719)
- Add `watchPosition` option to `GeolocateControl` [#3739](https://github.com/mapbox/mapbox-gl-js/pull/3739)
- Add `positionOptions` option to `GeolocateControl` [#3739](https://github.com/mapbox/mapbox-gl-js/pull/3739)
- Add `aria-label` to map canvas [#3782](https://github.com/mapbox/mapbox-gl-js/pull/3782)
- Adjust multipoint symbol rendering behavior [#3763](https://github.com/mapbox/mapbox-gl-js/pull/3763)
- Add support for property functions for `icon-offset` [#3791](https://github.com/mapbox/mapbox-gl-js/pull/3791)
- Improved antialiasing on pitched lines [#3790](https://github.com/mapbox/mapbox-gl-js/pull/3790)
- Allow attribution control to collapse to an ⓘ button on smaller screens [#3783](https://github.com/mapbox/mapbox-gl-js/pull/3783)
- Improve line breaking algorithm [#3743](https://github.com/mapbox/mapbox-gl-js/pull/3743)

#### Performance Improvements

- Fix memory leak when calling `Map#removeSource` [#3602](https://github.com/mapbox/mapbox-gl-js/pull/3602)
- Reduce bundle size by adding custom build of `gl-matrix` [#3734](https://github.com/mapbox/mapbox-gl-js/pull/3734)
- Improve performance of projection code [#3721](https://github.com/mapbox/mapbox-gl-js/pull/3721)
- Improve performance of style function evaluation [#3816](https://github.com/mapbox/mapbox-gl-js/pull/3816)

#### Bug fixes

- Fix exception thrown when using `line-color` property functions [#3639](https://github.com/mapbox/mapbox-gl-js/issues/3639)
- Fix exception thrown when removing a layer and then adding another layer with the same id but different type [#3655](https://github.com/mapbox/mapbox-gl-js/pull/3655)
- Fix exception thrown when passing a single point to `Map#fitBounds` [#3655](https://github.com/mapbox/mapbox-gl-js/pull/3655)
- Fix exception thrown occasionally during rapid map mutations [#3681](https://github.com/mapbox/mapbox-gl-js/pull/3681)
- Fix rendering defects on pitch=0 on some systems [#3740](https://github.com/mapbox/mapbox-gl-js/pull/3740)
- Fix unnecessary CPU usage when displaying a raster layer [#3764](https://github.com/mapbox/mapbox-gl-js/pull/3764)
- Fix bug causing sprite after `Map#setStyle` [#3829](https://github.com/mapbox/mapbox-gl-js/pull/3829)
- Fix bug preventing `Map` from emitting a `contextmenu` event on Windows browsers [#3822](https://github.com/mapbox/mapbox-gl-js/pull/3822)

## 0.28.0 (November 17 2016)

#### New features and improvements

- Performance improvements for `Map#addLayer` and `Map#removeLayer` [#3584](https://github.com/mapbox/mapbox-gl-js/pull/3584)
- Add method for changing layer order at runtime - `Map#moveLayer` [#3584](https://github.com/mapbox/mapbox-gl-js/pull/3584)
- Update vertical punctuation logic to Unicode 9.0 standard [#3608](https://github.com/mapbox/mapbox-gl-js/pull/3608)

#### Bug fixes

- Fix data-driven `fill-opacity` rendering when using a `fill-pattern` [#3598](https://github.com/mapbox/mapbox-gl-js/pull/3598)
- Fix line rendering artifacts [#3627](https://github.com/mapbox/mapbox-gl-js/pull/3627)
- Fix incorrect rendering of opaque fills on top of transparent fills [#2628](https://github.com/mapbox/mapbox-gl-js/pull/2628)
- Prevent `AssertionErrors` from pitching raster layers by only calling `Worker#redoPlacement` on vector and GeoJSON sources [#3624](https://github.com/mapbox/mapbox-gl-js/pull/3624)
- Restore IE11 compatability [#3635](https://github.com/mapbox/mapbox-gl-js/pull/3635)
- Fix symbol placement for cached tiles [#3637](https://github.com/mapbox/mapbox-gl-js/pull/3637)

## 0.27.0 (November 11 2016)

#### ⚠️ Breaking changes ⚠️

- Replace `fill-extrude-height` and `fill-extrude-base` properties of `fill` render type with a separate `fill-extrusion` type (with corresponding `fill-extrusion-height` and `fill-extrusion-base` properties), solving problems with render parity and runtime switching between flat and extruded fills. https://github.com/mapbox/mapbox-gl-style-spec/issues/554
- Change the units for extrusion height properties (`fill-extrusion-height`, `fill-extrusion-base`) from "magic numbers" to meters. [#3509](https://github.com/mapbox/mapbox-gl-js/pull/3509)
- Remove `mapboxgl.Control` class and change the way custom controls should be implemented. [#3497](https://github.com/mapbox/mapbox-gl-js/pull/3497)
- Remove `mapboxgl.util` functions: `inherit`, `extendAll`, `debounce`, `coalesce`, `startsWith`, `supportsGeolocation`. [#3441](https://github.com/mapbox/mapbox-gl-js/pull/3441) [#3571](https://github.com/mapbox/mapbox-gl-js/pull/3571)
- **`mapboxgl.util` is deprecated** and will be removed in the next release. [#1408](https://github.com/mapbox/mapbox-gl-js/issues/1408)

#### New features and improvements

- Tons of **performance improvements** that combined make rendering **up to 3 times faster**, especially for complex styles. [#3485](https://github.com/mapbox/mapbox-gl-js/pull/3485) [#3489](https://github.com/mapbox/mapbox-gl-js/pull/3489) [#3490](https://github.com/mapbox/mapbox-gl-js/pull/3490) [#3491](https://github.com/mapbox/mapbox-gl-js/pull/3491) [#3498](https://github.com/mapbox/mapbox-gl-js/pull/3498) [#3499](https://github.com/mapbox/mapbox-gl-js/pull/3499) [#3501](https://github.com/mapbox/mapbox-gl-js/pull/3501) [#3510](https://github.com/mapbox/mapbox-gl-js/pull/3510) [#3514](https://github.com/mapbox/mapbox-gl-js/pull/3514) [#3515](https://github.com/mapbox/mapbox-gl-js/pull/3515) [#3486](https://github.com/mapbox/mapbox-gl-js/pull/3486) [#3527](https://github.com/mapbox/mapbox-gl-js/pull/3527) [#3574](https://github.com/mapbox/mapbox-gl-js/pull/3574) ⚡️⚡️⚡️
- 🈯 Added **vertical text writing mode** for languages that support it. [#3438](https://github.com/mapbox/mapbox-gl-js/pull/3438)
- 🈯 Improved **line breaking of Chinese and Japanese text** in point-placed labels. [#3420](https://github.com/mapbox/mapbox-gl-js/pull/3420)
- Reduce the default number of worker threads (`mapboxgl.workerCount`) for better performance. [#3565](https://github.com/mapbox/mapbox-gl-js/pull/3565)
- Automatically use `categorical` style function type when input values are strings. [#3384](https://github.com/mapbox/mapbox-gl-js/pull/3384)
- Improve control buttons accessibility. [#3492](https://github.com/mapbox/mapbox-gl-js/pull/3492)
- Remove geolocation button if geolocation is disabled (e.g. the page is not served through `https`). [#3571](https://github.com/mapbox/mapbox-gl-js/pull/3571)
- Added `Map#getMaxZoom` and `Map#getMinZoom` methods [#3592](https://github.com/mapbox/mapbox-gl-js/pull/3592)

#### Bugfixes

- Fix several line dash rendering bugs. [#3451](https://github.com/mapbox/mapbox-gl-js/pull/3451)
- Fix intermittent map flicker when using image sources. [#3522](https://github.com/mapbox/mapbox-gl-js/pull/3522)
- Fix incorrect rendering of semitransparent `background` layers. [#3521](https://github.com/mapbox/mapbox-gl-js/pull/3521)
- Fix broken `raster-fade-duration` property. [#3532](https://github.com/mapbox/mapbox-gl-js/pull/3532)
- Fix handling of extrusion heights with negative values (by clamping to `0`). [#3463](https://github.com/mapbox/mapbox-gl-js/pull/3463)
- Fix GeoJSON sources not placing labels/icons correctly after map rotation. [#3366](https://github.com/mapbox/mapbox-gl-js/pull/3366)
- Fix icon/label placement not respecting order for layers with numeric names. [#3404](https://github.com/mapbox/mapbox-gl-js/pull/3404)
- Fix `queryRenderedFeatures` working incorrectly on colliding labels. [#3459](https://github.com/mapbox/mapbox-gl-js/pull/3459)
- Fix a bug where changing extrusion properties at runtime sometimes threw an error. [#3487](https://github.com/mapbox/mapbox-gl-js/pull/3487) [#3468](https://github.com/mapbox/mapbox-gl-js/pull/3468)
- Fix a bug where `map.loaded()` always returned `true` when using raster tile sources. [#3302](https://github.com/mapbox/mapbox-gl-js/pull/3302)
- Fix a bug where moving the map out of bounds sometimes threw `failed to invert matrix` error. [#3518](https://github.com/mapbox/mapbox-gl-js/pull/3518)
- Fixed `queryRenderedFeatures` throwing an error if no parameters provided. [#3542](https://github.com/mapbox/mapbox-gl-js/pull/3542)
- Fixed a bug where using multiple `\n` in a text field resulted in an error. [#3570](https://github.com/mapbox/mapbox-gl-js/pull/3570)

#### Misc

- 🐞 Fix `npm install mapbox-gl` pulling in all `devDependencies`, leading to an extremely slow install. [#3377](https://github.com/mapbox/mapbox-gl-js/pull/3377)
- Switch the codebase to ES6. [#c](https://github.com/mapbox/mapbox-gl-js/pull/3388) [#3408](https://github.com/mapbox/mapbox-gl-js/pull/3408) [#3415](https://github.com/mapbox/mapbox-gl-js/pull/3415) [#3421](https://github.com/mapbox/mapbox-gl-js/pull/3421)
- A lot of internal refactoring to make the codebase simpler and more maintainable.
- Various documentation fixes. [#3440](https://github.com/mapbox/mapbox-gl-js/pull/3440)

## 0.26.0 (October 13 2016)

#### New Features & Improvements

- Add `fill-extrude-height` and `fill-extrude-base` style properties (3d buildings) :cityscape: [#3223](https://github.com/mapbox/mapbox-gl-js/pull/3223)
- Add customizable `colorSpace` interpolation to functions [#3245](https://github.com/mapbox/mapbox-gl-js/pull/3245)
- Add `identity` function type [#3274](https://github.com/mapbox/mapbox-gl-js/pull/3274)
- Add depth testing for symbols with `'pitch-alignment': 'map'` [#3243](https://github.com/mapbox/mapbox-gl-js/pull/3243)
- Add `dataloading` events for styles and sources [#3306](https://github.com/mapbox/mapbox-gl-js/pull/3306)
- Add `Control` suffix to all controls :warning: BREAKING CHANGE :warning: [#3355](https://github.com/mapbox/mapbox-gl-js/pull/3355)
- Calculate style layer `ref`s automatically and get rid of user-specified `ref`s :warning: BREAKING CHANGE :warning: [#3486](https://github.com/mapbox/mapbox-gl-js/pull/3486)

#### Performance Improvements

- Ensure removing style or source releases all tile resources [#3359](https://github.com/mapbox/mapbox-gl-js/pull/3359)

#### Bugfixes

- Fix bug causing an error when `Marker#setLngLat` is called [#3294](https://github.com/mapbox/mapbox-gl-js/pull/3294)
- Fix bug causing incorrect coordinates in `touchend` on Android Chrome [#3319](https://github.com/mapbox/mapbox-gl-js/pull/3319)
- Fix bug causing incorrect popup positioning at top of screen [#3333](https://github.com/mapbox/mapbox-gl-js/pull/3333)
- Restore `tile` property to `data` events fired when a tile is removed [#3328](https://github.com/mapbox/mapbox-gl-js/pull/3328)
- Fix bug causing "Improve this map" link to not preload map location [#3356](https://github.com/mapbox/mapbox-gl-js/pull/3356)

## 0.25.1 (September 30 2016)

#### Bugfixes

- Fix bug causing attribution to not be shown [#3278](https://github.com/mapbox/mapbox-gl-js/pull/3278)
- Fix bug causing exceptions when symbol text has a trailing newline [#3281](https://github.com/mapbox/mapbox-gl-js/pull/3281)

## 0.25.0 (September 29 2016)

#### Breaking Changes

- `Evented#off` now require two arguments; omitting the second argument in order to unbind all listeners for an event
  type is no longer supported, as it could cause unintended unbinding of internal listeners.

#### New Features & Improvements

- Consolidate undocumented data lifecycle events into `data` and `dataloading` events ([#3255](https://github.com/mapbox/mapbox-gl-js/pull/3255))
- Add `auto` value for style spec properties ([#3203](https://github.com/mapbox/mapbox-gl-js/pull/3203))

#### Bugfixes

- Fix bug causing "Map#queryRenderedFeatures" to return no features after map rotation or filter change ([#3233](https://github.com/mapbox/mapbox-gl-js/pull/3233))
- Change webpack build process ([#3235](https://github.com/mapbox/mapbox-gl-js/pull/3235)) :warning: BREAKING CHANGE :warning:
- Improved error messages for `LngLat#convert` ([#3232](https://github.com/mapbox/mapbox-gl-js/pull/3232))
- Fix bug where the `tiles` field is omitted from the `RasterTileSource#serialize` method ([#3259](https://github.com/mapbox/mapbox-gl-js/pull/3259))
- Comply with HTML spec by replacing the `div` within the `Navigation` control `<button>` with a `span` element ([#3268](https://github.com/mapbox/mapbox-gl-js/pull/3268))
- Fix bug causing `Marker` instances to be translated to non-whole pixel coordinates that caused blurriness ([#3270](https://github.com/mapbox/mapbox-gl-js/pull/3270))

#### Performance Improvements

- Avoid unnecessary style validation ([#3224](https://github.com/mapbox/mapbox-gl-js/pull/3224))
- Share a single blob URL between all workers ([#3239](https://github.com/mapbox/mapbox-gl-js/pull/3239))

## 0.24.0 (September 19 2016)

#### New Features & Improvements

- Allow querystrings in `mapbox://` URLs [#3113](https://github.com/mapbox/mapbox-gl-js/issues/3113)
- Allow "drag rotate" interaction to control pitch [#3105](https://github.com/mapbox/mapbox-gl-js/pull/3105)
- Improve performance by decreasing `Worker` script `Blob` size [#3158](https://github.com/mapbox/mapbox-gl-js/pull/3158)
- Improve vector tile performance [#3067](https://github.com/mapbox/mapbox-gl-js/pull/3067)
- Decrease size of distributed library by removing `package.json` [#3174](https://github.com/mapbox/mapbox-gl-js/pull/3174)
- Add support for new lines in `text-field` [#3179](https://github.com/mapbox/mapbox-gl-js/pull/3179)
- Make keyboard navigation smoother [#3190](https://github.com/mapbox/mapbox-gl-js/pull/3190)
- Make mouse wheel zooming smoother [#3189](https://github.com/mapbox/mapbox-gl-js/pull/3189)
- Add better error message when calling `Map#queryRenderedFeatures` on nonexistent layer [#3196](https://github.com/mapbox/mapbox-gl-js/pull/3196)
- Add support for imperial units on `Scale` control [#3160](https://github.com/mapbox/mapbox-gl-js/pull/3160)
- Add map's pitch to URL hash [#3218](https://github.com/mapbox/mapbox-gl-js/pull/3218)

#### Bugfixes

- Fix exception thrown when using box zoom handler [#3078](https://github.com/mapbox/mapbox-gl-js/pull/3078)
- Ensure style filters cannot be mutated by reference [#3093](https://github.com/mapbox/mapbox-gl-js/pull/3093)
- Fix exceptions thrown when opening marker-bound popup by click [#3104](https://github.com/mapbox/mapbox-gl-js/pull/3104)
- Fix bug causing fills with transparent colors and patterns to not render [#3107](https://github.com/mapbox/mapbox-gl-js/issues/3107)
- Fix order of latitudes in `Map#getBounds` [#3081](https://github.com/mapbox/mapbox-gl-js/issues/3081)
- Fix incorrect evaluation of zoom-and-property functions [#2827](https://github.com/mapbox/mapbox-gl-js/issues/2827) [#3155](https://github.com/mapbox/mapbox-gl-js/pull/3155)
- Fix incorrect evaluation of property functions [#2828](https://github.com/mapbox/mapbox-gl-js/issues/2828) [#3155](https://github.com/mapbox/mapbox-gl-js/pull/3155)
- Fix bug causing garbled text rendering when multiple maps are rendered on the page [#3086](https://github.com/mapbox/mapbox-gl-js/issues/3086)
- Fix rendering defects caused by `Map#setFilter` and map rotation on iOS 10 [#3207](https://github.com/mapbox/mapbox-gl-js/pull/3207)
- Fix bug causing image and video sources to disappear when zooming in [#3010](https://github.com/mapbox/mapbox-gl-js/issues/3010)

## 0.23.0 (August 25 2016)

#### New Features & Improvements

- Add support for `line-color` property functions [#2938](https://github.com/mapbox/mapbox-gl-js/pull/2938)
- Add `Scale` control [#2940](https://github.com/mapbox/mapbox-gl-js/pull/2940) [#3042](https://github.com/mapbox/mapbox-gl-js/pull/3042)
- Improve polygon label placement by rendering labels at the pole of inaccessibility [#3038](https://github.com/mapbox/mapbox-gl-js/pull/3038)
- Add `Popup` `offset` option [#1962](https://github.com/mapbox/mapbox-gl-js/issues/1962)
- Add `Marker#bindPopup` method [#3056](https://github.com/mapbox/mapbox-gl-js/pull/3056)

#### Performance Improvements

- Improve performance of pages with multiple maps using a shared `WebWorker` pool [#2952](https://github.com/mapbox/mapbox-gl-js/pull/2952)

#### Bugfixes

- Make `LatLngBounds` obey its documented argument order (`southwest`, `northeast`), allowing bounds across the dateline [#2414](https://github.com/mapbox/mapbox-gl-js/pull/2414) :warning: **BREAKING CHANGE** :warning:
- Fix bug causing `fill-opacity` property functions to not render as expected [#3061](https://github.com/mapbox/mapbox-gl-js/pull/3061)

## 0.22.1 (August 18 2016)

#### New Features & Improvements

- Reduce library size by using minified version of style specification [#2998](https://github.com/mapbox/mapbox-gl-js/pull/2998)
- Add a warning when rendering artifacts occur due to too many symbols or glyphs being rendered in a tile [#2966](https://github.com/mapbox/mapbox-gl-js/pull/2966)

#### Bugfixes

- Fix bug causing exception to be thrown by `Map#querySourceFeatures` [#3022](https://github.com/mapbox/mapbox-gl-js/pull/3022)
- Fix bug causing `Map#loaded` to return true while there are outstanding tile updates [#2847](https://github.com/mapbox/mapbox-gl-js/pull/2847)

## 0.22.0 (August 11 2016)

#### Breaking Changes

- The `GeoJSONSource`, `VideoSource`, `ImageSource` constructors are now private. Please use `map.addSource({...})` to create sources and `map.getSource(...).setData(...)` to update GeoJSON sources. [#2667](https://github.com/mapbox/mapbox-gl-js/pull/2667)
- `Map#onError` has been removed. You may catch errors by listening for the `error` event. If no listeners are bound to `error`, error messages will be printed to the console. [#2852](https://github.com/mapbox/mapbox-gl-js/pull/2852)

#### New Features & Improvements

- Increase max glyph atlas size to accommodate alphabets with large numbers of characters [#2930](https://github.com/mapbox/mapbox-gl-js/pull/2930)
- Add support for filtering features on GeoJSON / vector tile `$id` [#2888](https://github.com/mapbox/mapbox-gl-js/pull/2888)
- Update geolocate icon [#2973](https://github.com/mapbox/mapbox-gl-js/pull/2973)
- Add a `close` event to `Popup`s [#2953](https://github.com/mapbox/mapbox-gl-js/pull/2953)
- Add a `offset` option to `Marker` [#2885](https://github.com/mapbox/mapbox-gl-js/pull/2885)
- Print `error` events without any listeners to the console [#2852](https://github.com/mapbox/mapbox-gl-js/pull/2852)
- Refactored `Source` interface to prepare for custom source types [#2667](https://github.com/mapbox/mapbox-gl-js/pull/2667)

#### Bugfixes

- Fix opacity property-functions for fill layers [#2971](https://github.com/mapbox/mapbox-gl-js/pull/2971)
- Fix `DataCloneError` in Firefox and IE11 [#2559](https://github.com/mapbox/mapbox-gl-js/pull/2559)
- Fix bug preventing camera animations from being triggered in `moveend` listeners [#2944](https://github.com/mapbox/mapbox-gl-js/pull/2944)
- Fix bug preventing `fill-outline-color` from being unset [#2964](https://github.com/mapbox/mapbox-gl-js/pull/2964)
- Fix webpack support [#2887](https://github.com/mapbox/mapbox-gl-js/pull/2887)
- Prevent buttons in controls from acting like form submit buttons [#2935](https://github.com/mapbox/mapbox-gl-js/pull/2935)
- Fix bug preventing map interactions near two controls in the same corner [#2932](https://github.com/mapbox/mapbox-gl-js/pull/2932)
- Fix crash resulting for large style batch queue [#2926](https://github.com/mapbox/mapbox-gl-js/issues/2926)

## 0.21.0 (July 13 2016)

#### Breaking Changes

- GeoJSON polygon inner rings are now rewound for compliance with the [v2 vector tile](https://github.com/mapbox/vector-tile-spec/blob/master/2.1/README.md#4344-polygon-geometry-type). This may affect some uses of `line-offset`, reversing the direction of the offset. [#2889](https://github.com/mapbox/mapbox-gl-js/issues/2889)

#### New Features & Improvements

- Add `text-pitch-alignment` style property [#2668](https://github.com/mapbox/mapbox-gl-js/pull/2668)
- Allow query parameters on `mapbox://` URLs [#2702](https://github.com/mapbox/mapbox-gl-js/pull/2702)
- Add `icon-text-fit` and `icon-text-fit-padding` style properties [#2720](https://github.com/mapbox/mapbox-gl-js/pull/2720)
- Enable property functions for `icon-rotate` [#2738](https://github.com/mapbox/mapbox-gl-js/pull/2738)
- Enable property functions for `fill-opacity` [#2733](https://github.com/mapbox/mapbox-gl-js/pull/2733)
- Fire `Map#mouseout` events [#2777](https://github.com/mapbox/mapbox-gl-js/pull/2777)
- Allow query parameters on all sprite URLs [#2772](https://github.com/mapbox/mapbox-gl-js/pull/2772)
- Increase sprite atlas size to 1024px square, allowing more and larger sprites [#2802](https://github.com/mapbox/mapbox-gl-js/pull/2802)
- Add `Marker` class [#2725](https://github.com/mapbox/mapbox-gl-js/pull/2725) [#2810](https://github.com/mapbox/mapbox-gl-js/pull/2810)
- Add `{quadkey}` URL parameter [#2805](https://github.com/mapbox/mapbox-gl-js/pull/2805)
- Add `circle-pitch-scale` style property [#2821](https://github.com/mapbox/mapbox-gl-js/pull/2821)

#### Bugfixes

- Fix rendering of layers with large numbers of features [#2794](https://github.com/mapbox/mapbox-gl-js/pull/2794)
- Fix exceptions thrown during drag-rotate interactions [#2840](https://github.com/mapbox/mapbox-gl-js/pull/2840)
- Fix error when adding and removing a layer within the same update cycle [#2845](https://github.com/mapbox/mapbox-gl-js/pull/2845)
- Fix false "Geometry exceeds allowed extent" warnings [#2568](https://github.com/mapbox/mapbox-gl-js/issues/2568)
- Fix `Map#loaded` returning true while there are outstanding tile updates [#2847](https://github.com/mapbox/mapbox-gl-js/pull/2847)
- Fix style validation error thrown while removing a filter [#2847](https://github.com/mapbox/mapbox-gl-js/pull/2847)
- Fix event data object not being passed for double click events [#2814](https://github.com/mapbox/mapbox-gl-js/pull/2814)
- Fix multipolygons disappearing from map at certain zoom levels [#2704](https://github.com/mapbox/mapbox-gl-js/issues/2704)
- Fix exceptions caused by `queryRenderedFeatures` in Safari and Firefox [#2822](https://github.com/mapbox/mapbox-gl-js/pull/2822)
- Fix `mapboxgl#supported()` returning `true` in old versions of IE11 [mapbox/mapbox-gl-supported#1](https://github.com/mapbox/mapbox-gl-supported/issues/1)

## 0.20.1 (June 21 2016)

#### Bugfixes

- Fixed exception thrown when changing `*-translate` properties via `setPaintProperty` ([#2762](https://github.com/mapbox/mapbox-gl-js/issues/2762))

## 0.20.0 (June 10 2016)

#### New Features & Improvements

- Add limited WMS support [#2612](https://github.com/mapbox/mapbox-gl-js/pull/2612)
- Add `workerCount` constructor option [#2666](https://github.com/mapbox/mapbox-gl-js/pull/2666)
- Improve performance of `locationPoint` and `pointLocation` [#2690](https://github.com/mapbox/mapbox-gl-js/pull/2690)
- Remove "Not using VertexArrayObject extension" warning messages [#2707](https://github.com/mapbox/mapbox-gl-js/pull/2707)
- Add `version` property to mapboxgl [#2660](https://github.com/mapbox/mapbox-gl-js/pull/2660)
- Support property functions in `circle-opacity` and `circle-blur` [#2693](https://github.com/mapbox/mapbox-gl-js/pull/2693)

#### Bugfixes

- Fix exception thrown by "drag rotate" handler [#2680](https://github.com/mapbox/mapbox-gl-js/issues/2680)
- Return an empty array instead of an empty object from `queryRenderedFeatures` [#2694](https://github.com/mapbox/mapbox-gl-js/pull/2694)
- Fix bug causing map to not render in IE

## 0.19.1 (June 2 2016)

#### Bugfixes

- Fix rendering of polygons with more than 35k vertices [#2657](https://github.com/mapbox/mapbox-gl-js/issues/2657)

## 0.19.0 (May 31 2016)

#### New Features & Improvements

- Allow use of special characters in property field names [#2547](https://github.com/mapbox/mapbox-gl-js/pull/2547)
- Improve rendering speeds on fill layers [#1606](https://github.com/mapbox/mapbox-gl-js/pull/1606)
- Add data driven styling support for `fill-color` and `fill-outline-color` [#2629](https://github.com/mapbox/mapbox-gl-js/pull/2629)
- Add `has` and `!has` filter operators [mapbox/feature-filter#15](https://github.com/mapbox/feature-filter/pull/15)
- Improve keyboard handlers with held-down keys [#2530](https://github.com/mapbox/mapbox-gl-js/pull/2530)
- Support 'tms' tile scheme [#2565](https://github.com/mapbox/mapbox-gl-js/pull/2565)
- Add `trackResize` option to `Map` [#2591](https://github.com/mapbox/mapbox-gl-js/pull/2591)

#### Bugfixes

- Scale circles when map is displayed at a pitch [#2541](https://github.com/mapbox/mapbox-gl-js/issues/2541)
- Fix background pattern rendering bug [#2557](https://github.com/mapbox/mapbox-gl-js/pull/2557)
- Fix bug that prevented removal of a `fill-pattern` from a fill layer [#2534](https://github.com/mapbox/mapbox-gl-js/issues/2534)
- Fix `line-pattern` and `fill-pattern`rendering [#2596](https://github.com/mapbox/mapbox-gl-js/pull/2596)
- Fix some platform specific rendering bugs [#2553](https://github.com/mapbox/mapbox-gl-js/pull/2553)
- Return empty object from `queryRenderedFeatures` before the map is loaded [#2621](https://github.com/mapbox/mapbox-gl-js/pull/2621)
- Fix "there is no texture bound to the unit 1" warnings [#2509](https://github.com/mapbox/mapbox-gl-js/pull/2509)
- Allow transitioned values to be unset [#2561](https://github.com/mapbox/mapbox-gl-js/pull/2561)

## 0.18.0 (April 13 2016)

#### New Features & Improvements

- Implement zoom-and-property functions for `circle-color` and `circle-size` [#2454](https://github.com/mapbox/mapbox-gl-js/pull/2454)
- Dedupe attributions that are substrings of others [#2453](https://github.com/mapbox/mapbox-gl-js/pull/2453)
- Misc performance improvements [#2483](https://github.com/mapbox/mapbox-gl-js/pull/2483) [#2488](https://github.com/mapbox/mapbox-gl-js/pull/2488)

#### Bugfixes

- Fix errors when unsetting and resetting a style property [#2464](https://github.com/mapbox/mapbox-gl-js/pull/2464)
- Fix errors when updating paint properties while using classes [#2496](https://github.com/mapbox/mapbox-gl-js/pull/2496)
- Fix errors caused by race condition in unserializeBuckets [#2497](https://github.com/mapbox/mapbox-gl-js/pull/2497)
- Fix overzoomed tiles in wrapped worlds [#2482](https://github.com/mapbox/mapbox-gl-js/issues/2482)
- Fix errors caused by mutating a filter object after calling `Map#setFilter` [#2495](https://github.com/mapbox/mapbox-gl-js/pull/2495)

## 0.17.0 (April 13 2016)

#### Breaking Changes

- Remove `map.batch` in favor of automatically batching style mutations (i.e. calls to `Map#setLayoutProperty`, `Map#setPaintProperty`, `Map#setFilter`, `Map#setClasses`, etc.) and applying them once per frame, significantly improving performance when updating the style frequently [#2355](https://github.com/mapbox/mapbox-gl-js/pull/2355) [#2380](https://github.com/mapbox/mapbox-gl-js/pull/2380)
- Remove `util.throttle` [#2345](https://github.com/mapbox/mapbox-gl-js/issues/2345)

#### New Features & Improvements

- Improve performance of all style mutation methods by only recalculating affected properties [#2339](https://github.com/mapbox/mapbox-gl-js/issues/2339)
- Improve fading of labels and icons [#2376](https://github.com/mapbox/mapbox-gl-js/pull/2376)
- Improve rendering performance by reducing work done on the main thread [#2394](https://github.com/mapbox/mapbox-gl-js/pull/2394)
- Validate filters passed to `Map#queryRenderedFeatures` and `Map#querySourceFeatures` [#2349](https://github.com/mapbox/mapbox-gl-js/issues/2349)
- Display a warning if a vector tile's geometry extent is larger than supported [#2383](https://github.com/mapbox/mapbox-gl-js/pull/2383)
- Implement property functions (i.e. data-driven styling) for `circle-color` and `circle-size` [#1932](https://github.com/mapbox/mapbox-gl-js/pull/1932)
- Add `Popup#setDOMContent` method [#2436](https://github.com/mapbox/mapbox-gl-js/pull/2436)

#### Bugfixes

- Fix a performance regression caused by using 1 `WebWorker` instead of `# cpus - 1` `WebWorker`s, slowing down tile loading times [#2408](https://github.com/mapbox/mapbox-gl-js/pull/2408)
- Fix a bug in which `Map#queryRenderedFeatures` would sometimes return features that had been removed [#2353](https://github.com/mapbox/mapbox-gl-js/issues/2353)
- Fix `clusterMaxZoom` option on `GeoJSONSource` not working as expected [#2374](https://github.com/mapbox/mapbox-gl-js/issues/2374)
- Fix anti-aliased rendering for pattern fills [#2372](https://github.com/mapbox/mapbox-gl-js/issues/2372)
- Fix exception caused by calling `Map#queryRenderedFeatures` or `Map#querySourceFeatures` with no arguments
- Fix exception caused by calling `Map#setLayoutProperty` for `text-field` or `icon-image` [#2407](https://github.com/mapbox/mapbox-gl-js/issues/2407)

## 0.16.0 (March 24 2016)

#### Breaking Changes

- Replace `Map#featuresAt` and `Map#featuresIn` with `Map#queryRenderedFeatures` and `map.querySourceFeatures` ([#2224](https://github.com/mapbox/mapbox-gl-js/pull/2224))
  - Replace `featuresAt` and `featuresIn` with `queryRenderedFeatures`
  - Make `queryRenderedFeatures` synchronous, remove the callback and use the return value.
  - Rename `layer` parameter to `layers` and make it an array of layer names.
  - Remove the `radius` parameter. `radius` was used with `featuresAt` to account for style properties like `line-width` and `circle-radius`. `queryRenderedFeatures` accounts for these style properties. If you need to query a larger area, use a bounding box query instead of a point query.
  - Remove the `includeGeometry` parameter because `queryRenderedFeatures` always includes geometries.
- `Map#debug` is renamed to `Map#showTileBoundaries` ([#2284](https://github.com/mapbox/mapbox-gl-js/pull/2284))
- `Map#collisionDebug` is renamed to `Map#showCollisionBoxes` ([#2284](https://github.com/mapbox/mapbox-gl-js/pull/2284))

#### New Features & Improvements

- Improve overall rendering performance. ([#2221](https://github.com/mapbox/mapbox-gl-js/pull/2221))
- Improve performance of `GeoJSONSource#setData`. ([#2222](https://github.com/mapbox/mapbox-gl-js/pull/2222))
- Add `Map#setMaxBounds` method ([#2234](https://github.com/mapbox/mapbox-gl-js/pull/2234))
- Add `isActive` and `isEnabled` methods to interaction handlers ([#2238](https://github.com/mapbox/mapbox-gl-js/pull/2238))
- Add `Map#setZoomBounds` method ([#2243](https://github.com/mapbox/mapbox-gl-js/pull/2243))
- Add touch events ([#2195](https://github.com/mapbox/mapbox-gl-js/issues/2195))
- Add `map.queryRenderedFeatures` to query the styled and rendered representations of features ([#2224](https://github.com/mapbox/mapbox-gl-js/pull/2224))
- Add `map.querySourceFeatures` to get features directly from vector tiles, independent of the style ([#2224](https://github.com/mapbox/mapbox-gl-js/pull/2224))
- Add `mapboxgl.Geolocate` control ([#1939](https://github.com/mapbox/mapbox-gl-js/issues/1939))
- Make background patterns render seamlessly across tile boundaries ([#2305](https://github.com/mapbox/mapbox-gl-js/pull/2305))

#### Bugfixes

- Fix calls to `setFilter`, `setLayoutProperty`, and `setLayerZoomRange` on ref children ([#2228](https://github.com/mapbox/mapbox-gl-js/issues/2228))
- Fix `undefined` bucket errors after `setFilter` calls ([#2244](https://github.com/mapbox/mapbox-gl-js/issues/2244))
- Fix bugs causing hidden symbols to be rendered ([#2246](https://github.com/mapbox/mapbox-gl-js/pull/2246), [#2276](https://github.com/mapbox/mapbox-gl-js/pull/2276))
- Fix raster flickering ([#2236](https://github.com/mapbox/mapbox-gl-js/issues/2236))
- Fix `queryRenderedFeatures` precision at high zoom levels ([#2292](https://github.com/mapbox/mapbox-gl-js/pull/2292))
- Fix holes in GeoJSON data caused by unexpected winding order ([#2285](https://github.com/mapbox/mapbox-gl-js/pull/2285))
- Fix bug causing deleted features to be returned by `queryRenderedFeatures` ([#2306](https://github.com/mapbox/mapbox-gl-js/pull/2306))
- Fix bug causing unexpected fill patterns to be rendered ([#2307](https://github.com/mapbox/mapbox-gl-js/pull/2307))
- Fix popup location with preceding sibling elements ([#2311](https://github.com/mapbox/mapbox-gl-js/pull/2311))
- Fix polygon anti-aliasing ([#2319](https://github.com/mapbox/mapbox-gl-js/pull/2319))
- Fix slivers between non-adjacent polygons ([#2319](https://github.com/mapbox/mapbox-gl-js/pull/2319))
- Fix keyboard shortcuts causing page to scroll ([#2312](https://github.com/mapbox/mapbox-gl-js/pull/2312))

## 0.15.0 (March 1 2016)

#### New Features & Improvements

- Add `ImageSource#setCoordinates` and `VideoSource#setCoordinates` ([#2184](https://github.com/mapbox/mapbox-gl-js/pull/2184))

#### Bugfixes

- Fix flickering on raster layers ([#2211](https://github.com/mapbox/mapbox-gl-js/pull/2211))
- Fix browser hang when zooming quickly on raster layers ([#2211](https://github.com/mapbox/mapbox-gl-js/pull/2211))

## 0.14.3 (Feb 25 2016)

#### New Features & Improvements

- Improve responsiveness of zooming out by using cached parent tiles ([#2168](https://github.com/mapbox/mapbox-gl-js/pull/2168))
- Improve contextual clues on style API validation ([#2170](https://github.com/mapbox/mapbox-gl-js/issues/2170))
- Improve performance of methods including `setData` ([#2174](https://github.com/mapbox/mapbox-gl-js/pull/2174))

#### Bugfixes

- Fix incorrectly sized line dashes ([#2099](https://github.com/mapbox/mapbox-gl-js/issues/2099))
- Fix bug in which `in` feature filter drops features ([#2166](https://github.com/mapbox/mapbox-gl-js/pull/2166))
- Fix bug preventing `Map#load` from firing when tile "Not Found" errors occurred ([#2176](https://github.com/mapbox/mapbox-gl-js/pull/2176))
- Fix rendering artifacts on mobile GPUs ([#2117](https://github.com/mapbox/mapbox-gl-js/pull/2117))

## 0.14.2 (Feb 19 2016)

#### Bugfixes

- Look for loaded parent tiles in cache
- Set tile cache size based on viewport size ([#2137](https://github.com/mapbox/mapbox-gl-js/issues/2137))
- Fix tile render order for layer-by-layer
- Remove source update throttling ([#2139](https://github.com/mapbox/mapbox-gl-js/issues/2139))
- Make panning while zooming more linear ([#2070](https://github.com/mapbox/mapbox-gl-js/issues/2070))
- Round points created during bucket creation ([#2067](https://github.com/mapbox/mapbox-gl-js/issues/2067))
- Correct bounds for a rotated or tilted map ([#1842](https://github.com/mapbox/mapbox-gl-js/issues/1842))
- Fix overscaled featuresAt ([#2103](https://github.com/mapbox/mapbox-gl-js/issues/2103))
- Allow using `tileSize: 512` as a switch to trade retina support for 512px raster tiles
- Fix the serialization of paint classes ([#2107](https://github.com/mapbox/mapbox-gl-js/issues/2107))
- Fixed bug where unsetting style properties could mutate the value of other style properties ([#2105](https://github.com/mapbox/mapbox-gl-js/pull/2105))
- Less slanted dashed lines near sharp corners ([#967](https://github.com/mapbox/mapbox-gl-js/issues/967))
- Fire map#load if no initial style is set ([#2042](https://github.com/mapbox/mapbox-gl-js/issues/2042))

## 0.14.1 (Feb 10 2016)

#### Bugfixes

- Fix incorrectly rotated symbols along lines near tile boundaries ([#2062](https://github.com/mapbox/mapbox-gl-js/issues/2062))
- Fix broken rendering when a fill layer follows certain symbol layers ([#2092](https://github.com/mapbox/mapbox-gl-js/issues/2092))

## 0.14.0 (Feb 8 2016)

#### Breaking Changes

- Switch `GeoJSONSource` clustering options from being measured in extent-units to pixels ([#2026](https://github.com/mapbox/mapbox-gl-js/pull/2026))

#### New Features & Improvements

- Improved error message for invalid colors ([#2006](https://github.com/mapbox/mapbox-gl-js/pull/2006))
- Added support for tiles with variable extents ([#2010](https://github.com/mapbox/mapbox-gl-js/pull/2010))
- Improved `filter` performance and maximum size ([#2024](https://github.com/mapbox/mapbox-gl-js/issues/2024))
- Changed circle rendering such that all geometry nodes are drawn, not just the geometry's outer ring ([#2027](https://github.com/mapbox/mapbox-gl-js/pull/2027))
- Added `Map#getStyle` method ([#1982](https://github.com/mapbox/mapbox-gl-js/issues/1982))

#### Bugfixes

- Fixed bug causing WebGL contexts to be "used up" by calling `mapboxgl.supported()` ([#2018](https://github.com/mapbox/mapbox-gl-js/issues/2018))
- Fixed non-deterministic symbol z-order sorting ([#2023](https://github.com/mapbox/mapbox-gl-js/pull/2023))
- Fixed garbled labels while zooming ([#2012](https://github.com/mapbox/mapbox-gl-js/issues/2012))
- Fixed icon jumping when touching trackpad with two fingers ([#1990](https://github.com/mapbox/mapbox-gl-js/pull/1990))
- Fixed overzoomed collision debug labels ([#2033](https://github.com/mapbox/mapbox-gl-js/issues/2033))
- Fixed dashes sliding along their line during zooming ([#2039](https://github.com/mapbox/mapbox-gl-js/issues/2039))
- Fixed overscaled `minzoom` setting for GeoJSON sources ([#1651](https://github.com/mapbox/mapbox-gl-js/issues/1651))
- Fixed overly-strict function validation for duplicate stops ([#2075](https://github.com/mapbox/mapbox-gl-js/pull/2075))
- Fixed crash due to `performance.now` not being present on some browsers ([#2056](https://github.com/mapbox/mapbox-gl-js/issues/2056))
- Fixed the unsetting of paint properties ([#2037](https://github.com/mapbox/mapbox-gl-js/issues/2037))
- Fixed bug causing multiple interaction handler event listeners to be attached ([#2069](https://github.com/mapbox/mapbox-gl-js/issues/2069))
- Fixed bug causing only a single debug box to be drawn ([#2034](https://github.com/mapbox/mapbox-gl-js/issues/2034))

## 0.13.1 (Jan 27 2016)

#### Bugfixes

- Fixed broken npm package due to outdated bundled modules

## 0.13.0 (Jan 27 2016)

#### Bugfixes

- Fixed easeTo pan, zoom, and rotate when initial rotation != 0 ([#1950](https://github.com/mapbox/mapbox-gl-js/pull/1950))
- Fixed rendering of tiles with an extent != 4096 ([#1952](https://github.com/mapbox/mapbox-gl-js/issues/1952))
- Fixed missing icon collision boxes ([#1978](https://github.com/mapbox/mapbox-gl-js/issues/1978))
- Fixed null `Tile#buffers` errors ([#1987](https://github.com/mapbox/mapbox-gl-js/pull/1987))

#### New Features & Improvements

- Added `symbol-avoid-edges` style property ([#1951](https://github.com/mapbox/mapbox-gl-js/pull/1951))
- Improved `symbol-max-angle` check algorithm ([#1959](https://github.com/mapbox/mapbox-gl-js/pull/1959))
- Added marker clustering! ([#1931](https://github.com/mapbox/mapbox-gl-js/pull/1931))
- Added zoomstart, zoom, and zoomend events ([#1958](https://github.com/mapbox/mapbox-gl-js/issues/1958))
- Disabled drag on mousedown when using boxzoom ([#1907](https://github.com/mapbox/mapbox-gl-js/issues/1907))

## 0.12.4 (Jan 19 2016)

#### Bugfixes

- Fix elementGroups null value errors ([#1933](https://github.com/mapbox/mapbox-gl-js/issues/1933))
- Fix some glyph atlas overflow cases ([#1923](https://github.com/mapbox/mapbox-gl-js/pull/1923))

## 0.12.3 (Jan 14 2016)

#### API Improvements

- Support inline attribution options in map options ([#1865](https://github.com/mapbox/mapbox-gl-js/issues/1865))
- Improve flyTo options ([#1854](https://github.com/mapbox/mapbox-gl-js/issues/1854), [#1429](https://github.com/mapbox/mapbox-gl-js/issues/1429))

#### Bugfixes

- Fix flickering with overscaled tiles ([#1921](https://github.com/mapbox/mapbox-gl-js/issues/1921))
- Remove Node.remove calls for IE browser compatibility ([#1900](https://github.com/mapbox/mapbox-gl-js/issues/1900))
- Match patterns at tile boundaries ([#1908](https://github.com/mapbox/mapbox-gl-js/pull/1908))
- Fix Tile#positionAt, fix query tests ([#1899](https://github.com/mapbox/mapbox-gl-js/issues/1899))
- Fix flickering on streets ([#1875](https://github.com/mapbox/mapbox-gl-js/issues/1875))
- Fix text-max-angle property ([#1870](https://github.com/mapbox/mapbox-gl-js/issues/1870))
- Fix overscaled line patterns ([#1856](https://github.com/mapbox/mapbox-gl-js/issues/1856))
- Fix patterns and icons for mismatched pixelRatios ([#1851](https://github.com/mapbox/mapbox-gl-js/issues/1851))
- Fix missing labels when text size 0 at max zoom ([#1809](https://github.com/mapbox/mapbox-gl-js/issues/1809))
- Use linear interp when pixel ratios don't match ([#1601](https://github.com/mapbox/mapbox-gl-js/issues/1601))
- Fix blank areas, flickering in raster layers ([#1876](https://github.com/mapbox/mapbox-gl-js/issues/1876), [#675](https://github.com/mapbox/mapbox-gl-js/issues/675))
- Fix labels slipping/cropping at tile bounds ([#757](https://github.com/mapbox/mapbox-gl-js/issues/757))

#### UX Improvements

- Improve touch handler perceived performance ([#1844](https://github.com/mapbox/mapbox-gl-js/issues/1844))

## 0.12.2 (Dec 22 2015)

#### API Improvements

- Support LngLat.convert([w, s, e, n]) ([#1812](https://github.com/mapbox/mapbox-gl-js/issues/1812))
- Invalid GeoJSON is now handled better

#### Bugfixes

- Fixed `Popup#addTo` when the popup is already open ([#1811](https://github.com/mapbox/mapbox-gl-js/issues/1811))
- Fixed warping when rotating / zooming really fast
- `Map#flyTo` now flies across the antimeridian if shorter ([#1853](https://github.com/mapbox/mapbox-gl-js/issues/1853))

## 0.12.1 (Dec 8 2015)

#### Breaking changes

- Reversed the direction of `line-offset` ([#1808](https://github.com/mapbox/mapbox-gl-js/pull/1808))
- Renamed `Pinch` interaction handler to `TouchZoomRotate` ([#1777](https://github.com/mapbox/mapbox-gl-js/pull/1777))
- Made `Map#update` and `Map#render` private methods ([#1798](https://github.com/mapbox/mapbox-gl-js/pull/1798))
- Made `Map#remove` remove created DOM elements ([#1789](https://github.com/mapbox/mapbox-gl-js/issues/1789))

#### API Improvements

- Added an method to disable touch rotation ([#1777](https://github.com/mapbox/mapbox-gl-js/pull/1777))
- Added a `position` option for `Attribution` ([#1689](https://github.com/mapbox/mapbox-gl-js/issues/1689))

#### Bugfixes

- Ensure tile loading errors are properly reported ([#1799](https://github.com/mapbox/mapbox-gl-js/pull/1799))
- Ensure re-adding a previously removed pop-up works ([#1477](https://github.com/mapbox/mapbox-gl-js/issues/1477))

#### UX Improvements

- Don't round zoom level during double-click interaction ([#1640](https://github.com/mapbox/mapbox-gl-js/issues/1640))

## 0.12.0 (Dec 2 2015)

#### API Improvements

- Added `line-offset` style property ([#1778](https://github.com/mapbox/mapbox-gl-js/issues/1778))

## 0.11.5 (Dec 1 2015)

#### Bugfixes

- Fixed unstable symbol layer render order when adding / removing layers ([#1558](https://github.com/mapbox/mapbox-gl-js/issues/1558))
- Fire map loaded event even if raster tiles have errors
- Fix panning animation during easeTo with zoom change
- Fix pitching animation during flyTo
- Fix pitching animation during easeTo
- Prevent rotation from firing `mouseend` events ([#1104](https://github.com/mapbox/mapbox-gl-js/issues/1104))

#### API Improvements

- Fire `mousedown` and `mouseup` events ([#1411](https://github.com/mapbox/mapbox-gl-js/issues/1411))
- Fire `movestart` and `moveend` when panning ([#1658](https://github.com/mapbox/mapbox-gl-js/issues/1658))
- Added drag events ([#1442](https://github.com/mapbox/mapbox-gl-js/issues/1442))
- Request webp images for mapbox:// raster tiles in chrome ([#1725](https://github.com/mapbox/mapbox-gl-js/issues/1725))

#### UX Improvements

- Added inertia to map rotation ([#620](https://github.com/mapbox/mapbox-gl-js/issues/620))

## 0.11.4 (Nov 16 2015)

#### Bugfixes

- Fix alpha blending of alpha layers ([#1684](https://github.com/mapbox/mapbox-gl-js/issues/1684))

## 0.11.3 (Nov 10 2015)

#### Bugfixes

- Fix GeoJSON rendering and performance ([#1685](https://github.com/mapbox/mapbox-gl-js/pull/1685))

#### UX Improvements

- Use SVG assets for UI controls ([#1657](https://github.com/mapbox/mapbox-gl-js/pull/1657))
- Zoom out with shift + dblclick ([#1666](https://github.com/mapbox/mapbox-gl-js/issues/1666))

## 0.11.2 (Oct 29 2015)

- Misc performance improvements

#### Bugfixes

- Fix sprites on systems with non-integer `devicePixelRatio`s ([#1029](https://github.com/mapbox/mapbox-gl-js/issues/1029) [#1475](https://github.com/mapbox/mapbox-gl-js/issues/1475) [#1476](https://github.com/mapbox/mapbox-gl-js/issues/1476))
- Fix layer minZoom being ignored if not less than source maxZoom
- Fix symbol placement at the start of a line ([#1461](https://github.com/mapbox/mapbox-gl-js/issues/1461))
- Fix `raster-opacity` on non-tile sources ([#1270](https://github.com/mapbox/mapbox-gl-js/issues/1270))
- Ignore boxzoom on shift-click ([#1655](https://github.com/mapbox/mapbox-gl-js/issues/1655))

#### UX Improvements

- Enable line breaks on common punctuation ([#1115](https://github.com/mapbox/mapbox-gl-js/issues/1115))

#### API Improvements

- Add toString and toArray methods to LngLat, LngLatBounds ([#1571](https://github.com/mapbox/mapbox-gl-js/issues/1571))
- Add `Transform#resize` method
- Add `Map#getLayer` method ([#1183](https://github.com/mapbox/mapbox-gl-js/issues/1183))
- Add `Transform#unmodified` property ([#1452](https://github.com/mapbox/mapbox-gl-js/issues/1452))
- Propagate WebGL context events ([#1612](https://github.com/mapbox/mapbox-gl-js/pull/1612))

## 0.11.1 (Sep 30 2015)

#### Bugfixes

- Add statistics and checkboxes to debug page
- Fix `Map#featuresAt` for non-4096 vector sources ([#1529](https://github.com/mapbox/mapbox-gl-js/issues/1529))
- Don't fire `mousemove` on drag-pan
- Fix maxBounds constrains ([#1539](https://github.com/mapbox/mapbox-gl-js/issues/1539))
- Fix maxBounds infinite loop ([#1538](https://github.com/mapbox/mapbox-gl-js/issues/1538))
- Fix memory leak in worker
- Assert valid `TileCoord`, fix wrap calculation in `TileCoord#cover` ([#1483](https://github.com/mapbox/mapbox-gl-js/issues/1483))
- Abort raster tile load if not in viewport ([#1490](https://github.com/mapbox/mapbox-gl-js/issues/1490))

#### API Improvements

- Add `Map` event listeners for `mouseup`, `contextmenu` (right click) ([#1532](https://github.com/mapbox/mapbox-gl-js/issues/1532))

## 0.11.0 (Sep 11 2015)

#### API Improvements

- Add `Map#featuresIn`: a bounding-box feature query
- Emit stylesheet validation errors ([#1436](https://github.com/mapbox/mapbox-gl-js/issues/1436))

#### UX Improvements

- Handle v8 style `center`, `zoom`, `bearing`, `pitch` ([#1452](https://github.com/mapbox/mapbox-gl-js/issues/1452))
- Improve circle type styling ([#1446](https://github.com/mapbox/mapbox-gl-js/issues/1446))
- Improve dashed and patterned line antialiasing

#### Bugfixes

- Load images in a way that respects Cache-Control headers
- Filter for rtree matches to those crossing bbox
- Log errors by default ([#1463](https://github.com/mapbox/mapbox-gl-js/issues/1463))
- Fixed modification of `text-size` via `setLayoutProperty` ([#1451](https://github.com/mapbox/mapbox-gl-js/issues/1451))
- Throw on lat > 90 || < -90. ([#1443](https://github.com/mapbox/mapbox-gl-js/issues/1443))
- Fix circle clipping bug ([#1457](https://github.com/mapbox/mapbox-gl-js/issues/1457))

## 0.10.0 (Aug 21 2015)

#### Breaking changes

- Switched to [longitude, latitude] coordinate order, matching GeoJSON. We anticipate that mapbox-gl-js will be widely used
  with GeoJSON, and in the long term having a coordinate order that is consistent with GeoJSON will lead to less confusion
  and impedance mismatch than will a [latitude, longitude] order.

  The following APIs were renamed:

  - `LatLng` was renamed to `LngLat`
  - `LatLngBounds` was renamed to `LngLatBounds`
  - `Popup#setLatLng` was renamed to `Popup#setLngLat`
  - `Popup#getLatLng` was renamed to `Popup#getLngLat`
  - The `latLng` property of Map events was renamed `lngLat`

  The following APIs now expect array coordinates in [longitude, latitude] order:

  - `LngLat.convert`
  - `LngLatBounds.convert`
  - `Popup#setLngLat`
  - The `center` and `maxBounds` options of the `Map` constructor
  - The arguments to `Map#setCenter`, `Map#fitBounds`, `Map#panTo`, and `Map#project`
  - The `center` option of `Map#jumpTo`, `Map#easeTo`, and `Map#flyTo`
  - The `around` option of `Map#zoomTo`, `Map#rotateTo`, and `Map#easeTo`
  - The `coordinates` properties of video and image sources

- Updated to mapbox-gl-style-spec v8.0.0 ([Changelog](https://github.com/mapbox/mapbox-gl-style-spec/blob/v8.0.0/CHANGELOG.md)). Styles are
  now expected to be version 8. You can use the [gl-style-migrate](https://github.com/mapbox/mapbox-gl-style-lint#migrations)
  utility to update existing styles.

- The format for `mapbox://` style and glyphs URLs has changed. For style URLs, you should now use the format
  `mapbox://styles/:username/:style`. The `:style` portion of the URL no longer contains a username. For font URLs, you
  should now use the format `mapbox://fonts/:username/{fontstack}/{range}.pbf`.
- Mapbox default styles are now hosted via the Styles API rather than www.mapbox.com. You can make use of the Styles API
  with a `mapbox://` style URL pointing to a v8 style, e.g. `mapbox://styles/mapbox/streets-v8`.
- The v8 satellite style (`mapbox://styles/mapbox/satellite-v8`) is now a plain satellite style, and not longer supports labels
  or contour lines via classes. For a labeled satellite style, use `mapbox://styles/mapbox/satellite-hybrid`.

- Removed `mbgl.config.HTTP_URL` and `mbgl.config.FORCE_HTTPS`; https is always used when connecting to the Mapbox API.
- Renamed `mbgl.config.HTTPS_URL` to `mbgl.config.API_URL`.

#### Bugfixes

- Don't draw halo when halo-width is 0 ([#1381](https://github.com/mapbox/mapbox-gl-js/issues/1381))
- Reverted shader changes that degraded performance on IE

#### API Improvements

- You can now unset layout and paint properties via the `setLayoutProperty` and `setPaintProperty` APIs
  by passing `undefined` as a property value.
- The `layer` option of `featuresAt` now supports an array of layers.

## 0.9.0 (Jul 29 2015)

- `glyphs` URL now normalizes without the `/v4/` prefix for `mapbox://` urls. Legacy behavior for `mapbox://fontstacks` is still maintained ([#1385](https://github.com/mapbox/mapbox-gl-js/issues/1385))
- Expose `geojson-vt` options for GeoJSON sources ([#1271](https://github.com/mapbox/mapbox-gl-js/issues/1271))
- bearing snaps to "North" within a tolerance of 7 degrees ([#1059](https://github.com/mapbox/mapbox-gl-js/issues/1059))
- Now you can directly mutate the minzoom and maxzoom layer properties with `map.setLayerZoomRange(layerId, minzoom, maxzoom)`
- Exposed `mapboxgl.Control`, a base class used by all UI controls
- Refactored handlers to be individually included in Map options, or enable/disable them individually at runtime, e.g. `map.scrollZoom.disable()`.
- New feature: Batch operations can now be done at once, improving performance for calling multiple style functions: ([#1352](https://github.com/mapbox/mapbox-gl-js/pull/1352))

  ```js
  style.batch(function (s) {
    s.addLayer({ id: "first", type: "symbol", source: "streets" });
    s.addLayer({ id: "second", type: "symbol", source: "streets" });
    s.addLayer({ id: "third", type: "symbol", source: "terrain" });
    s.setPaintProperty("first", "text-color", "black");
    s.setPaintProperty("first", "text-halo-color", "white");
  });
  ```

- Improved documentation
- `featuresAt` performance improvements by exposing `includeGeometry` option
- Better label placement along lines ([#1283](https://github.com/mapbox/mapbox-gl-js/pull/1283))
- Improvements to round linejoins on semi-transparent lines (mapbox/mapbox-gl-native[#1771](https://github.com/mapbox/mapbox-gl-js/pull/1771))
- Round zoom levels for raster tile loading ([@2a2aec](https://github.com/mapbox/mapbox-gl-js/commit/2a2aec44a39e11e73bdf663258bd6d52b83775f5))
- Source#reload cannot be called if source is not loaded ([#1198](https://github.com/mapbox/mapbox-gl-js/issues/1198))
- Events bubble to the canvas container for custom overlays ([#1301](https://github.com/mapbox/mapbox-gl-js/pull/1301))
- Move handlers are now bound on mousedown and touchstart events
- map.featuresAt() now works across the dateline

## 0.8.1 (Jun 16 2015)

- No code changes; released only to correct a build issue in 0.8.0.

## 0.8.0 (Jun 15 2015)

#### Breaking changes

- `map.setView(latlng, zoom, bearing)` has been removed. Use
  [`map.jumpTo(options)`](https://www.mapbox.com/mapbox-gl-js/api/#map/jumpto) instead:

  ```js
  map.setView([40, -74.5], 9); // 0.7.0 or earlier
  map.jumpTo({ center: [40, -74.5], zoom: 9 }); // now
  ```

- [`map.easeTo`](https://www.mapbox.com/mapbox-gl-js/api/#map/easeto) and
  [`map.flyTo`](https://www.mapbox.com/mapbox-gl-js/api/#map/flyto) now accept a single
  options object rather than positional parameters:

  ```js
  map.easeTo([40, -74.5], 9, null, { duration: 400 }); // 0.7.0 or earlier
  map.easeTo({ center: [40, -74.5], zoom: 9, duration: 400 }); // now
  ```

- `mapboxgl.Source` is no longer exported. Use `map.addSource()` instead. See the
  [GeoJSON line](https://www.mapbox.com/mapbox-gl-js/example/geojson-line/) or
  [GeoJSON markers](https://www.mapbox.com/mapbox-gl-js/example/geojson-markers/)
  examples.
- `mapboxgl.util.supported()` moved to [`mapboxgl.supported()`](https://www.mapbox.com/mapbox-gl-js/api/#mapboxgl/supported).

#### UX improvements

- Add perspective rendering ([#1049](https://github.com/mapbox/mapbox-gl-js/pull/1049))
- Better and faster labelling ([#1079](https://github.com/mapbox/mapbox-gl-js/pull/1079))
- Add touch interactions support on mobile devices ([#949](https://github.com/mapbox/mapbox-gl-js/pull/949))
- Viewport-relative popup arrows ([#1065](https://github.com/mapbox/mapbox-gl-js/pull/1065))
- Normalize mousewheel zooming speed ([#1060](https://github.com/mapbox/mapbox-gl-js/pull/1060))
- Add proper handling of GeoJSON features that cross the date line ([#1275](https://github.com/mapbox/mapbox-gl-js/issues/1275))
- Sort overlapping symbols in the y direction ([#470](https://github.com/mapbox/mapbox-gl-js/issues/470))
- Control buttons are now on a 30 pixel grid ([#1143](https://github.com/mapbox/mapbox-gl-js/issues/1143))
- Improve GeoJSON processing performance

#### API Improvements

- Switch to JSDoc for documentation
- Bundling with browserify is now supported
- Validate incoming map styles ([#1054](https://github.com/mapbox/mapbox-gl-js/pull/1054))
- Add `Map` `setPitch` `getPitch`
- Add `Map` `dblclick` event. ([#1168](https://github.com/mapbox/mapbox-gl-js/issues/1168))
- Add `Map` `getSource` ([@660a8c1](https://github.com/mapbox/mapbox-gl-js/commit/660a8c1e087f63282d24a30684d686523bce36cb))
- Add `Map` `setFilter` and `getFilter` ([#985](https://github.com/mapbox/mapbox-gl-js/issues/985))
- Add `Map` `failIfMajorPerformanceCaveat` option ([#1082](https://github.com/mapbox/mapbox-gl-js/pull/1082))
- Add `Map` `preserveDrawingBuffer` option ([#1232](https://github.com/mapbox/mapbox-gl-js/pull/1232))
- Add `VideoSource` `getVideo()` ([#1162](https://github.com/mapbox/mapbox-gl-js/issues/1162))
- Support vector tiles with extents other than 4096 ([#1227](https://github.com/mapbox/mapbox-gl-js/pull/1227))
- Use a DOM hierarchy that supports evented overlays ([#1217](https://github.com/mapbox/mapbox-gl-js/issues/1217))
- Pass `latLng` to the event object ([#1068](https://github.com/mapbox/mapbox-gl-js/pull/1068))

#### UX Bugfixes

- Fix rendering glitch on iOS 8 ([#750](https://github.com/mapbox/mapbox-gl-js/issues/750))
- Fix line triangulation errors ([#1120](https://github.com/mapbox/mapbox-gl-js/issues/1120), [#992](https://github.com/mapbox/mapbox-gl-js/issues/992))
- Support unicode range 65280-65535 ([#1108](https://github.com/mapbox/mapbox-gl-js/pull/1108))
- Fix cracks between fill patterns ([#972](https://github.com/mapbox/mapbox-gl-js/issues/972))
- Fix angle of icons aligned with lines ([@37a498a](https://github.com/mapbox/mapbox-gl-js/commit/37a498a7aa2c37d6b94611b614b4efe134e6dd59))
- Fix dashed line bug for overscaled tiles ([#1132](https://github.com/mapbox/mapbox-gl-js/issues/1132))
- Fix icon artifacts caused by sprite neighbors ([#1195](https://github.com/mapbox/mapbox-gl-js/pull/1195))

#### API Bugfixes

- Don't fire spurious `moveend` events on mouseup ([#1107](https://github.com/mapbox/mapbox-gl-js/issues/1107))
- Fix a race condition in `featuresAt` ([#1220](https://github.com/mapbox/mapbox-gl-js/pull/1220))
- Fix for brittle fontstack name convention ([#1070](https://github.com/mapbox/mapbox-gl-js/pull/1070))
- Fix broken `Popup` `setHTML` ([#1272](https://github.com/mapbox/mapbox-gl-js/issues/1272))
- Fix an issue with cross-origin image requests ([#1269](https://github.com/mapbox/mapbox-gl-js/pull/1269))

## 0.7.0 (Mar 3 2015)

#### Breaking

- Rename `Map` `hover` event to `mousemove`.
- Change `featuresAt` to return GeoJSON objects, including geometry ([#1010](https://github.com/mapbox/mapbox-gl-js/issues/1010))
- Remove `Map` `canvas` and `container` properties, add `getCanvas` and `getContainer` methods instead

#### UX Improvements

- Improve line label density
- Add boxzoom interaction ([#1038](https://github.com/mapbox/mapbox-gl-js/issues/1038))
- Add keyboard interaction ([#1034](https://github.com/mapbox/mapbox-gl-js/pull/1034))
- Faster `GeoJSONSource` `setData` without flickering ([#973](https://github.com/mapbox/mapbox-gl-js/issues/973))

#### API Improvements

- Add Popup component ([#325](https://github.com/mapbox/mapbox-gl-js/issues/325))
- Add layer API ([#1022](https://github.com/mapbox/mapbox-gl-js/issues/1022))
- Add filter API ([#985](https://github.com/mapbox/mapbox-gl-js/issues/985))
- More efficient filter API ([#1018](https://github.com/mapbox/mapbox-gl-js/issues/1018))
- Accept plain old JS object for `addSource` ([#1021](https://github.com/mapbox/mapbox-gl-js/issues/1021))
- Reparse overscaled tiles

#### Bugfixes

- Fix `featuresAt` for LineStrings ([#1006](https://github.com/mapbox/mapbox-gl-js/issues/1006))
- Fix `tileSize` argument to `GeoJSON` worker ([#987](https://github.com/mapbox/mapbox-gl-js/issues/987))
- Remove extraneous files from the npm package ([#1024](https://github.com/mapbox/mapbox-gl-js/issues/1024))
- Hide "improve map" link in print ([#988](https://github.com/mapbox/mapbox-gl-js/issues/988))

## 0.6.0 (Feb 9 2015)

#### Bugfixes

- Add wrapped padding to sprite for repeating images ([#972](https://github.com/mapbox/mapbox-gl-js/issues/972))
- Clear color buffers before rendering ([#966](https://github.com/mapbox/mapbox-gl-js/issues/966))
- Make line-opacity work with line-image ([#970](https://github.com/mapbox/mapbox-gl-js/issues/970))
- event.toElement fallback for Firefox ([#932](https://github.com/mapbox/mapbox-gl-js/issues/932))
- skip duplicate vertices at ends of lines ([#776](https://github.com/mapbox/mapbox-gl-js/issues/776))
- allow characters outside \w to be used in token
- Clear old tiles when new GeoJSON is loaded ([#905](https://github.com/mapbox/mapbox-gl-js/issues/905))

#### Improvements

- Added `map.setPaintProperty()`, `map.getPaintProperty()`, `map.setLayoutProperty()`, and `map.getLayoutProperty()`.
- Switch to ESLint and more strict code rules ([#957](https://github.com/mapbox/mapbox-gl-js/pull/957))
- Grab 2x raster tiles if retina ([#754](https://github.com/mapbox/mapbox-gl-js/issues/754))
- Support for mapbox:// style URLs ([#875](https://github.com/mapbox/mapbox-gl-js/issues/875))

#### Breaking

- Updated to mapbox-gl-style-spec v7.0.0 ([Changelog](https://github.com/mapbox/mapbox-gl-style-spec/blob/a2b0b561ce16015a1ef400dc870326b1b5255091/CHANGELOG.md)). Styles are
  now expected to be version 7. You can use the [gl-style-migrate](https://github.com/mapbox/mapbox-gl-style-lint#migrations)
  utility to update existing styles.
- HTTP_URL and HTTPS_URL config options must no longer include a `/v4` path prefix.
- `addClass`, `removeClass`, `setClasses`, `hasClass`, and `getClasses` are now methods
  on Map.
- `Style#cascade` is now private, pending a public style mutation API ([#755](https://github.com/mapbox/mapbox-gl-js/pull/755)).
- The format for `featuresAt` results changed. Instead of result-per-geometry-cross-layer,
  each result has a `layers` array with all layers that contain the feature. This avoids
  duplication of geometry and properties in the result set.

## 0.5.2 (Jan 07 2015)

#### Bugfixes

- Remove tiles for unused sources ([#863](https://github.com/mapbox/mapbox-gl-js/issues/863))
- Fix fill pattern alignment

#### Improvements

- Add GeoJSONSource maxzoom option ([#760](https://github.com/mapbox/mapbox-gl-js/issues/760))
- Return ref layers in featuresAt ([#847](https://github.com/mapbox/mapbox-gl-js/issues/847))
- Return any extra layer keys provided in the stylesheet in featuresAt
- Faster protobuf parsing

## 0.5.1 (Dec 19 2014)

#### Bugfixes

- Fix race conditions with style loading/rendering
- Fix race conditions with setStyle
- Fix map.remove()
- Fix featuresAt properties

## 0.5.0 (Dec 17 2014)

#### Bugfixes

- Fix multiple calls to setStyle

#### Improvements

- `featuresAt` now returns additional information
- Complete style/source/tile event suite:
  style.load, style.error, style.change,
  source.add, source.remove, source.load, source.error, source.change,
  tile.add, tile.remove, tile.load, tile.error
- Vastly improved performance and correctness for GeoJSON sources
- Map#setStyle accepts a style URL
- Support {prefix} in tile URL templates
- Provide a source map with minified source

#### Breaking

- Results format for `featuresAt` changed

## 0.4.2 (Nov 14 2014)

#### Bugfixes

- Ensure only one easing is active at a time ([#807](https://github.com/mapbox/mapbox-gl-js/issues/807))
- Don't require style to perform easings ([#817](https://github.com/mapbox/mapbox-gl-js/issues/817))
- Fix raster tiles sometimes not showing up ([#761](https://github.com/mapbox/mapbox-gl-js/issues/761))

#### Improvements

- Internet Explorer 11 support (experimental)

## 0.4.1 (Nov 10 2014)

#### Bugfixes

- Interpolate to the closest bearing when doing rotation animations ([#818](https://github.com/mapbox/mapbox-gl-js/issues/818))

## 0.4.0 (Nov 4 2014)

#### Breaking

- Updated to mapbox-gl-style-spec v6.0.0 ([Changelog](https://github.com/mapbox/mapbox-gl-style-spec/blob/v6.0.0/CHANGELOG.md)). Styles are
  now expected to be version 6. You can use the [gl-style-migrate](https://github.com/mapbox/mapbox-gl-style-lint#migrations)
  utility to update existing styles.

## 0.3.2 (Oct 23 2014)

#### Bugfixes

- Fix worker initialization with deferred or async scripts

#### Improvements

- Added map.remove()
- CDN assets are now served with gzip compression

## 0.3.1 (Oct 06 2014)

#### Bugfixes

- Fixed iteration over arrays with for/in
- Made browserify deps non-dev ([#752](https://github.com/mapbox/mapbox-gl-js/issues/752))

## 0.3.0 (Sep 23 2014)

#### Breaking

- Updated to mapbox-gl-style-spec v0.0.5 ([Changelog](https://github.com/mapbox/mapbox-gl-style-spec/blob/v0.0.5/CHANGELOG.md)). Styles are
  now expected to be version 5. You can use the [gl-style-migrate](https://github.com/mapbox/mapbox-gl-style-lint#migrations)
  utility to update existing styles.
- Removed support for composite layers for performance reasons. [#523](https://github.com/mapbox/mapbox-gl-js/issues/523#issuecomment-51731405)
- `raster-hue-rotate` units are now degrees.

### Improvements

- Added LatLng#wrap
- Added support for Mapbox fontstack API.
- Added support for remote, non-Mapbox TileJSON sources and inline TileJSON sources ([#535](https://github.com/mapbox/mapbox-gl-js/issues/535), [#698](https://github.com/mapbox/mapbox-gl-js/issues/698)).
- Added support for `symbol-avoid-edges` property to allow labels to be placed across tile edges.
- Fixed mkdir issue on Windows ([#674](https://github.com/mapbox/mapbox-gl-js/issues/674)).
- Fixed drawing beveled line joins without overlap.

#### Bugfixes

- Fixed performance when underzooming a layer's minzoom.
- Fixed `raster-opacity` for regular raster layers.
- Fixed various corner cases of easing functions.
- Do not modify original stylesheet ([#728](https://github.com/mapbox/mapbox-gl-js/issues/728)).
- Inherit video source from source ([#699](https://github.com/mapbox/mapbox-gl-js/issues/699)).
- Fixed interactivity for geojson layers.
- Stop dblclick on navigation so the map does not pan ([#715](https://github.com/mapbox/mapbox-gl-js/issues/715)).

## 0.2.2 (Aug 12 2014)

#### Breaking

- `map.setBearing()` no longer supports a second argument. Use `map.rotateTo` with an `offset` option and duration 0
  if you need to rotate around a point other than the map center.

#### Improvements

- Improved `GeoJSONSource` to also accept URL as `data` option, eliminating a huge performance bottleneck in case of large GeoJSON files.
  [#669](https://github.com/mapbox/mapbox-gl-js/issues/669) [#671](https://github.com/mapbox/mapbox-gl-js/issues/671)
- Switched to a different fill outlines rendering approach. [#668](https://github.com/mapbox/mapbox-gl-js/issues/668)
- Made the minified build 12% smaller gzipped (66 KB now).
- Added `around` option to `Map` `zoomTo`/`rotateTo`.
- Made the permalink hash more compact.
- Bevel linejoins no longer overlap and look much better when drawn with transparency.

#### Bugfixes

- Fixed the **broken minified build**. [#679](https://github.com/mapbox/mapbox-gl-js/issues/679)
- Fixed **blurry icons** rendering. [#666](https://github.com/mapbox/mapbox-gl-js/issues/666)
- Fixed `util.supports` WebGL detection producing false positives in some cases. [#677](https://github.com/mapbox/mapbox-gl-js/issues/677)
- Fixed invalid font configuration completely blocking tile rendering. [#662](https://github.com/mapbox/mapbox-gl-js/issues/662)
- Fixed `Map` `project`/`unproject` to properly accept array-form values.
- Fixed sprite loading race condition. [#593](https://github.com/mapbox/mapbox-gl-js/issues/593)
- Fixed `GeoJSONSource` `setData` not updating the map until zoomed or panned. [#676](https://github.com/mapbox/mapbox-gl-js/issues/676)

## 0.2.1 (Aug 8 2014)

#### Breaking

- Changed `Navigation` control signature: now it doesn't need `map` in constructor
  and gets added with `map.addControl(nav)` or `nav.addTo(map)`.
- Updated CSS classes to have consistent naming prefixed with `mapboxgl-`.

#### Improvements

- Added attribution control (present by default, disable by passing `attributionControl: false` in options).
- Added rotation by dragging the compass control.
- Added grabbing cursors for the map by default.
- Added `util.inherit` and `util.debounce` functions.
- Changed the default debug page style to OSM Bright.
- Token replacements now support dashes.
- Improved navigation control design.

#### Bugfixes

- Fixed compass control to rotate its icon with the map.
- Fixed navigation control cursors.
- Fixed inertia going to the wrong direction in a rotated map.
- Fixed inertia race condition where error was sometimes thrown after erratic panning/zooming.

## 0.2.0 (Aug 6 2014)

- First public release.<|MERGE_RESOLUTION|>--- conflicted
+++ resolved
@@ -8,6 +8,7 @@
 
 ### 🐞 Bug fixes
 - ⚠️ Fix level of detail at high pitch angle by changing which tiles to load ([#3983](https://github.com/maplibre/maplibre-gl-js/issues/3983))
+- ⚠️ Fix URL parsing in `normalizeSpriteURL`, sprite URLs must be absolute.
 - _...Add new stuff here..._
 
 ## 5.0.0-pre.5
@@ -19,11 +20,6 @@
 - ⚠️ Return actual altitude from queryTerrainElevation + Pass non-translated matrices to custom layer on mercator map ([#3854](https://github.com/maplibre/maplibre-gl-js/pull/3854))
 - Disable sky when using globe and blend it in when changing to mercator ([#4853](https://github.com/maplibre/maplibre-gl-js/issues/4853))
 - New GlobeControl ([#4960](https://github.com/maplibre/maplibre-gl-js/pull/4960))
-<<<<<<< HEAD
-- _...Add new stuff here..._
-- ⚠️ Fix URL parsing in `normalizeSpriteURL`, sprite URLs must be absolute.
-=======
->>>>>>> 928fc0c4
 
 ### 🐞 Bug fixes
 
