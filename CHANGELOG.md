--- conflicted
+++ resolved
@@ -1,11 +1,9 @@
 ## main
 
 ### ✨ Features and improvements
-<<<<<<< HEAD
-- ⚠️ Change the return type of `on` method to return a `Subscription` to allow for easy unsubscribe ([#5080](https://github.com/maplibre/maplibre-gl-js/pull/5080))
+
 - ⚠️ Change drag rotate behavior to be less abrupt around the center ([#5104](https://github.com/maplibre/maplibre-gl-js/pull/5104))
-=======
->>>>>>> 0ac30b17
+
 - _...Add new stuff here..._
 
 ### 🐞 Bug fixes
