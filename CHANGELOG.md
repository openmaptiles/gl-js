--- conflicted
+++ resolved
@@ -4,14 +4,10 @@
 ### ✨ Features and improvements
 
 - *...Add new stuff here...*
-<<<<<<< HEAD
-- Update `icon-padding` symbol layout property to support asymmetric padding [#1289](https://github.com/maplibre/maplibre-gl-js/pull/1289)
-- Added `collaborativeGestures` option when instantiating map to prevent inadvertent scrolling/panning when navigating a page where map is embedded inline (#234)
-- Added calculateCameraOptionsFromTo to camera [#1427](https://github.com/maplibre/maplibre-gl-js/pull/1427)
-=======
+
 - Upgrade target from ES2017 to ES2019
 - Removed `_interpolationType` unused field (#264)
->>>>>>> d41b2039
+- Added calculateCameraOptionsFromTo to camera [#1427](https://github.com/maplibre/maplibre-gl-js/pull/1427)
 
 ### 🐞 Bug fixes
 
