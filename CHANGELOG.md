--- conflicted
+++ resolved
@@ -3,11 +3,8 @@
 ### Features and improvements
 
 - *...Add new stuff here...*
-<<<<<<< HEAD
-- Publish @maplibre/maplibre-gl-style-spec v13.17.0 on NPM (#149)
-=======
+- Publish @maplibre/maplibre-gl-style-spec v14.0.0 on NPM (#149)
 - Replace link to mapbox on LogoControl by link to maplibre (#151)
->>>>>>> 006278db
 - Migrate style spec files from mapbox to maplibre (#147)
 - Publish the MapLibre style spec in NPM (#140)
 - Replace mapboxgl with maplibregl in JSDocs inline examples (#134)
