--- conflicted
+++ resolved
@@ -2,12 +2,9 @@
 
 ### Features and improvements
 
-<<<<<<< HEAD
 - Default compact attribution to be open by default to comply with OpenSteetMap Attribution Guidelines (#795)
-=======
 - Export `Source` classes (`GeoJSONSource` etc.) declarations. ([#801](https://github.com/maplibre/maplibre-gl-js/issues/801))
 - Make `AJAXError` public so error HTTP responses can be handled differently from other errors.
->>>>>>> aa8ed9d0
 - *...Add new stuff here...*
 
 ### 🐞 Bug fixes
