{
  "version": "1",
  "bucket_filter": {
    "feature_type": {
      "type": [
        "point",
        "line",
        "fill"
      ],
      "doc": "Geometry type that features must match"
    },
    "source": {
      "type": "string",
      "doc": "ID of the vector or raster tile source to be used"
    },
    "layer": {
      "type": "string",
      "doc": "Layer to use from a vector tile source"
    },
    "*": {
      "type": "feature_filter",
      "doc": "One or more filter expressions to apply to feature properties"
    }
  },
  "bucket": {
    "filter": {
      "type": "bucket_filter",
      "doc": "A bucket filter object defining data to be styled"
    },
    "fill": {
      "type": "boolean",
      "default-value": false,
      "doc": "Set for fill buckets"
    },
    "line": {
      "type": "boolean",
      "default-value": false,
      "doc": "Set for line buckets"
    },
    "line-cap": {
      "type": [
        "butt",
        "round",
        "square"
      ],
      "default-value": "butt",
      "doc": "The display of line endings"
    },
    "line-join": {
      "type": [
        "bevel",
        "round",
        "miter"
      ],
      "default-value": "miter",
      "doc": "The behavior of lines when joining"
    },
    "line-miter-limit": {
      "type": "number",
      "default-value": 2,
      "doc": "Used to automatically convert miter joins to bevel joins for sharp angles"
    },
    "line-round-limit": {
      "type": "number",
      "default-value": 1,
      "doc": "Used to automatically convert round joins to miter joins for shallow angles"
    },
    "text": {
      "type": "boolean",
      "default-value": false,
      "doc": "Set for text buckets"
    },
    "text-field": {
      "type": "expression",
      "default-value": "",
      "doc": "Value to use for a text label. Feature properties are specified using tokens like {{field_name}}"
    },
    "text-path": {
      "type": [
        "curve",
        "horizontal"
      ],
      "default-value": "@TODO",
      "doc": ""
    },
    "text-font": {
      "type": "string",
      "default-value": "",
      "doc": "Fontstack to use for displaying text"
    },
    "text-max-size": {
      "type": "number",
      "doc": "Largest size text will be displayed"
    },
    "text-max-width": {
      "type": "number",
      "doc": "Largest line width for text wrapping (em)"
    },
    "text-line-height": {
      "type": "number",
      "default-value": 1,
      "doc": "Text leading value for multi-line text"
    },
    "text-max-angle": {
      "type": "number",
      "doc": "@TODO"
    },
    "text-min-distance": {
      "type": "number",
      "default-value": 250
    },
    "text-rotate": {
      "type": "number",
      "default-value": 0
    },
    "text-slant": {
      "type": "number",
      "doc": "@TODO"
    },
    "point": {
      "type": "boolean",
      "default-value": false,
      "doc": "Set for point buckets"
    },
    "point-image": {
      "type": "expression",
      "default-value": "",
      "doc": "Name of image in sprite to use for icons. Feature properties can be used as tokens like {{field_name}}"
    },
    "point-size": {
      "type": "array",
      "default-value": [12, 12],
      "doc": "Width and height of image points"
    },
    "point-radius": {
      "type": "number",
      "doc": "Radius of circle points"
    },
    "point-spacing": {
      "type": "number",
      "default-value": 0,
      "doc": ""
    },
    "point-padding": {
      "type": "number",
      "default-value": 2,
      "doc": ""
    }
  },
  "layer": {
    "id": {
      "type": "string",
      "default-value": "",
      "doc": "Unique layer name. Must match the name of a single style to be applied to the layer"
    },
    "bucket": {
      "type": "string",
      "default-value": "",
      "doc": "Name of the bucket that layer styles will be applied to"
    }
  },
  "constants": {
    "*": {
    }
  },
  "transition": {
    "duration": {
      "type": "number"
    },
    "delay": {
      "type": "number"
    }
  },
  "style_fn": {
    "stops": {
      "type": "array"
    },
    "linear": {
      "type": "object"
    },
    "exponential": {
      "type": "object"
    }
  },
  "style": {
    "hidden": {
      "type": "boolean",
      "function": true
    },
    "opacity": {
      "type": "number",
      "function": true,
      "transition": true,
      "default-value": 1
    },
    "fill-opacity": {
      "type": "number",
      "function": true,
      "default-value": 1,
      "transition": true
    },
    "line-opacity": {
      "type": "number",
      "function": true,
      "default-value": 1,
      "transition": true
    },
    "point-opacity": {
      "type": "number",
      "function": true,
      "default-value": 1,
      "transition": true
    },
    "fill-color": {
      "type": "color",
<<<<<<< HEAD
      "transition": true,
      "required": true
    },
    "line-color": {
      "type": "color",
      "transition": true,
      "required": true
=======
      "required": true,
      "default-value": [0,0,0,1]
    },
    "line-color": {
      "type": "color",
      "required": true,
      "default-value": [0,0,0,1]
>>>>>>> 320675ad
    },
    "stroke-color": {
      "transition": true,
      "type": "color"
    },
    "point-color": {
      "type": "color",
      "required": true,
      "default-value": [1,1,1,1]
    },
    "text-color": {
      "type": "color",
      "transition": true,
      "required": true
    },
    "text-halo-color": {
      "transition": true,
      "type": "color"
    },
    "fill-antialias": {
      "type": "boolean",
      "default-value": true
    },
    "point-antialias": {
      "type": "boolean"
    },
    "line-antialias": {
      "type": "boolean",
      "default-value": true
    },
    "line-width": {
      "transition": true,
      "type": "number",
      "function": true,
      "default": 1
    },
    "line-offset": {
      "type": "number",
      "transition": true,
      "function": true,
      "default-value": 0
    },
    "line-blur": {
      "type": "number",
      "transition": true,
      "function": true,
      "default-value": 1
    },
    "point-blur": {
      "type": "number",
      "function": true,
      "default-value": 1.5
    },
    "point-rotate": {
      "type": "number",
      "function": true
    },
    "text-size": {
      "type": "number",
      "function": true
    },
    "text-halo-width": {
      "type": "number",
      "function": true,
      "default-value": 0.25
    },
    "text-halo-blur": {
      "type": "number",
      "function": true,
      "default-value": 1
    },
    "line-dasharray": {
      "type": "array",
      "transition": true,
      "default-value": [1, -1]
    },
    "line-translate": {
      "type": "array",
      "default-value": [0, 0]
    },
    "fill-translate": {
      "type": "array",
      "default-value": [0, 0]
    },
    "text-translate": {
      "type": "array",
      "default-value": [0, 0]
    },
    "point-translate": {
      "type": "array",
      "default-value": [0, 0]
    },
    "point-image": {
      "type": "image"
    },
    "point-invert": {
      "type": "boolean"
    },
    "point-size": {
      "type": "array",
      "default-value": [12, 12]
    },
    "point-radius": {
      "type": "number",
      "default-value": 4
    },
    "point-alignment": {
      "type": [
        "screen",
        "line"
      ]
    },
    "raster-spin": {
      "type": "number",
      "default-value": 0
    },
    "raster-brightness-low": {
      "type": "number",
      "transition": true,
      "default-value": 0
    },
    "raster-brightness-high": {
      "type": "number",
      "transition": true,
      "default-value": 1
    },
    "raster-saturation": {
      "type": "number",
      "transition": true,
      "default-value": 0
    },
    "raster-contrast": {
      "type": "number",
      "default-value": 0
    },
    "raster-fade": {
      "type": "number"
    }
  },
  "sprite": {
  }
}<|MERGE_RESOLUTION|>--- conflicted
+++ resolved
@@ -213,23 +213,15 @@
     },
     "fill-color": {
       "type": "color",
-<<<<<<< HEAD
-      "transition": true,
-      "required": true
+      "transition": true,
+      "required": true,
+      "default-value": [0,0,0,1]
     },
     "line-color": {
       "type": "color",
       "transition": true,
-      "required": true
-=======
       "required": true,
       "default-value": [0,0,0,1]
-    },
-    "line-color": {
-      "type": "color",
-      "required": true,
-      "default-value": [0,0,0,1]
->>>>>>> 320675ad
     },
     "stroke-color": {
       "transition": true,
@@ -328,10 +320,6 @@
     "point-invert": {
       "type": "boolean"
     },
-    "point-size": {
-      "type": "array",
-      "default-value": [12, 12]
-    },
     "point-radius": {
       "type": "number",
       "default-value": 4
