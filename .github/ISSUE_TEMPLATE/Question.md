--- conflicted
+++ resolved
@@ -7,23 +7,6 @@
 <!--
 Hello! Thanks for contributing.
 
-<<<<<<< HEAD
-The answers to many "how do I...?" questions can be found in our [help documentation](https://mapbox.com/help). If you can't find the answer there, the best place to ask is either [Stack Overflow](https://stackoverflow.com/questions/tagged/mapbox-gl-js) or [Mapbox support](https://mapbox.com/contact/).
-
-However, if you have a question that isn't addressed in the documentation but should be, please do let us know by filling out the template below!  As a general rule, if a question is about _how Mapbox GL JS works_ rather than your specific use case, we will try to address it here or by improving the documentation.  Otherwise, we might close the issue here and instead recommend asking on Stack Overflow or contacting support.
-
--->
-
-**mapbox-gl-js version**:
-
-### Question
-
-
-
-### Links to related documentation
-
-<!-- Include links to the specific section(s) of the documentation where you would have expected to find an answer to this question. -->
-=======
 The answers to many "how do I...?" questions can be found hopefully in our documentation in the future. Until then, the best place to ask is either [Stack Overflow](https://stackoverflow.com/questions/tagged/maplibre-gl-js) or here.
 
 If you have a question, please do let us know by filling out the template below!  As a general rule, if a question is about _how MapLibre GL JS works_ rather than your specific use case, we will try to address it here or by improving the documentation.  Otherwise, we might close the issue here and instead recommend asking on Stack Overflow or contacting support.
@@ -33,4 +16,3 @@
 **maplibre-gl-js version**:
 
 ### Question
->>>>>>> c1e84055
